--- conflicted
+++ resolved
@@ -45,18 +45,11 @@
     /// parses arguments using CommandOptions class to set
     /// its data members and de-allocates array of C-strings.
     ///
-<<<<<<< HEAD
-    /// \param cmdline Command line to parse
-    /// \throws std::bad allocation if tokenization failed
-    void process(const std::string& cmdline) {
-        CommandOptionsHelper::process(cmdline);
-=======
     /// \param cmdline Command line to parse.
     /// \throws std::bad allocation if tokenization failed.
     /// \return true if program has been run in help or version mode ('h' or 'v' flag).
     bool process(const std::string& cmdline) {
         return (CommandOptionsHelper::process(cmdline));
->>>>>>> 4943c12e
     }
 
     /// \brief Check default initialized values
