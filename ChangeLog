<<<<<<< HEAD
391.	[func]*		jinmei
	libdns++: revised the (Abstract)MessageRenderer class so that it
	has a default internal buffer and the buffer can be temporarily
	switched.  The constructor interface was modified, and a new
	method setBuffer() was added.
	(Trac #1697, git 9cabc799f2bf9a3579dae7f1f5d5467c8bb1aa40)
=======
391.	[bug]*		vorner
	The long time unused configuration options of Xfrout "log_name",
	"log_file", "log_severity", "log_version" and "log_max_bytes" were
	removed, as they had no effect (Xfrout uses the global logging framework).
	However, if you have them set, you need to remove them from the
	configuration file or the configuration will be rejected.
	(Trac #1090, git ef1eba02e4cf550e48e7318702cff6d67c1ec82e)
>>>>>>> b890c472

bind10-devel-20120301 released on March 1, 2012

390.	[bug]		vorner
	The UDP IPv6 packets are now correctly fragmented for maximum
	guaranteed MTU, so they won't get lost because being too large
	for some hop.
	(Trac #1534, git ff013364643f9bfa736b2d23fec39ac35872d6ad)

389.	[func]*		vorner
	Xfrout now uses the global TSIG keyring, instead of its own. This
	means the keys need to be set only once (in tsig_keys/keys).
	However, the old configuration of Xfrout/tsig_keys need to be
	removed for Xfrout to work.
	(Trac #1643, git 5a7953933a49a0ddd4ee1feaddc908cd2285522d)

388.	[func]		jreed
	Use prefix "sockcreator-" for the private temporary directory
	used for b10-sockcreator communication.
	(git b98523c1260637cb33436964dc18e9763622a242)

387.	[build]		muks
	Accept a --without-werror configure switch so that some builders can
	disable the use of -Werror in CFLAGS when building.
	(Trac #1671, git 8684a411d7718a71ad9fb616f56b26436c4f03e5)

386.	[bug]		jelte
	Upon initial sqlite3 database creation, the 'diffs' table is now
	always created. This already happened most of the time, but there
	are a few cases where it was skipped, resulting in potential errors
	in xfrout later.
	(Trac #1717, git 30d7686cb6e2fa64866c983e0cfb7b8fabedc7a2)

385.	[bug]		jinmei
	libdns++: masterLoad() didn't accept comments placed at the end of
	an RR.  Due to this the in-memory data source cannot load a master
	file for a signed zone even if it's preprocessed with BIND 9's
	named-compilezone.
	Note: this fix is considered temporary and still only accepts some
	limited form of such comments.  The main purpose is to allow the
	in-memory data source to load any signed or unsigned zone files as
	long as they are at least normalized with named-compilezone.
	(Trac #1667, git 6f771b28eea25c693fe93a0e2379af924464a562)

384.	[func]		jinmei, jelte, vorner, haikuo, kevin
	b10-auth now supports NSEC3-signed zones in the in-memory data
	source.
	(Trac #1580, #1581, #1582, #1583, #1584, #1585, #1587, and
	other related changes to the in-memory data source)

383.	[build]		jinmei
	Fixed build failure on MacOS 10.7 (Lion) due to the use of
	IPV6_PKTINFO; the OS requires a special definition to make it
	visible to the compiler.
	(Trac #1633, git 19ba70c7cc3da462c70e8c4f74b321b8daad0100)

382.	[func]		jelte
	b10-auth now also experimentally supports statistics counters of
	the rcode responses it sends. The counters can be shown as
	rcode.<code name>, where code name is the lowercase textual
	representation of the rcode (e.g. "noerror", "formerr", etc.).
	Same note applies as for opcodes, see changelog entry 364.
	(Trac #1613, git e98da500d7b02e11347431a74f2efce5a7d622aa)

381.	[bug]		jinmei
	b10-auth: honor the DNSSEC DO bit in the new query handler.
	(Trac #1695, git 61f4da5053c6a79fbc162fb16f195cdf8f94df64)

380.	[bug]		jinmei
	libdns++: miscellaneous bug fixes for the NSECPARAM RDATA
	implementation, including incorrect handling for empty salt and
	incorrect comparison logic.
	(Trac #1638, git 966c129cc3c538841421f1e554167d33ef9bdf25)

379.	[bug]		jelte
	Configuration commands in bindctl now check for list indices if
	the 'identifier' argument points to a child element of a list
	item. Previously, it was possible to 'get' non-existent values
	by leaving out the index, e.g. "config show Auth/listen_on/port,
	which should be config show Auth/listen_on[<index>]/port, since
	Auth/listen_on is a list. The command without an index will now
	show an error. It is still possible to show/set the entire list
	("config show Auth/listen_on").
	(Trac #1649, git 003ca8597c8d0eb558b1819dbee203fda346ba77)

378.	[func]		vorner
	It is possible to start authoritative server or resolver in multiple
	instances, to use more than one core. Configuration is described in
	the guide.
	(Trac #1596, git 17f7af0d8a42a0a67a2aade5bc269533efeb840a)

377.	[bug]		jinmei
	libdns++: miscellaneous bug fixes for the NSEC and NSEC3 RDATA
	implementation, including a crash in NSEC3::toText() for some RR
	types, incorrect handling of empty NSEC3 salt, and incorrect
	comparison logic in NSEC3::compare().
	(Trac #1641, git 28ba8bd71ae4d100cb250fd8d99d80a17a6323a2)

376.	[bug]		jinmei, vorner
	The new query handling module of b10-auth did not handle type DS
	query correctly: It didn't look for it in the parent zone, and
	it incorrectly returned a DS from the child zone if it
	happened to exist there.  Both were corrected, and it now also
	handles the case of having authority for the child and a grand
	ancestor.
	(Trac #1570, git 2858b2098a10a8cc2d34bf87463ace0629d3670e)

375.	[func]		jelte
	Modules now inform the system when they are stopping. As a result,
	they are removed from the 'active modules' list in bindctl, which
	can then inform the user directly when it tries to send them a
	command or configuration update.  Previously this would result
	in a 'not responding' error instead of 'not running'.
	(Trac #640, git 17e78fa1bb1227340aa9815e91ed5c50d174425d)

374.	[func]*		stephen
	Alter RRsetPtr and ConstRRsetPtr to point to AbstractRRset (instead
	of RRset) to allow for specialised implementations of RRsets in
	data sources.
	(Trac #1604, git 3071211d2c537150a691120b0a5ce2b18d010239)

373.	[bug]		jinmei
	libdatasrc: the in-memory data source incorrectly rejected loading
	a zone containing a CNAME RR with RRSIG and/or NSEC.
	(Trac #1551, git 76f823d42af55ce3f30a0d741fc9297c211d8b38)

372.	[func]		vorner
	When the allocation of a socket fails for a different reason than the
	socket not being provided by the OS, the b10-auth and b10-resolver
	abort, as the system might be in inconsistent state after such error.
	(Trac #1543, git 49ac4659f15c443e483922bf9c4f2de982bae25d)

371.	[bug]		jelte
	The new query handling module of b10-auth (currently only used with
	the in-memory data source) now correctly includes the DS record (or
	the denial of its existence if NSEC is used) when returning a
	delegation from a signed zone.
	(Trac #1573, git bd7a3ac98177573263950303d4b2ea7400781d0f)

370.	[func]		jinmei
	libdns++: a new class NSEC3Hash was introduced as a utility for
	calculating NSEC3 hashes for various purposes.  Python binding was
	provided, too.  Also fixed a small bug in the NSEC3PARAM RDATA
	implementation that empty salt in text representation was
	rejected.
	(Trac #1575, git 2c421b58e810028b303d328e4e2f5b74ea124839)

369.	[func]		vorner
	The SocketRequestor provides more information about what error
	happened when it throws, by using subclasses of the original
	exception. This way a user not interested in the difference can
	still use the original exception, while it can be recognized if
	necessary.
	(Trac #1542, git 2080e0316a339fa3cadea00e10b1ec4bc322ada0)

368.	[func]*		jinmei
	libdatasrc: the interface of ZoneFinder() was changed: WILDCARD
	related result codes were deprecated and removed, and the
	corresponding information is now provided via a separate accessor
	method on FindResult.  Other separate FindResult methods will
	also tell the caller whether the zone is signed with NSEC or NSEC3
	(when necessary and applicable).
	(Trac #1611, git c175c9c06034b4118e0dfdbccd532c2ebd4ba7e8)

367.	[bug]		jinmei
	libdatasrc: in-memory data source could incorrectly reject to load
	zones containing RRSIG records.  For example, it didn't allow
	RRSIG that covers a CNAME RR.  This fix also makes sure find()
	will return RRsets with RRSIGs if they are signed.
	(Trac #1614, git e8241ea5a4adea1b42a60ee7f2c5cfb87301734c)

366.	[bug]		vorner
	Fixed problem where a directory named "io" conflicted with the python3
	standard module "io" and caused the installation to fail.  The
	offending directory has been renamed to "cio".
	(Trac #1561, git d81cf24b9e37773ba9a0d5061c779834ff7d62b9)

365.	[bug]		jinmei
	libdatasrc: in-memory datasource incorrectly returned delegation
	for DS lookups.
	(Trac #1571, git d22e90b5ef94880183cd652e112399b3efb9bd67)

364.	[func]		jinmei
	b10-auth experimentally supports statistics counters of incoming
	requests per opcode.  The counters can be (e.g.) shown as
	opcode.<code name> in the output of the bindctl "Stats show"
	command, where <code name> is lower-cased textual representation
	of opcodes ("query", "notify", etc).
	Note: This is an experimental attempt of supporting more
	statistics counters for b10-auth, and the interface and output may
	change in future versions.
	(Trac #1399, git 07206ec76e2834de35f2e1304a274865f8f8c1a5)

bind10-devel-20120119 released on January 19, 2012

363.	[func]		jelte
	Added dummy DDNS module b10-ddns. Currently it does not
	provide any functionality, but it is a skeleton implementation
	that will be expanded later.
	(Trac #1451, git b0d0bf39fbdc29a7879315f9b8e6d602ef3afb1b)

362.	[func]*		vorner
	Due to the socket creator changes, b10-auth and b10-resolver
	are no longer needed to start as root. They are started as
	the user they should be running, so they no longer have
	the -u flag for switching the user after initialization.
	Note: this change broke backward compatibility to boss component
	configuration.  If your b10-config.db contains "setuid" for
	Boss.components, you'll need to remove that entry by hand before
	starting BIND 10.
	(Trac #1508, #1509, #1510,
	git edc5b3c12eb45437361484c843794416ad86bb00)

361.	[func]		vorner,jelte,jinmei
	The socket creator is now used to provide sockets. It means you can
	reconfigure the ports and addresses at runtime even when the rest
	of the bind10 runs as non root user.
	(Trac #805,#1522, git 1830215f884e3b5efda52bd4dbb120bdca863a6a)

360.	[bug]		vorner
	Fixed problem where bindctl crashed when a duplicate non-string
	item was added  to a list.  This error is now properly reported.
	(Trac #1515, git a3cf5322a73e8a97b388c6f8025b92957e5d8986)

359.	[bug]		kevin
	Corrected SOA serial check in xfrout.  It now compares the SOA
	serial of an IXFR query with that of the server based serial
	number arithmetic, and replies with a single SOA record of the
	server's current version if the former is equal to or newer
	than the latter.
	(Trac #1462, git ceeb87f6d539c413ebdc66e4cf718e7eb8559c45)

358.	[bug]		jinmei
	b10-resolver ignored default configuration parameters if listen_on
	failed (this can easily happen especially for a test environment
	where the run time user doesn't have root privilege), and even if
	listen_on was updated later the resolver wouldn't work correctly
	unless it's fully restarted (for example, all queries would be
	rejected due to an empty ACL).
	(Trac #1424, git 2cba8cb83cde4f34842898a848c0b1182bc20597)

357.	[bug]		jinmei
	ZoneFinder::find() for database based data sources didn't
	correctly identify out-of-zone query name and could return a
	confusing result such as NXRRSET.  It now returns NXDOMAIN with an
	empty RRset.  Note: we should rather throw an exception in such a
	case, which should be revisited later (see Trac #1536).
	(Trac #1430, git b35797ba1a49c78246abc8f2387901f9690b328d)

356.	[doc]		tomek
	BIND10 Guide updated. It now describes DHCPv4 and DHCPv6
	components, including their overview, usage, supported standard
	and limitations. libdhcp++ is also described.
	(Trac #1367, git 3758ab360efe1cdf616636b76f2e0fb41f2a62a0)

355.	[bug]		jinmei
	Python xfrin.diff module incorrectly combined RRSIGs of different
	type covered, possibly merging different TTLs.  As a result a
	secondary server could store different RRSIGs than those at the
	primary server if it gets these records via IXFR.
	(Trac #1502, git 57b06f8cb6681f591fa63f25a053eb6f422896ef)

354.	[func]		tomek
	dhcp4: Support for DISCOVER and OFFER implemented. b10-dhcp4 is
	now able to offer hardcoded leases to DHCPv4 clients.
	dhcp6: Code refactored to use the same approach as dhcp4.
	(Trac #1230, git aac05f566c49daad4d3de35550cfaff31c124513)

353.	[func]		tomek
	libdhcp++: Interface detection in Linux implemented. libdhcp++
	is now able (on Linux systems) to detect available network
	interfaces, its link-layer addresses, flags and configured
	IPv4 and IPv6 addresses. Interface detection on other
	systems is planned.
	(Trac #1237, git 8a040737426aece7cc92a795f2b712d7c3407513)

352.	[func]		tomek
	libdhcp++: Transmission and reception of DHCPv4 packets is now
	implemented. Low-level hacks are not implemented for transmission
	to hosts that don't have IPv4 address yet, so currently the code
	is usable for communication with relays only, not hosts on the
	same link.
	(Trac #1239, #1240, git f382050248b5b7ed1881b086d89be2d9dd8fe385)

351.	[func]		fdupont
	Alpha version of DHCP benchmarking tool added.  "perfdhcp" is able to
	test both IPv4 and IPv6 servers: it can time the four-packet exchange
	(DORA and SARR) as well as time the initial two-packet exchange (DO
	and SA).  More information can be obtained by invoking the utility
	(in tests/tools/perfdhcp) with the "-h" flag.
	(Trac #1450, git 85083a76107ba2236732b45524ce7018eefbaf90)

350.	[func]*		vorner
	The target parameter of ZoneFinder::find is no longer present, as the
	interface was awkward. To get all the RRsets of a single domain, use
	the new findAll method (the same applies to python version, the method
	is named find_all).
	(Trac #1483,#1484, git 0020456f8d118c9f3fd6fc585757c822b79a96f6)

349.	[bug]		dvv
	resolver: If an upstream server responds with FORMERR to an EDNS
	query, try querying it without EDNS.
	(Trac #1386, git 99ad0292af284a246fff20b3702fbd7902c45418)

348.	[bug]		stephen
	By default the logging output stream is now flushed after each write.
	This fixes a problem seen on some systems where the log output from
	different processes was jumbled up.  Flushing can be disabled by
	setting the appropriate option in the logging configuration.
	(Trac #1405, git 2f0aa20b44604b671e6bde78815db39381e563bf)

347.	[bug]		jelte
	Fixed a bug where adding Zonemgr/secondary_zones without explicitly
	setting the class value of the added zone resulted in a cryptic
	error in bindctl ("Error: class"). It will now correctly default to
	IN if not set. This also adds better checks on the name and class
	values, and better errors if they are bad.
	(Trac #1414, git 7b122af8489acf0f28f935a19eca2c5509a3677f)

346.	[build]*		jreed
	Renamed libdhcp to libdhcp++.
	(Trac #1446, git d394e64f4c44f16027b1e62b4ac34e054b49221d)

345.	[func]		tomek
	dhcp4: Dummy DHCPv4 component implemented. Currently it does
	nothing useful, except providing skeleton implementation that can
	be expanded in the future.
	(Trac #992, git d6e33479365c8f8f62ef2b9aa5548efe6b194601)

344.	[func]		y-aharen
	src/lib/statistics: Added statistics counter library for entire server
	items and per zone items. Also, modified b10-auth to use it. It is
	also intended to use in the other modules such as b10-resolver.
	(Trac #510, git afddaf4c5718c2a0cc31f2eee79c4e0cc625499f)

343.	[func]		jelte
	Added IXFR-out system tests, based on the first two test sets of
	http://bind10.isc.org/wiki/IxfrSystemTests.
	(Trac #1314, git 1655bed624866a766311a01214597db01b4c7cec)

342.	[bug]		stephen
	In the resolver, a FORMERR received from an upstream nameserver
	now results in a SERVFAIL being returned as a response to the original
	query.  Additional debug messages added to distinguish between
	different errors in packets received from upstream nameservers.
	(Trac #1383, git 9b2b249d23576c999a65d8c338e008cabe45f0c9)

341.	[func]		tomek
	libdhcp++: Support for handling both IPv4 and IPv6 added.
	Also added support for binding IPv4 sockets.
	(Trac #1238, git 86a4ce45115dab4d3978c36dd2dbe07edcac02ac)

340.	[build]		jelte
	Fixed several linker issues related to recent gcc versions, botan
	and gtest.
	(Trac #1442, git 91fb141bfb3aadfdf96f13e157a26636f6e9f9e3)

339.	[bug]		jinmei
	libxfr, used by b10-auth to share TCP sockets with b10-xfrout,
	incorrectly propagated ASIO specific exceptions to the application
	if the given file name was too long.  This could lead to
	unexpected shut down of b10-auth.
	(Trac #1387, git a5e9d9176e9c60ef20c0f5ef59eeb6838ed47ab2)

338.	[bug]		jinmei
	b10-xfrin didn't check SOA serials of SOA and IXFR responses,
	which resulted in unnecessary transfer or unexpected IXFR
	timeouts (these issues were not overlooked but deferred to be
	fixed until #1278 was completed).  Validation on responses to SOA
	queries were tightened, too.
	(Trac #1299, git 6ff03bb9d631023175df99248e8cc0cda586c30a)

337.	[func]		tomek
	libdhcp++: Support for DHCPv4 option that can store a single
	address or a list of IPv4 addresses added. Support for END option
	added.
	(Trac #1350, git cc20ff993da1ddb1c6e8a98370438b45a2be9e0a)

336.	[func]		jelte
	libdns++ (and its python wrapper) now includes a class Serial, for 
	SOA SERIAL comparison and addition. Operations on instances of this 
	class follow the specification from RFC 1982. 
	Rdata::SOA::getSerial() now returns values of this type (and not 
	uint32_t).
	(Trac #1278, git 2ae72d76c74f61a67590722c73ebbf631388acbd)

335.	[bug]*		jelte
	The DataSourceClientContainer class that dynamically loads 
	datasource backend libraries no longer provides just a .so file name 
	to its call to dlopen(), but passes it an absolute path. This means 
	that it is no longer an system implementation detail that depends on 
	[DY]LD_LIBRARY_PATH which file is chosen, should there be multiple 
	options (for instance, when test-running a new build while a 
	different version is installed).
	These loadable libraries are also no longer installed in the default 
	library path, but in a subdirectory of the libexec directory of the 
	target ($prefix/libexec/[version]/backends).
	This also removes the need to handle b10-xfin and b10-xfrout as 
	'special' hardcoded components, and they are now started as regular 
	components as dictated by the configuration of the boss process.
	(Trac #1292, git 83ce13c2d85068a1bec015361e4ef8c35590a5d0)

334.	[bug]		jinmei
	b10-xfrout could potentially create an overflow response message
	(exceeding the 64KB max) or could create unnecessarily small
	messages.  The former was actually unlikely to happen due to the
	effect of name compression, and the latter was marginal and at least
	shouldn't cause an interoperability problem, but these were still
	potential problems and were fixed.
	(Trac #1389, git 3fdce88046bdad392bd89ea656ec4ac3c858ca2f)

333.	[bug]		dvv
	Solaris needs "-z now" to force non-lazy binding and prevent
	g++ static initialization code from deadlocking.
	(Trac #1439, git c789138250b33b6b08262425a08a2a0469d90433)

332.	[bug]		vorner
	C++ exceptions in the isc.dns.Rdata wrapper are now converted
	to python ones instead of just aborting the interpreter.
	(Trac #1407, git 5b64e839be2906b8950f5b1e42a3fadd72fca033)

bind10-devel-20111128 released on November 28, 2011

331.	[bug]		shane
	Fixed a bug in data source library where a zone with more labels
	than an out-of-bailiwick name server would cause an exception to
	be raised.
	(Trac #1430, git 81f62344db074bc5eea3aaf3682122fdec6451ad)

330.	[bug]		jelte
	Fixed a bug in b10-auth where it would sometimes fail because it
	tried to check for queued msgq messages before the session was
	fully running.
	(git c35d0dde3e835fc5f0a78fcfcc8b76c74bc727ca)

329.	[doc]		vorner, jreed
	Document the bind10 run control configuration in guide and
	manual page.
	(Trac #1341, git c1171699a2b501321ab54207ad26e5da2b092d63)

328.	[func]		jelte
	b10-auth now passes IXFR requests on to b10-xfrout, and no longer
	responds to them with NOTIMPL.
	(Trac #1390, git ab3f90da16d31fc6833d869686e07729d9b8c135)

327.	[func]		jinmei
	b10-xfrout now supports IXFR.  (Right now there is no user
	configurable parameter about this feature; b10-xfrout will
	always respond to IXFR requests according to RFC1995).
	(Trac #1371 and #1372, git 80c131f5b0763753d199b0fb9b51f10990bcd92b)

326.	[build]*		jinmei
	Added a check script for the SQLite3 schema version.  It will be
	run at the beginning of 'make install', and if it detects an old
	version of schema, installation will stop.  You'll then need to
	upgrade the database file by following the error message.
	(Trac #1404, git a435f3ac50667bcb76dca44b7b5d152f45432b57)

325.	[func]		jinmei
	Python isc.datasrc: added interfaces for difference management:
	DataSourceClient.get_updater() now has the 'journaling' parameter
	to enable storing diffs to the data source, and a new class
	ZoneJournalReader was introduced to retrieve them, which can be
	created by the new DataSourceClient.get_journal_reader() method.
	(Trac #1333, git 3e19362bc1ba7dc67a87768e2b172c48b32417f5,
	git 39def1d39c9543fc485eceaa5d390062edb97676)

324.	[bug]		jinmei
	Fixed reference leak in the isc.log Python module.  Most of all
	BIND 10 Python programs had memory leak (even though the pace of
	leak may be slow) due to this bug.
	(Trac #1359, git 164d651a0e4c1059c71f56b52ea87ac72b7f6c77)

323.	[bug]		jinmei
	b10-xfrout incorrectly skipped adding TSIG RRs to some
	intermediate responses (when TSIG is to be used for the
	responses).  While RFC2845 optionally allows to skip intermediate
	TSIGs (as long as the digest for the skipped part was included
	in a later TSIG), the underlying TSIG API doesn't support this
	mode of signing.
	(Trac #1370, git 76fb414ea5257b639ba58ee336fae9a68998b30d)

322.	[func]		jinmei
	datasrc: Added C++ API for retrieving difference of two versions
	of a zone.  A new ZoneJournalReader class was introduced for this
	purpose, and a corresponding factory method was added to
	DataSourceClient.
	(Trac #1332, git c1138d13b2692fa3a4f2ae1454052c866d24e654)

321.	[func]*		jinmei
	b10-xfrin now installs IXFR differences into the underlying data
	source (if it supports journaling) so that the stored differences
	can be used for subsequent IXFR-out transactions.
	Note: this is a backward incompatibility change for older sqlite3
	database files.  They need to be upgraded to have a "diffs" table.
	(Trac #1376, git 1219d81b49e51adece77dc57b5902fa1c6be1407)

320.	[func]*		vorner
	The --brittle switch was removed from the bind10 executable.
	It didn't work after change #316 (Trac #213) and the same
	effect can be accomplished by declaring all components as core.
	(Trac #1340, git f9224368908dd7ba16875b0d36329cf1161193f0)

319.	[func]		naokikambe
	b10-stats-httpd was updated. In addition of the access to all
	statistics items of all modules, the specified item or the items
	of the specified module name can be accessed.  For example, the
	URI requested by using the feature is showed as
	"/bind10/statistics/xml/Auth" or
	"/bind10/statistics/xml/Auth/queries.tcp". The list of all possible
	module names and all possible item names can be showed in the
	root document, whose URI is "/bind10/statistics/xml".  This change
	is not only for the XML documents but also is for the XSD and
	XSL documents.
	(Trac #917, git b34bf286c064d44746ec0b79e38a6177d01e6956)

318.	[func]		stephen
	Add C++ API for accessing zone difference information in
	database-based data sources.
	(Trac #1330, git 78770f52c7f1e7268d99e8bfa8c61e889813bb33)

317.	[func]		vorner
	datasrc: the getUpdater method of DataSourceClient supports an
	optional 'journaling' parameter to indicate the generated updater
	to store diffs.  The database based derived class implements this
	extension.
	(Trac #1331, git 713160c9bed3d991a00b2ea5e7e3e7714d79625d)

316.	[func]*		vorner
	The configuration of what parts of the system run is more
	flexible now.  Everything that should run must have an
	entry in Boss/components.
	(Trac #213, git 08e1873a3593b4fa06754654d22d99771aa388a6)

315.	[func]		tomek
	libdhcp: Support for DHCPv4 packet manipulation is now implemented.
	All fixed fields are now supported. Generic support for DHCPv4
	options is available (both parsing and assembly). There is no code
	that uses this new functionality yet, so it is not usable directly
	at this time. This code will be used by upcoming b10-dhcp4 daemon.
	(Trac #1228, git 31d5a4f66b18cca838ca1182b9f13034066427a7)

314.	[bug]		jelte
	b10-xfrin would previously initiate incoming transfers upon 
	receiving NOTIFY messages from any address (if the zone was 
	known to b10-xfrin, and using the configured address). It now 
	only starts a transfer if the source address from the NOTIFY 
	packet matches the configured master address and port. This was 
	really already fixed in release bind10-devel-20111014, but there 
	were some deferred cleanups to add.
	(Trac #1298, git 1177bfe30e17a76bea6b6447e14ae9be9e1ca8c2)

313.	[func]		jinmei
	datasrc: Added C++ API for adding zone differences to database
	based data sources.  It's intended to be used for the support for
	IXFR-in and dynamic update (so they can subsequently be retrieved
	for IXFR-out).  The addRecordDiff method of the DatabaseAccessor
	defines the interface, and a concrete implementation for SQLite3
	was provided.
	(Trac #1329, git 1aa233fab1d74dc776899df61181806679d14013)

312.	[func]		jelte
	Added an initial framework for doing system tests using the 
	cucumber-based BDD tool Lettuce. A number of general steps are
	included,  for instance running bind10 with specific
	configurations, sending queries, and inspecting query answers. A
	few very basic tests are included as well.
	(Trac #1290, git 6b75c128bcdcefd85c18ccb6def59e9acedd4437)

311.	[bug]		jelte
	Fixed a bug in bindctl where tab-completion for names that
	contain a hyphen resulted in unexpected behaviour, such as
	appending the already-typed part again.
	(Trac #1345, git f80ab7879cc29f875c40dde6b44e3796ac98d6da)

310.	[bug]		jelte
	Fixed a bug where bindctl could not set a value that is optional
	and has no default, resulting in the error that the setting
	itself was unknown. bindctl now correctly sees the setting and
	is able to set it.
	(Trac #1344, git 0e776c32330aee466073771600390ce74b959b38)

309.	[bug]		jelte
	Fixed a bug in bindctl where the removal of elements from a set
	with default values was not stored, unless the set had been
	modified in another way already.
	(Trac #1343, git 25c802dd1c30580b94345e83eeb6a168ab329a33)

308.	[build]		jelte
	The configure script will now use pkg-config for finding
	information about the Botan library. If pkg-config is unavailable,
	or unaware of Botan, it will fall back to botan-config. It will
	also use botan-config when a specific botan library directory is
	given using the '--with-botan=' flag
	(Trac #1194, git dc491833cf75ac1481ba1475795b0f266545013d)

307.	[func]		vorner
	When zone transfer in fails with IXFR, it is retried with AXFR
	automatically.
	(Trac #1279, git cd3588c9020d0310f949bfd053c4d3a4bd84ef88)

306.	[bug]		stephen
	Boss process now waits for the configuration manager to initialize
	itself before continuing with startup.  This fixes a race condition
	whereby the Boss could start the configuration manager and then
	immediately start components that depended on that component being
	fully initialized.
	(Trac #1271, git 607cbae949553adac7e2a684fa25bda804658f61)

305.	[bug]		jinmei
	Python isc.dns, isc.datasrc, xfrin, xfrout: fixed reference leak
	in Message.get_question(), Message.get_section(),
	RRset.get_rdata(), and DataSourceClient.get_updater().
	The leak caused severe memory leak in b10-xfrin, and (although no
	one reported it) should have caused less visible leak in
	b10-xfrout.  b10-xfrin had its own leak, which was also fixed.
	(Trac #1028, git a72886e643864bb6f86ab47b115a55e0c7f7fcad)

304.	[bug]		jelte
	The run_bind10.sh test script now no longer runs processes from
	an installed version of BIND 10, but will correctly use the
	build tree paths.
	(Trac #1246, git 1d43b46ab58077daaaf5cae3c6aa3e0eb76eb5d8)

303.	[bug]		jinmei
	Changed the installation path for the UNIX domain file used
	for the communication between b10-auth and b10-xfrout to a
	"@PACKAGE@" subdirectory (e.g. from /usr/local/var to
	/usr/local/var/bind10-devel).  This should be transparent change
	because this file is automatically created and cleaned up, but
	if the old file somehow remains, it can now be safely removed.
	(Trac #869, git 96e22f4284307b1d5f15e03837559711bb4f580c)

302.	[bug]		jelte
	msgq no longer crashes if the remote end is closed while msgq
	tries to send data. It will now simply drop the message and close
	the connection itself.
	(Trac #1180, git 6e68b97b050e40e073f736d84b62b3e193dd870a)

301.	[func]		stephen
	Add system test for IXFR over TCP.
	(Trac #1213, git 68ee3818bcbecebf3e6789e81ea79d551a4ff3e8)

300.	[func]*		tomek
	libdhcp: DHCP packet library was implemented. Currently it handles
	packet reception, option parsing, option generation and output
	packet building. Generic and specialized classes for several
	DHCPv6 options (IA_NA, IAADDR, address-list) are available. A
	simple code was added that leverages libdhcp. It is a skeleton
	DHCPv6 server. It receives incoming SOLICIT and REQUEST messages
	and responds with proper ADVERTISE and REPLY. Note that since
	LeaseManager is not implemented, server assigns the same
	hardcoded lease for every client. This change removes existing
	DHCPv6 echo server as it was only a proof of concept code.
	(Trac #1186, git 67ea6de047d4dbd63c25fe7f03f5d5cc2452ad7d)

299.	[build]		jreed
	Do not install the libfake_session, libtestutils, or libbench
	libraries. They are used by tests within the source tree.
	Convert all test-related makefiles to build test code at
	regular make time to better work with test-driven development.
	This reverts some of #1901. (The tests are ran using "make
	check".)
	(Trac #1286, git cee641fd3d12341d6bfce5a6fbd913e3aebc1e8e)

bind10-devel-20111014 released on October 14, 2011

298.	[doc]		jreed
	Shorten README. Include plain text format of the Guide.
	(git d1897d3, git 337198f)

297.	[func]		dvv
	Implement the SPF rrtype according to RFC4408.
	(Trac #1140, git 146934075349f94ee27f23bf9ff01711b94e369e)

296.	[build]		jreed
	Do not install the unittest libraries. At this time, they
	are not useful without source tree (and they may or may
	not have googletest support). Also, convert several makefiles
	to build tests at "check" time and not build time.
	(Trac #1091, git 2adf4a90ad79754d52126e7988769580d20501c3)

295.	[bug]		jinmei
	__init__.py for isc.dns was installed in the wrong directory,
	which would now make xfrin fail to start.  It was also bad
	in that it replaced any existing __init__.py in th public
	site-packages directory.  After applying this fix You may want to
	check if the wrong init file is in the wrong place, in which
	case it should be removed.
	(Trac #1285, git af3b17472694f58b3d6a56d0baf64601b0f6a6a1)

294.	[func]		jelte, jinmei, vorner
	b10-xfrin now supports incoming IXFR.  See BIND 10 Guide for
	how to configure it and operational notes.
	(Trac #1212, multiple git merges)

293.	[func]*		tomek
	b10-dhcp6: Implemented DHCPv6 echo server. It joins DHCPv6
	multicast groups and listens to incoming DHCPv6 client messages.
	Received messages are then echoed back to clients. This
	functionality is limited, but it can be used to test out client
	resiliency to unexpected messages. Note that network interface
	detection routines are not implemented yet, so interface name
	and its address must be specified in interfaces.txt.
	(Trac #878, git 3b1a604abf5709bfda7271fa94213f7d823de69d)

292.	[func]		dvv
	Implement the DLV rrtype according to RFC4431.
	(Trac #1144, git d267c0511a07c41cd92e3b0b9ee9bf693743a7cf)

291.	[func]		naokikambe
	Statistics items are specified by each module's spec file.
	Stats module can read these through the config manager. Stats
	module and stats httpd report statistics data and statistics
	schema by each module via both bindctl and HTTP/XML.
	(Trac #928,#929,#930,#1175,
	git 054699635affd9c9ecbe7a108d880829f3ba229e)

290.	[func]		jinmei
	libdns++/pydnspp: added an option parameter to the "from wire"
	methods of the Message class.  One option is defined,
	PRESERVE_ORDER, which specifies the parser to handle each RR
	separately, preserving the order, and constructs RRsets in the
	message sections so that each RRset contains only one RR.
	(Trac #1258, git c874cb056e2a5e656165f3c160e1b34ccfe8b302)

289.	[func]*		jinmei
	b10-xfrout: ACLs for xfrout can now be configured per zone basis.
	A per zone ACL is part of a more general zone configuration.  A
	quick example for configuring an ACL for zone "example.com" that
	rejects any transfer request for that zone is as follows:
	> config add Xfrout/zone_config
	> config set Xfrout/zone_config[0]/origin "example.com"
	> config add Xfrout/zone_config[0]/transfer_acl
	> config set Xfrout/zone_config[0]/transfer_acl[0] {"action": "REJECT"}
	The previous global ACL (query_acl) was renamed to transfer_acl,
	which now works as the default ACL.  Note: backward compatibility
	is not provided, so an existing configuration using query_acl
	needs to be updated by hand.
	Note: the per zone configuration framework is a temporary
	workaround.  It will eventually be redesigned as a system wide
	configuration.
	(Trac #1165, git 698176eccd5d55759fe9448b2c249717c932ac31)

288.	[bug]		stephen
	Fixed problem whereby the order in which component files appeared in
	rdataclass.cc was system dependent, leading to problems on some
	systems where data types were used before the header file in which
	they were declared was included.
	(Trac #1202, git 4a605525cda67bea8c43ca8b3eae6e6749797450)

287.	[bug]*		jinmei
	Python script files for log messages (xxx_messages.py) should have
	been installed under the "isc" package.  This fix itself should
	be a transparent change without affecting existing configurations
	or other operational practices, but you may want to clean up the
	python files from the common directly (such as "site-packages").
	(Trac #1101, git 0eb576518f81c3758c7dbaa2522bd8302b1836b3)

286.	[func]		ocean
	libdns++: Implement the HINFO rrtype support according to RFC1034,
	and RFC1035.
	(Trac #1112, git 12d62d54d33fbb1572a1aa3089b0d547d02924aa)

285.	[bug]		jelte
	sqlite3 data source: fixed a race condition on initial startup,
	when the database has not been initialized yet, and multiple
	processes are trying to do so, resulting in one of them failing.
	(Trac #326, git 5de6f9658f745e05361242042afd518b444d7466)

284.	[bug]		jerry
	b10-zonemgr: zonemgr will not terminate on empty zones, it will
	log a warning and try to do zone transfer for them.
	(Trac #1153, git 0a39659638fc68f60b95b102968d7d0ad75443ea)

283.	[bug]		zhanglikun
	Make stats and boss processes wait for answer messages from each
	other in block mode to avoid orphan answer messages, add an internal
	command "getstats" to boss process for getting statistics data from
	boss.
	(Trac #519, git 67d8e93028e014f644868fede3570abb28e5fb43)

282.	[func]		ocean
	libdns++: Implement the NAPTR rrtype according to RFC2915,
	RFC2168 and RFC3403.
	(Trac #1130, git 01d8d0f13289ecdf9996d6d5d26ac0d43e30549c)

bind10-devel-20110819 released on August 19, 2011

281.	[func]		jelte
	Added a new type for configuration data: "named set". This allows for
	similar configuration as the current "list" type, but with strings
	instead of indices as identifiers. The intended use is for instance
	/foo/zones/example.org/bar instead of /foo/zones[2]/bar. Currently
	this new type is not in use yet.
	(Trac #926, git 06aeefc4787c82db7f5443651f099c5af47bd4d6)

280.	[func]		jerry
	libdns++: Implement the MINFO rrtype according to RFC1035.
	(Trac #1113, git 7a9a19d6431df02d48a7bc9de44f08d9450d3a37)

279.	[func]		jerry
	libdns++: Implement the AFSDB rrtype according to RFC1183.
	(Trac #1114, git ce052cd92cd128ea3db5a8f154bd151956c2920c)

278.	[doc]		jelte
	Add logging configuration documentation to the guide.
	(Trac #1011, git 2cc500af0929c1f268aeb6f8480bc428af70f4c4)

277.	[func]		jerry
	libdns++: Implement the SRV rrtype according to RFC2782.
	(Trac #1128, git 5fd94aa027828c50e63ae1073d9d6708e0a9c223)

276.	[func]		stephen
	Although the top-level loggers are named after the program (e.g.
	b10-auth, b10-resolver), allow the logger configuration to omit the
	"b10-" prefix and use just the module name.
	(Trac #1003, git a01cd4ac5a68a1749593600c0f338620511cae2d)

275.	[func]		jinmei
	Added support for TSIG key matching in ACLs.  The xfrout ACL can
	now refer to TSIG key names using the "key" attribute.  For
	example, the following specifies an ACL that allows zone transfer
	if and only if the request is signed with a TSIG of a key name
	"key.example":
	> config set Xfrout/query_acl[0] {"action": "ACCEPT", \
	                                  "key": "key.example"}
	(Trac #1104, git 9b2e89cabb6191db86f88ee717f7abc4171fa979)

274.	[bug]		naokikambe
	add unittests for functions xml_handler, xsd_handler and xsl_handler
	respectively to make sure their behaviors are correct, regardless of
	whether type which xml.etree.ElementTree.tostring() after Python3.2
	returns is str or byte.
	(Trac #1021, git 486bf91e0ecc5fbecfe637e1e75ebe373d42509b)

273.	[func]		vorner
	It is possible to specify ACL for the xfrout module. It is in the ACL
	configuration key and has the usual ACL syntax. It currently supports
	only the source address. Default ACL accepts everything.
	(Trac #772, git 50070c824270d5da1db0b716db73b726d458e9f7)

272.	[func]		jinmei
	libdns++/pydnspp: TSIG signing now handles truncated DNS messages
	(i.e. with TC bit on) with TSIG correctly.
	(Trac #910, 8e00f359e81c3cb03c5075710ead0f87f87e3220)

271.	[func]		stephen
	Default logging for unit tests changed to severity DEBUG (level 99)
	with the output routed to /dev/null.  This can be altered by setting
	the B10_LOGGER_XXX environment variables.
	(Trac #1024, git 72a0beb8dfe85b303f546d09986461886fe7a3d8)

270.	[func]		jinmei
	Added python bindings for ACLs using the DNS request as the
	context.  They are accessible via the isc.acl.dns module.
	(Trac #983, git c24553e21fe01121a42e2136d0a1230d75812b27)

269.	[bug]		y-aharen
	Modified IntervalTimerTest not to rely on the accuracy of the timer.
	This fix addresses occasional failure of build tests.
	(Trac #1016, git 090c4c5abac33b2b28d7bdcf3039005a014f9c5b)

268.	[func]		stephen
	Add environment variable to allow redirection of logging output during
	unit tests.
	(Trac #1071, git 05164f9d61006869233b498d248486b4307ea8b6)

bind10-devel-20110705 released on July 05, 2011

267.	[func]		tomek
	Added a dummy module for DHCP6. This module does not actually
	do anything at this point, and BIND 10 has no option for
	starting it yet. It is included as a base for further
	development.
	(Trac #990, git 4a590df96a1b1d373e87f1f56edaceccb95f267d)

266.	[func]		Multiple developers
        Convert various error messages, debugging and other output
        to the new logging interface, including for b10-resolver,
        the resolver library, the CC library, b10-auth, b10-cfgmgr,
        b10-xfrin, and b10-xfrout. This includes a lot of new
        documentation describing the new log messages.
        (Trac #738, #739, #742, #746, #759, #761, #762)

265.	[func]*		jinmei
	b10-resolver: Introduced ACL on incoming queries.  By default the
	resolver accepts queries from ::1 and 127.0.0.1 and rejects all
	others.  The ACL can be configured with bindctl via the
	"Resolver/query_acl" parameter.  For example, to accept queries
	from 192.0.2.0/24 (in addition to the default list), do this:
	> config add Resolver/query_acl
	> config set Resolver/query_acl[2]/action "ACCEPT"
	> config set Resolver/query_acl[2]/from "192.0.2.0/24"
	> config commit
	(Trac #999, git e0744372924442ec75809d3964e917680c57a2ce,
	also based on other ACL related work done by stephen and vorner)

264.	[bug]		jerry
	b10-xfrout: fixed a busy loop in its notify-out subthread.  Due to
	the loop, the thread previously woke up every 0.5 seconds throughout
	most of the lifetime of b10-xfrout, wasting the corresponding CPU
	time.
	(Trac #1001, git fb993ba8c52dca4a3a261e319ed095e5af8db15a)

263.	[func]		jelte
	Logging configuration can now also accept a * as a first-level
	name (e.g. '*', or '*.cache'), indicating that every module
	should use that configuration, unless overridden by an explicit
	logging configuration for that module
	(Trac #1004, git 0fad7d4a8557741f953eda9fed1d351a3d9dc5ef)

262.	[func]		stephen
	Add some initial documentation about the logging framework.
	Provide BIND 10 Messages Manual in HTML and DocBook? XML formats.
	This provides all the log message descriptions in a single document.
	A developer tool, tools/system_messages.py (available in git repo),
	was written to generate this.
	(Trac #1012, git 502100d7b9cd9d2300e78826a3bddd024ef38a74)

261.	[func]		stephen
	Add new-style logging messages to b10-auth.
	(Trac #738, git c021505a1a0d6ecb15a8fd1592b94baff6d115f4)

260.	[func]		stephen
	Remove comma between message identification and the message
	text in the new-style logging messages.
	(Trac #1031, git 1c7930a7ba19706d388e4f8dcf2a55a886b74cd2)

259.	[bug]		stephen
	Logging now correctly initialized in b10-auth.  Also, fixed
	bug whereby querying for "version.bind txt ch" would cause
	b10-auth to crash if BIND 10 was started with the "-v" switch.
	(Trac #1022,#1023, git 926a65fa08617be677a93e9e388df0f229b01067)

258.	[build]		jelte
	Now builds and runs with Python 3.2
	(Trac #710, git dae1d2e24f993e1eef9ab429326652f40a006dfb)

257.	[bug]		y-aharen
	Fixed a bug an instance of IntervalTimerImpl may be destructed 
	while deadline_timer is holding the handler. This fix addresses
	occasional failure of IntervalTimerTest.destructIntervalTimer.
	(Trac #957, git e59c215e14b5718f62699ec32514453b983ff603)

256.	[bug]		jerry
	src/bin/xfrin: update xfrin to check TSIG before other part of
	incoming message.
	(Trac #955, git 261450e93af0b0406178e9ef121f81e721e0855c)

255.	[func]		zhang likun
	src/lib/cache:  remove empty code in lib/cache and the corresponding
	suppression rule in	src/cppcheck-suppress.lst.
	(Trac #639, git 4f714bac4547d0a025afd314c309ca5cb603e212)

254.	[bug]		jinmei
	b10-xfrout: failed to send notifies over IPv6 correctly.
	(Trac #964, git 3255c92714737bb461fb67012376788530f16e40)

253.	[func]		jelte
	Add configuration options for logging through the virtual module
	Logging.
	(Trac #736, git 9fa2a95177265905408c51d13c96e752b14a0824)

252.	[func]		stephen
	Add syslog as destination for logging.
	(Trac #976, git 31a30f5485859fd3df2839fc309d836e3206546e)

251.	[bug]*		jinmei
	Make sure bindctl private files are non readable to anyone except
	the owner or users in the same group.  Note that if BIND 10 is run
	with changing the user, this change means that the file owner or
	group will have to be adjusted.  Also note that this change is
	only effective for a fresh install; if these files already exist,
	their permissions must be adjusted by hand (if necessary).
	(Trac #870, git 461fc3cb6ebabc9f3fa5213749956467a14ebfd4)

250.	[bug]		ocean
	src/lib/util/encode, in some conditions, the DecodeNormalizer's
	iterator may reach the end() and when later being dereferenced
	it will cause crash on some platform.
	(Trac #838, git 83e33ec80c0c6485d8b116b13045b3488071770f)

249.	[func]		jerry
	xfrout: add support for TSIG verification.
	(Trac #816, git 3b2040e2af2f8139c1c319a2cbc429035d93f217)

248.	[func]		stephen
	Add file and stderr as destinations for logging.
	(Trac #555, git 38b3546867425bd64dbc5920111a843a3330646b)

247.	[func]		jelte
	Upstream queries from the resolver now set EDNS0 buffer size.
	(Trac #834, git 48e10c2530fe52c9bde6197db07674a851aa0f5d)

246.	[func]		stephen
	Implement logging using log4cplus (http://log4cplus.sourceforge.net)
	(Trac #899, git 31d3f525dc01638aecae460cb4bc2040c9e4df10)

245.	[func]		vorner
	Authoritative server can now sign the answers using TSIG
	(configured in tsig_keys/keys, list of strings like
	"name:<base64-secret>:sha1-hmac"). It doesn't use them for
	ACL yet, only verifies them and signs if the request is signed.
	(Trac #875, git fe5e7003544e4e8f18efa7b466a65f336d8c8e4d)

244.	[func]		stephen
	In unit tests, allow the choice of whether unhandled exceptions are
	caught in the unit test program (and details printed) or allowed to
	propagate to the default exception handler.  See the bind10-dev thread
	https://lists.isc.org/pipermail/bind10-dev/2011-January/001867.html
	for more details.
	(Trac #542, git 1aa773d84cd6431aa1483eb34a7f4204949a610f)

243.	[func]*		feng
	Add optional hmac algorithm SHA224/384/512.
	(Trac #782, git 77d792c9d7c1a3f95d3e6a8b721ac79002cd7db1)

bind10-devel-20110519 released on May 19, 2011

242.	[func]		jinmei
	xfrin: added support for TSIG verify.  This change completes TSIG
	support in b10-xfrin.
	(Trac #914, git 78502c021478d97672232015b7df06a7d52e531b)

241.	[func]		jinmei
	pydnspp: added python extension for the TSIG API introduced in
	change 235.
	(Trac #905, git 081891b38f05f9a186814ab7d1cd5c572b8f777f)
	(Trac #915, git 0555ab65d0e43d03b2d40c95d833dd050eea6c23)

240.	[func]*		jelte
	Updated configuration options to Xfrin, so that you can specify
	a master address, port, and TSIG key per zone. Still only one per
	zone at this point, and TSIG keys are (currently) only specified
	by their full string representation. This replaces the
	Xfrin/master_addr, Xfrin/master_port, and short-lived
	Xfrin/tsig_key configurations with a Xfrin/zones list.
	(Trac #811, git 88504d121c5e08fff947b92e698a54d24d14c375)

239.	[bug]		jerry
	src/bin/xfrout: If a zone doesn't have notify slaves (only has
	one apex ns record - the primary master name server) will cause
	b10-xfrout uses 100% of CPU.
	(Trac #684, git d11b5e89203a5340d4e5ca51c4c02db17c33dc1f)

238.	[func]		zhang likun
	Implement the simplest forwarder, which pass everything through
	except QID, port number. The response will not be cached.
	(Trac #598_new, git 8e28187a582820857ef2dae9b13637a3881f13ba)

237.	[bug]		naokikambe
	Resolved that the stats module wasn't configurable in bindctl in
	spite of its having configuration items. The configuration part
	was removed from the original spec file "stats.spec" and was
	placed in a new spec file "stats-schema.spec". Because it means
	definitions of statistics items. The command part is still
	there. Thus stats module currently has no its own configuration,
	and the items in "stats-schema.spec" are neither visible nor
	configurable through bindctl. "stats-schema.spec" is shared with
	stats module and stats-httpd module, and maybe with other
	statistical modules in future. "stats.spec" has own configuration
	and commands of stats module, if it requires.
	(Trac #719, git a234b20dc6617392deb8a1e00eb0eed0ff353c0a)

236.	[func]		jelte
	C++ client side of configuration now uses BIND10 logging system.
	It also has improved error handling when communicating with the
	rest of the system.
	(Trac #743, git 86632c12308c3ed099d75eb828f740c526dd7ec0)

235.	[func]		jinmei
	libdns++: added support for TSIG signing and verification.  It can
	be done using a newly introduced TSIGContext class.
	Note: we temporarily disabled support for truncated signature
	and modified some part of the code introduced in #226 accordingly.
	We plan to fix this pretty soon.
	(Trac #812, git ebe0c4b1e66d359227bdd1bd47395fee7b957f14)
	(Trac #871, git 7c54055c0e47c7a0e36fcfab4b47ff180c0ca8c8)
	(Trac #813, git ffa2f0672084c1f16e5784cdcdd55822f119feaa)
	(Trac #893, git 5aaa6c0f628ed7c2093ecdbac93a2c8cf6c94349)

234.	[func]		jerry
	src/bin/xfrin: update xfrin to use TSIG. Currently it only supports
	sending a signed TSIG request or SOA request.
	(Trac #815, git a892818fb13a1839c82104523cb6cb359c970e88)

233.	[func]		stephen
	Added new-style logging statements to the NSAS code.
	(Trac #745, git ceef68cd1223ae14d8412adbe18af2812ade8c2d)

232.	[func]		stephen
	To facilitate the writing of extended descriptions in
	message files, altered the message file format.  The message
	is now flagged with a "%" as the first non-blank character
	in the line and the lines in the extended description are
	no longer preceded by a "+".
	(Trac #900, git b395258c708b49a5da8d0cffcb48d83294354ba3)

231.	[func]*		vorner
    The logging interface changed slightly. We use
	logger.foo(MESSAGE_ID).arg(bar); instead of logger.foo(MESSAGE_ID,
	bar); internally. The message definitions use '%1,%2,...'
	instead of '%s,%d', which allows us to cope better with
	mismatched placeholders and allows reordering of them in
	case of translation.
	(Trac #901, git 4903410e45670b30d7283f5d69dc28c2069237d6)

230.	[bug]		naokikambe
	Removed too repeated verbose messages in two cases of:
	 - when auth sends statistics data to stats
	 - when stats receives statistics data from other modules
	(Trac #620, git 0ecb807011196eac01f281d40bc7c9d44565b364)

229.	[doc]		jreed
	Add manual page for b10-host.
	(git a437d4e26b81bb07181ff35a625c540703eee845)

228.	[func]*		jreed
	The host tool is renamed to b10-host. While the utility is
	a work in progress, it is expected to now be shipped with
	tarballs. Its initial goal was to be a host(1) clone,
	rewritten in C++ from scratch and using BIND 10's libdns++.
	It now supports the -a (any), -c class, -d (verbose) switches
	and has improved output.
	(Trac #872, git d846851699d5c76937533adf9ff9d948dfd593ca)

227.	[build]		jreed
	Add missing libdns++ rdata files for the distribution (this
	fixes distcheck error). Change three generated libdns++
	headers to "nodist" so they aren't included in the distribution
	(they were mistakenly included in last tarball).

226.	[func]*		jelte
	Introduced an API for cryptographic operations. Currently it only
	supports HMAC, intended for use with TSIG. The current
	implementation uses Botan as the backend library.
	This introduces a new dependency, on Botan.  Currently only Botan
	1.8.x works; older or newer versions don't.
	(Trac #781, git 9df42279a47eb617f586144dce8cce680598558a)

225.	[func]		naokikambe
	Added the HTTP/XML interface (b10-stats-httpd) to the
	statistics feature in BIND 10. b10-stats-httpd is a standalone
	HTTP server and it requests statistics data to the stats
	daemon (b10-stats) and sends it to HTTP clients in XML
	format. Items of the data collected via b10-stats-httpd
	are almost equivalent to ones which are collected via
	bindctl. Since it also can send XSL (Extensible Stylesheet
	Language) document and XSD (XML Schema definition) document,
	XML document is human-friendly to view through web browsers
	and its data types are strictly defined.
	(Trac #547, git 1cbd51919237a6e65983be46e4f5a63d1877b1d3)

224.	[bug]		jinmei
	b10-auth, src/lib/datasrc: inconsistency between the hot spot
	cache and actual data source could cause a crash while query
	processing.  The crash could happen, e.g., when an sqlite3 DB file
	is being updated after a zone transfer while b10-auth handles a
	query using the corresponding sqlite3 data source.
	(Trac #851, git 2463b96680bb3e9a76e50c38a4d7f1d38d810643)

223.	[bug]		feng
	If ip address or port isn't usable for name server, name
	server process won't exist and give end user chance to
	reconfigure them.
	(Trac #775, git 572ac2cf62e18f7eb69d670b890e2a3443bfd6e7)

222.	[bug]*		jerry
	src/lib/zonemgr: Fix a bug that xfrin not checking for new
	copy of zone on startup.  Imposes some random jitters to
	avoid many zones need to do refresh at the same time. This
	removed the Zonemgr/jitter_scope setting and introduced
	Zonemgr/refresh_jitter and Zonemgr/reload_jitter.
	(Trac #387, git 1241ddcffa16285d0a7bb01d6a8526e19fbb70cb)

221.	[func]*		jerry
	src/lib/util: Create C++ utility library.
	(Trac #749, git 084d1285d038d31067f8cdbb058d626acf03566d)

220.	[func]		stephen
	Added the 'badpacket' program for testing; it sends a set of
	(potentially) bad packets to a nameserver and prints the responses.
	(Trac #703, git 1b666838b6c0fe265522b30971e878d9f0d21fde)

219.	[func]		ocean
	src/lib: move some dns related code out of asiolink library to
	asiodns library
	(Trac #751, git 262ac6c6fc61224d54705ed4c700dadb606fcb1c)

218.	[func]		jinmei
	src/lib/dns: added support for RP RDATA.
	(Trac #806, git 4e47d5f6b692c63c907af6681a75024450884a88)

217.	[bug]		jerry
	src/lib/dns/python: Use a signed version of larger size of
	integer and perform more strict range checks with
	PyArg_ParseTuple() in case of overflows.
	(Trac #363, git ce281e646be9f0f273229d94ccd75bf7e08d17cf)

216.	[func]		vorner
	The BIND10_XFROUT_SOCKET_FILE environment variable can be
	used to specify which socket should be used for communication
	between b10-auth and b10-xfrout. Mostly for testing reasons.
	(Trac #615, git 28b01ad5bf72472c824a7b8fc4a8dc394e22e462)

215.	[func]		vorner
	A new process, b10-sockcreator, is added, which will create
	sockets for the rest of the system.  It is the only part
	which will need to keep the root privileges. However, only
	the process exists, nothing can talk to it yet.
	(Trac #366, git b509cbb77d31e388df68dfe52709d6edef93df3f)

214.	[func]*		vorner
	Zone manager no longer thinks it is secondary master for
	all zones in the database. They are listed in
	Zonemgr/secondary_zones configuration variable (in the form
	[{"name": "example.com", "class": "IN"}]).
	(Trac #670, git 7c1e4d5e1e28e556b1d10a8df8d9486971a3f052)

213.	[bug]		naokikambe
	Solved incorrect datetime of "bind10.boot_time" and also
	added a new command "sendstats" for Bob. This command is
	to send statistics data to the stats daemon immediately.
	The solved problem is that statistics data doesn't surely
	reach to the daemon because Bob sent statistics data to
	the daemon while it is starting. So the daemon invokes the
	command for Bob after it starts up. This command is also
	useful for resending statistics data via bindctl manually.
	(Trac #521, git 1c269cbdc76f5dc2baeb43387c4d7ccc6dc863d2)

212.	[bug]		naokikambe
	Fixed that the ModuleCCSession object may group_unsubscribe in the
	closed CC session in being deleted.
	(Trac #698, git 0355bddc92f6df66ef50b920edd6ec3b27920d61)

211.	[func]		shane
	Implement "--brittle" option, which causes the server to exit
	if any of BIND 10's processes dies.
	(Trac #788, git 88c0d241fe05e5ea91b10f046f307177cc2f5bc5)

210.	[bug]		jerry
	src/bin/auth: fixed a bug where type ANY queries don't provide
	additional glue records for ANSWER section.
	(Trac #699, git 510924ebc57def8085cc0e5413deda990b2abeee)

bind10-devel-20110322 released on March 22, 2011

209.	[func]		jelte
	Resolver now uses the NSAS when looking for a nameserver to
	query for any specific zone. This also includes keeping track of
	the RTT for that nameserver.
	(Trac #495, git 76022a7e9f3ff339f0f9f10049aa85e5784d72c5)

208.	[bug]*		jelte
	Resolver now answers REFUSED on queries that are not for class IN.
	This includes the various CH TXT queries, which will be added
	later.
	(git 012f9e78dc611c72ea213f9bd6743172e1a2ca20)

207.	[func]		jelte
	Resolver now starts listening on localhost:53 if no configuration
	is set.
	(Trac #471, git 1960b5becbba05570b9c7adf5129e64338659f07)

206.	[func]		shane
	Add the ability to list the running BIND 10 processes using the
	command channel. To try this, use "Boss show_processes".
	(Trac #648, git 451bbb67c2b5d544db2f7deca4315165245d2b3b)

205.	[bug]		jinmei
	b10-auth, src/lib/datasrc: fixed a bug where b10-auth could return
	an empty additional section for delegation even if some glue is
	crucial when it fails to find some other glue records in its data
	source.
	(Trac #646, git 6070acd1c5b2f7a61574eda4035b93b40aab3e2b)

204.	[bug]		jinmei
	b10-auth, src/lib/datasrc: class ANY queries were not handled
	correctly in the generic data source (mainly for sqlite3).  It
	could crash b10-auth in the worst case, and could result in
	incorrect responses in some other cases.
	(Trac #80, git c65637dd41c8d94399bd3e3cee965b694b633339)

203.	[bug]		zhang likun
	Fix resolver cache memory leak: when cache is destructed, rrset
	and message entries in it are not destructed properly.
	(Trac #643, git aba4c4067da0dc63c97c6356dc3137651755ffce)

202.	[func]		vorner
	It is possible to specify a different directory where we look for
	configuration files (by -p) and different configuration file to
	use (-c).  Also, it is possible to specify the port on which
	cmdctl should listen (--cmdctl-port).
	(Trac #615, git 5514dd78f2d61a222f3069fc94723ca33fb3200b)

201.	[bug]		jerry
	src/bin/bindctl: bindctl doesn't show traceback on shutdown.
	(Trac #588, git 662e99ef050d98e86614c4443326568a0b5be437)

200.	[bug]		Jelte
	Fixed a bug where incoming TCP connections were not closed.
	(Trac #589, git 1d88daaa24e8b1ab27f28be876f40a144241e93b)

199.	[func]		ocean
	Cache negative responses (NXDOMAIN/NODATA) from authoritative
	server for recursive resolver.
	(Trac #493, git f8fb852bc6aef292555063590c361f01cf29e5ca)

198.	[bug]		jinmei
	b10-auth, src/lib/datasrc: fixed a bug where hot spot cache failed
	to reuse cached SOA for negative responses.  Due to this bug
	b10-auth returned SERVFAIL when it was expected to return a
	negative response immediately after a specific SOA query for
	the zone.
	(Trac #626, git 721a53160c15e8218f6798309befe940b9597ba0)

197.	[bug]		zhang likun
	Remove expired message and rrset entries when looking up them
	in cache, touch or remove the rrset entry in cache properly
	when doing lookup or update.
	(Trac #661, git 9efbe64fe3ff22bb5fba46de409ae058f199c8a7)

196.	[bug]		jinmei
	b10-auth, src/lib/datasrc: the backend of the in-memory data
	source could not handle the root name.  As a result b10-auth could
	not work as a root server when using the in-memory data source.
	(Trac #683, git 420ec42bd913fb83da37b26b75faae49c7957c46)

195.	[func]		stephen
	Resolver will now re-try a query over TCP if a response to a UDP
	query has the TC bit set.
	(Trac #499, git 4c05048ba059b79efeab53498737abe94d37ee07)

194.	[bug]		vorner
	Solved a 100% CPU usage problem after switching addresses in b10-auth
	(and possibly, but unconfirmed, in b10-resolver). It was caused by
	repeated reads/accepts on closed socket (the bug was in the code for a
	long time, recent changes made it show).
	(Trac #657, git e0863720a874d75923ea66adcfbf5b2948efb10a)

193.	[func]*		jreed
	Listen on the IPv6 (::) and IPv4 (0.0.0.0) wildcard addresses
	for b10-auth. This returns to previous behavior prior to
	change #184. Document the listen_on configuration in manual.
	(Trac #649, git 65a77d8fde64d464c75917a1ab9b6b3f02640ca6)

192.	[func]*		jreed
	Listen on standard domain port 53 for b10-auth and
	b10-resolver.
	(Trac #617, #618, git 137a6934a14cf0c5b5c065e910b8b364beb0973f)

191.	[func]		jinmei
	Imported system test framework of BIND 9.  It can be run by
	'make systest' at the top source directory.  Notes: currently it
	doesn't work when built in a separate tree.  It also requires
	perl, an inherited dependency from the original framework.
	Also, mainly for the purpose of tests, a new option "--pid-file"
	was added to BoB, with which the boss process will dump its PID
	to the specified file.
	(Trac #606, git 6ac000df85625f5921e8895a1aafff5e4be3ba9c)

190.	[func]		jelte
	Resolver now sets random qids on outgoing queries using
	the boost::mt19937 prng.
	(Trac #583, git 5222b51a047d8f2352bc9f92fd022baf1681ed81)

189.	[bug]		jreed
	Do not install the log message compiler.
	(Trac #634, git eb6441aca464980d00e3ff827cbf4195c5a7afc5)

188.	[bug]		zhang likun
	Make the rrset trust level ranking algorithm used by
	isc::cache::MessageEntry::getRRsetTrustLevel() follow RFC2181
	section 5.4.1.
	(Trac #595 git 19197b5bc9f2955bd6a8ca48a2d04472ed696e81)

187.	[bug]		zhang likun
	Fix the assert error in class isc::cache::RRsetCache by adding the
	check for empty pointer and test case for it.
	(Trac #638, git 54e61304131965c4a1d88c9151f8697dcbb3ce12)

186.	[bug]		jelte
	b10-resolver could stop with an assertion failure on certain kinds
	of messages (there was a problem in error message creation). This
	fixes that.
	(Trac #607, git 25a5f4ec755bc09b54410fcdff22691283147f32)

185.	[bug]		vorner
	Tests use port from private range (53210), lowering chance of
	a conflict with something else (eg. running bind 10).
	(Trac #523, git 301da7d26d41e64d87c0cf72727f3347aa61fb40)

184.	[func]*		vorner
	Listening address and port configuration of b10-auth is the same as
	for b10-resolver now. That means, it is configured through bindctl
	at runtime, in the Auth/listen_on list, not through command line
	arguments.
	(Trac #575, #576, git f06ce638877acf6f8e1994962bf2dbfbab029edf)

183.	[bug]		jerry
	src/bin/xfrout: Enable parallel sessions between xfrout server and
	muti-Auth. The session needs to be created only on the first time
	or if an error occur.
	(Trac #419, git 1d60afb59e9606f312caef352ecb2fe488c4e751)

182.	[func]		jinmei
	Support cppcheck for static code check on C++ code.  If cppcheck
	is available, 'make cppcheck' on the top source directory will run
	the checker and should cleanly complete with an exit code of 0
	(at least with cppcheck 1.47).
	Note: the suppression list isn't included in the final
	distributions.  It should be created by hand or retrieved from
	the git repository.
	(Trac #613, git b973f67520682b63ef38b1451d309be9f4f4b218)

181.	[func]		feng
	Add stop interface into dns server, so we can stop each running
	server individually. With it, user can reconfigure her running server
	with different ip address or port.
	(Trac #388, git 6df94e2db856c1adc020f658cc77da5edc967555)

180.	[build]		jreed
	Fix custom DESTDIR for make install. Patch from Jan Engelhardt.
	(Trac #629, git 5ac67ede03892a5eacf42ce3ace1e4e376164c9f)

bind10-devel-20110224 released on February 24, 2011

179.	[func]		vorner
	It is possible to start and stop resolver and authoritative
	server without restart of the whole system. Change of the
	configuration (Boss/start_auth and Boss/start_resolver) is
	enough.
	(Trac #565, git 0ac0b4602fa30852b0d86cc3c0b4730deb1a58fe)

178.	[func]		jelte
	Resolver now makes (limited) use of the cache
	(Trac #491, git 8b41f77f0099ddc7ca7d34d39ad8c39bb1a8363c)

177.	[func]		stephen
	The upstream fetch code in asiolink is now protocol agnostic to
	allow for the addition of fallback to TCP if a fetch response
	indicates truncation.
	(Trac #554, git 9739cbce2eaffc7e80640db58a8513295cf684de)

176.	[func]		likun
	src/lib/cache: Rename one interface: from lookupClosestRRset()
	to lookupDeepestNS(), and remove one parameter of it.
	(Trac #492, git ecbfb7cf929d62a018dd4cdc7a841add3d5a35ae)

175.	[bug]		jerry
	src/bin/xfrout: Xfrout use the case-sensitive mode to compress
	names in an AXFR massage.
	(Trac #253, git 004e382616150f8a2362e94d3458b59bb2710182)

174.	[bug]*		jinmei
	src/lib/dns: revised dnssectime functions so that they don't rely
	on the time_t type (whose size varies on different systems, which
	can lead to subtle bugs like some form of "year 2038 problem").
	Also handled 32-bit wrap around issues more explicitly, with more
	detailed tests.  The function API has been changed, but the effect
	should be minimal because these functions are mostly private.
	(Trac #61, git 09ece8cdd41c0f025e8b897b4883885d88d4ba5d)

173.	[bug]		jerry
	python/isc/notify: A notify_out test fails without network
	connectivity, encapsulate the socket behavior using a mock
	socket class to fix it.
	(Trac #346, git 319debfb957641f311102739a15059f8453c54ce)

172.	[func]		jelte
	Improved the bindctl cli in various ways, mainly concerning
	list and map item addressing, the correct display of actual values,
	and internal help.
	(Trac #384, git e5fb3bc1ed5f3c0aec6eb40a16c63f3d0fc6a7b2)

171.	[func]		vorner
	b10-auth, src/lib/datasrc: in memory data source now works as a
	complete data source for authoritative DNS servers and b10-auth
	uses it.  It still misses major features, however, including
	DNSSEC support and zone transfer.
	(Last Trac #553, but many more,
	git 6f031a09a248e7684723c000f3e8cc981dcdb349)

170.	[bug]		jinmei
	Tightened validity checks in the NSEC3 constructors, both "from
	"text" and "from wire".  Specifically, wire data containing
	invalid type bitmaps or invalid lengths of salt or hash is now
	correctly rejected.
	(Trac #117, git 9c690982f24fef19c747a72f43c4298333a58f48)

169.	[func]		jelte
	Added a basic implementation for a resolver cache (though not
	used yet).
	(Trac #449, git 8aa3b2246ae095bbe7f855fd11656ae3bdb98986)

168.	[bug]		vorner
	Boss no longer has the -f argument, which was undocumented and
	stayed as a relict of previous versions, currently causing only
	strange behaviour.
	(Trac #572, git 17f237478961005707d649a661cc72a4a0d612d4)

167.	[bug]		naokikambe
	Fixed failure of termination of msgq_test.py with python3
	coverage (3.3.1).
	(Trac #573, git 0e6a18e12f61cc482e07078776234f32605312e5)

166.	[func]		jelte
	The resolver now sends back a SERVFAIL when there is a client
	timeout (timeout_client config setting), but it will not stop
	resolving (until there is a lookup timeout or a result).
	(Trac #497 and #489, git af0e5cd93bebb27cb5c4457f7759d12c8bf953a6)

165.	[func]		jelte
	The resolver now handles CNAMEs, it will follow them, and include
	them in the answer. The maximum length of CNAME chains that is
	supported is 16.
	(Trac #497, git af0e5cd93bebb27cb5c4457f7759d12c8bf953a6)

164.	[bug]		y-aharen
	IntervalTimer: Modified the interface to accept interval in
	milliseconds. It shortens the time of the tests of IntervalTimer.
	(Trac #452, git c9f6acc81e24c4b8f0eb351123dc7b43f64e0914)

163.	[func]		vorner
	The pimpl design pattern is used in UDPServer, with a shared
	pointer. This makes it smaller to copy (which is done a lot as a
	side effect of being coroutine) and speeds applications of this
	class (notably b10-auth) up by around 10%.
	(Trac #537, git 94cb95b1d508541201fc064302ba836164d3cbe6)

162.	[func]		stephen
	Added C++ logging, allowing logging at different severities.
	Code specifies the message to be logged via a symbol, and the
	logging code picks up the message from an in-built dictionary.
	The contents of the dictionary can be replaced at run-time by
	locale-specific messages.  A message compiler program is provided
	to create message header files and supply the default messages.
	(Trac #438, git 7b1606cea7af15dc71f5ec1d70d958b00aa98af7)

161.	[func]		stephen
	Added ResponseScrubber class to examine response from
	a server and to remove out-of-bailiwick RRsets.  Also
	does cross-section checks to ensure consistency.
	(Trac #496, git b9296ca023cc9e76cda48a7eeebb0119166592c5)

160.	[func]		jelte
  	Updated the resolver to take 3 different timeout values;
	timeout_query for outstanding queries we sent while resolving
	timeout_client for sending an answer back to the client
	timeout_lookup for stopping the resolving
	(currently 2 and 3 have the same final effect)
	(Trac #489, git 578ea7f4ba94dc0d8a3d39231dad2be118e125a2)

159.	[func]		smann
	The resolver now has a configurable set of root servers to start
	resolving at (called root_addresses). By default these are not
	(yet) filled in. If empty, a hardcoded address for f-root will be
	used right now.
	(Trac #483, git a07e078b4feeb01949133fc88c9939254c38aa7c)

158.	[func]		jelte
	The Resolver module will now do (very limited) resolving, if not
	set to forwarding mode (i.e. if the configuration option
	forward_addresses is left empty). It only supports referrals that
	contain glue addresses at this point, and does no other processing
	of authoritative answers.
	(Trac #484, git 7b84de4c0e11f4a070e038ca4f093486e55622af)

157.	[bug]		vorner
	One frozen process no longer freezes the whole b10-msgq. It caused the
	whole system to stop working.
	(Trac #420, git 93697f58e4d912fa87bc7f9a591c1febc9e0d139)

156.	[func]		stephen
	Added ResponseClassifier class to examine response from
	a server and classify it into one of several categories.
	(Trac #487, git 18491370576e7438c7893f8551bbb8647001be9c)

bind10-devel-20110120 released on January 20, 2011

155.	[doc]		jreed
	Miscellaneous documentation improvements for man pages and
	the guide, including auth, resolver, stats, xfrout, and
	zonemgr.  (git c14c4741b754a1eb226d3bdc3a7abbc4c5d727c0)

154.	[bug]		jinmei
	b10-xfrin/b10-zonemgr: Fixed a bug where these programs didn't
	receive command responses from CC sessions.  Eventually the
	receive buffer became full, and many other components that rely
	on CC channels would stall (as noted in #420 and #513).  This is
	an urgent care fix due to the severity of the problem; we'll need
	to revisit it for cleaner fix later.
	(Trac #516, git 62c72fcdf4617e4841e901408f1e7961255b8194)

153.	[bug]		jelte
	b10-cfgmgr: Fixed a bug where configuration updates sometimes
	lost previous settings in the configuration manager.
	(Trac #427, git 2df894155657754151e0860e2ca9cdbed7317c70)

152.	[func]*		jinmei
	b10-auth: Added new configuration variable "statistics-interval"
	to allow the user to change the timer interval for periodic
	statistics updates.  The update can also be disabled by setting
	the value to 0.  Disabling statistics updates will also work as
	a temporary workaround of a known issue that b10-auth can block in
	sending statistics and stop responding to queries as a result.
	(Trac #513, git 285c5ee3d5582ed6df02d1aa00387f92a74e3695)

151.	[bug]		smann
	lib/log/dummylog.h: 
	lib/log/dummylog.cc: Modify dlog so that it takes an optional
	2nd argument of type bool (true or false). This flag, if
	set, will cause the message to be printed whether or not
	-v is chosen.
        (Trac #432, git 880220478c3e8702d56d761b1e0b21b77d08ee5a)

150.	[bug]		jelte
	b10-cfgmgr: No longer save the configuration on exit. Configuration
	is already saved if it is changed successfully, so writing it on
	exit (and hence, when nothing has changed too) is unnecessary and
	may even cause problems.
	(Trac #435, git fd7baa38c08d54d5b5f84930c1684c436d2776dc)

149.	[bug]		jelte
	bindctl: Check if the user session has disappeared (either by a
	timeout or by a server restart), and reauthenticate if so. This
	fixes the 'cmdctl not running' problem.
        (Trac #431, git b929be82fec5f92e115d8985552f84b4fdd385b9)

148.	[func]		jelte
	bindctl: Command results are now pretty-printed (i.e. printed in
	a more readable form). Empty results are no longer printed at all
	(used to print '{}'), and the message
	'send the command to cmd-ctrl' has also been removed.
	(git 3954c628c13ec90722a2d8816f52a380e0065bae)

147.	[bug]		jinmei
	python/isc/config: Fixed a bug that importing custom configuration
	(in b10-config.db) of a remote module didn't work.
	(Trac #478, git ea4a481003d80caf2bff8d0187790efd526d72ca)

146.	[func]		jelte
	Command arguments were not validated internally against their
	specifications. This change fixes that (on the C++ side, Python
	side depends on an as yet planned addition). Note: this is only
	an added internal check, the cli already checks format.
	(Trac #473, git 5474eba181cb2fdd80e2b2200e072cd0a13a4e52)

145.	[func]*		jinmei
	b10-auth: added a new command 'loadzone' for (re)loading a
	specific zone.  The command syntax is generic but it is currently
	only feasible for class IN in memory data source.  To reload a
	zone "example.com" via bindctl, execute the command as follows:
	> Auth loadzone origin = example.com
	(Trac #467 git 4f7e1f46da1046de527ab129a88f6aad3dba7562
	from 1d7d3918661ba1c6a8b1e40d8fcbc5640a84df12)

144.	[build]		jinmei
	Introduced a workaround for clang++ build on FreeBSD (and probably
	some other OSes).  If building BIND 10 fails with clang++ due to
	a link error about "__dso_handle", try again from the configure
	script with CXX_LIBTOOL_LDFLAGS=-L/usr/lib (the path actually
	doesn't matter; the important part is the -L flag).  This
	workaround is not automatically enabled as it's difficult to
	detect the need for it dynamically, and must be enabled via the
	variable by hand.
	(Trac #474, git cfde436fbd7ddf3f49cbbd153999656e8ca2a298)

143.	[build]		jinmei
	Fixed build problems with clang++ in unit tests due to recent
	changes.  No behavior change. (Trac #448, svn r4133)

142.	[func]		jinmei
	b10-auth: updated query benchmark so that it can test in memory
	data source.  Also fixed a bug that the output buffer isn't
	cleared after query processing, resulting in misleading results
	or program crash.  This is a regression due to change #135.
	(Trac #465, svn r4103)

141.	[bug]		jinmei
	b10-auth: Fixed a bug that the authoritative server includes
	trailing garbage data in responses.  This is a regression due to
	change #135. (Trac #462, svn r4081)

140.	[func]		y-aharen
	src/bin/auth: Added a feature to count queries and send counter
	values to statistics periodically. To support it, added wrapping
	class of asio::deadline_timer to use as interval timer.
	The counters can be seen using the "Stats show" command from
	bindctl.  The result would look like:
	  ... "auth.queries.tcp": 1, "auth.queries.udp": 1 ...
	Using the "Auth sendstats" command you can make b10-auth send the
	counters to b10-stats immediately.
	(Trac #347, svn r4026)

139.	[build]		jreed
	Introduced configure option and make targets for generating
	Python code coverage report. This adds new make targets:
	report-python-coverage and clean-python-coverage. The C++
	code coverage targets were renamed to clean-cpp-coverage
	and report-cpp-coverage. (Trac #362, svn r4023)

138.	[func]*		jinmei
	b10-auth: added a configuration interface to support in memory
	data sources.  For example, the following command to bindctl
	will configure a memory data source containing the "example.com"
	zone with the zone file named "example.com.zone":
	> config set Auth/datasources/ [{"type": "memory", "zones": \
	 [{"origin": "example.com", "file": "example.com.zone"}]}]
	By default, the memory data source is disabled; it must be
	configured explicitly.  To disable it again, specify a null list
	for Auth/datasources:
	> config set Auth/datasources/ []
	Notes: it's currently for class IN only.  The zone files are not
	actually loaded into memory yet (which will soon be implemented).
	This is an experimental feature and the syntax may change in
	future versions.
	(Trac #446, svn r3998)

137.	[bug]		jreed
	Fix run_*.sh scripts that are used for development testing
	so they use a msgq socket file in the build tree.
	(Trac #226, svn r3989)

136.	[bug]		jelte
  	bindctl (and the configuration manager in general) now no longer
	accepts 'unknown' data; i.e. data for modules that it does not know
	about, or configuration items that are not specified in the .spec
	files.
	(Trac #202, svn r3967)

135.	[func]		each
	Add b10-resolver. This is an example recursive server that
	currently does forwarding only and no caching.
	(Trac #327, svn r3903)

134.	[func]		vorner
	b10-resolver supports timeouts and retries in forwarder mode.
	(Trac #401, svn r3660)

133.	[func]		vorner
	New temporary logging function available in isc::log. It is used by
	b10-resolver.
	(Trac #393, r3602)

132.	[func]		vorner
	The b10-resolver is configured through config manager.
	It has "listen_on" and "forward_addresses" options.
	(Trac #389, r3448)

131.	[func]		jerry
	src/lib/datasrc: Introduced two template classes RBTree and RBNode
	to provide the generic map with domain name as key and anything as
	the value. Because of some unresolved design issue, the new classes
	are only intended to be used by memory zone and zone table.
	(Trac #397, svn r3890)

130.	[func]		jerry
	src/lib/datasrc: Introduced a new class MemoryDataSrc to provide
	the general interface for memory data source.  For the initial
	implementation, we don't make it a derived class of AbstractDataSrc
	because the interface is so different (we'll eventually
	consider this as part of the generalization work).
	(Trac #422, svn r3866)

129.	[func]		jinmei
	src/lib/dns: Added new functions masterLoad() for loading master
	zone files.  The initial implementation can only parse a limited
	form of master files, but BIND 9's named-compilezone can convert
	any valid zone file into the acceptable form.
	(Trac #423, svn r3857)

128.	[build]		vorner
	Test for query name = '.', type = DS to authoritative nameserver
	for root zone was added.
	(Trac #85, svn r3836)

127.	[bug]		stephen
	During normal operation process termination and resurrection messages
	are now output regardless of the state of the verbose flag.
	(Trac #229, svn r3828)

126.	[func]		ocean
	The Nameserver Address Store (NSAS) component has been added. It takes
	care of choosing an IP address of a nameserver when a zone needs to be
	contacted.
	(Trac #356, Trac #408, svn r3823)

bind10-devel-20101201 released on December 01, 2010

125.	[func]		jelte
	Added support for addressing individual list items in bindctl
	configuration commands; If you have an element that is a list, you
	can use foo[X]		integer
	(starting at 0)
	(Trac #405, svn r3739)

124.	[bug]		jreed
	Fix some wrong version reporting. Now also show the version
	for the component and BIND 10 suite. (Trac #302, svn r3696)

123.	[bug]		jelte
	src/bin/bindctl printed values had the form of python literals
	(e.g. 'True'), while the input requires valid JSON (e.g. 'true').
	Output changed to JSON format for consistency. (svn r3694)

122.	[func]		stephen
	src/bin/bind10: Added configuration options to Boss to determine
	whether to start the authoritative server, recursive server (or
	both). A dummy program has been provided for test purposes.
	(Trac #412, svn r3676)

121.	[func]		jinmei
	src/lib/dns: Added support for TSIG RDATA.  At this moment this is
	not much of real use, however, because no protocol support was
	added yet.  It will soon be added. (Trac #372, svn r3649)

120.	[func]		jinmei
	src/lib/dns: introduced two new classes, TSIGKey and TSIGKeyRing,
	to manage TSIG keys. (Trac #381, svn r3622)

119.	[bug]		jinmei
	The master file parser of the python datasrc module incorrectly
	regarded a domain name beginning with a decimal number as a TTL
	specification.  This confused b10-loadzone and had it reject to
	load a zone file that contains such a name.
	Note: this fix is incomplete and the loadzone would still be
	confused if the owner name is a syntactically indistinguishable
	from a TTL specification.  This is part of a more general issue
	and will be addressed in Trac #413. (Trac #411, svn r3599)

118.	[func]		jinmei
	src/lib/dns: changed the interface of
	AbstractRRset::getRdataIterator() so that the internal
	cursor would point to the first RDATA automatically.  This
	will be a more intuitive and less error prone behavior.
	This is a backward compatible change. (Trac #410, r3595)

117.	[func]		jinmei
	src/lib/datasrc: added new zone and zone table classes for the
	support of in memory data source.  This is an intermediate step to
	the bigger feature, and is not yet actually usable in practice.
	(Trac #399, svn r3590)

116.	[bug]		jerry
	src/bin/xfrout: Xfrout and Auth will communicate by long tcp
	connection, Auth needs to make a new connection only on the first
	time or if an error occurred.
	(Trac #299, svn r3482)

115.	[func]*		jinmei
	src/lib/dns: Changed DNS message flags and section names from
	separate classes to simpler enums, considering the balance between
	type safety and usability.  API has been changed accordingly.
	More documentation and tests were provided with these changes.
	(Trac #358, r3439)

114.	[build]		jinmei
	Supported clang++.  Note: Boost >= 1.44 is required.
	(Trac #365, svn r3383)

113.	[func]*		zhanglikun
	Folder name 'utils'(the folder in /src/lib/python/isc/) has been
	renamed	to 'util'. Programs that used 'import isc.utils.process'
	now need to use 'import isc.util.process'. The folder
	/src/lib/python/isc/Util is removed since it isn't used by any
	program. (Trac #364, r3382)

112.	[func]		zhang likun
	Add one mixin class to override the naive serve_forever() provided
	in python library socketserver. Instead of polling for shutdown
	every poll_interval seconds, one socketpair is used to wake up
	the waiting server. (Trac #352, svn r3366)

111.	[bug]*		Vaner
	Make sure process xfrin/xfrout/zonemgr/cmdctl can be stopped
	properly when user enter "ctrl+c" or 'Boss shutdown' command
	through bindctl.  The ZonemgrRefresh.run_timer and
	NotifyOut.dispatcher spawn a thread themselves.
	(Trac #335, svn r3273)

110.	[func]		Vaner
	Added isc.net.check module to check ip addresses and ports for
	correctness and isc.net.addr to hold IP address. The bind10, xfrin
	and cmdctl programs are modified to use it.
	(Trac #353, svn r3240)

109.	[func]		naokikambe
	Added the initial version of the stats module for the statistics
	feature of BIND 10, which supports the restricted features and
	items and reports via bindctl command. (Trac #191, r3218)
	Added the document of the stats module, which is about how stats
	module collects the data (Trac #170, [wiki:StatsModule])

108.	[func]		jerry
	src/bin/zonemgr: Provide customizable configurations for
	lowerbound_refresh, lowerbound_retry, max_transfer_timeout and
	jitter_scope. (Trac #340, r3205)

107.	[func]		likun
	Remove the parameter 'db_file' for command 'retransfer' of
	xfrin module. xfrin.spec will not be generated by script.
	(Trac #329, r3171)

106.	[bug]		likun
	When xfrin can't connect with one zone's master, it should tell
	the bad news to zonemgr, so that zonemgr can reset the timer for
	that zone. (Trac #329, r3170)

105.	[bug]		Vaner
	Python processes: they no longer take 100% CPU while idle
	due to a busy loop in reading command session in a nonblocking way.
	(Trac #349, svn r3153), (Trac #382, svn r3294)

104.	[bug]		jerry
	bin/zonemgr: zonemgr should be attempting to refresh expired zones.
	(Trac #336, r3139)
 
103.	[bug]		jerry
	lib/python/isc/log: Fixed an issue with python logging,
	python log shouldn't die with OSError. (Trac #267, r3137)
 
102.	[build]		jinmei
	Disable threads in ASIO to minimize build time dependency.
	(Trac #345, r3100)

101.	[func]		jinmei
	src/lib/dns: Completed Opcode and Rcode implementation with more
	tests and documentation.  API is mostly the same but the
	validation was a bit tightened. (Trac #351, svn r3056)

100.	[func]		Vaner
	Python processes: support naming of python processes so
	they're not all called python3.
	(Trac #322, svn r3052)

99.	[func]*		jinmei
	Introduced a separate EDNS class to encapsulate EDNS related
	information more cleanly.  The related APIs are changed a bit,
	although it won't affect most of higher level applications.
	(Trac #311, svn r3020)

98.	[build]		jinmei
	The ./configure script now tries to search some common include
	paths for boost header files to minimize the need for explicit
	configuration with --with-boost-include. (Trac #323, svn r3006)

97.	[func]		jinmei
	Added a micro benchmark test for query processing of b10-auth.
	(Trac #308, svn r2982)

96.	[bug]		jinmei
	Fixed two small issues with configure: Do not set CXXFLAGS so that
	it can be customized; Make sure --disable-static works.
	(Trac #325, r2976)

bind10-devel-20100917 released on September 17, 2010 

95.	[doc]		jreed
	Add b10-zonemgr manual page. Update other docs to introduce
	this secondary manager. (Trac #341, svn r2951)

95.	[bug]		jreed
	bin/xfrout and bin/zonemgr: Fixed some stderr output.
	(Trac #342, svn r2949)

94.	[bug]		jelte
  	bin/xfrout:  Fixed a problem in xfrout where only 2 or 3 RRs
	were used per DNS message in the xfrout stream.
	(Trac #334, r2931)

93.	[bug]		jinmei
	lib/datasrc: A DS query could crash the library (and therefore,
	e.g. the authoritative server) if some RR of the same apex name
	is stored in the hot spot cache. (Trac #307, svn r2923)

92.	[func]*		jelte
	libdns_python (the python wrappers for libdns++) has been renamed
	to pydnspp (Python DNS++). Programs and libraries that used
	'import libdns_python' now need to use 'import pydnspp'.
	(Trac #314, r2902)

91.	[func]*		jinmei
	lib/cc: Use const pointers and const member functions for the API
	as much as possible for safer operations.  Basically this does not
	change the observable behavior, but some of the API were changed
	in a backward incompatible manner.  This change also involves more
	copies, but at this moment the overhead is deemed acceptable.
	(Trac #310, r2803)

90.	[build]		jinmei
	(Darwin/Mac OS X specific) Specify DYLD_LIBRARY_PATH for tests and
	experimental run under the source tree.  Without this loadable
	python modules refer to installation paths, which may confuse the
	operation due to version mismatch or even trigger run time errors
	due to missing libraries. (Trac #313, r2782)

89.	[build]		jinmei
	Generate b10-config.db for tests at build time so that the source
	tree does not have to be writable. (Trac #315, r2776)

88.	[func]		jelte
	Blocking reads on the msgq command channel now have a timeout
	(defaults to 4 seconds, modifiable as needed by modules).
	Because of this, modules will no longer block indefinitely
	if they are waiting for a message that is not sent for whatever
	reason. (Trac #296, r2761)

87.	[func]		zhanglikun
	lib/python/isc/notifyout: Add the feature of notify-out, when 
	zone axfr/ixfr finishing, the server will notify its slaves.
	(Trac #289, svn r2737)

86.	[func]		jerry
	bin/zonemgr: Added zone manager module. The zone manager is one 
	of the co-operating processes of BIND10, which keeps track of 
	timers and other information necessary for BIND10 to act as a 
	slave. (Trac #215, svn r2737)

85.	[build]*		jinmei
	Build programs using dynamic link by default.  A new configure
	option --enable-static-link is provided to force static link for
	executable programs.  Statically linked programs can be run on a
	debugger more easily and would be convenient for developers.
	(Trac #309, svn r2723)

bind10-devel-20100812 released on August 12, 2010

84.	[bug]		jinmei, jerry
	This is a quick fix patch for the issue: AXFR fails half the 
	time because of connection problems. xfrout client will make
	a new connection every time. (Trac #299, svn r2697)

83.	[build]*		jreed
	The configure --with-boost-lib option is removed. It was not
	used since the build included ASIO. (svn r2684)

82.	[func]		jinmei
	bin/auth: Added -u option to change the effective process user
	of the authoritative server after invocation.  The same option to
	the boss process will be propagated to b10-auth, too.
	(Trac #268, svn r2675)

81.	[func]		jinmei
	Added a C++ framework for micro benchmark tests.  A supplemental
	library functions to build query data for the tests were also
	provided. (Trac #241, svn r2664)

80.	[bug]		jelte
	bindctl no longer accepts configuration changes for unknown or
	non-running modules (for the latter, this is until we have a
	way to verify those options, at which point it'll be allowed
	again).
	(Trac #99, r2657)

79.	[func]		feng, jinmei
	Refactored the ASIO link interfaces to move incoming XFR and
	NOTIFY processing to the auth server class.  Wrapper classes for
	ASIO specific concepts were also provided, so that other BIND 10
	modules can (eventually) use the interface without including the
	ASIO header file directly.  On top of these changes, AXFR and
	NOTIFY processing was massively improved in terms of message
	validation and protocol conformance.  Detailed tests were provided
	to confirm the behavior.
	Note: Right now, NOTIFY doesn't actually trigger subsequent zone
	transfer due to security reasons. (Trac #221, r2565)

78.	[bug]		jinmei
	lib/dns: Fixed miscellaneous bugs in the base32 (hex) and hex
	(base16) implementation, including incorrect padding handling,
	parser failure in decoding with a SunStudio build, missing
	validation on the length of encoded hex string.  Test cases were
	more detailed to identify these bugs and confirm the fix.  Also
	renamed the incorrect term of "base32" to "base32hex".  This
	changed the API, but they are not intended to be used outside
	libdns++, so we don't consider it a backward incompatible change.
	(Trac #256, r2549)

77.	[func]		zhanglikun
	Make error message be more friendly when running cmdctl and it's 
	already running (listening on same port)(Trac #277, r2540)

76.	[bug]		jelte
	Fixed a bug in the handling of 'remote' config modules (i.e.
	modules that peek at the configuration of other modules), where
	they answered 'unknown command' to commands for those other
	modules. (Trac #278, r2506)

75.	[bug]		jinmei
	Fixed a bug in the sqlite3 data source where temporary strings
	could be referenced after destruction.  It caused various lookup
	failures with SunStudio build. (Trac #288, r2494)

74.	[func]*		jinmei
	Refactored the cc::Session class by introducing an abstract base
	class.  Test code can use their own derived mock class so that
	tests can be done without establishing a real CC session.  This
	change also modified some public APIs, mainly in the config
	module. (Trac #275, r2459)

73.	[bug]		jelte
  	Fixed a bug where in bindctl, locally changed settings were
	reset when the list of running modules is updated. (Trac #285,
	r2452)

72.	[build]		jinmei
	Added -R when linking python wrapper modules to libpython when
	possible.  This helps build BIND 10 on platforms that install
	libpython whose path is unknown to run-time loader.  NetBSD is a
	known such platform. (Trac #148, r2427)

71.	[func]		each
  	Add "-a" (address) option to bind10 to specify an address for
	the auth server to listen on.

70.	[func]		each
  	Added a hot-spot cache to libdatasrc to speed up access to
	repeatedly-queried data and reduce the number of queries to
	the underlying database; this should substantially improve
	performance.  Also added a "-n" ("no cache") option to
	bind10 and b10-auth to disable the cache if needed.
	(Trac #192, svn r2383)

bind10-devel-20100701 released on July 1, 2010

69.	[func]*		jelte
	Added python wrappers for libdns++ (isc::dns), and libxfr. This
	removes the dependency on Boost.Python. The wrappers don't
	completely implement all functionality, but the high-level API
	is wrapped, and current modules use it now.
	(Trac #181, svn r2361)

68.	[func]		zhanglikun
	Add options -c (--certificate-chain) to bindctl. Override class
	HTTPSConnection to support server certificate validation.
	Add support to cmdctl.spec file, now there are three configurable 
	items for cmdctl: 'key_file', 'cert_file' and 'accounts_file', 
	all of them can be changed in runtime.
	(Trac #127, svn r2357)

67.	[func]		zhanglikun
	Make bindctl's command parser only do minimal check.
	Parameter value can be a sequence of non-space characters,
	or a string surrounded by quotation marks (these marks can
	be a part of the value string in escaped form). Make error
	message be more friendly. (If there is some error in
	parameter's value, the parameter name will be provided).
	Refactor function login_to_cmdctl() in class BindCmdInterpreter:
	avoid using Exception to catch all exceptions.
	(Trac #220, svn r2356)

66.	[bug]		each
	Check for duplicate RRsets before inserting data into a message
	section; this, among other things, will prevent multiple copies
	of the same CNAME from showing up when there's a loop. (Trac #69,
	svn r2350)
    
65.	[func]		shentingting
	Various loadzone improvements: allow optional comment for
	$TTL, allow optional origin and comment for $INCLUDE, allow
	optional comment for $ORIGIN, support BIND9 extension of
	time units for TTLs, and fix bug to not use class as part
	of label name when records don't have a label but do have
	a class.  Added verbose options to exactly what is happening
	with loadzone.  Added loadzone test suite of different file
	formats to load.
	(Trac #197, #199, #244, #161, #198, #174, #175, svn r2340)

64.	[func]		jerry
	Added python logging framework. It is for testing and
	experimenting with logging ideas. Currently, it supports
	three channels (file, syslog and stderr) and five levels
	(debug, info, warning, error and critical).
	(Trac #176, svn r2338)

63.	[func]		shane
	Added initial support for setuid(), using the "-u" flag. This will
	be replaced in the future, but for now provides a reasonable 
	starting point.
	(Trac #180, svn r2330)

62.	[func]		jelte
	bin/xfrin: Use the database_file as configured in Auth to transfers
	bin/xfrout: Use the database_file as configured in Auth to transfers

61.	[bug]		jelte
	bin/auth: Enable b10-auth to be launched in source tree
	(i.e. use a zone database file relative to that)

60.	[build]		jinmei
	Supported SunStudio C++ compiler.  Note: gtest still doesn't work.
	(Trac #251, svn r2310)

59.	[bug]		jinmei
	lib/datasrc,bin/auth: The authoritative server could return a
	SERVFAIL with a partial answer if it finds a data source broken
	while looking for an answer.  This can happen, for example, if a
	zone that doesn't have an NS RR is configured and loaded as a
	sqlite3 data source. (Trac #249, r2286)

58.	[bug]		jinmei
	Worked around an interaction issue between ASIO and standard C++
	library headers.  Without this ASIO didn't work: sometimes the
	application crashes, sometimes it blocked in the ASIO module.
	(Trac #248, svn r2187, r2190)

57.	[func]		jinmei
	lib/datasrc: used a simpler version of Name::split (change 31) for
	better readability.  No behavior change. (Trac #200, svn r2159)

56.	[func]*		jinmei
	lib/dns: renamed the library name to libdns++ to avoid confusion
	with the same name of library of BIND 9.
	(Trac #190, svn r2153)

55.	[bug]		shane
	bin/xfrout: xfrout exception on Ctrl-C now no longer generates
	exception for 'Interrupted system call'
	(Trac #136, svn r2147)

54.	[bug]		zhanglikun
	bin/xfrout: Enable b10-xfrout can be launched in source
	code tree.
	(Trac #224, svn r2103)

53.	[bug]		zhanglikun
	bin/bindctl: Generate a unique session ID by using 
	socket.gethostname() instead of socket.gethostbyname(), 
	since the latter one could make bindctl	stall if its own 
	host name can't be resolved.
	(Trac #228, svn r2096)

52.	[func]		zhanglikun
	bin/xfrout: When xfrout is launched, check whether the
	socket file is being used by one running xfrout process, 
	if it is, exit from python.	If the file isn't a socket file 
	or nobody is listening, it will be removed. If it can't 
	be removed, exit from python.
	(Trac #151, svn r2091)

bind10-devel-20100602 released on June 2, 2010

51.	[build]		jelte
	lib/python: Add bind10_config.py module for paths and
	possibly other configure-time variables. Allow some components
	to find spec files in build tree when ran from source.
	(Trac #223)

50.	[bug]		zhanglikun
	bin/xfrin: a regression in xfrin: it can't communicate with 
	a remote server. (Trac #218, svn r2038)

49.	[func]*		jelte
	Use unix domain sockets for msgq. For b10-msgq, the command
	line options --msgq-port and -m were removed. For bind10,
	the -msgq-port option was removed, and the -m command line
	option was changed to be a filename (instead of port number).
	(Trac #183, svn r2009)

48.	[func]		jelte
	bin/auth: Use asio's io_service for the msgq handling.
	(svn r2007)

47.	[func]		zhanglikun
	bin/cmdctl: Add value/type check for commands sent to
	cmdctl. (Trac #201, svn r1959)

46.	[func]		zhanglikun
	lib/cc: Fix real type data encoding/decoding. (Trac #193,
	svn r1959)

45.	[func]		zhanglikun
	bin/bind10: Pass verbose option to more modules. (Trac
	#205, svn r1957)

44.	[build]		jreed
	Install headers for libdns and libexception. (Trac #68,
	svn r1941)

43.	[func]		jelte
	lib/cc: Message queuing on cc channel. (Trac #58, svn r1870)

42.	[func]		jelte
	lib/python/isc/config:      Make temporary file with python
	tempfile module instead of manual with fixed name. (Trac
	#184, svn r1859)

41.	[func]		jelte
	Module descriptions in spec files. (Trac #90, svn r1856)

40.	[build]		jreed
	Report detected features and configure settings at end of
	configure output. (svn r1836)

39.	[func]*		each
	Renamed libauth to libdatasrc.

38.	[bug]		zhanglikun
	Send command 'shutdown' to Xfrin and Xfrout when boss receive SIGINT.
	Remove unused socket file when Xfrout process exits. Make sure Xfrout
	exit by itself when it receives SIGINT, instead of being killed by the
	signal SIGTERM or SIGKILL sent from boss.
	(Trac #135, #151, #134, svn r1797)

37.	[build]		jinmei
	Check for the availability of python-config. (Trac #159,
	svn r1794)

36.	[func]		shane
	bin/bind10:	Miscellaneous code cleanups and improvements.
	(Trac #40, svn r2012)

35.	[bug]		jinmei
	bin/bindctl: fixed a bug that it didn't accept IPv6 addresses as
	command arguments. (Trac #219, svn r2022)

34.	[bug]		jinmei
	bin/xfrin: fixed several small bugs with many additional unit
	tests.  Fixes include: IPv6 transport support, resource leak,
	and non IN class support. (Trac #185, svn r2000)

33.	[bug]		each
	bin/auth: output now prepended with "[b10-auth]" (Trac
	#109, svn r1985)

32.	[func]*		each
	bin/auth: removed custom query-processing code, changed
        boost::asio code to use plain asio instead, and added asio
        headers to the source tree.  This allows building without
        using an external boost library. (Trac #163, svn r1983)

31.	[func]		jinmei
	lib/dns: added a separate signature for Name::split() as a
	convenient wrapper for common usage. (Trac #49, svn r1903)

30.	[bug]		jinmei
	lib/dns: parameter validation of Name::split() was not sufficient,
	and invalid parameters could cause integer overflow and make the
	library crash. (Trac #177, svn r1806)

bind10-devel-20100421 released on April 21, 2010

29.	[build]		jreed
	Enable Python unit tests for "make check". (svn r1762)

28.	[bug]		jreed
	Fix msgq CC test so it can find its module. (svn r1751)

27.	[build]		jelte
	Add missing copyright license statements to various source
	files. (svn r1750)

26.	[func]		jelte
	Use PACKAGE_STRING (name + version) from config.h instead
	of hard-coded value in CH TXT version.bind replies (Trac
	#114, svn r1749)

25.	[func]*		jreed
	Renamed msgq to b10-msgq. (Trac #25, svn r1747, r1748)

24.	[func]		jinmei
	Support case-sensitive name compression in MessageRenderer.
	(Trac #142, svn r1704)

23.	[func]		jinmei
	Support a simple name with possible compression. (svn r1701)

22.	[func]		zhanglikun
	b10-xfrout for AXFR-out support added. (svn r1629, r1630)

21.	[bug]		zhanglikun
	Make log message more readable when xfrin failed. (svn
	r1697)

20.	[bug]		jinmei
	Keep stderr for child processes if -v is specified. (svn
	r1690, r1698)

19.	[bug]		jinmei
	Allow bind10 boss to pass environment variables from parent.
	(svn r1689)

18.	[bug]		jinmei
	Xfrin warn if bind10_dns load failed. (svn r1688)

17.	[bug]		jinmei
	Use sqlite3_ds.load() in xfrin module and catch Sqlite3DSError
	explicitly. (svn r1684)

16.	[func]*		zhanglikun
	Removed print_message and print_settings configuration
	commands from Xfrin. (Trac #136, svn r1682)

15.	[func]*		jinmei
	Changed zone loader/updater so trailing dot is not required.
	(svn r1681)

14.	[bug]		shane
	Change shutdown to actually SIGKILL properly. (svn r1675)

13.	[bug]		jinmei
	Don't ignore other RRs than SOA even if the second SOA is
	found. (svn r1674)

12.	[build]		jreed
	Fix tests and testdata so can be used from a read-only
	source directory.

11.	[build]		jreed
	Make sure python tests scripts are included in tarball.
	(svn r1648)

10.	[build]		jinmei
	Improve python detection for configure. (svn r1622)

9.	[build]		jinmei
	Automake the python binding of libdns. (svn r1617)

8.	[bug]		zhanglikun
	Fix log errors which may cause xfrin module to crash. (svn
	r1613)

7.	[func]		zhanglikun
	New API for inserting zone data to sqlite3 database for
	AXFR-in. (svn r1612, r1613)

6.	[bug]		jreed
	More code review, miscellaneous cleanups, style guidelines,
	and new and improved unit tests added.

5.	[doc]		jreed
	Manual page cleanups and improvements.

4.	[bug]		jinmei
	NSEC RDATA fixes for buffer overrun lookups, incorrect
	boundary checks, spec-non-conformant behaviors. (svn r1611)

3.	[bug]		jelte
	Remove a re-raise of an exception that should only have
	been included in an error answer on the cc channel. (svn
	r1601)

2.	[bug]		mgraff
	Removed unnecessary sleep() from ccsession.cc. (svn r1528)

1.	[build]*		jreed
	The configure --with-boostlib option changed to --with-boost-lib.

bind10-devel-20100319 released on March 19, 2010

For complete code revision history, see http://bind10.isc.org/browser
Specific git changesets can be accessed at:
	http://bind10.isc.org/changeset/?reponame=&old=rrrr^&new=rrrr
or after cloning the original git repository by executing:
	% git diff rrrr^ rrrr
Subversion changesets are not accessible any more.  The subversion
revision numbers will be replaced with corresponding git revisions.
Trac tickets can be accessed at: https://bind10.isc.org/ticket/nnn

LEGEND
[bug] general bug fix.  This is generally a backward compatible change,
	unless it's deemed to be impossible or very hard to keep
	compatibility to fix the bug.
[build] compilation and installation infrastructure change.
[doc] update to documentation. This shouldn't change run time behavior.
[func] new feature.  In some cases this may be a backward incompatible
	change, which would require a bump of major version.
[security] security hole fix. This is no different than a general bug
	fix except that it will be handled as confidential and will cause
	security patch releases.
*: Backward incompatible or operational change.<|MERGE_RESOLUTION|>--- conflicted
+++ resolved
@@ -1,19 +1,18 @@
-<<<<<<< HEAD
-391.	[func]*		jinmei
+392.	[func]*		jinmei
 	libdns++: revised the (Abstract)MessageRenderer class so that it
 	has a default internal buffer and the buffer can be temporarily
 	switched.  The constructor interface was modified, and a new
 	method setBuffer() was added.
 	(Trac #1697, git 9cabc799f2bf9a3579dae7f1f5d5467c8bb1aa40)
-=======
+
 391.	[bug]*		vorner
 	The long time unused configuration options of Xfrout "log_name",
 	"log_file", "log_severity", "log_version" and "log_max_bytes" were
-	removed, as they had no effect (Xfrout uses the global logging framework).
-	However, if you have them set, you need to remove them from the
-	configuration file or the configuration will be rejected.
+	removed, as they had no effect (Xfrout uses the global logging
+	framework).  However, if you have them set, you need to remove
+	them from the configuration file or the configuration will be
+	rejected.
 	(Trac #1090, git ef1eba02e4cf550e48e7318702cff6d67c1ec82e)
->>>>>>> b890c472
 
 bind10-devel-20120301 released on March 1, 2012
 
