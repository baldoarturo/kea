--- conflicted
+++ resolved
@@ -1,4 +1,8 @@
-<<<<<<< HEAD
+645.	[func]		tomek
+	Added initial set of hooks (pk4_receive, subnet4_select,
+	lease4_select, pkt4_send) to the DHCPv6 server.
+	(Trac #2994, git be65cfba939a6a7abd3c93931ce35c33d3e8247b)
+
 644.	[func]		marcin
 	b10-dhcp4, b10-dhcp6: Implemented selection of the interfaces
 	that server listens on, using Configuration Manager. It is
@@ -14,12 +18,6 @@
 	could still access such files. Such tests are now skipped when
 	they are run as the root user.
 	(Trac #3056, git 92ebabdbcf6168666b03d7f7fbb31f899be39322)
-=======
-6XX.	[func]		tomek
-	Added initial set of hooks (pk4_receive, subnet4_select,
-	lease4_select, pkt4_send) to the DHCPv6 server.
-	(Trac #2994, git ABCD)
->>>>>>> be65cfba
 
 642.	[func]		tomek
 	Added initial set of hooks (pk6_receive, subnet6_select,
