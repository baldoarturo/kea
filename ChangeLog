--- conflicted
+++ resolved
@@ -1,13 +1,10 @@
-<<<<<<< HEAD
-1401.	[bug]		tomek
+1402.	[bug]		tomek
 	Fixed a crash that was caused by hook library registering
 	new hook points. This fixes unit-tests with forensic
 	logging, but the problem was generic and could cause
 	other libraries to segfault during unloading or reconfiguration.
 	(Trac 5577, git 2f9d1aa95c16e12fabc50d581b966f20b6d8a950)
 
-	1400.   [func]       tmark
-=======
 1401.	[bug]		tmark
 	Corrected an issue which caused kea-dhcp4 and kea-dhcp6 servers
 	to unload their hooks libraries upon receipt of the first client
@@ -15,7 +12,6 @@
 	(Trac #5564, git 5111f569bd251c2a98a2e6d958e8f6b640a1802d)
 
 1400.   [func]       tmark
->>>>>>> d9b05db8
 	A new hooks library, Stat Cmds, has been added to the open source
 	distribution.  This library provides commands for fetching lease
 	allocation statistics using lease backend as the source for
