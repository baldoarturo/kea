--- conflicted
+++ resolved
@@ -1,4 +1,9 @@
-<<<<<<< HEAD
+730.	[bug]		tomek
+	b10-dhcp4, b10-dhcp6: Both servers used to unnecessarily increase
+	subnet-id values after reconfiguration. The subnet-ids are now reset
+	to 1 every time a server is reconfigured.
+	(Trac #3234, git 31e416087685a6dadc3047fdbb0927bbf60095aa)
+
 729.	[bug]		marcin
 	b10-dhcp4 discards DHCPv4 messages carrying server identifiers
 	which don't match server identifiers used by the server.
@@ -58,13 +63,6 @@
 	the lease or prefix assigned.  The user registry now supports a
 	default user entry.
 	(Trac #3207, git 34fddf2e75b80d9e517a8f9c3321aa4878cda795)
-=======
-7XX.	[bug]		tomek
-	b10-dhcp4, b10-dhcp6: Both servers used to unnecessarily increase
-	subnet-id values after reconfiguration. The subnet-ids are now reset
-	to 1 every time a server is reconfigured.
-	(Trac #3234, git abcd)
->>>>>>> f4bc900e
 
 720.	[func]		tmark
 	Added the initial implementation of the class, NameAddTransaction,
