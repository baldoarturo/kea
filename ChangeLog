--- conflicted
+++ resolved
@@ -1,4 +1,8 @@
-<<<<<<< HEAD
+1102.	[func]		sar
+	Added access to the peer address, link address and option
+	information added by relays in a DHCPv6 message.
+	(Trac $4269, git tbd)
+
 1101.	[bug]		stephen
 	Made DHCPSRV_MEMFILE_LFC_UNREGISTER_TIMER_FAILED a debug message as the
 	condition leading to it (trying to unregister a timer that is not
@@ -18,12 +22,6 @@
 	by any type of host identifier. Previously it was only possible
 	to retrieve host reservations by hardware address or DUID.
 	(Trac #4302, git 3979656c918164e3c39e0e8fb78b2862a2b5e95a)
-=======
-1xxx.	[func]		sar
-	Added access to the peer address, link address and option
-	information added by relays in a DHCPv6 message.
-	(Trac $4269, git tbd)
->>>>>>> fb8c3f40
 
 1098.	[func]		kalmus, marcin
 	Implemented IPv6 address/prefix reservations in MySQL.
