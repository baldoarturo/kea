<<<<<<< HEAD
248.	[func]		vorner
	The message queue daemon now appears on the bus. This has two
	effects, one is it obeys logging configuration and logs to the
	correct place like the rest of the modules. The other is it
	appears in bindctl as module (but it doesn't have any commands or
	configuration yet).
	(Trac #2582, git ced31d8c5a0f2ca930b976d3caecfc24fc04634e)

547.	[func]*		vorner
	The b10-loadzone now performs more thorough sanity check on the
	loaded data.  Some of the checks are now fatal and zone failing
	them will be rejected.
	(Trac #2436, git 48d999f1cb59f308f9f30ba2639521d2a5a85baa)

546.	[func]		marcin
	DHCP option definitions can be now created using the
	Configuration Manager. The option definition specifies
	the option code, name and the types of the data being
	carried by the option.  The Configuration Manager
	reports an error on attempt to override standard DHCP
	option definition.
	(Trac #2317, git 71e25eb81e58a695cf3bad465c4254b13a50696e)
=======
5XX.	[func]		tomek
	b10-dhcp6: It is now possible to specify that a configured subnet
	is reachable locally over specified interface (see "interface"
	parameter in Subnet6 configuration).
	(Trac #2596, git TBD)
>>>>>>> 2bfe3e0b

545.	[func]		jinmei
	libdns++: the SOA Rdata class now uses the generic lexer in
	constructors from text.  This means that the MNAME and RNAME of an
	SOA RR in a zone file can now be non absolute (the origin name
	in that context will be used), e.g., when loaded by b10-loadzone.
	(Trac #2500, git 019ca218027a218921519f205139b96025df2bb5)

544.	[func]		tomek
	b10-dhcp4: Allocation engine support for IPv4 added. Currently
	supported operations are server selection (Discover/Offer),
	address assignment (Request/Ack), address renewal (Request/Ack),
	and address release (Release). Expired leases can be reused.
	Some options (e.g. Router Option) are still hardcoded, so the
	DHCPv4 server is not yet usable, although its address allocation
	is operational.
	(Trac #2320, git 60606cabb1c9584700b1f642bf2af21a35c64573)

543.	[func]*		jelte
	When calling getFullConfig() as a module, , the configuration is now
	returned as properly-structured JSON.  Previously, the structure had
	been flattened, with all data being labelled by fully-qualified element
	names.
	(Trac #2619, git bed3c88c25ea8f7e951317775e99ebce3340ca22)

542.	[func]		marcin
	Created OptionSpace and OptionSpace6 classes to represent DHCP
	option spaces. The option spaces are used to group instances
	and definitions of options having uniqe codes. A special type
	of option space is the so-called "vendor specific option space"
	which groups sub-options sent within Vendor Encapsulated Options.
	The new classes are not used yet but they will be used once
	the creation of option spaces by configuration manager is
	implemented.
	(Trac #2313, git 37a27e19be874725ea3d560065e5591a845daa89)

541.	[func]		marcin
	Added routines to search for configured DHCP options and their
	definitions using name of the option space they belong to.
	New routines are called internally from the DHCPv4 and DHCPv6
	servers code.
	(Trac #2315, git 741fe7bc96c70df35d9a79016b0aa1488e9b3ac8)

540.	[func]		marcin
	DHCP Option values can be now specified using a string of
	tokens separated with comma sign. Subsequent tokens are used
	to set values for corresponding data fields in a particular
	DHCP option. The format of the token matches the data type
	of the corresponding option field: e.g. "192.168.2.1" for IPv4
	address, "5" for integer value etc.
	(Trac #2545, git 792c129a0785c73dd28fd96a8f1439fe6534a3f1)

539.	[func]		stephen
	Add logging to the DHCP server library.
	(Trac #2524, git b55b8b6686cc80eed41793c53d1779f4de3e9e3c)

538.	[bug]		muks
	Added escaping of special characters (double-quotes, semicolon,
	backslash, etc.) in text-like RRType's toText() implementation.
	Without this change, some TXT and SPF RDATA were incorrectly
	stored in SQLite3 datasource as they were not escaped.
	(Trac #2535, git f516fc484544b7e08475947d6945bc87636d4115)

537.	[func]		tomek
	b10-dhcp6: Support for RELEASE message has been added. Clients
	are now able to release their non-temporary IPv6 addresses.
	(Trac #2326, git 0974318566abe08d0702ddd185156842c6642424)

536.	[build]		jinmei
	Detect a build issue on FreeBSD with g++ 4.2 and Boost installed via
	FreeBSD ports at ./configure time.  This seems to be a bug of
	FreeBSD	ports setup and has been reported to the maintainer:
	http://www.freebsd.org/cgi/query-pr.cgi?pr=174753
	Until it's fixed, you need to build BIND 10 for FreeBSD that has
	this problem with specifying --without-werror, with clang++
	(development version), or with manually extracted Boost header
	files (no compiled Boost library is necessary).
	(Trac #1991, git 6b045bcd1f9613e3835551cdebd2616ea8319a36)

535.	[bug]		jelte
	The log4cplus internal logging mechanism has been disabled, and no
	output from the log4cplus library itself should be printed to
	stderr anymore. This output can be enabled by using the
	compile-time option --enable-debug.
	(Trac #1081, git db55f102b30e76b72b134cbd77bd183cd01f95c0)

534.	[func]*			vorner
	The b10-msgq now uses the same logging format as the rest
	of the system. However, it still doesn't obey the common
	configuration, as due to technical issues it is not able
	to read it yet.
	(git 9e6e821c0a33aab0cd0e70e51059d9a2761f76bb)

bind10-1.0.0-beta released on December 20, 2012

533.	[build]*		jreed
	Changed the package name in configure.ac from bind10-devel
	to bind10. This means the default sub-directories for
	etc, include, libexec, share, share/doc, and var are changed.
	If upgrading from a previous version, you may need to move
	and update your configurations or change references for the
	old locations.
	(git bf53fbd4e92ae835280d49fbfdeeebd33e0ce3f2)

532.	[func]		marcin
	Implemented configuration of DHCPv4 option values using
	the configuration manager. In order to set values for the
	data fields carried by a particular option, the user
	specifies a string of hexadecimal digits that is converted
	to binary data and stored in the option buffer. A more
	user-friendly way of specifying option content is planned.
	(Trac #2544, git fed1aab5a0f813c41637807f8c0c5f8830d71942)

531.	[func]		tomek
	b10-dhcp6: Added support for expired leases. Leases for IPv6
	addresses that are past their valid lifetime may be recycled, i.e.
	rellocated to other clients if needed.
	(Trac #2327, git 62a23854f619349d319d02c3a385d9bc55442d5e)

530.	[func]*		team
	b10-loadzone was fully overhauled.  It now uses C++-based zone
	parser and loader library, performing stricter checks, having
	more complete support for master file formats, producing more
	helpful logs, is more extendable for various types of data
	sources, and yet much faster than the old version.  In
	functionality the new version should be generally backwards
	compatible to the old version, but there are some
	incompatibilities: name fields of RDATA (in NS, SOA, etc) must
	be absolute for now; due to the stricter checks some input that was
	(incorrectly) accepted by the old version may now be rejected;
	command line options and arguments are not compatible.
	(Trac #2380, git 689b015753a9e219bc90af0a0b818ada26cc5968)

529.	[func]*		team
	The in-memory data source now uses a more complete master
	file parser to load textual zone files.  As of this change
	it supports multi-line RR representation and more complete
	support for escaped and quoted strings.  It also produces
	more helpful log messages when there is an error in the zone
	file.  It will be enhanced as more specific tasks in the
	#2368 meta ticket are completed.  The new parser is generally
	backward compatible to the previous one, but due to the
	tighter checks some input that has been accepted so far
	could now be rejected, so it's advisable to check if you
	use textual zone files directly loaded to memory.
	(Trac #2470, git c4cf36691115c15440b65cac16f1c7fcccc69521)

528.	[func]		marcin
	Implemented definitions for DHCPv4 option definitions identified
	by option codes: 1 to 63, 77, 81-82, 90-92, 118-119, 124-125.
	These definitions are now used by the DHCPv4 server to parse
	options received from a client.
	(Trac #2526, git 50a73567e8067fdbe4405b7ece5b08948ef87f98)

527.	[bug]		jelte
	Fixed a bug in the synchronous UDP server code where unexpected
	errors from ASIO or the system libraries could cause b10-auth to
	stop. In asynchronous mode these errors would be ignored
	completely. Both types have been updated to report the problem with
	an ERROR log message, drop the packet, and continue service.
	(Trac #2494, git db92f30af10e6688a7dc117b254cb821e54a6d95)

526.	[bug]		stephen
	Miscellaneous fixes to DHCP code including rationalisation of
	some methods in LeaseMgr and resolving some Doxygen/cppcheck
	issues.
	(Trac #2546, git 0140368ed066c722e5d11d7f9cf1c01462cf7e13)

525.	[func]		tomek
	b10-dhcp4: DHCPv4 server is now able to parse configuration. It
	is possible to specify IPv4 subnets with dynamic pools within
	them. Although configuration is accepted, it is not used yet. This
	will be implemented shortly.
	(Trac #2270, git de29c07129d41c96ee0d5eebdd30a1ea7fb9ac8a)

524.	[func]		tomek
	b10-dhcp6 is now able to handle RENEW messages. Leases are
	renewed and REPLY responses are sent back to clients.
	(Trac #2325, git 7f6c9d057cc0a7a10f41ce7da9c8565b9ee85246)

523.	[bug]		muks
	Fixed a problem in inmem NSEC3 lookup (for, instance when using a
	zone with no non-apex names) which caused exceptions when the zone
	origin was not added as an explicit NSEC3 record.
	(Trac #2503, git 6fe86386be0e7598633fe35999112c1a6e3b0370)

522.	[func]*		jelte
	Configuration of TSIG keys for b10-xfrin has changed; instead of
	specifying the full TSIG key (<name>:<base64>:<algo>) it now expects
	just the name, and uses the global TSIG Key Ring like all the other
	components (configuration list /tsig_keys/keys).
	Note: this is not automatically updated, so if you use TSIG in
	xfrin, you need to update your configuration.
	(Trac #1351, git e65b7b36f60f14b7abe083da411e6934cdfbae7a)

521.	[func]		marcin
	Implemented definitions for DHCPv6 standard options identified
	by codes up to 48. These definitions are now used by the DHCPv6
	server to create instances of options being sent to a client.
	(Trac #2491, git 0a4faa07777189ed9c25211987a1a9b574015a95)

520.	[func]		jelte
	The system no longer prints initial log messages to stdout
	regardless of what logging configuration is present, but it
	temporarily stores any log messages until the configuration is
	processed. If there is no specific configuration, or if the
	configuration cannot be accessed, it will still fall back to stdout.
	Note that there are still a few instances where output is printed,
	these shall be addressed separately.
	Note also that, currently, in case it falls back to stdout (such as
	when it cannot connect to b10-cfgmgr), all log messages are always
	printed (including debug messages), regardless of whether -v was
	used. This shall also be addressed in a future change.
	(Trac #2445, git 74a0abe5a6d10b28e4a3e360e87b129c232dea68)

519.	[bug]		muks
	Fixed a problem in inmem NSEC lookup which caused returning an
	incorrect NSEC record or (in rare cases) assert failures
	when a non-existent domain was queried, which was a sub-domain of
	a domain that existed.
	(Trac #2504, git 835553eb309d100b062051f7ef18422d2e8e3ae4)

518.	[func]		stephen
	Extend DHCP MySQL backend to handle IPv4 addresses.
	(Trac #2404, git ce7db48d3ff5d5aad12b1da5e67ae60073cb2607)

517.	[func]		stephen
	Added IOAddress::toBytes() to get byte representation of address.
	Also added convenience methods for V4/V6 address determination.
	(Trac #2396, git c23f87e8ac3ea781b38d688f8f7b58539f85e35a)

516.	[bug]		marcin
	Fixed 'make distcheck' failure when running perfdhcp unit tests.
	The unit tests used to read files from the folder specified
	with the path relative to current folder, thus when the test was
	run from a different folder the files could not be found.
	(Trac #2479, git 4e8325e1b309f1d388a3055ec1e1df98c377f383)

515.	[bug]		jinmei
	The in-memory data source now accepts an RRSIG provided without
	a covered RRset in loading.  A subsequent query for its owner name
	of the covered type would generally result in NXRRSET; if the
	covered RRset is of type NSEC3, the corresponding NSEC3 processing
	would result in SERVFAIL.
	(Trac #2420, git 6744c100953f6def5500bcb4bfc330b9ffba0f5f)

514.	[bug]		jelte
	b10-msgq now handles socket errors more gracefully when sending data
	to clients. It no longer exits with 'broken pipe' errors, and is
	also better at resending data on temporary error codes from send().
	(Trac #2398, git 9f6b45ee210a253dca608848a58c824ff5e0d234)

513.	[func]		marcin
	Implemented the OptionCustom class for DHCPv4 and DHCPv6.
	This class represents an option which has a defined
	structure: a set of data fields of specific types and order.
	It is used to represent those options that can't be
	represented by any other specialized class.
	(Trac #2312, git 28d885b457dda970d9aecc5de018ec1120143a10)

512.	[func]		jelte
	Added a new tool b10-certgen, to check and update the self-signed
	SSL certificate used by b10-cmdctl. The original certificate
	provided has been removed, and a fresh one is generated upon first
	build. See the b10-certgen manpage for information on how to update
	existing installed certificates.
	(Trac #1044, git 510773dd9057ccf6caa8241e74a7a0b34ca971ab)

511.	[bug]		stephen
	Fixed a race condition in the DHCP tests whereby the test program
	spawned a subprocess and attempted to read (without waiting) from
	the interconnecting pipe before the subprocess had written
	anything.  The lack of output was being interpreted as a test
	failure.
	(Trac #2410, git f53e65cdceeb8e6da4723730e4ed0a17e4646579)

510.	[func]		marcin
	DHCP option instances can be created using a collection of strings.
	Each string represents a value of a particular data field within
	an option. The data field values, given as strings, are validated
	against the actual types of option fields specified in the options
	definitions.
	(Trac #2490, git 56cfd6612fcaeae9acec4a94e1e5f1a88142c44d)

509.	[func]		muks
	Log messages now include the pid of the process that logged the
	message.
	(Trac #1745, git fc8bbf3d438e8154e7c2bdd322145a7f7854dc6a)

508.	[bug]		stephen
	Split the DHCP library into two directories, each with its own
	Makefile.  This properly solves the problem whereby a "make"
	operation with multiple threads could fail because of the
	dependencies between two libraries in the same directory.
	(Trac #2475, git 834fa9e8f5097c6fd06845620f68547a97da8ff8)

bind10-devel-20121115 released on November 15, 2012

507.	[doc]		jelte
	Added a chapter about the use of the bindctl command tool to
	to the BIND 10 guide.
	(Trac #2305, git c4b0294b5bf4a9d32fb18ab62ca572f492788d72)

506.	[security]		jinmei
	Fixed a use-after-free case in handling DNAME record with the
	in-memory data source.  This could lead to a crash of b10-auth
	if it serves a zone containing a DNAME RR from the in-memory
	data source.  This bug was introduced at bind10-devel-20120927.
	(Trac #2471, git 2b1793ac78f972ddb1ae2fd092a7f539902223ff)

505.	[bug]		jelte
	Fixed a bug in b10-xfrin where a wrong call was made during the
	final check of a TSIG-signed transfer, incorrectly rejecting the
	transfer.
	(Trac #2464, git eac81c0cbebee72f6478bdb5cda915f5470d08e1)

504.	[bug]*		naokikambe
	Fixed an XML format viewed from b10-stats-httpd. Regarding
	per-zone counters as zones of Xfrout, a part of the item
	values wasn't an exact XML format. A zone name can be
	specified in URI as
	/bind10/statistics/xml/Xfrout/zones/example.org/xfrreqdone.
	XSD and XSL formats are also changed to constant ones due
	to these changes.
	(Trac #2298, git 512d2d46f3cb431bcdbf8d90af27bff8874ba075)

503.	[func]		Stephen
	Add initial version of a MySQL backend for the DHCP code.  This
	implements the basic IPv6 lease access functions - add lease, delete
	lease and update lease.  The backend is enabled by specifying
	--with-dhcp-mysql on the "configure" command line: without this
	switch, the MySQL code is not compiled, so leaving BIND 10 able to
	be built on systems without MySQL installed.
	(Trac #2342, git c7defffb89bd0f3fdd7ad2437c78950bcb86ad37)

502.	[func]		vorner
	TTLs can be specified with units as well as number of seconds now.
	This allows specifications like "1D3H".
	(Trac #2384, git 44c321c37e17347f33ced9d0868af0c891ff422b)

501.	[func]		tomek
	Added DHCPv6 allocation engine, now used in the processing of DHCPv6
	messages.
	(Trac #2414, git b3526430f02aa3dc3273612524d23137b8f1fe87)

500.	[bug]		jinmei
	Corrected the autoconf example in the examples directory so it can
	use the configured path to Boost to check availability of the BIND 10
	library.  Previously the sample configure script could fail if
	Boost is installed in an uncommon place.  Also, it now provides a
	helper m4 function and example usage for embedding the library
	path to executable (using linker options like -Wl,-R) to help
	minimize post-build hassles.
	(Trac #2356, git 36514ddc884c02a063e166d44319467ce6fb1d8f)

499.	[func]		team
	The b10-auth 'loadzone' command now uses the internal thread
	introduced in 495 to (re)load a zone in the background, so that
	query processing isn't blocked while loading a zone.
	(Trac #2213, git 686594e391c645279cc4a95e0e0020d1c01fba7e)

498.	[func]		marcin
	Implemented DHCPv6 option values configuration using configuration
	manager. In order to set values for data fields carried by the
	particular option, user specifies the string of hexadecimal digits
	that is in turn converted to binary data and stored into option
	buffer. More user friendly way of option content specification is
	planned.
	(Trac #2318, git e75c686cd9c14f4d6c2a242a0a0853314704fee9)

497.	[bug]		jinmei
	Fixed several issues in isc-sysinfo:
	- make sure it doesn't report a negative value for free memory
	  size (this happened on FreeBSD, but can possibly occur on other
	  BSD variants)
	- correctly identifies the SMP support in kernel on FreeBSD
	- print more human readable uptime as well as the time in seconds
	(Trac #2297, git 59a449f506948e2371ffa87dcd19059388bd1657)

496.	[func]		tomek
	DHCPv6 Allocation Engine implemented. It allows address allocation
	from the configured subnets/pools. It currently features a single
	allocator: IterativeAllocator, which assigns addresses iteratively.
	Other allocators (hashed, random) are planned.
	(Trac #2324, git 8aa188a10298e3a55b725db36502a99d2a8d638a)

495.	[func]		team
	b10-auth now handles reconfiguration of data sources in
	background using a separate thread.  This means even if the new
	configuration includes a large amount of data to be loaded into
	memory (very large zones and/or a very large number of zones),
	the reconfiguration doesn't block query handling.
	(Multiple Trac tickets up to #2211)

494.	[bug]		jinmei
	Fixed a problem that shutting down BIND 10 kept some of the
	processes alive.  It was two-fold: when the main bind10 process
	started as a root, started b10-sockcreator with the privilege, and
	then dropped the privilege, the bind10 process cannot kill the
	sockcreator via signal any more (when it has to), but it kept
	sending the signal and didn't stop.  Also, when running on Python
	3.1 (or older), the sockcreator had some additional file
	descriptor open, which prevented it from exiting even after the
	bind10 process terminated.  Now the bind10 process simply gives up
	killing a subprocess if it fails due to lack of permission, and it
	makes sure the socket creator is spawned without any unnecessary
	FDs open.
	(Trac #1858, git 405d85c8a0042ba807a3a123611ff383c4081ee1)

493.	[build]		jinmei
	Fixed build failure with newer versions of clang++.  These
	versions are stricter regarding "unused variable" and "unused
	(driver) arguments" warnings, and cause fatal build error
	with -Werror.  The affected versions of clang++ include Apple's
	customized version 4.1 included in Xcode 4.5.1.  So this fix
	will solve build errors for Mac OS X that uses newer versions of
	Xcode.
	(Trac #2340, git 55be177fc4f7537143ab6ef5a728bd44bdf9d783,
	3e2a372012e633d017a97029d13894e743199741 and commits before it
	with [2340] in the commit log)

492.	[func]		tomek
	libdhcpsrv: The DHCP Configuration Manager is now able to store
	information about IPv4 subnets and pools. It is still not possible
	to configure that information. Such capability will be implemented
	in a near future.
	(Trac #2237, git a78e560343b41f0f692c7903c938b2b2b24bf56b)

491.	[func]		tomek
	b10-dhcp6: Configuration for DHCPv6 has been implemented.
	Currently it is possible to configure IPv6 subnets and pools
	within those subnets, global and per subnet values of renew,
	rebind, preferred and valid lifetimes. Configured parameters
	are accepted, but are not used yet by the allocation engine yet.
	(Trac #2269, git 028bed9014b15facf1a29d3d4a822c9d14fc6411)

490.	[func]		tomek
	libdhcpsrv: An abstract API for lease database has been
	implemented. It offers a common interface to all concrete
	database backends.
	(Trac #2140, git df196f7609757253c4f2f918cd91012bb3af1163)

489.	[func]		muks
	The isc::dns::RRsetList class has been removed. It was now unused
	inside the BIND 10 codebase, and the interface was considered
	prone to misuse.
	(Trac #2266, git 532ac3d0054f6a11b91ee369964f3a84dabc6040)

488.	[build]		jinmei
	On configure, changed the search order for Python executable.
	It first tries more specific file names such as "python3.2" before
	more generic "python3".  This will prevent configure failure on
	Mac OS X that installs Python3 via recent versions of Homebrew.
	(Trac #2339, git 88db890d8d1c64de49be87f03c24a2021bcf63da)

487.	[bug]		jinmei
	The bind10 process now terminates a component (subprocess) by the
	"config remove Boss/components" bindctl command even if the
	process crashes immediately before the command is sent to bind10.
	Previously this led to an inconsistent state between the
	configuration and an internal component list of bind10, and bind10
	kept trying to restart the component.  A known specific case of
	this problem is that b10-ddns could keep failing (due to lack of
	dependency modules) and the administrator couldn't stop the
	restart via bindctl.
	(Trac #2244, git 7565788d06f216ab254008ffdfae16678bcd00e5)

486.	[bug]*		jinmei
	All public header files for libb10-dns++ are now installed.
	Template configure.ac and utility AC macros for external projects
	using the library are provided under the "examples" directory.
	The src/bin/host was moved as part of the examples (and not
	installed with other BIND 10 programs any more).
	(Trac #1870, git 4973e638d354d8b56dcadf71123ef23c15662021)

485.	[bug]		jelte
	Several bugs have been fixed in bindctl; tab-completion now works
	within configuration lists, the problem where sometimes the
	completion added a part twice has been solved, and it no longer
	suggests the confusing value 'argument' as a completion-hint for
	configuration items. Additionally, bindctl no longer crashes upon
	input like 'config remove Boss'.
	(Trac #2254, git 9047de5e8f973e12e536f7180738e6b515439448)

484.	[func]		tomek
	A new library (libb10-dhcpsrv) has been created. At present, it
	only holds the code for the DHCP Configuration Manager. Currently
	this object only supports basic configuration storage for the DHCPv6
	server,	but that capability will be expanded.
	(Trac #2238, git 6f29861b92742da34be9ae76968e82222b5bfd7d)

bind10-devel-20120927 released on September 27, 2012

483.	[func]		marcin
	libdhcp++: Added new parameter to define sub-second timeout
	for DHCP packet reception. The total timeout is now specified
	by two parameters:  first specifies integral number of
	seconds, second (which defaults to 0) specifies fractional
	seconds with microsecond resolution.
	(Trac #2231, git 15560cac16e4c52129322e3cb1787e0f47cf7850)

482.	[func]		team
	Memory footprint of the in-memory data source has been
	substantially improved.  For example, b10-auth now requires much
	less memory than BIND 9 named for loading and serving the same
	zone in-memory.  This is a transparent change in terms of user
	operation; there's no need to update or change the configuration
	to enable this feature.
	Notes: multiple instances of b10-auth still make separate copies
	of the memory image.  Also, loading zones in memory still suspends
	query processing, so manual reloading or reloading after incoming
	transfer may cause service disruption for huge zones.
	(Multiple Trac tickets, Summarized in Trac #2101)

481.	[bug]		vorner
	The abbreviated form of IP addresses in ACLs is accepted
	(eg. "from": ["127.0.0.1", "::1"] now works).
	(Trac #2191, git 48b6e91386b46eed383126ad98dddfafc9f7e75e)

480.	[doc]		vorner
	Added documentation about global TSIG key ring to the Guide.
	(Trac #2189, git 52177bb31f5fb8e134aecb9fd039c368684ad2df)

479.	[func]		marcin
	Refactored perfdhcp tool to C++, added missing unit tests and removed
	the old code. The new code uses libdhcp++ (src/lib/dhcp) for DHCP
	packet management, network interface management and packet
	transmission.
	(Trac #1954, git 8d56105742f3043ed4b561f26241f3e4331f51dc)
	(Trac #1955, git 6f914bb2c388eb4dd3e5c55297f8988ab9529b3f)
	(Trac #1956, git 6f914bb2c388eb4dd3e5c55297f8988ab9529b3f)
	(Trac #1957, git 7fca81716ad3a755bf5744e88c3adeef15b04450)
	(Trac #1958, git 94e17184270cda58f55e6da62e845695117fede3)
	(Trac #1959, git a8cf043db8f44604c7773e047a9dc2861e58462a)
	(Trac #1960, git 6c192e5c0903f349b4d80cf2bb6cd964040ae7da)

478.	[func]		naokikambe
	New statistics items added into b10-xfrout: ixfr_running and
	axfr_running.  Their values can be obtained by invoking "Stats show
	Xfrout" via bindctl while b10-xfrout is running.
	(Trac #2222, git 91311bdbfea95f65c5e8bd8294ba08fac12405f1)

477.	[bug]		jelte
	Fixed a problem with b10-msgq on OSX when using a custom Python
	installation, that offers an unreliable select.poll() interface.
	(Trac #2190, git e0ffa11d49ab949ee5a4ffe7682b0e6906667baa)

476.	[bug]		vorner
	The Xfrin now accepts transfers with some TSIG signatures omitted, as
	allowed per RFC2845, section 4.4. This solves a compatibility
	issues with Knot and NSD.
	(Trac #1357, git 7ca65cb9ec528118f370142d7e7b792fcc31c9cf)

475.	[func]		naokikambe
	Added Xfrout statistics counters: notifyoutv4, notifyoutv6,
	xfrrej, and xfrreqdone. These are per-zone type counters.
	The value of these counters can be seen with zone name by
	invoking "Stats show Xfrout" via bindctl.
	(Trac #2158, git e68c127fed52e6034ab5309ddd506da03c37a08a)

474.	[func]		stephen
	DHCP servers now use the BIND 10 logging system for messages.
	(Trac #1545, git de69a92613b36bd3944cb061e1b7c611c3c85506)

473.	[bug]		jelte
	TCP connections now time out in b10-auth if no (or not all) query
	data is sent by the client. The timeout value defaults to 5000
	milliseconds, but is configurable in Auth/tcp_recv_timeout.
	(Trac #357, git cdf3f04442f8f131542bd1d4a2228a9d0bed12ff)

472.	[build]		jreed
	All generated documentation is removed from the git repository.
	The ./configure --enable-man option is removed. A new option
	-enable-generate-docs is added; it checks for required
	documentation building dependencies. Dummy documentation is
	built and installed if not used. Distributed tarballs will
	contain the generated documentation.
	(Trac #1687, git 2d4063b1a354f5048ca9dfb195e8e169650f43d0)

471.	[bug]		vorner
	Fixed a problem when b10-loadzone tried to tread semicolon
	in string data as start of comment, which caused invalid
	data being loaded.
	(Trac #2188, git 12efec3477feb62d7cbe36bdcfbfc7aa28a36f57)

470.	[func]		naokikambe
	The stats module now supports partial statistics updates. Each
	module can return only statistics data which have been updated since
	the last time it sent them to the stats module. The purpose of partial
	updates is to reduce the amount of statistics data sent through the
	message queue.
	(Trac #2179, git d659abdd9f3f369a29830831297f64484ac7b051)

469.	[bug]		jelte
	libdatasrc: the data source client list class now ignores zone
	content problems (such as out-of-zone data) in MasterFiles type
	zones, instead of aborting the entire configuration.  It only logs
	an error, and all other zones and datasources are still loaded. The
	error log message has been improved to include the zone origin and
	source file name.  As a result of this change, b10-auth no longer
	exits upon encountering such errors during startup.
	(Trac #2178, git a75ed413e8a1c8e3702beea4811a46a1bf519bbd)

468.	[func]*		naokikambe, fujiwara
	b10-stats polls the bind10 and b10-auth with new 'getstats' command
	to retrieve statistics data.  The "poll-interval" parameter in
	b10-stats is for configuring the polling interval.  All statistics
	data collected once are preserved while b10-stats is running.
	The "sendstats" command was removed from bind10 and b10-auth. The
	"statistics-interval" configuration item was removed from b10-auth.
	(Trac #2136, git dcb5ce50b4b4e50d28247d5f8b5cb8d90bda942a)
	(Trac #2137, git d53bb65a43f6027b15a6edc08c137951e3ce5e0e)
	(Trac #2138, git b34e3313460eebc9c272ca8c1beb27297c195150)

bind10-devel-20120816 released on August 16, 2012

467.	[bug]		jelte
	For configurations, allow named sets to contain lists of items.
	(Trac #2114, git 712637513505f7afb8434292ca2a98c3517dffd3)

466.	[func]		jelte
	Allow bindctl to add and remove items to and from lists
	and dicts for items of type "any". This is for easier
	configurations.
	(Trac #2184, git ad2d728d1496a9ff59d622077850eed0638b54eb)

465.	[doc]		vorner
	Improved documentation about ACLs in the Guide.
	(Trac #2066, git 76f733925b3f3560cfc2ee96d2a19905b623bfc3)

464.	[func]		jelte, muks
	libdns++: The LabelSequence class has been extended with some new
	methods.  These are mainly intended for internal development, but
	the class is public, so interested users may want to look into the
	extensions.
	(Trac #2052, git 57c61f2^..dbef0e2)
	(Trac #2053, git 1fc2b06b57a008ec602daa2dac79939b3cc6b65d)
	(Trac #2086, git 3fac7d5579c5f51b8e952b50db510b45bfa986f3)
	(Trac #2087, git 49ad6346f574d00cfbd1d12905915fd0dd6a0bac)
	(Trac #2148, git 285c2845ca96e7ef89f9158f1dea8cda147b6566)

463.	[func]		jinmei
	Python isc.dns: the Name, RRType and RRClass classes are now
	hashable.  So, for example, objects of these classes can be used
	as a dictionary key.
	(Trac #1883, git 93ec40dd0a1df963c676037cc60c066c748b3030)

462.	[build]		jreed
	BIND 10 now compiles against googletest-1.6.0 versions that are
	installed on the system as source code. For such versions, use the
	--with-gtest-source configure switch.
	(Trac #1999, git 6a26d459a40d7eed8ebcff01835377b3394a78de)

461.	[bug]		muks
	We now set g+w and g+s permissions (mode 02770) during
	installation for the BIND 10 local state directory
	($prefix/var/bind10-devel/) so that permissions to files
	and sub-directories created in that directory are inherited.
	(Trac #2171, git ab4d20907abdb3ce972172463dcc73405b3dee79)

460.	[bug]		muks
	SSHFP's algorithm and fingerprint type checks have been relaxed
	such that they will accept any values in [0,255]. This is so that
	future algorithm and fingerprint types are accomodated.
	(Trac #2124, git 49e6644811a7ad09e1326f20dd73ab43116dfd21)

459.	[func]		tomek
	b10-dhcp6: DHCPv6 server component is now integrated into
	BIND 10 framework. It can be started from BIND 10 (using bindctl)
	and can receive commands. The only supported command for now
	is 'Dhcp6 shutdown'.
	b10-dhcp4: Command line-switch '-s' to disable msgq was added.
	b10-dhcp6: Command line-switch '-s' to disable msgq was added.
	(Trac #1708, git e0d7c52a71414f4de1361b09d3c70431c96daa3f)

458.	[build]*		jinmei
	BIND 10 now relies on Boost offset_ptr, which caused some new
	portability issues.  Such issues are detected at ./configure time.
	If ./configure stops due to this, try the following workaround:
	- If it's about the use of mutable for a reference with clang++,
	  upgrade Boost version to 1.44 or higher, or try a different
	  compiler (e.g. g++ generally seems to be free from this issue)
	- If it's about the use of "variadic templates", specify
	  --without-werror so the warning won't be promoted to an error.
	  Specifying BOOST_NO_USER_CONFIG in CXXFLAGS may also work
	  (which would be the case if Boost is installed via pkgsrc)
	(Trac #2147, git 30061d1139aad8716e97d6b620c259752fd0a3cd)

457.	[build]*		muks
	BIND 10 library names now have a "b10-" prefix. This is to avoid
	clashes with other similarly named libraries on the system.
	(Trac #2071, git ac20a00c28069804edc0a36050995df52f601efb)

456.	[build]		muks
	BIND 10 now compiles against log4cplus-1.1.0 (RC releases)
	also.  Note: some older versions of log4cplus don't work any more;
	known oldest workable version is 1.0.4.  Thanks to John Lumby for
	sending a patch.
	(Trac #2169, git 7d7e5269d57451191c0aef1b127d292d3615fe2c)

455.	[func]*		vorner
	The server now uses newer API for data sources. This would be an
	internal change, however, the data sources are now configured
	differently. Please, migrate your configuration to the top-level
	"data_sources" module.  Also the bind10 -n and --no-cache
	and b10-auth -n options are removed.
	(Trac #1976, git 0d4685b3e7603585afde1b587cbfefdfaf6a1bb3)

454.	[bug]		jelte
	b10-cfgmgr now loads its configuration check plugins directly from
	the plugin search path, as opposed to importing them from the
	general python system module path list; this prevents naming
	conflicts with real python modules.
	(Trac #2119, git 2f68d7ac5c3c7cc88a3663191113eece32d46a3d)

453.	[bug]		jelte
	b10-auth no longer tries to send DDNS UPDATE messages to b10-ddns if
	b10-ddns is not running. Sending an UPDATE to BIND 10 that is not
	configured to run DDNS will now result in a response with rcode
	NOTIMP instead of SERVFAIL.
	(Trac #1986, git bd6b0a5ed3481f78fb4e5cb0b18c7b6e5920f9f8)

452.	[func]		muks, jelte
	isc-sysinfo: An initial implementation of the isc-sysinfo
	tool is now available for Linux, OpenBSD, FreeBSD, and Mac
	OS X. It gathers and outputs system information which can
	be used by future tech support staff. This includes a
	generic Python "sysinfo" module.
	(Trac #2062, #2121, #2122, #2172,
	git 144e80212746f8d55e6a59edcf689fec9f32ae95)

451.	[bug]		muks, jinmei
	libdatasrc: the database-based data source now correctly returns
	glue records on (not under) a zone cut, such as in the case where
	the NS name of an NS record is identical to its owner name. (Note:
	libdatasrc itself doesn't judge what kind of record type can be a
	"glue"; it's the caller's responsibility.)
	(Trac #1771, git 483f1075942965f0340291e7ff7dae7806df22af)

450.	[func]		tomek
	b10-dhcp4: DHCPv4 server component is now integrated into
	BIND 10 framework. It can be started from BIND 10 (using bindctl)
	and can receive commands. The only supported command for now
	is 'Dhcp4 shutdown'.
	(Trac #1651, git 7e16a5a50d3311e63d10a224ec6ebcab5f25f62c)

bind10-devel-20120621 released on June 21, 2012

449.	[bug]		muks
	b10-xfin: fixed a bug where xfrin sent the wrong notification
	message to zonemgr on successful zone transfer. This also
	solves other reported problems such as too frequent attempts
	of zone refreshing (see Trac #1786 and #1834).
	(Trac #2023, git b5fbf8a408a047a2552e89ef435a609f5df58d8c)

448.	[func]		team
	b10-ddns is now functional and handles dynamic update requests
	per RFC 2136.  See BIND 10 guide for configuration and operation
	details.
	(Multiple Trac tickets)

447.	[bug]		jinmei
	Fixed a bug in b10-xfrout where a helper thread could fall into
	an infinite loop if b10-auth stops while the thread is waiting for
	forwarded requests from b10-auth.
	(Trac #988 and #1833, git 95a03bbefb559615f3f6e529d408b749964d390a)

446.	[bug]		muks
	A number of warnings reported by Python about unclosed file and
	socket objects were fixed. Some related code was also made safer.
	(Trac #1828, git 464682a2180c672f1ed12d8a56fd0a5ab3eb96ed)

445.	[bug]*		jinmei
	The pre-install check for older SQLite3 DB now refers to the DB
	file with the prefix of DESTDIR.  This ensures that 'make install'
	with specific DESTDIR works regardless of the version of the DB
	file installed in the default path.
	(Trac #1982, git 380b3e8ec02ef45555c0113ee19329fe80539f71)

444.	[bug]		jinmei
	libdatasrc: fixed ZoneFinder for database-based data sources so
	that it handles type DS query correctly, i.e., treating it as
	authoritative data even on a delegation point.
	(Trac #1912, git 7130da883f823ce837c10cbf6e216a15e1996e5d)

443.	[func]*		muks
	The logger now uses a lockfile named `logger_lockfile' that is
	created in the local state directory to mutually separate
	individual logging operations from various processes. This is
	done so that log messages from different processes don't mix
	together in the middle of lines. The `logger_lockfile` is created
	with file permission mode 0660. BIND 10's local state directory
	should be writable and perhaps have g+s mode bit so that the
	`logger_lockfile` can be opened by a group of processes.
	(Trac #1704, git ad8d445dd0ba208107eb239405166c5c2070bd8b)

442.	[func]		tomek
	b10-dhcp4, b10-dhcp6: Both DHCP servers now accept -p parameter
	that can be used to specify listening port number. This capability
	is useful only for testing purposes.
	(Trac #1503, git e60af9fa16a6094d2204f27c40a648fae313bdae)

441.	[func]		tomek
	libdhcp++: Stub interface detection (support for interfaces.txt
	file) was removed.
	(Trac #1281, git 900fc8b420789a8c636bcf20fdaffc60bc1041e0)

bind10-devel-20120517 released on May 17, 2012

440.	[func]		muks
	bindctl: improved some error messages so they will be more
	helpful.  Those include the one when the zone name is unspecified
	or the name is invalid in the b10-auth configuration.
	(Trac #1627, git 1a4d0ae65b2c1012611f4c15c5e7a29d65339104)

439.	[func]		team
	The in-memory data source can now load zones from the
	sqlite3 data source, so that zones stored in the database
	(and updated for example by xfrin) can be served from memory.
	(Trac #1789,#1790,#1792,#1793,#1911,
	git 93f11d2a96ce4dba9308889bdb9be6be4a765b27)

438.	[bug]		naokikambe
	b10-stats-httpd now sends the system a notification that
	it is shutting down if it encounters a fatal error during
	startup.
	(Trac #1852, git a475ef271d4606f791e5ed88d9b8eb8ed8c90ce6)

437.	[build]		jinmei
	Building BIND 10 may fail on MacOS if Python has been
	installed via Homebrew unless --without-werror is specified.
	The configure script now includes a URL that explains this
	issue when it detects failure that is possibly because of
	this problem.
	(Trac #1907, git 0d03b06138e080cc0391fb912a5a5e75f0f97cec)

436.	[bug]		jelte
	The --config-file option now works correctly with relative paths if
	--data-path is not given.
	(Trac #1889, git ce7d1aef2ca88084e4dacef97132337dd3e50d6c)

435.	[func]		team
	The in-memory datasource now supports NSEC-signed zones.
	(Trac #1802-#1810, git 2f9aa4a553a05aa1d9eac06f1140d78f0c99408b)

434.	[func]		tomek
	libdhcp++: Linux interface detection refactored. The code is
	now cleaner. Tests better support certain versions of ifconfig.
	(Trac #1528, git 221f5649496821d19a40863e53e72685524b9ab2)

433.	[func]		tomek
	libdhcp++: Option6 and Pkt6 now follow the same design as
	options and packet for DHCPv4. General code refactoring after
	end of 2011 year release.
	(Trac #1540, git a40b6c665617125eeb8716b12d92d806f0342396)

432.	[bug]*		muks
	BIND 10 now installs its header files in a BIND 10 specific
	sub-directory in the install prefix.
	(Trac #1930, git fcf2f08db9ebc2198236bfa25cf73286821cba6b)

431.	[func]*		muks
	BIND 10 no longer starts b10-stats-httpd by default.
	(Trac #1885, git 5c8bbd7ab648b6b7c48e366e7510dedca5386f6c)

430.	[bug]		jelte
	When displaying configuration data, bindctl no longer treats
	optional list items as an error, but shows them as an empty list.
	(Trac #1520, git 0f18039bc751a8f498c1f832196e2ecc7b997b2a)

429.	[func]		jelte
	Added an 'execute' component to bindctl, which executes either a set
	of commands from a file or a built-in set of commands. Currently,
	only 'init_authoritative_server' is provided as a built-in set, but
	it is expected that more will be added later.
	(Trac #1843, git 551657702a4197ef302c567b5c0eaf2fded3e121)

428.	[bug]		marcin
	perfdhcp: bind to local address to allow reception of
	replies from IPv6 DHCP servers.
	(Trac #1908, git 597e059afaa4a89e767f8f10d2a4d78223af3940)

427.	[bug]		jinmei
	libdatasrc, b10-xfrin: the zone updater for database-based data
	sources now correctly distinguishes NSEC3-related RRs (NSEC3 and
	NSEC3-covering RRSIG) from others, and the SQLite3 implementation
	now manipulates them in the separate table for the NSEC3 namespace.
	As a result b10-xfrin now correctly updates NSEC3-signed zones by
	inbound zone transfers.
	(Trac #1781,#1788,#1891, git 672f129700dae33b701bb02069cf276238d66be3)

426.	[bug]		vorner
	The NSEC3 records are now included when transferring a
	signed zone out.
	(Trac #1782, git 36efa7d10ecc4efd39d2ce4dfffa0cbdeffa74b0)

425.	[func]*		muks
	Don't autostart b10-auth, b10-xfrin, b10-xfrout and b10-zonemgr in
	the default configuration.
	(Trac #1818, git 31de885ba0409f54d9a1615eff5a4b03ed420393)

424.	[bug]		jelte
	Fixed a bug in bindctl where in some cases, configuration settings
	in a named set could disappear, if a child element is modified.
	(Trac #1491, git 00a36e752802df3cc683023d256687bf222e256a)

423.	[bug]		jinmei
	The database based zone iterator now correctly resets mixed TTLs
	of the same RRset (when that happens) to the lowest one.  The
	previous implementation could miss lower ones if it appears in a
	later part of the RRset.
	(part of Trac #1791, git f1f0bc00441057e7050241415ee0367a09c35032)

422.	[bug]		jinmei
	The database based zone iterator now separates RRSIGs of the same
	name and type but for different covered types.
	(part of Trac #1791, git b4466188150a50872bc3c426242bc7bba4c5f38d)

421.	[build]		jinmei
	Made sure BIND 10 can be built with clang++ 3.1.  (It failed on
	MacOS 10.7 using Xcode 4.3, but it's more likely to be a matter of
	clang version.)
	(Trac #1773, git ceaa247d89ac7d97594572bc17f005144c5efb8d)

420.	[bug]*		jinmei, stephen
	Updated the DB schema used in the SQLite3 data source so it can
	use SQL indices more effectively.  The previous schema had several
	issues in this sense and could be very slow for some queries on a
	very large zone (especially for negative answers).  This change
	requires a major version up of the schema; use b10-dbutil to
	upgrade existing database files.  Note: 'make install' will fail
	unless old DB files installed in the standard location have been
	upgraded.
	(Trac #324, git 8644866497053f91ada4e99abe444d7876ed00ff)

419.	[bug]		jelte
	JSON handler has been improved; escaping now works correctly
	(including quotes in strings), and it now rejects more types of
	malformed input.
	(Trac #1626, git 3b09268518e4e90032218083bcfebf7821be7bd5)

418.	[bug]		vorner
	Fixed crash in bindctl when config unset was called.
	(Trac #1715, git 098da24dddad497810aa2787f54126488bb1095c)

417.	[bug]		jelte
	The notify-out code now looks up notify targets in their correct
	zones (and no longer just in the zone that the notify is about).
	(Trac #1535, git 66300a3c4769a48b765f70e2d0dbf8bbb714435b)

416.	[func]*		jelte
	The implementations of ZoneFinder::find() now throw an OutOfZone
	exception when the name argument is not in or below the zone this
	zonefinder contains.
	(Trac #1535, git 66300a3c4769a48b765f70e2d0dbf8bbb714435b)

bind10-devel-20120329 released on March 29, 2012

415.	[doc]		jinmei, jreed
	BIND 10 Guide updated to now describe the in-memory data source
	configurations for b10-auth.
	(Trac #1732, git 434d8db8dfcd23a87b8e798e5702e91f0bbbdcf6)

414.	[bug]		jinmei
	b10-auth now correctly handles delegation from an unsigned zone
	(defined in the in-memory data source) when the query has DNSSEC
	DO bit on.  It previously returned SERVFAIL.
	(Trac #1836, git 78bb8f4b9676d6345f3fdd1e5cc89039806a9aba)

413.	[func]		stephen, jelte
	Created a new tool b10-dbutil, that can check and upgrade database
	schemas, to be used when incompatible changes are introduced in the
	backend database schema. Currently it only supports sqlite3 databases.
	Note: there's no schema change that requires this utility as of
	the March 29th release.  While running it shouldn't break
	an existing database file, it should be even more advisable not to
	run it at the moment.
	(Trac #963, git 49ba2cf8ac63246f389ab5e8ea3b3d081dba9adf)

412.	[func]		jelte
	Added a command-line option '--clear-config' to bind10, which causes
	the system to create a backup of the existing configuration database
	file, and start out with a clean default configuration. This can be
	used if the configuration file is corrupted to the point where it
	cannot be read anymore, and BIND 10 refuses to start. The name of
	the backup file can be found in the logs (CFGMGR_RENAMED_CONFIG_FILE).
	(Trac #1443, git 52b36c921ee59ec69deefb6123cbdb1b91dc3bc7)

411.	[func]		muks
	Add a -i/--no-kill command-line argument to bind10, which stops
	it from sending SIGTERM and SIGKILL to other b10 processes when
	they're shutting down.
	(Trac #1819, git 774554f46b20ca5ec2ef6c6d5e608114f14e2102)

410.	[bug]		jinmei
	Python CC library now ensures write operations transmit all given
	data (unless an error happens).  Previously it didn't check the
	size of transmitted data, which could result in partial write on
	some systems (notably on OpenBSD) and subsequently cause system
	hang up or other broken state.  This fix specifically solves start
	up failure on OpenBSD.
	(Trac #1829, git 5e5a33213b60d89e146cd5e47d65f3f9833a9297)

409.	[bug]		jelte
	Fixed a parser bug in bindctl that could make bindctl crash. Also
	improved 'command help' output; argument order is now shown
	correctly, and parameter descriptions are shown as well.
	(Trac #1172, git bec26c6137c9b0a59a3a8ca0f55a17cfcb8a23de)

408.	[bug]		stephen, jinmei
	b10-auth now filters out duplicate RRsets when building a
	response message using the new query handling logic.  It's
	currently only used with the in-memory data source, but will
	also be used for others soon.
	(Trac #1688, git b77baca56ffb1b9016698c00ae0a1496d603d197)

407.	[build]		haikuo
	Remove "--enable-boost-threads" switch in configure command. This
	thread lock mechanism is useless for bind10 and causes performance
	hits.
	(Trac #1680, git 9c4d0cadf4adc802cc41a2610dc2c30b25aad728)

406.	[bug]		muks
	On platforms such as OpenBSD where pselect() is not available,
	make a wrapper around select() in perfdhcp.
	(Trac #1639, git 6ea0b1d62e7b8b6596209291aa6c8b34b8e73191)

405.	[bug]		jinmei
	Make sure disabling Boost threads if the default configuration is
	to disable it for the system.  This fixes a crash and hang up
	problem on OpenBSD, where the use of Boost thread could be
	different in different program files depending on the order of
	including various header files, and could introduce inconsistent
	states between a library and a program.  Explicitly forcing the
	original default throughout the BIND 10 build environment will
	prevent this from happening.
	(Trac #1727, git 23f9c3670b544c5f8105958ff148aeba050bc1b4)

404.	[bug]		naokikambe
	The statistic counters are now properly accumulated across multiple
	instances of b10-auth (if there are multiple instances), instead of
	providing result for random instance.
	(Trac #1751, git 3285353a660e881ec2b645e1bc10d94e5020f357)

403.	[build]*		jelte
	The configure option for botan (--with-botan=PATH) is replaced by
	--with-botan-config=PATH, which takes a full path to a botan-config
	script, instead of the botan 'install' directory. Also, if not
	provided, configure will try out config scripts and pkg-config
	options until it finds one that works.
	(Trac #1640, git 582bcd66dbd8d39f48aef952902f797260280637)

402.	[func]		jelte
	b10-xfrout now has a visible command to send out notifies for
	a given zone, callable from bindctl. Xfrout notify <zone> [class]
	(Trac #1321, git 0bb258f8610620191d75cfd5d2308b6fc558c280)

401.	[func]*		jinmei
	libdns++: updated the internal implementation of the
	MessageRenderer class.  This is mostly a transparent change, but
	the new version now doesn't allow changing compression mode in the
	middle of rendering (which shouldn't be an issue in practice).
	On the other hand, name compression performance was significantly
	improved: depending on the number of names, micro benchmark tests
	showed the new version is several times faster than the previous
	version .
	(Trac #1603, git 9a2a86f3f47b60ff017ce1a040941d0c145cfe16)

400.	[bug]		stephen
	Fix crash on Max OS X 10.7 by altering logging so as not to allocate
	heap storage in the static initialization of logging objects.
	(Trac #1698, git a8e53be7039ad50d8587c0972244029ff3533b6e)

399.	[func]		muks
	Add support for the SSHFP RR type (RFC 4255).
	(Trac #1136, git ea5ac57d508a17611cfae9d9ea1c238f59d52c51)

398.	[func]		jelte
	The b10-xfrin module now logs more information on successful
	incoming transfers. In the case of IXFR, it logs the number of
	changesets, and the total number of added and deleted resource
	records. For AXFR (or AXFR-style IXFR), it logs the number of
	resource records. In both cases, the number of overhead DNS
	messages, runtime, amount of wire data, and transfer speed are logged.
	(Trac #1280, git 2b01d944b6a137f95d47673ea8367315289c205d)

397.	[func]		muks
	The boss process now gives more helpful description when a
	sub-process exits due to a signal.
	(Trac #1673, git 1cd0d0e4fc9324bbe7f8593478e2396d06337b1e)

396.	[func]*		jinmei
	libdatasrc: change the return type of ZoneFinder::find() so it can
	contain more context of the search, which can be used for
	optimizing post find() processing.  A new method getAdditional()
	is added to it for finding additional RRsets based on the result
	of find().  External behavior shouldn't change.  The query
	handling code of b10-auth now uses the new interface.
	(Trac #1607, git 2e940ea65d5b9f371c26352afd9e66719c38a6b9)

395.	[bug]		jelte
	The log message compiler now errors (resulting in build failures) if
	duplicate log message identifiers are found in a single message file.
	Renamed one duplicate that was found (RESOLVER_SHUTDOWN, renamed to
	RESOLVER_SHUTDOWN_RECEIVED).
	(Trac #1093, git f537c7e12fb7b25801408f93132ed33410edae76)
	(Trac #1741, git b8960ab85c717fe70ad282e0052ac0858c5b57f7)

394.	[bug]		jelte
	b10-auth now catches any exceptions during response building; if any
	datasource either throws an exception or causes an exception to be
	thrown, the message processing code will now catch it, log a debug
	message, and return a SERVFAIL response.
	(Trac #1612, git b5740c6b3962a55e46325b3c8b14c9d64cf0d845)

393.	[func]		jelte
	Introduced a new class LabelSequence in libdns++, which provides
	lightweight accessor functionality to the Name class, for more
	efficient comparison of parts of names.
	(Trac #1602, git b33929ed5df7c8f482d095e96e667d4a03180c78)

392.	[func]*		jinmei
	libdns++: revised the (Abstract)MessageRenderer class so that it
	has a default internal buffer and the buffer can be temporarily
	switched.  The constructor interface was modified, and a new
	method setBuffer() was added.
	(Trac #1697, git 9cabc799f2bf9a3579dae7f1f5d5467c8bb1aa40)

391.	[bug]*		vorner
	The long time unused configuration options of Xfrout "log_name",
	"log_file", "log_severity", "log_version" and "log_max_bytes" were
	removed, as they had no effect (Xfrout uses the global logging
	framework).  However, if you have them set, you need to remove
	them from the configuration file or the configuration will be
	rejected.
	(Trac #1090, git ef1eba02e4cf550e48e7318702cff6d67c1ec82e)

bind10-devel-20120301 released on March 1, 2012

390.	[bug]		vorner
	The UDP IPv6 packets are now correctly fragmented for maximum
	guaranteed MTU, so they won't get lost because being too large
	for some hop.
	(Trac #1534, git ff013364643f9bfa736b2d23fec39ac35872d6ad)

389.	[func]*		vorner
	Xfrout now uses the global TSIG keyring, instead of its own. This
	means the keys need to be set only once (in tsig_keys/keys).
	However, the old configuration of Xfrout/tsig_keys need to be
	removed for Xfrout to work.
	(Trac #1643, git 5a7953933a49a0ddd4ee1feaddc908cd2285522d)

388.	[func]		jreed
	Use prefix "sockcreator-" for the private temporary directory
	used for b10-sockcreator communication.
	(git b98523c1260637cb33436964dc18e9763622a242)

387.	[build]		muks
	Accept a --without-werror configure switch so that some builders can
	disable the use of -Werror in CFLAGS when building.
	(Trac #1671, git 8684a411d7718a71ad9fb616f56b26436c4f03e5)

386.	[bug]		jelte
	Upon initial sqlite3 database creation, the 'diffs' table is now
	always created. This already happened most of the time, but there
	are a few cases where it was skipped, resulting in potential errors
	in xfrout later.
	(Trac #1717, git 30d7686cb6e2fa64866c983e0cfb7b8fabedc7a2)

385.	[bug]		jinmei
	libdns++: masterLoad() didn't accept comments placed at the end of
	an RR.  Due to this the in-memory data source cannot load a master
	file for a signed zone even if it's preprocessed with BIND 9's
	named-compilezone.
	Note: this fix is considered temporary and still only accepts some
	limited form of such comments.  The main purpose is to allow the
	in-memory data source to load any signed or unsigned zone files as
	long as they are at least normalized with named-compilezone.
	(Trac #1667, git 6f771b28eea25c693fe93a0e2379af924464a562)

384.	[func]		jinmei, jelte, vorner, haikuo, kevin
	b10-auth now supports NSEC3-signed zones in the in-memory data
	source.
	(Trac #1580, #1581, #1582, #1583, #1584, #1585, #1587, and
	other related changes to the in-memory data source)

383.	[build]		jinmei
	Fixed build failure on MacOS 10.7 (Lion) due to the use of
	IPV6_PKTINFO; the OS requires a special definition to make it
	visible to the compiler.
	(Trac #1633, git 19ba70c7cc3da462c70e8c4f74b321b8daad0100)

382.	[func]		jelte
	b10-auth now also experimentally supports statistics counters of
	the rcode responses it sends. The counters can be shown as
	rcode.<code name>, where code name is the lowercase textual
	representation of the rcode (e.g. "noerror", "formerr", etc.).
	Same note applies as for opcodes, see changelog entry 364.
	(Trac #1613, git e98da500d7b02e11347431a74f2efce5a7d622aa)

381.	[bug]		jinmei
	b10-auth: honor the DNSSEC DO bit in the new query handler.
	(Trac #1695, git 61f4da5053c6a79fbc162fb16f195cdf8f94df64)

380.	[bug]		jinmei
	libdns++: miscellaneous bug fixes for the NSECPARAM RDATA
	implementation, including incorrect handling for empty salt and
	incorrect comparison logic.
	(Trac #1638, git 966c129cc3c538841421f1e554167d33ef9bdf25)

379.	[bug]		jelte
	Configuration commands in bindctl now check for list indices if
	the 'identifier' argument points to a child element of a list
	item. Previously, it was possible to 'get' non-existent values
	by leaving out the index, e.g. "config show Auth/listen_on/port,
	which should be config show Auth/listen_on[<index>]/port, since
	Auth/listen_on is a list. The command without an index will now
	show an error. It is still possible to show/set the entire list
	("config show Auth/listen_on").
	(Trac #1649, git 003ca8597c8d0eb558b1819dbee203fda346ba77)

378.	[func]		vorner
	It is possible to start authoritative server or resolver in multiple
	instances, to use more than one core. Configuration is described in
	the guide.
	(Trac #1596, git 17f7af0d8a42a0a67a2aade5bc269533efeb840a)

377.	[bug]		jinmei
	libdns++: miscellaneous bug fixes for the NSEC and NSEC3 RDATA
	implementation, including a crash in NSEC3::toText() for some RR
	types, incorrect handling of empty NSEC3 salt, and incorrect
	comparison logic in NSEC3::compare().
	(Trac #1641, git 28ba8bd71ae4d100cb250fd8d99d80a17a6323a2)

376.	[bug]		jinmei, vorner
	The new query handling module of b10-auth did not handle type DS
	query correctly: It didn't look for it in the parent zone, and
	it incorrectly returned a DS from the child zone if it
	happened to exist there.  Both were corrected, and it now also
	handles the case of having authority for the child and a grand
	ancestor.
	(Trac #1570, git 2858b2098a10a8cc2d34bf87463ace0629d3670e)

375.	[func]		jelte
	Modules now inform the system when they are stopping. As a result,
	they are removed from the 'active modules' list in bindctl, which
	can then inform the user directly when it tries to send them a
	command or configuration update.  Previously this would result
	in a 'not responding' error instead of 'not running'.
	(Trac #640, git 17e78fa1bb1227340aa9815e91ed5c50d174425d)

374.	[func]*		stephen
	Alter RRsetPtr and ConstRRsetPtr to point to AbstractRRset (instead
	of RRset) to allow for specialised implementations of RRsets in
	data sources.
	(Trac #1604, git 3071211d2c537150a691120b0a5ce2b18d010239)

373.	[bug]		jinmei
	libdatasrc: the in-memory data source incorrectly rejected loading
	a zone containing a CNAME RR with RRSIG and/or NSEC.
	(Trac #1551, git 76f823d42af55ce3f30a0d741fc9297c211d8b38)

372.	[func]		vorner
	When the allocation of a socket fails for a different reason than the
	socket not being provided by the OS, the b10-auth and b10-resolver
	abort, as the system might be in inconsistent state after such error.
	(Trac #1543, git 49ac4659f15c443e483922bf9c4f2de982bae25d)

371.	[bug]		jelte
	The new query handling module of b10-auth (currently only used with
	the in-memory data source) now correctly includes the DS record (or
	the denial of its existence if NSEC is used) when returning a
	delegation from a signed zone.
	(Trac #1573, git bd7a3ac98177573263950303d4b2ea7400781d0f)

370.	[func]		jinmei
	libdns++: a new class NSEC3Hash was introduced as a utility for
	calculating NSEC3 hashes for various purposes.  Python binding was
	provided, too.  Also fixed a small bug in the NSEC3PARAM RDATA
	implementation that empty salt in text representation was
	rejected.
	(Trac #1575, git 2c421b58e810028b303d328e4e2f5b74ea124839)

369.	[func]		vorner
	The SocketRequestor provides more information about what error
	happened when it throws, by using subclasses of the original
	exception. This way a user not interested in the difference can
	still use the original exception, while it can be recognized if
	necessary.
	(Trac #1542, git 2080e0316a339fa3cadea00e10b1ec4bc322ada0)

368.	[func]*		jinmei
	libdatasrc: the interface of ZoneFinder() was changed: WILDCARD
	related result codes were deprecated and removed, and the
	corresponding information is now provided via a separate accessor
	method on FindResult.  Other separate FindResult methods will
	also tell the caller whether the zone is signed with NSEC or NSEC3
	(when necessary and applicable).
	(Trac #1611, git c175c9c06034b4118e0dfdbccd532c2ebd4ba7e8)

367.	[bug]		jinmei
	libdatasrc: in-memory data source could incorrectly reject to load
	zones containing RRSIG records.  For example, it didn't allow
	RRSIG that covers a CNAME RR.  This fix also makes sure find()
	will return RRsets with RRSIGs if they are signed.
	(Trac #1614, git e8241ea5a4adea1b42a60ee7f2c5cfb87301734c)

366.	[bug]		vorner
	Fixed problem where a directory named "io" conflicted with the python3
	standard module "io" and caused the installation to fail.  The
	offending directory has been renamed to "cio".
	(Trac #1561, git d81cf24b9e37773ba9a0d5061c779834ff7d62b9)

365.	[bug]		jinmei
	libdatasrc: in-memory datasource incorrectly returned delegation
	for DS lookups.
	(Trac #1571, git d22e90b5ef94880183cd652e112399b3efb9bd67)

364.	[func]		jinmei
	b10-auth experimentally supports statistics counters of incoming
	requests per opcode.  The counters can be (e.g.) shown as
	opcode.<code name> in the output of the bindctl "Stats show"
	command, where <code name> is lower-cased textual representation
	of opcodes ("query", "notify", etc).
	Note: This is an experimental attempt of supporting more
	statistics counters for b10-auth, and the interface and output may
	change in future versions.
	(Trac #1399, git 07206ec76e2834de35f2e1304a274865f8f8c1a5)

bind10-devel-20120119 released on January 19, 2012

363.	[func]		jelte
	Added dummy DDNS module b10-ddns. Currently it does not
	provide any functionality, but it is a skeleton implementation
	that will be expanded later.
	(Trac #1451, git b0d0bf39fbdc29a7879315f9b8e6d602ef3afb1b)

362.	[func]*		vorner
	Due to the socket creator changes, b10-auth and b10-resolver
	are no longer needed to start as root. They are started as
	the user they should be running, so they no longer have
	the -u flag for switching the user after initialization.
	Note: this change broke backward compatibility to boss component
	configuration.  If your b10-config.db contains "setuid" for
	Boss.components, you'll need to remove that entry by hand before
	starting BIND 10.
	(Trac #1508, #1509, #1510,
	git edc5b3c12eb45437361484c843794416ad86bb00)

361.	[func]		vorner,jelte,jinmei
	The socket creator is now used to provide sockets. It means you can
	reconfigure the ports and addresses at runtime even when the rest
	of the bind10 runs as non root user.
	(Trac #805,#1522, git 1830215f884e3b5efda52bd4dbb120bdca863a6a)

360.	[bug]		vorner
	Fixed problem where bindctl crashed when a duplicate non-string
	item was added  to a list.  This error is now properly reported.
	(Trac #1515, git a3cf5322a73e8a97b388c6f8025b92957e5d8986)

359.	[bug]		kevin
	Corrected SOA serial check in xfrout.  It now compares the SOA
	serial of an IXFR query with that of the server based serial
	number arithmetic, and replies with a single SOA record of the
	server's current version if the former is equal to or newer
	than the latter.
	(Trac #1462, git ceeb87f6d539c413ebdc66e4cf718e7eb8559c45)

358.	[bug]		jinmei
	b10-resolver ignored default configuration parameters if listen_on
	failed (this can easily happen especially for a test environment
	where the run time user doesn't have root privilege), and even if
	listen_on was updated later the resolver wouldn't work correctly
	unless it's fully restarted (for example, all queries would be
	rejected due to an empty ACL).
	(Trac #1424, git 2cba8cb83cde4f34842898a848c0b1182bc20597)

357.	[bug]		jinmei
	ZoneFinder::find() for database based data sources didn't
	correctly identify out-of-zone query name and could return a
	confusing result such as NXRRSET.  It now returns NXDOMAIN with an
	empty RRset.  Note: we should rather throw an exception in such a
	case, which should be revisited later (see Trac #1536).
	(Trac #1430, git b35797ba1a49c78246abc8f2387901f9690b328d)

356.	[doc]		tomek
	BIND 10 Guide updated. It now describes DHCPv4 and DHCPv6
	components, including their overview, usage, supported standard
	and limitations. libdhcp++ is also described.
	(Trac #1367, git 3758ab360efe1cdf616636b76f2e0fb41f2a62a0)

355.	[bug]		jinmei
	Python xfrin.diff module incorrectly combined RRSIGs of different
	type covered, possibly merging different TTLs.  As a result a
	secondary server could store different RRSIGs than those at the
	primary server if it gets these records via IXFR.
	(Trac #1502, git 57b06f8cb6681f591fa63f25a053eb6f422896ef)

354.	[func]		tomek
	dhcp4: Support for DISCOVER and OFFER implemented. b10-dhcp4 is
	now able to offer hardcoded leases to DHCPv4 clients.
	dhcp6: Code refactored to use the same approach as dhcp4.
	(Trac #1230, git aac05f566c49daad4d3de35550cfaff31c124513)

353.	[func]		tomek
	libdhcp++: Interface detection in Linux implemented. libdhcp++
	is now able (on Linux systems) to detect available network
	interfaces, its link-layer addresses, flags and configured
	IPv4 and IPv6 addresses. Interface detection on other
	systems is planned.
	(Trac #1237, git 8a040737426aece7cc92a795f2b712d7c3407513)

352.	[func]		tomek
	libdhcp++: Transmission and reception of DHCPv4 packets is now
	implemented. Low-level hacks are not implemented for transmission
	to hosts that don't have IPv4 address yet, so currently the code
	is usable for communication with relays only, not hosts on the
	same link.
	(Trac #1239, #1240, git f382050248b5b7ed1881b086d89be2d9dd8fe385)

351.	[func]		fdupont
	Alpha version of DHCP benchmarking tool added.  "perfdhcp" is able to
	test both IPv4 and IPv6 servers: it can time the four-packet exchange
	(DORA and SARR) as well as time the initial two-packet exchange (DO
	and SA).  More information can be obtained by invoking the utility
	(in tests/tools/perfdhcp) with the "-h" flag.
	(Trac #1450, git 85083a76107ba2236732b45524ce7018eefbaf90)

350.	[func]*		vorner
	The target parameter of ZoneFinder::find is no longer present, as the
	interface was awkward. To get all the RRsets of a single domain, use
	the new findAll method (the same applies to python version, the method
	is named find_all).
	(Trac #1483,#1484, git 0020456f8d118c9f3fd6fc585757c822b79a96f6)

349.	[bug]		dvv
	resolver: If an upstream server responds with FORMERR to an EDNS
	query, try querying it without EDNS.
	(Trac #1386, git 99ad0292af284a246fff20b3702fbd7902c45418)

348.	[bug]		stephen
	By default the logging output stream is now flushed after each write.
	This fixes a problem seen on some systems where the log output from
	different processes was jumbled up.  Flushing can be disabled by
	setting the appropriate option in the logging configuration.
	(Trac #1405, git 2f0aa20b44604b671e6bde78815db39381e563bf)

347.	[bug]		jelte
	Fixed a bug where adding Zonemgr/secondary_zones without explicitly
	setting the class value of the added zone resulted in a cryptic
	error in bindctl ("Error: class"). It will now correctly default to
	IN if not set. This also adds better checks on the name and class
	values, and better errors if they are bad.
	(Trac #1414, git 7b122af8489acf0f28f935a19eca2c5509a3677f)

346.	[build]*		jreed
	Renamed libdhcp to libdhcp++.
	(Trac #1446, git d394e64f4c44f16027b1e62b4ac34e054b49221d)

345.	[func]		tomek
	dhcp4: Dummy DHCPv4 component implemented. Currently it does
	nothing useful, except providing skeleton implementation that can
	be expanded in the future.
	(Trac #992, git d6e33479365c8f8f62ef2b9aa5548efe6b194601)

344.	[func]		y-aharen
	src/lib/statistics: Added statistics counter library for entire server
	items and per zone items. Also, modified b10-auth to use it. It is
	also intended to use in the other modules such as b10-resolver.
	(Trac #510, git afddaf4c5718c2a0cc31f2eee79c4e0cc625499f)

343.	[func]		jelte
	Added IXFR-out system tests, based on the first two test sets of
	http://bind10.isc.org/wiki/IxfrSystemTests.
	(Trac #1314, git 1655bed624866a766311a01214597db01b4c7cec)

342.	[bug]		stephen
	In the resolver, a FORMERR received from an upstream nameserver
	now results in a SERVFAIL being returned as a response to the original
	query.  Additional debug messages added to distinguish between
	different errors in packets received from upstream nameservers.
	(Trac #1383, git 9b2b249d23576c999a65d8c338e008cabe45f0c9)

341.	[func]		tomek
	libdhcp++: Support for handling both IPv4 and IPv6 added.
	Also added support for binding IPv4 sockets.
	(Trac #1238, git 86a4ce45115dab4d3978c36dd2dbe07edcac02ac)

340.	[build]		jelte
	Fixed several linker issues related to recent gcc versions, botan
	and gtest.
	(Trac #1442, git 91fb141bfb3aadfdf96f13e157a26636f6e9f9e3)

339.	[bug]		jinmei
	libxfr, used by b10-auth to share TCP sockets with b10-xfrout,
	incorrectly propagated ASIO specific exceptions to the application
	if the given file name was too long.  This could lead to
	unexpected shut down of b10-auth.
	(Trac #1387, git a5e9d9176e9c60ef20c0f5ef59eeb6838ed47ab2)

338.	[bug]		jinmei
	b10-xfrin didn't check SOA serials of SOA and IXFR responses,
	which resulted in unnecessary transfer or unexpected IXFR
	timeouts (these issues were not overlooked but deferred to be
	fixed until #1278 was completed).  Validation on responses to SOA
	queries were tightened, too.
	(Trac #1299, git 6ff03bb9d631023175df99248e8cc0cda586c30a)

337.	[func]		tomek
	libdhcp++: Support for DHCPv4 option that can store a single
	address or a list of IPv4 addresses added. Support for END option
	added.
	(Trac #1350, git cc20ff993da1ddb1c6e8a98370438b45a2be9e0a)

336.	[func]		jelte
	libdns++ (and its python wrapper) now includes a class Serial, for
	SOA SERIAL comparison and addition. Operations on instances of this
	class follow the specification from RFC 1982.
	Rdata::SOA::getSerial() now returns values of this type (and not
	uint32_t).
	(Trac #1278, git 2ae72d76c74f61a67590722c73ebbf631388acbd)

335.	[bug]*		jelte
	The DataSourceClientContainer class that dynamically loads
	datasource backend libraries no longer provides just a .so file name
	to its call to dlopen(), but passes it an absolute path. This means
	that it is no longer an system implementation detail that depends on
	[DY]LD_LIBRARY_PATH which file is chosen, should there be multiple
	options (for instance, when test-running a new build while a
	different version is installed).
	These loadable libraries are also no longer installed in the default
	library path, but in a subdirectory of the libexec directory of the
	target ($prefix/libexec/[version]/backends).
	This also removes the need to handle b10-xfin and b10-xfrout as
	'special' hardcoded components, and they are now started as regular
	components as dictated by the configuration of the boss process.
	(Trac #1292, git 83ce13c2d85068a1bec015361e4ef8c35590a5d0)

334.	[bug]		jinmei
	b10-xfrout could potentially create an overflow response message
	(exceeding the 64KB max) or could create unnecessarily small
	messages.  The former was actually unlikely to happen due to the
	effect of name compression, and the latter was marginal and at least
	shouldn't cause an interoperability problem, but these were still
	potential problems and were fixed.
	(Trac #1389, git 3fdce88046bdad392bd89ea656ec4ac3c858ca2f)

333.	[bug]		dvv
	Solaris needs "-z now" to force non-lazy binding and prevent
	g++ static initialization code from deadlocking.
	(Trac #1439, git c789138250b33b6b08262425a08a2a0469d90433)

332.	[bug]		vorner
	C++ exceptions in the isc.dns.Rdata wrapper are now converted
	to python ones instead of just aborting the interpreter.
	(Trac #1407, git 5b64e839be2906b8950f5b1e42a3fadd72fca033)

bind10-devel-20111128 released on November 28, 2011

331.	[bug]		shane
	Fixed a bug in data source library where a zone with more labels
	than an out-of-bailiwick name server would cause an exception to
	be raised.
	(Trac #1430, git 81f62344db074bc5eea3aaf3682122fdec6451ad)

330.	[bug]		jelte
	Fixed a bug in b10-auth where it would sometimes fail because it
	tried to check for queued msgq messages before the session was
	fully running.
	(git c35d0dde3e835fc5f0a78fcfcc8b76c74bc727ca)

329.	[doc]		vorner, jreed
	Document the bind10 run control configuration in guide and
	manual page.
	(Trac #1341, git c1171699a2b501321ab54207ad26e5da2b092d63)

328.	[func]		jelte
	b10-auth now passes IXFR requests on to b10-xfrout, and no longer
	responds to them with NOTIMPL.
	(Trac #1390, git ab3f90da16d31fc6833d869686e07729d9b8c135)

327.	[func]		jinmei
	b10-xfrout now supports IXFR.  (Right now there is no user
	configurable parameter about this feature; b10-xfrout will
	always respond to IXFR requests according to RFC1995).
	(Trac #1371 and #1372, git 80c131f5b0763753d199b0fb9b51f10990bcd92b)

326.	[build]*		jinmei
	Added a check script for the SQLite3 schema version.  It will be
	run at the beginning of 'make install', and if it detects an old
	version of schema, installation will stop.  You'll then need to
	upgrade the database file by following the error message.
	(Trac #1404, git a435f3ac50667bcb76dca44b7b5d152f45432b57)

325.	[func]		jinmei
	Python isc.datasrc: added interfaces for difference management:
	DataSourceClient.get_updater() now has the 'journaling' parameter
	to enable storing diffs to the data source, and a new class
	ZoneJournalReader was introduced to retrieve them, which can be
	created by the new DataSourceClient.get_journal_reader() method.
	(Trac #1333, git 3e19362bc1ba7dc67a87768e2b172c48b32417f5,
	git 39def1d39c9543fc485eceaa5d390062edb97676)

324.	[bug]		jinmei
	Fixed reference leak in the isc.log Python module.  Most of all
	BIND 10 Python programs had memory leak (even though the pace of
	leak may be slow) due to this bug.
	(Trac #1359, git 164d651a0e4c1059c71f56b52ea87ac72b7f6c77)

323.	[bug]		jinmei
	b10-xfrout incorrectly skipped adding TSIG RRs to some
	intermediate responses (when TSIG is to be used for the
	responses).  While RFC2845 optionally allows to skip intermediate
	TSIGs (as long as the digest for the skipped part was included
	in a later TSIG), the underlying TSIG API doesn't support this
	mode of signing.
	(Trac #1370, git 76fb414ea5257b639ba58ee336fae9a68998b30d)

322.	[func]		jinmei
	datasrc: Added C++ API for retrieving difference of two versions
	of a zone.  A new ZoneJournalReader class was introduced for this
	purpose, and a corresponding factory method was added to
	DataSourceClient.
	(Trac #1332, git c1138d13b2692fa3a4f2ae1454052c866d24e654)

321.	[func]*		jinmei
	b10-xfrin now installs IXFR differences into the underlying data
	source (if it supports journaling) so that the stored differences
	can be used for subsequent IXFR-out transactions.
	Note: this is a backward incompatibility change for older sqlite3
	database files.  They need to be upgraded to have a "diffs" table.
	(Trac #1376, git 1219d81b49e51adece77dc57b5902fa1c6be1407)

320.	[func]*		vorner
	The --brittle switch was removed from the bind10 executable.
	It didn't work after change #316 (Trac #213) and the same
	effect can be accomplished by declaring all components as core.
	(Trac #1340, git f9224368908dd7ba16875b0d36329cf1161193f0)

319.	[func]		naokikambe
	b10-stats-httpd was updated. In addition of the access to all
	statistics items of all modules, the specified item or the items
	of the specified module name can be accessed.  For example, the
	URI requested by using the feature is showed as
	"/bind10/statistics/xml/Auth" or
	"/bind10/statistics/xml/Auth/queries.tcp". The list of all possible
	module names and all possible item names can be showed in the
	root document, whose URI is "/bind10/statistics/xml".  This change
	is not only for the XML documents but also is for the XSD and
	XSL documents.
	(Trac #917, git b34bf286c064d44746ec0b79e38a6177d01e6956)

318.	[func]		stephen
	Add C++ API for accessing zone difference information in
	database-based data sources.
	(Trac #1330, git 78770f52c7f1e7268d99e8bfa8c61e889813bb33)

317.	[func]		vorner
	datasrc: the getUpdater method of DataSourceClient supports an
	optional 'journaling' parameter to indicate the generated updater
	to store diffs.  The database based derived class implements this
	extension.
	(Trac #1331, git 713160c9bed3d991a00b2ea5e7e3e7714d79625d)

316.	[func]*		vorner
	The configuration of what parts of the system run is more
	flexible now.  Everything that should run must have an
	entry in Boss/components.
	(Trac #213, git 08e1873a3593b4fa06754654d22d99771aa388a6)

315.	[func]		tomek
	libdhcp: Support for DHCPv4 packet manipulation is now implemented.
	All fixed fields are now supported. Generic support for DHCPv4
	options is available (both parsing and assembly). There is no code
	that uses this new functionality yet, so it is not usable directly
	at this time. This code will be used by upcoming b10-dhcp4 daemon.
	(Trac #1228, git 31d5a4f66b18cca838ca1182b9f13034066427a7)

314.	[bug]		jelte
	b10-xfrin would previously initiate incoming transfers upon
	receiving NOTIFY messages from any address (if the zone was
	known to b10-xfrin, and using the configured address). It now
	only starts a transfer if the source address from the NOTIFY
	packet matches the configured master address and port. This was
	really already fixed in release bind10-devel-20111014, but there
	were some deferred cleanups to add.
	(Trac #1298, git 1177bfe30e17a76bea6b6447e14ae9be9e1ca8c2)

313.	[func]		jinmei
	datasrc: Added C++ API for adding zone differences to database
	based data sources.  It's intended to be used for the support for
	IXFR-in and dynamic update (so they can subsequently be retrieved
	for IXFR-out).  The addRecordDiff method of the DatabaseAccessor
	defines the interface, and a concrete implementation for SQLite3
	was provided.
	(Trac #1329, git 1aa233fab1d74dc776899df61181806679d14013)

312.	[func]		jelte
	Added an initial framework for doing system tests using the
	cucumber-based BDD tool Lettuce. A number of general steps are
	included,  for instance running bind10 with specific
	configurations, sending queries, and inspecting query answers. A
	few very basic tests are included as well.
	(Trac #1290, git 6b75c128bcdcefd85c18ccb6def59e9acedd4437)

311.	[bug]		jelte
	Fixed a bug in bindctl where tab-completion for names that
	contain a hyphen resulted in unexpected behaviour, such as
	appending the already-typed part again.
	(Trac #1345, git f80ab7879cc29f875c40dde6b44e3796ac98d6da)

310.	[bug]		jelte
	Fixed a bug where bindctl could not set a value that is optional
	and has no default, resulting in the error that the setting
	itself was unknown. bindctl now correctly sees the setting and
	is able to set it.
	(Trac #1344, git 0e776c32330aee466073771600390ce74b959b38)

309.	[bug]		jelte
	Fixed a bug in bindctl where the removal of elements from a set
	with default values was not stored, unless the set had been
	modified in another way already.
	(Trac #1343, git 25c802dd1c30580b94345e83eeb6a168ab329a33)

308.	[build]		jelte
	The configure script will now use pkg-config for finding
	information about the Botan library. If pkg-config is unavailable,
	or unaware of Botan, it will fall back to botan-config. It will
	also use botan-config when a specific botan library directory is
	given using the '--with-botan=' flag
	(Trac #1194, git dc491833cf75ac1481ba1475795b0f266545013d)

307.	[func]		vorner
	When zone transfer in fails with IXFR, it is retried with AXFR
	automatically.
	(Trac #1279, git cd3588c9020d0310f949bfd053c4d3a4bd84ef88)

306.	[bug]		stephen
	Boss process now waits for the configuration manager to initialize
	itself before continuing with startup.  This fixes a race condition
	whereby the Boss could start the configuration manager and then
	immediately start components that depended on that component being
	fully initialized.
	(Trac #1271, git 607cbae949553adac7e2a684fa25bda804658f61)

305.	[bug]		jinmei
	Python isc.dns, isc.datasrc, xfrin, xfrout: fixed reference leak
	in Message.get_question(), Message.get_section(),
	RRset.get_rdata(), and DataSourceClient.get_updater().
	The leak caused severe memory leak in b10-xfrin, and (although no
	one reported it) should have caused less visible leak in
	b10-xfrout.  b10-xfrin had its own leak, which was also fixed.
	(Trac #1028, git a72886e643864bb6f86ab47b115a55e0c7f7fcad)

304.	[bug]		jelte
	The run_bind10.sh test script now no longer runs processes from
	an installed version of BIND 10, but will correctly use the
	build tree paths.
	(Trac #1246, git 1d43b46ab58077daaaf5cae3c6aa3e0eb76eb5d8)

303.	[bug]		jinmei
	Changed the installation path for the UNIX domain file used
	for the communication between b10-auth and b10-xfrout to a
	"@PACKAGE@" subdirectory (e.g. from /usr/local/var to
	/usr/local/var/bind10-devel).  This should be transparent change
	because this file is automatically created and cleaned up, but
	if the old file somehow remains, it can now be safely removed.
	(Trac #869, git 96e22f4284307b1d5f15e03837559711bb4f580c)

302.	[bug]		jelte
	msgq no longer crashes if the remote end is closed while msgq
	tries to send data. It will now simply drop the message and close
	the connection itself.
	(Trac #1180, git 6e68b97b050e40e073f736d84b62b3e193dd870a)

301.	[func]		stephen
	Add system test for IXFR over TCP.
	(Trac #1213, git 68ee3818bcbecebf3e6789e81ea79d551a4ff3e8)

300.	[func]*		tomek
	libdhcp: DHCP packet library was implemented. Currently it handles
	packet reception, option parsing, option generation and output
	packet building. Generic and specialized classes for several
	DHCPv6 options (IA_NA, IAADDR, address-list) are available. A
	simple code was added that leverages libdhcp. It is a skeleton
	DHCPv6 server. It receives incoming SOLICIT and REQUEST messages
	and responds with proper ADVERTISE and REPLY. Note that since
	LeaseManager is not implemented, server assigns the same
	hardcoded lease for every client. This change removes existing
	DHCPv6 echo server as it was only a proof of concept code.
	(Trac #1186, git 67ea6de047d4dbd63c25fe7f03f5d5cc2452ad7d)

299.	[build]		jreed
	Do not install the libfake_session, libtestutils, or libbench
	libraries. They are used by tests within the source tree.
	Convert all test-related makefiles to build test code at
	regular make time to better work with test-driven development.
	This reverts some of #1901. (The tests are ran using "make
	check".)
	(Trac #1286, git cee641fd3d12341d6bfce5a6fbd913e3aebc1e8e)

bind10-devel-20111014 released on October 14, 2011

298.	[doc]		jreed
	Shorten README. Include plain text format of the Guide.
	(git d1897d3, git 337198f)

297.	[func]		dvv
	Implement the SPF rrtype according to RFC4408.
	(Trac #1140, git 146934075349f94ee27f23bf9ff01711b94e369e)

296.	[build]		jreed
	Do not install the unittest libraries. At this time, they
	are not useful without source tree (and they may or may
	not have googletest support). Also, convert several makefiles
	to build tests at "check" time and not build time.
	(Trac #1091, git 2adf4a90ad79754d52126e7988769580d20501c3)

295.	[bug]		jinmei
	__init__.py for isc.dns was installed in the wrong directory,
	which would now make xfrin fail to start.  It was also bad
	in that it replaced any existing __init__.py in th public
	site-packages directory.  After applying this fix You may want to
	check if the wrong init file is in the wrong place, in which
	case it should be removed.
	(Trac #1285, git af3b17472694f58b3d6a56d0baf64601b0f6a6a1)

294.	[func]		jelte, jinmei, vorner
	b10-xfrin now supports incoming IXFR.  See BIND 10 Guide for
	how to configure it and operational notes.
	(Trac #1212, multiple git merges)

293.	[func]*		tomek
	b10-dhcp6: Implemented DHCPv6 echo server. It joins DHCPv6
	multicast groups and listens to incoming DHCPv6 client messages.
	Received messages are then echoed back to clients. This
	functionality is limited, but it can be used to test out client
	resiliency to unexpected messages. Note that network interface
	detection routines are not implemented yet, so interface name
	and its address must be specified in interfaces.txt.
	(Trac #878, git 3b1a604abf5709bfda7271fa94213f7d823de69d)

292.	[func]		dvv
	Implement the DLV rrtype according to RFC4431.
	(Trac #1144, git d267c0511a07c41cd92e3b0b9ee9bf693743a7cf)

291.	[func]		naokikambe
	Statistics items are specified by each module's spec file.
	Stats module can read these through the config manager. Stats
	module and stats httpd report statistics data and statistics
	schema by each module via both bindctl and HTTP/XML.
	(Trac #928,#929,#930,#1175,
	git 054699635affd9c9ecbe7a108d880829f3ba229e)

290.	[func]		jinmei
	libdns++/pydnspp: added an option parameter to the "from wire"
	methods of the Message class.  One option is defined,
	PRESERVE_ORDER, which specifies the parser to handle each RR
	separately, preserving the order, and constructs RRsets in the
	message sections so that each RRset contains only one RR.
	(Trac #1258, git c874cb056e2a5e656165f3c160e1b34ccfe8b302)

289.	[func]*		jinmei
	b10-xfrout: ACLs for xfrout can now be configured per zone basis.
	A per zone ACL is part of a more general zone configuration.  A
	quick example for configuring an ACL for zone "example.com" that
	rejects any transfer request for that zone is as follows:
	> config add Xfrout/zone_config
	> config set Xfrout/zone_config[0]/origin "example.com"
	> config add Xfrout/zone_config[0]/transfer_acl
	> config set Xfrout/zone_config[0]/transfer_acl[0] {"action": "REJECT"}
	The previous global ACL (query_acl) was renamed to transfer_acl,
	which now works as the default ACL.  Note: backward compatibility
	is not provided, so an existing configuration using query_acl
	needs to be updated by hand.
	Note: the per zone configuration framework is a temporary
	workaround.  It will eventually be redesigned as a system wide
	configuration.
	(Trac #1165, git 698176eccd5d55759fe9448b2c249717c932ac31)

288.	[bug]		stephen
	Fixed problem whereby the order in which component files appeared in
	rdataclass.cc was system dependent, leading to problems on some
	systems where data types were used before the header file in which
	they were declared was included.
	(Trac #1202, git 4a605525cda67bea8c43ca8b3eae6e6749797450)

287.	[bug]*		jinmei
	Python script files for log messages (xxx_messages.py) should have
	been installed under the "isc" package.  This fix itself should
	be a transparent change without affecting existing configurations
	or other operational practices, but you may want to clean up the
	python files from the common directly (such as "site-packages").
	(Trac #1101, git 0eb576518f81c3758c7dbaa2522bd8302b1836b3)

286.	[func]		ocean
	libdns++: Implement the HINFO rrtype support according to RFC1034,
	and RFC1035.
	(Trac #1112, git 12d62d54d33fbb1572a1aa3089b0d547d02924aa)

285.	[bug]		jelte
	sqlite3 data source: fixed a race condition on initial startup,
	when the database has not been initialized yet, and multiple
	processes are trying to do so, resulting in one of them failing.
	(Trac #326, git 5de6f9658f745e05361242042afd518b444d7466)

284.	[bug]		jerry
	b10-zonemgr: zonemgr will not terminate on empty zones, it will
	log a warning and try to do zone transfer for them.
	(Trac #1153, git 0a39659638fc68f60b95b102968d7d0ad75443ea)

283.	[bug]		zhanglikun
	Make stats and boss processes wait for answer messages from each
	other in block mode to avoid orphan answer messages, add an internal
	command "getstats" to boss process for getting statistics data from
	boss.
	(Trac #519, git 67d8e93028e014f644868fede3570abb28e5fb43)

282.	[func]		ocean
	libdns++: Implement the NAPTR rrtype according to RFC2915,
	RFC2168 and RFC3403.
	(Trac #1130, git 01d8d0f13289ecdf9996d6d5d26ac0d43e30549c)

bind10-devel-20110819 released on August 19, 2011

281.	[func]		jelte
	Added a new type for configuration data: "named set". This allows for
	similar configuration as the current "list" type, but with strings
	instead of indices as identifiers. The intended use is for instance
	/foo/zones/example.org/bar instead of /foo/zones[2]/bar. Currently
	this new type is not in use yet.
	(Trac #926, git 06aeefc4787c82db7f5443651f099c5af47bd4d6)

280.	[func]		jerry
	libdns++: Implement the MINFO rrtype according to RFC1035.
	(Trac #1113, git 7a9a19d6431df02d48a7bc9de44f08d9450d3a37)

279.	[func]		jerry
	libdns++: Implement the AFSDB rrtype according to RFC1183.
	(Trac #1114, git ce052cd92cd128ea3db5a8f154bd151956c2920c)

278.	[doc]		jelte
	Add logging configuration documentation to the guide.
	(Trac #1011, git 2cc500af0929c1f268aeb6f8480bc428af70f4c4)

277.	[func]		jerry
	libdns++: Implement the SRV rrtype according to RFC2782.
	(Trac #1128, git 5fd94aa027828c50e63ae1073d9d6708e0a9c223)

276.	[func]		stephen
	Although the top-level loggers are named after the program (e.g.
	b10-auth, b10-resolver), allow the logger configuration to omit the
	"b10-" prefix and use just the module name.
	(Trac #1003, git a01cd4ac5a68a1749593600c0f338620511cae2d)

275.	[func]		jinmei
	Added support for TSIG key matching in ACLs.  The xfrout ACL can
	now refer to TSIG key names using the "key" attribute.  For
	example, the following specifies an ACL that allows zone transfer
	if and only if the request is signed with a TSIG of a key name
	"key.example":
	> config set Xfrout/query_acl[0] {"action": "ACCEPT", \
	                                  "key": "key.example"}
	(Trac #1104, git 9b2e89cabb6191db86f88ee717f7abc4171fa979)

274.	[bug]		naokikambe
	add unittests for functions xml_handler, xsd_handler and xsl_handler
	respectively to make sure their behaviors are correct, regardless of
	whether type which xml.etree.ElementTree.tostring() after Python3.2
	returns is str or byte.
	(Trac #1021, git 486bf91e0ecc5fbecfe637e1e75ebe373d42509b)

273.	[func]		vorner
	It is possible to specify ACL for the xfrout module. It is in the ACL
	configuration key and has the usual ACL syntax. It currently supports
	only the source address. Default ACL accepts everything.
	(Trac #772, git 50070c824270d5da1db0b716db73b726d458e9f7)

272.	[func]		jinmei
	libdns++/pydnspp: TSIG signing now handles truncated DNS messages
	(i.e. with TC bit on) with TSIG correctly.
	(Trac #910, 8e00f359e81c3cb03c5075710ead0f87f87e3220)

271.	[func]		stephen
	Default logging for unit tests changed to severity DEBUG (level 99)
	with the output routed to /dev/null.  This can be altered by setting
	the B10_LOGGER_XXX environment variables.
	(Trac #1024, git 72a0beb8dfe85b303f546d09986461886fe7a3d8)

270.	[func]		jinmei
	Added python bindings for ACLs using the DNS request as the
	context.  They are accessible via the isc.acl.dns module.
	(Trac #983, git c24553e21fe01121a42e2136d0a1230d75812b27)

269.	[bug]		y-aharen
	Modified IntervalTimerTest not to rely on the accuracy of the timer.
	This fix addresses occasional failure of build tests.
	(Trac #1016, git 090c4c5abac33b2b28d7bdcf3039005a014f9c5b)

268.	[func]		stephen
	Add environment variable to allow redirection of logging output during
	unit tests.
	(Trac #1071, git 05164f9d61006869233b498d248486b4307ea8b6)

bind10-devel-20110705 released on July 05, 2011

267.	[func]		tomek
	Added a dummy module for DHCP6. This module does not actually
	do anything at this point, and BIND 10 has no option for
	starting it yet. It is included as a base for further
	development.
	(Trac #990, git 4a590df96a1b1d373e87f1f56edaceccb95f267d)

266.	[func]		Multiple developers
        Convert various error messages, debugging and other output
        to the new logging interface, including for b10-resolver,
        the resolver library, the CC library, b10-auth, b10-cfgmgr,
        b10-xfrin, and b10-xfrout. This includes a lot of new
        documentation describing the new log messages.
        (Trac #738, #739, #742, #746, #759, #761, #762)

265.	[func]*		jinmei
	b10-resolver: Introduced ACL on incoming queries.  By default the
	resolver accepts queries from ::1 and 127.0.0.1 and rejects all
	others.  The ACL can be configured with bindctl via the
	"Resolver/query_acl" parameter.  For example, to accept queries
	from 192.0.2.0/24 (in addition to the default list), do this:
	> config add Resolver/query_acl
	> config set Resolver/query_acl[2]/action "ACCEPT"
	> config set Resolver/query_acl[2]/from "192.0.2.0/24"
	> config commit
	(Trac #999, git e0744372924442ec75809d3964e917680c57a2ce,
	also based on other ACL related work done by stephen and vorner)

264.	[bug]		jerry
	b10-xfrout: fixed a busy loop in its notify-out subthread.  Due to
	the loop, the thread previously woke up every 0.5 seconds throughout
	most of the lifetime of b10-xfrout, wasting the corresponding CPU
	time.
	(Trac #1001, git fb993ba8c52dca4a3a261e319ed095e5af8db15a)

263.	[func]		jelte
	Logging configuration can now also accept a * as a first-level
	name (e.g. '*', or '*.cache'), indicating that every module
	should use that configuration, unless overridden by an explicit
	logging configuration for that module
	(Trac #1004, git 0fad7d4a8557741f953eda9fed1d351a3d9dc5ef)

262.	[func]		stephen
	Add some initial documentation about the logging framework.
	Provide BIND 10 Messages Manual in HTML and DocBook? XML formats.
	This provides all the log message descriptions in a single document.
	A developer tool, tools/system_messages.py (available in git repo),
	was written to generate this.
	(Trac #1012, git 502100d7b9cd9d2300e78826a3bddd024ef38a74)

261.	[func]		stephen
	Add new-style logging messages to b10-auth.
	(Trac #738, git c021505a1a0d6ecb15a8fd1592b94baff6d115f4)

260.	[func]		stephen
	Remove comma between message identification and the message
	text in the new-style logging messages.
	(Trac #1031, git 1c7930a7ba19706d388e4f8dcf2a55a886b74cd2)

259.	[bug]		stephen
	Logging now correctly initialized in b10-auth.  Also, fixed
	bug whereby querying for "version.bind txt ch" would cause
	b10-auth to crash if BIND 10 was started with the "-v" switch.
	(Trac #1022,#1023, git 926a65fa08617be677a93e9e388df0f229b01067)

258.	[build]		jelte
	Now builds and runs with Python 3.2
	(Trac #710, git dae1d2e24f993e1eef9ab429326652f40a006dfb)

257.	[bug]		y-aharen
	Fixed a bug an instance of IntervalTimerImpl may be destructed
	while deadline_timer is holding the handler. This fix addresses
	occasional failure of IntervalTimerTest.destructIntervalTimer.
	(Trac #957, git e59c215e14b5718f62699ec32514453b983ff603)

256.	[bug]		jerry
	src/bin/xfrin: update xfrin to check TSIG before other part of
	incoming message.
	(Trac #955, git 261450e93af0b0406178e9ef121f81e721e0855c)

255.	[func]		zhang likun
	src/lib/cache:  remove empty code in lib/cache and the corresponding
	suppression rule in	src/cppcheck-suppress.lst.
	(Trac #639, git 4f714bac4547d0a025afd314c309ca5cb603e212)

254.	[bug]		jinmei
	b10-xfrout: failed to send notifies over IPv6 correctly.
	(Trac #964, git 3255c92714737bb461fb67012376788530f16e40)

253.	[func]		jelte
	Add configuration options for logging through the virtual module
	Logging.
	(Trac #736, git 9fa2a95177265905408c51d13c96e752b14a0824)

252.	[func]		stephen
	Add syslog as destination for logging.
	(Trac #976, git 31a30f5485859fd3df2839fc309d836e3206546e)

251.	[bug]*		jinmei
	Make sure bindctl private files are non readable to anyone except
	the owner or users in the same group.  Note that if BIND 10 is run
	with changing the user, this change means that the file owner or
	group will have to be adjusted.  Also note that this change is
	only effective for a fresh install; if these files already exist,
	their permissions must be adjusted by hand (if necessary).
	(Trac #870, git 461fc3cb6ebabc9f3fa5213749956467a14ebfd4)

250.	[bug]		ocean
	src/lib/util/encode, in some conditions, the DecodeNormalizer's
	iterator may reach the end() and when later being dereferenced
	it will cause crash on some platform.
	(Trac #838, git 83e33ec80c0c6485d8b116b13045b3488071770f)

249.	[func]		jerry
	xfrout: add support for TSIG verification.
	(Trac #816, git 3b2040e2af2f8139c1c319a2cbc429035d93f217)

248.	[func]		stephen
	Add file and stderr as destinations for logging.
	(Trac #555, git 38b3546867425bd64dbc5920111a843a3330646b)

247.	[func]		jelte
	Upstream queries from the resolver now set EDNS0 buffer size.
	(Trac #834, git 48e10c2530fe52c9bde6197db07674a851aa0f5d)

246.	[func]		stephen
	Implement logging using log4cplus (http://log4cplus.sourceforge.net)
	(Trac #899, git 31d3f525dc01638aecae460cb4bc2040c9e4df10)

245.	[func]		vorner
	Authoritative server can now sign the answers using TSIG
	(configured in tsig_keys/keys, list of strings like
	"name:<base64-secret>:sha1-hmac"). It doesn't use them for
	ACL yet, only verifies them and signs if the request is signed.
	(Trac #875, git fe5e7003544e4e8f18efa7b466a65f336d8c8e4d)

244.	[func]		stephen
	In unit tests, allow the choice of whether unhandled exceptions are
	caught in the unit test program (and details printed) or allowed to
	propagate to the default exception handler.  See the bind10-dev thread
	https://lists.isc.org/pipermail/bind10-dev/2011-January/001867.html
	for more details.
	(Trac #542, git 1aa773d84cd6431aa1483eb34a7f4204949a610f)

243.	[func]*		feng
	Add optional hmac algorithm SHA224/384/512.
	(Trac #782, git 77d792c9d7c1a3f95d3e6a8b721ac79002cd7db1)

bind10-devel-20110519 released on May 19, 2011

242.	[func]		jinmei
	xfrin: added support for TSIG verify.  This change completes TSIG
	support in b10-xfrin.
	(Trac #914, git 78502c021478d97672232015b7df06a7d52e531b)

241.	[func]		jinmei
	pydnspp: added python extension for the TSIG API introduced in
	change 235.
	(Trac #905, git 081891b38f05f9a186814ab7d1cd5c572b8f777f)
	(Trac #915, git 0555ab65d0e43d03b2d40c95d833dd050eea6c23)

240.	[func]*		jelte
	Updated configuration options to Xfrin, so that you can specify
	a master address, port, and TSIG key per zone. Still only one per
	zone at this point, and TSIG keys are (currently) only specified
	by their full string representation. This replaces the
	Xfrin/master_addr, Xfrin/master_port, and short-lived
	Xfrin/tsig_key configurations with a Xfrin/zones list.
	(Trac #811, git 88504d121c5e08fff947b92e698a54d24d14c375)

239.	[bug]		jerry
	src/bin/xfrout: If a zone doesn't have notify slaves (only has
	one apex ns record - the primary master name server) will cause
	b10-xfrout uses 100% of CPU.
	(Trac #684, git d11b5e89203a5340d4e5ca51c4c02db17c33dc1f)

238.	[func]		zhang likun
	Implement the simplest forwarder, which pass everything through
	except QID, port number. The response will not be cached.
	(Trac #598_new, git 8e28187a582820857ef2dae9b13637a3881f13ba)

237.	[bug]		naokikambe
	Resolved that the stats module wasn't configurable in bindctl in
	spite of its having configuration items. The configuration part
	was removed from the original spec file "stats.spec" and was
	placed in a new spec file "stats-schema.spec". Because it means
	definitions of statistics items. The command part is still
	there. Thus stats module currently has no its own configuration,
	and the items in "stats-schema.spec" are neither visible nor
	configurable through bindctl. "stats-schema.spec" is shared with
	stats module and stats-httpd module, and maybe with other
	statistical modules in future. "stats.spec" has own configuration
	and commands of stats module, if it requires.
	(Trac #719, git a234b20dc6617392deb8a1e00eb0eed0ff353c0a)

236.	[func]		jelte
	C++ client side of configuration now uses BIND 10 logging system.
	It also has improved error handling when communicating with the
	rest of the system.
	(Trac #743, git 86632c12308c3ed099d75eb828f740c526dd7ec0)

235.	[func]		jinmei
	libdns++: added support for TSIG signing and verification.  It can
	be done using a newly introduced TSIGContext class.
	Note: we temporarily disabled support for truncated signature
	and modified some part of the code introduced in #226 accordingly.
	We plan to fix this pretty soon.
	(Trac #812, git ebe0c4b1e66d359227bdd1bd47395fee7b957f14)
	(Trac #871, git 7c54055c0e47c7a0e36fcfab4b47ff180c0ca8c8)
	(Trac #813, git ffa2f0672084c1f16e5784cdcdd55822f119feaa)
	(Trac #893, git 5aaa6c0f628ed7c2093ecdbac93a2c8cf6c94349)

234.	[func]		jerry
	src/bin/xfrin: update xfrin to use TSIG. Currently it only supports
	sending a signed TSIG request or SOA request.
	(Trac #815, git a892818fb13a1839c82104523cb6cb359c970e88)

233.	[func]		stephen
	Added new-style logging statements to the NSAS code.
	(Trac #745, git ceef68cd1223ae14d8412adbe18af2812ade8c2d)

232.	[func]		stephen
	To facilitate the writing of extended descriptions in
	message files, altered the message file format.  The message
	is now flagged with a "%" as the first non-blank character
	in the line and the lines in the extended description are
	no longer preceded by a "+".
	(Trac #900, git b395258c708b49a5da8d0cffcb48d83294354ba3)

231.	[func]*		vorner
    The logging interface changed slightly. We use
	logger.foo(MESSAGE_ID).arg(bar); instead of logger.foo(MESSAGE_ID,
	bar); internally. The message definitions use '%1,%2,...'
	instead of '%s,%d', which allows us to cope better with
	mismatched placeholders and allows reordering of them in
	case of translation.
	(Trac #901, git 4903410e45670b30d7283f5d69dc28c2069237d6)

230.	[bug]		naokikambe
	Removed too repeated verbose messages in two cases of:
	 - when auth sends statistics data to stats
	 - when stats receives statistics data from other modules
	(Trac #620, git 0ecb807011196eac01f281d40bc7c9d44565b364)

229.	[doc]		jreed
	Add manual page for b10-host.
	(git a437d4e26b81bb07181ff35a625c540703eee845)

228.	[func]*		jreed
	The host tool is renamed to b10-host. While the utility is
	a work in progress, it is expected to now be shipped with
	tarballs. Its initial goal was to be a host(1) clone,
	rewritten in C++ from scratch and using BIND 10's libdns++.
	It now supports the -a (any), -c class, -d (verbose) switches
	and has improved output.
	(Trac #872, git d846851699d5c76937533adf9ff9d948dfd593ca)

227.	[build]		jreed
	Add missing libdns++ rdata files for the distribution (this
	fixes distcheck error). Change three generated libdns++
	headers to "nodist" so they aren't included in the distribution
	(they were mistakenly included in last tarball).

226.	[func]*		jelte
	Introduced an API for cryptographic operations. Currently it only
	supports HMAC, intended for use with TSIG. The current
	implementation uses Botan as the backend library.
	This introduces a new dependency, on Botan.  Currently only Botan
	1.8.x works; older or newer versions don't.
	(Trac #781, git 9df42279a47eb617f586144dce8cce680598558a)

225.	[func]		naokikambe
	Added the HTTP/XML interface (b10-stats-httpd) to the
	statistics feature in BIND 10. b10-stats-httpd is a standalone
	HTTP server and it requests statistics data to the stats
	daemon (b10-stats) and sends it to HTTP clients in XML
	format. Items of the data collected via b10-stats-httpd
	are almost equivalent to ones which are collected via
	bindctl. Since it also can send XSL (Extensible Stylesheet
	Language) document and XSD (XML Schema definition) document,
	XML document is human-friendly to view through web browsers
	and its data types are strictly defined.
	(Trac #547, git 1cbd51919237a6e65983be46e4f5a63d1877b1d3)

224.	[bug]		jinmei
	b10-auth, src/lib/datasrc: inconsistency between the hot spot
	cache and actual data source could cause a crash while query
	processing.  The crash could happen, e.g., when an sqlite3 DB file
	is being updated after a zone transfer while b10-auth handles a
	query using the corresponding sqlite3 data source.
	(Trac #851, git 2463b96680bb3e9a76e50c38a4d7f1d38d810643)

223.	[bug]		feng
	If ip address or port isn't usable for name server, name
	server process won't exist and give end user chance to
	reconfigure them.
	(Trac #775, git 572ac2cf62e18f7eb69d670b890e2a3443bfd6e7)

222.	[bug]*		jerry
	src/lib/zonemgr: Fix a bug that xfrin not checking for new
	copy of zone on startup.  Imposes some random jitters to
	avoid many zones need to do refresh at the same time. This
	removed the Zonemgr/jitter_scope setting and introduced
	Zonemgr/refresh_jitter and Zonemgr/reload_jitter.
	(Trac #387, git 1241ddcffa16285d0a7bb01d6a8526e19fbb70cb)

221.	[func]*		jerry
	src/lib/util: Create C++ utility library.
	(Trac #749, git 084d1285d038d31067f8cdbb058d626acf03566d)

220.	[func]		stephen
	Added the 'badpacket' program for testing; it sends a set of
	(potentially) bad packets to a nameserver and prints the responses.
	(Trac #703, git 1b666838b6c0fe265522b30971e878d9f0d21fde)

219.	[func]		ocean
	src/lib: move some dns related code out of asiolink library to
	asiodns library
	(Trac #751, git 262ac6c6fc61224d54705ed4c700dadb606fcb1c)

218.	[func]		jinmei
	src/lib/dns: added support for RP RDATA.
	(Trac #806, git 4e47d5f6b692c63c907af6681a75024450884a88)

217.	[bug]		jerry
	src/lib/dns/python: Use a signed version of larger size of
	integer and perform more strict range checks with
	PyArg_ParseTuple() in case of overflows.
	(Trac #363, git ce281e646be9f0f273229d94ccd75bf7e08d17cf)

216.	[func]		vorner
	The BIND10_XFROUT_SOCKET_FILE environment variable can be
	used to specify which socket should be used for communication
	between b10-auth and b10-xfrout. Mostly for testing reasons.
	(Trac #615, git 28b01ad5bf72472c824a7b8fc4a8dc394e22e462)

215.	[func]		vorner
	A new process, b10-sockcreator, is added, which will create
	sockets for the rest of the system.  It is the only part
	which will need to keep the root privileges. However, only
	the process exists, nothing can talk to it yet.
	(Trac #366, git b509cbb77d31e388df68dfe52709d6edef93df3f)

214.	[func]*		vorner
	Zone manager no longer thinks it is secondary master for
	all zones in the database. They are listed in
	Zonemgr/secondary_zones configuration variable (in the form
	[{"name": "example.com", "class": "IN"}]).
	(Trac #670, git 7c1e4d5e1e28e556b1d10a8df8d9486971a3f052)

213.	[bug]		naokikambe
	Solved incorrect datetime of "bind10.boot_time" and also
	added a new command "sendstats" for Bob. This command is
	to send statistics data to the stats daemon immediately.
	The solved problem is that statistics data doesn't surely
	reach to the daemon because Bob sent statistics data to
	the daemon while it is starting. So the daemon invokes the
	command for Bob after it starts up. This command is also
	useful for resending statistics data via bindctl manually.
	(Trac #521, git 1c269cbdc76f5dc2baeb43387c4d7ccc6dc863d2)

212.	[bug]		naokikambe
	Fixed that the ModuleCCSession object may group_unsubscribe in the
	closed CC session in being deleted.
	(Trac #698, git 0355bddc92f6df66ef50b920edd6ec3b27920d61)

211.	[func]		shane
	Implement "--brittle" option, which causes the server to exit
	if any of BIND 10's processes dies.
	(Trac #788, git 88c0d241fe05e5ea91b10f046f307177cc2f5bc5)

210.	[bug]		jerry
	src/bin/auth: fixed a bug where type ANY queries don't provide
	additional glue records for ANSWER section.
	(Trac #699, git 510924ebc57def8085cc0e5413deda990b2abeee)

bind10-devel-20110322 released on March 22, 2011

209.	[func]		jelte
	Resolver now uses the NSAS when looking for a nameserver to
	query for any specific zone. This also includes keeping track of
	the RTT for that nameserver.
	(Trac #495, git 76022a7e9f3ff339f0f9f10049aa85e5784d72c5)

208.	[bug]*		jelte
	Resolver now answers REFUSED on queries that are not for class IN.
	This includes the various CH TXT queries, which will be added
	later.
	(git 012f9e78dc611c72ea213f9bd6743172e1a2ca20)

207.	[func]		jelte
	Resolver now starts listening on localhost:53 if no configuration
	is set.
	(Trac #471, git 1960b5becbba05570b9c7adf5129e64338659f07)

206.	[func]		shane
	Add the ability to list the running BIND 10 processes using the
	command channel. To try this, use "Boss show_processes".
	(Trac #648, git 451bbb67c2b5d544db2f7deca4315165245d2b3b)

205.	[bug]		jinmei
	b10-auth, src/lib/datasrc: fixed a bug where b10-auth could return
	an empty additional section for delegation even if some glue is
	crucial when it fails to find some other glue records in its data
	source.
	(Trac #646, git 6070acd1c5b2f7a61574eda4035b93b40aab3e2b)

204.	[bug]		jinmei
	b10-auth, src/lib/datasrc: class ANY queries were not handled
	correctly in the generic data source (mainly for sqlite3).  It
	could crash b10-auth in the worst case, and could result in
	incorrect responses in some other cases.
	(Trac #80, git c65637dd41c8d94399bd3e3cee965b694b633339)

203.	[bug]		zhang likun
	Fix resolver cache memory leak: when cache is destructed, rrset
	and message entries in it are not destructed properly.
	(Trac #643, git aba4c4067da0dc63c97c6356dc3137651755ffce)

202.	[func]		vorner
	It is possible to specify a different directory where we look for
	configuration files (by -p) and different configuration file to
	use (-c).  Also, it is possible to specify the port on which
	cmdctl should listen (--cmdctl-port).
	(Trac #615, git 5514dd78f2d61a222f3069fc94723ca33fb3200b)

201.	[bug]		jerry
	src/bin/bindctl: bindctl doesn't show traceback on shutdown.
	(Trac #588, git 662e99ef050d98e86614c4443326568a0b5be437)

200.	[bug]		Jelte
	Fixed a bug where incoming TCP connections were not closed.
	(Trac #589, git 1d88daaa24e8b1ab27f28be876f40a144241e93b)

199.	[func]		ocean
	Cache negative responses (NXDOMAIN/NODATA) from authoritative
	server for recursive resolver.
	(Trac #493, git f8fb852bc6aef292555063590c361f01cf29e5ca)

198.	[bug]		jinmei
	b10-auth, src/lib/datasrc: fixed a bug where hot spot cache failed
	to reuse cached SOA for negative responses.  Due to this bug
	b10-auth returned SERVFAIL when it was expected to return a
	negative response immediately after a specific SOA query for
	the zone.
	(Trac #626, git 721a53160c15e8218f6798309befe940b9597ba0)

197.	[bug]		zhang likun
	Remove expired message and rrset entries when looking up them
	in cache, touch or remove the rrset entry in cache properly
	when doing lookup or update.
	(Trac #661, git 9efbe64fe3ff22bb5fba46de409ae058f199c8a7)

196.	[bug]		jinmei
	b10-auth, src/lib/datasrc: the backend of the in-memory data
	source could not handle the root name.  As a result b10-auth could
	not work as a root server when using the in-memory data source.
	(Trac #683, git 420ec42bd913fb83da37b26b75faae49c7957c46)

195.	[func]		stephen
	Resolver will now re-try a query over TCP if a response to a UDP
	query has the TC bit set.
	(Trac #499, git 4c05048ba059b79efeab53498737abe94d37ee07)

194.	[bug]		vorner
	Solved a 100% CPU usage problem after switching addresses in b10-auth
	(and possibly, but unconfirmed, in b10-resolver). It was caused by
	repeated reads/accepts on closed socket (the bug was in the code for a
	long time, recent changes made it show).
	(Trac #657, git e0863720a874d75923ea66adcfbf5b2948efb10a)

193.	[func]*		jreed
	Listen on the IPv6 (::) and IPv4 (0.0.0.0) wildcard addresses
	for b10-auth. This returns to previous behavior prior to
	change #184. Document the listen_on configuration in manual.
	(Trac #649, git 65a77d8fde64d464c75917a1ab9b6b3f02640ca6)

192.	[func]*		jreed
	Listen on standard domain port 53 for b10-auth and
	b10-resolver.
	(Trac #617, #618, git 137a6934a14cf0c5b5c065e910b8b364beb0973f)

191.	[func]		jinmei
	Imported system test framework of BIND 9.  It can be run by
	'make systest' at the top source directory.  Notes: currently it
	doesn't work when built in a separate tree.  It also requires
	perl, an inherited dependency from the original framework.
	Also, mainly for the purpose of tests, a new option "--pid-file"
	was added to BoB, with which the boss process will dump its PID
	to the specified file.
	(Trac #606, git 6ac000df85625f5921e8895a1aafff5e4be3ba9c)

190.	[func]		jelte
	Resolver now sets random qids on outgoing queries using
	the boost::mt19937 prng.
	(Trac #583, git 5222b51a047d8f2352bc9f92fd022baf1681ed81)

189.	[bug]		jreed
	Do not install the log message compiler.
	(Trac #634, git eb6441aca464980d00e3ff827cbf4195c5a7afc5)

188.	[bug]		zhang likun
	Make the rrset trust level ranking algorithm used by
	isc::cache::MessageEntry::getRRsetTrustLevel() follow RFC2181
	section 5.4.1.
	(Trac #595 git 19197b5bc9f2955bd6a8ca48a2d04472ed696e81)

187.	[bug]		zhang likun
	Fix the assert error in class isc::cache::RRsetCache by adding the
	check for empty pointer and test case for it.
	(Trac #638, git 54e61304131965c4a1d88c9151f8697dcbb3ce12)

186.	[bug]		jelte
	b10-resolver could stop with an assertion failure on certain kinds
	of messages (there was a problem in error message creation). This
	fixes that.
	(Trac #607, git 25a5f4ec755bc09b54410fcdff22691283147f32)

185.	[bug]		vorner
	Tests use port from private range (53210), lowering chance of
	a conflict with something else (eg. running bind 10).
	(Trac #523, git 301da7d26d41e64d87c0cf72727f3347aa61fb40)

184.	[func]*		vorner
	Listening address and port configuration of b10-auth is the same as
	for b10-resolver now. That means, it is configured through bindctl
	at runtime, in the Auth/listen_on list, not through command line
	arguments.
	(Trac #575, #576, git f06ce638877acf6f8e1994962bf2dbfbab029edf)

183.	[bug]		jerry
	src/bin/xfrout: Enable parallel sessions between xfrout server and
	muti-Auth. The session needs to be created only on the first time
	or if an error occur.
	(Trac #419, git 1d60afb59e9606f312caef352ecb2fe488c4e751)

182.	[func]		jinmei
	Support cppcheck for static code check on C++ code.  If cppcheck
	is available, 'make cppcheck' on the top source directory will run
	the checker and should cleanly complete with an exit code of 0
	(at least with cppcheck 1.47).
	Note: the suppression list isn't included in the final
	distributions.  It should be created by hand or retrieved from
	the git repository.
	(Trac #613, git b973f67520682b63ef38b1451d309be9f4f4b218)

181.	[func]		feng
	Add stop interface into dns server, so we can stop each running
	server individually. With it, user can reconfigure her running server
	with different ip address or port.
	(Trac #388, git 6df94e2db856c1adc020f658cc77da5edc967555)

180.	[build]		jreed
	Fix custom DESTDIR for make install. Patch from Jan Engelhardt.
	(Trac #629, git 5ac67ede03892a5eacf42ce3ace1e4e376164c9f)

bind10-devel-20110224 released on February 24, 2011

179.	[func]		vorner
	It is possible to start and stop resolver and authoritative
	server without restart of the whole system. Change of the
	configuration (Boss/start_auth and Boss/start_resolver) is
	enough.
	(Trac #565, git 0ac0b4602fa30852b0d86cc3c0b4730deb1a58fe)

178.	[func]		jelte
	Resolver now makes (limited) use of the cache
	(Trac #491, git 8b41f77f0099ddc7ca7d34d39ad8c39bb1a8363c)

177.	[func]		stephen
	The upstream fetch code in asiolink is now protocol agnostic to
	allow for the addition of fallback to TCP if a fetch response
	indicates truncation.
	(Trac #554, git 9739cbce2eaffc7e80640db58a8513295cf684de)

176.	[func]		likun
	src/lib/cache: Rename one interface: from lookupClosestRRset()
	to lookupDeepestNS(), and remove one parameter of it.
	(Trac #492, git ecbfb7cf929d62a018dd4cdc7a841add3d5a35ae)

175.	[bug]		jerry
	src/bin/xfrout: Xfrout use the case-sensitive mode to compress
	names in an AXFR massage.
	(Trac #253, git 004e382616150f8a2362e94d3458b59bb2710182)

174.	[bug]*		jinmei
	src/lib/dns: revised dnssectime functions so that they don't rely
	on the time_t type (whose size varies on different systems, which
	can lead to subtle bugs like some form of "year 2038 problem").
	Also handled 32-bit wrap around issues more explicitly, with more
	detailed tests.  The function API has been changed, but the effect
	should be minimal because these functions are mostly private.
	(Trac #61, git 09ece8cdd41c0f025e8b897b4883885d88d4ba5d)

173.	[bug]		jerry
	python/isc/notify: A notify_out test fails without network
	connectivity, encapsulate the socket behavior using a mock
	socket class to fix it.
	(Trac #346, git 319debfb957641f311102739a15059f8453c54ce)

172.	[func]		jelte
	Improved the bindctl cli in various ways, mainly concerning
	list and map item addressing, the correct display of actual values,
	and internal help.
	(Trac #384, git e5fb3bc1ed5f3c0aec6eb40a16c63f3d0fc6a7b2)

171.	[func]		vorner
	b10-auth, src/lib/datasrc: in memory data source now works as a
	complete data source for authoritative DNS servers and b10-auth
	uses it.  It still misses major features, however, including
	DNSSEC support and zone transfer.
	(Last Trac #553, but many more,
	git 6f031a09a248e7684723c000f3e8cc981dcdb349)

170.	[bug]		jinmei
	Tightened validity checks in the NSEC3 constructors, both "from
	"text" and "from wire".  Specifically, wire data containing
	invalid type bitmaps or invalid lengths of salt or hash is now
	correctly rejected.
	(Trac #117, git 9c690982f24fef19c747a72f43c4298333a58f48)

169.	[func]		jelte
	Added a basic implementation for a resolver cache (though not
	used yet).
	(Trac #449, git 8aa3b2246ae095bbe7f855fd11656ae3bdb98986)

168.	[bug]		vorner
	Boss no longer has the -f argument, which was undocumented and
	stayed as a relict of previous versions, currently causing only
	strange behaviour.
	(Trac #572, git 17f237478961005707d649a661cc72a4a0d612d4)

167.	[bug]		naokikambe
	Fixed failure of termination of msgq_test.py with python3
	coverage (3.3.1).
	(Trac #573, git 0e6a18e12f61cc482e07078776234f32605312e5)

166.	[func]		jelte
	The resolver now sends back a SERVFAIL when there is a client
	timeout (timeout_client config setting), but it will not stop
	resolving (until there is a lookup timeout or a result).
	(Trac #497 and #489, git af0e5cd93bebb27cb5c4457f7759d12c8bf953a6)

165.	[func]		jelte
	The resolver now handles CNAMEs, it will follow them, and include
	them in the answer. The maximum length of CNAME chains that is
	supported is 16.
	(Trac #497, git af0e5cd93bebb27cb5c4457f7759d12c8bf953a6)

164.	[bug]		y-aharen
	IntervalTimer: Modified the interface to accept interval in
	milliseconds. It shortens the time of the tests of IntervalTimer.
	(Trac #452, git c9f6acc81e24c4b8f0eb351123dc7b43f64e0914)

163.	[func]		vorner
	The pimpl design pattern is used in UDPServer, with a shared
	pointer. This makes it smaller to copy (which is done a lot as a
	side effect of being coroutine) and speeds applications of this
	class (notably b10-auth) up by around 10%.
	(Trac #537, git 94cb95b1d508541201fc064302ba836164d3cbe6)

162.	[func]		stephen
	Added C++ logging, allowing logging at different severities.
	Code specifies the message to be logged via a symbol, and the
	logging code picks up the message from an in-built dictionary.
	The contents of the dictionary can be replaced at run-time by
	locale-specific messages.  A message compiler program is provided
	to create message header files and supply the default messages.
	(Trac #438, git 7b1606cea7af15dc71f5ec1d70d958b00aa98af7)

161.	[func]		stephen
	Added ResponseScrubber class to examine response from
	a server and to remove out-of-bailiwick RRsets.  Also
	does cross-section checks to ensure consistency.
	(Trac #496, git b9296ca023cc9e76cda48a7eeebb0119166592c5)

160.	[func]		jelte
  	Updated the resolver to take 3 different timeout values;
	timeout_query for outstanding queries we sent while resolving
	timeout_client for sending an answer back to the client
	timeout_lookup for stopping the resolving
	(currently 2 and 3 have the same final effect)
	(Trac #489, git 578ea7f4ba94dc0d8a3d39231dad2be118e125a2)

159.	[func]		smann
	The resolver now has a configurable set of root servers to start
	resolving at (called root_addresses). By default these are not
	(yet) filled in. If empty, a hardcoded address for f-root will be
	used right now.
	(Trac #483, git a07e078b4feeb01949133fc88c9939254c38aa7c)

158.	[func]		jelte
	The Resolver module will now do (very limited) resolving, if not
	set to forwarding mode (i.e. if the configuration option
	forward_addresses is left empty). It only supports referrals that
	contain glue addresses at this point, and does no other processing
	of authoritative answers.
	(Trac #484, git 7b84de4c0e11f4a070e038ca4f093486e55622af)

157.	[bug]		vorner
	One frozen process no longer freezes the whole b10-msgq. It caused the
	whole system to stop working.
	(Trac #420, git 93697f58e4d912fa87bc7f9a591c1febc9e0d139)

156.	[func]		stephen
	Added ResponseClassifier class to examine response from
	a server and classify it into one of several categories.
	(Trac #487, git 18491370576e7438c7893f8551bbb8647001be9c)

bind10-devel-20110120 released on January 20, 2011

155.	[doc]		jreed
	Miscellaneous documentation improvements for man pages and
	the guide, including auth, resolver, stats, xfrout, and
	zonemgr.  (git c14c4741b754a1eb226d3bdc3a7abbc4c5d727c0)

154.	[bug]		jinmei
	b10-xfrin/b10-zonemgr: Fixed a bug where these programs didn't
	receive command responses from CC sessions.  Eventually the
	receive buffer became full, and many other components that rely
	on CC channels would stall (as noted in #420 and #513).  This is
	an urgent care fix due to the severity of the problem; we'll need
	to revisit it for cleaner fix later.
	(Trac #516, git 62c72fcdf4617e4841e901408f1e7961255b8194)

153.	[bug]		jelte
	b10-cfgmgr: Fixed a bug where configuration updates sometimes
	lost previous settings in the configuration manager.
	(Trac #427, git 2df894155657754151e0860e2ca9cdbed7317c70)

152.	[func]*		jinmei
	b10-auth: Added new configuration variable "statistics-interval"
	to allow the user to change the timer interval for periodic
	statistics updates.  The update can also be disabled by setting
	the value to 0.  Disabling statistics updates will also work as
	a temporary workaround of a known issue that b10-auth can block in
	sending statistics and stop responding to queries as a result.
	(Trac #513, git 285c5ee3d5582ed6df02d1aa00387f92a74e3695)

151.	[bug]		smann
	lib/log/dummylog.h:
	lib/log/dummylog.cc: Modify dlog so that it takes an optional
	2nd argument of type bool (true or false). This flag, if
	set, will cause the message to be printed whether or not
	-v is chosen.
        (Trac #432, git 880220478c3e8702d56d761b1e0b21b77d08ee5a)

150.	[bug]		jelte
	b10-cfgmgr: No longer save the configuration on exit. Configuration
	is already saved if it is changed successfully, so writing it on
	exit (and hence, when nothing has changed too) is unnecessary and
	may even cause problems.
	(Trac #435, git fd7baa38c08d54d5b5f84930c1684c436d2776dc)

149.	[bug]		jelte
	bindctl: Check if the user session has disappeared (either by a
	timeout or by a server restart), and reauthenticate if so. This
	fixes the 'cmdctl not running' problem.
        (Trac #431, git b929be82fec5f92e115d8985552f84b4fdd385b9)

148.	[func]		jelte
	bindctl: Command results are now pretty-printed (i.e. printed in
	a more readable form). Empty results are no longer printed at all
	(used to print '{}'), and the message
	'send the command to cmd-ctrl' has also been removed.
	(git 3954c628c13ec90722a2d8816f52a380e0065bae)

147.	[bug]		jinmei
	python/isc/config: Fixed a bug that importing custom configuration
	(in b10-config.db) of a remote module didn't work.
	(Trac #478, git ea4a481003d80caf2bff8d0187790efd526d72ca)

146.	[func]		jelte
	Command arguments were not validated internally against their
	specifications. This change fixes that (on the C++ side, Python
	side depends on an as yet planned addition). Note: this is only
	an added internal check, the cli already checks format.
	(Trac #473, git 5474eba181cb2fdd80e2b2200e072cd0a13a4e52)

145.	[func]*		jinmei
	b10-auth: added a new command 'loadzone' for (re)loading a
	specific zone.  The command syntax is generic but it is currently
	only feasible for class IN in memory data source.  To reload a
	zone "example.com" via bindctl, execute the command as follows:
	> Auth loadzone origin = example.com
	(Trac #467 git 4f7e1f46da1046de527ab129a88f6aad3dba7562
	from 1d7d3918661ba1c6a8b1e40d8fcbc5640a84df12)

144.	[build]		jinmei
	Introduced a workaround for clang++ build on FreeBSD (and probably
	some other OSes).  If building BIND 10 fails with clang++ due to
	a link error about "__dso_handle", try again from the configure
	script with CXX_LIBTOOL_LDFLAGS=-L/usr/lib (the path actually
	doesn't matter; the important part is the -L flag).  This
	workaround is not automatically enabled as it's difficult to
	detect the need for it dynamically, and must be enabled via the
	variable by hand.
	(Trac #474, git cfde436fbd7ddf3f49cbbd153999656e8ca2a298)

143.	[build]		jinmei
	Fixed build problems with clang++ in unit tests due to recent
	changes.  No behavior change. (Trac #448, svn r4133)

142.	[func]		jinmei
	b10-auth: updated query benchmark so that it can test in memory
	data source.  Also fixed a bug that the output buffer isn't
	cleared after query processing, resulting in misleading results
	or program crash.  This is a regression due to change #135.
	(Trac #465, svn r4103)

141.	[bug]		jinmei
	b10-auth: Fixed a bug that the authoritative server includes
	trailing garbage data in responses.  This is a regression due to
	change #135. (Trac #462, svn r4081)

140.	[func]		y-aharen
	src/bin/auth: Added a feature to count queries and send counter
	values to statistics periodically. To support it, added wrapping
	class of asio::deadline_timer to use as interval timer.
	The counters can be seen using the "Stats show" command from
	bindctl.  The result would look like:
	  ... "auth.queries.tcp": 1, "auth.queries.udp": 1 ...
	Using the "Auth sendstats" command you can make b10-auth send the
	counters to b10-stats immediately.
	(Trac #347, svn r4026)

139.	[build]		jreed
	Introduced configure option and make targets for generating
	Python code coverage report. This adds new make targets:
	report-python-coverage and clean-python-coverage. The C++
	code coverage targets were renamed to clean-cpp-coverage
	and report-cpp-coverage. (Trac #362, svn r4023)

138.	[func]*		jinmei
	b10-auth: added a configuration interface to support in memory
	data sources.  For example, the following command to bindctl
	will configure a memory data source containing the "example.com"
	zone with the zone file named "example.com.zone":
	> config set Auth/datasources/ [{"type": "memory", "zones": \
	 [{"origin": "example.com", "file": "example.com.zone"}]}]
	By default, the memory data source is disabled; it must be
	configured explicitly.  To disable it again, specify a null list
	for Auth/datasources:
	> config set Auth/datasources/ []
	Notes: it's currently for class IN only.  The zone files are not
	actually loaded into memory yet (which will soon be implemented).
	This is an experimental feature and the syntax may change in
	future versions.
	(Trac #446, svn r3998)

137.	[bug]		jreed
	Fix run_*.sh scripts that are used for development testing
	so they use a msgq socket file in the build tree.
	(Trac #226, svn r3989)

136.	[bug]		jelte
  	bindctl (and the configuration manager in general) now no longer
	accepts 'unknown' data; i.e. data for modules that it does not know
	about, or configuration items that are not specified in the .spec
	files.
	(Trac #202, svn r3967)

135.	[func]		each
	Add b10-resolver. This is an example recursive server that
	currently does forwarding only and no caching.
	(Trac #327, svn r3903)

134.	[func]		vorner
	b10-resolver supports timeouts and retries in forwarder mode.
	(Trac #401, svn r3660)

133.	[func]		vorner
	New temporary logging function available in isc::log. It is used by
	b10-resolver.
	(Trac #393, r3602)

132.	[func]		vorner
	The b10-resolver is configured through config manager.
	It has "listen_on" and "forward_addresses" options.
	(Trac #389, r3448)

131.	[func]		jerry
	src/lib/datasrc: Introduced two template classes RBTree and RBNode
	to provide the generic map with domain name as key and anything as
	the value. Because of some unresolved design issue, the new classes
	are only intended to be used by memory zone and zone table.
	(Trac #397, svn r3890)

130.	[func]		jerry
	src/lib/datasrc: Introduced a new class MemoryDataSrc to provide
	the general interface for memory data source.  For the initial
	implementation, we don't make it a derived class of AbstractDataSrc
	because the interface is so different (we'll eventually
	consider this as part of the generalization work).
	(Trac #422, svn r3866)

129.	[func]		jinmei
	src/lib/dns: Added new functions masterLoad() for loading master
	zone files.  The initial implementation can only parse a limited
	form of master files, but BIND 9's named-compilezone can convert
	any valid zone file into the acceptable form.
	(Trac #423, svn r3857)

128.	[build]		vorner
	Test for query name = '.', type = DS to authoritative nameserver
	for root zone was added.
	(Trac #85, svn r3836)

127.	[bug]		stephen
	During normal operation process termination and resurrection messages
	are now output regardless of the state of the verbose flag.
	(Trac #229, svn r3828)

126.	[func]		ocean
	The Nameserver Address Store (NSAS) component has been added. It takes
	care of choosing an IP address of a nameserver when a zone needs to be
	contacted.
	(Trac #356, Trac #408, svn r3823)

bind10-devel-20101201 released on December 01, 2010

125.	[func]		jelte
	Added support for addressing individual list items in bindctl
	configuration commands; If you have an element that is a list, you
	can use foo[X]		integer
	(starting at 0)
	(Trac #405, svn r3739)

124.	[bug]		jreed
	Fix some wrong version reporting. Now also show the version
	for the component and BIND 10 suite. (Trac #302, svn r3696)

123.	[bug]		jelte
	src/bin/bindctl printed values had the form of python literals
	(e.g. 'True'), while the input requires valid JSON (e.g. 'true').
	Output changed to JSON format for consistency. (svn r3694)

122.	[func]		stephen
	src/bin/bind10: Added configuration options to Boss to determine
	whether to start the authoritative server, recursive server (or
	both). A dummy program has been provided for test purposes.
	(Trac #412, svn r3676)

121.	[func]		jinmei
	src/lib/dns: Added support for TSIG RDATA.  At this moment this is
	not much of real use, however, because no protocol support was
	added yet.  It will soon be added. (Trac #372, svn r3649)

120.	[func]		jinmei
	src/lib/dns: introduced two new classes, TSIGKey and TSIGKeyRing,
	to manage TSIG keys. (Trac #381, svn r3622)

119.	[bug]		jinmei
	The master file parser of the python datasrc module incorrectly
	regarded a domain name beginning with a decimal number as a TTL
	specification.  This confused b10-loadzone and had it reject to
	load a zone file that contains such a name.
	Note: this fix is incomplete and the loadzone would still be
	confused if the owner name is a syntactically indistinguishable
	from a TTL specification.  This is part of a more general issue
	and will be addressed in Trac #413. (Trac #411, svn r3599)

118.	[func]		jinmei
	src/lib/dns: changed the interface of
	AbstractRRset::getRdataIterator() so that the internal
	cursor would point to the first RDATA automatically.  This
	will be a more intuitive and less error prone behavior.
	This is a backward compatible change. (Trac #410, r3595)

117.	[func]		jinmei
	src/lib/datasrc: added new zone and zone table classes for the
	support of in memory data source.  This is an intermediate step to
	the bigger feature, and is not yet actually usable in practice.
	(Trac #399, svn r3590)

116.	[bug]		jerry
	src/bin/xfrout: Xfrout and Auth will communicate by long tcp
	connection, Auth needs to make a new connection only on the first
	time or if an error occurred.
	(Trac #299, svn r3482)

115.	[func]*		jinmei
	src/lib/dns: Changed DNS message flags and section names from
	separate classes to simpler enums, considering the balance between
	type safety and usability.  API has been changed accordingly.
	More documentation and tests were provided with these changes.
	(Trac #358, r3439)

114.	[build]		jinmei
	Supported clang++.  Note: Boost >= 1.44 is required.
	(Trac #365, svn r3383)

113.	[func]*		zhanglikun
	Folder name 'utils'(the folder in /src/lib/python/isc/) has been
	renamed	to 'util'. Programs that used 'import isc.utils.process'
	now need to use 'import isc.util.process'. The folder
	/src/lib/python/isc/Util is removed since it isn't used by any
	program. (Trac #364, r3382)

112.	[func]		zhang likun
	Add one mixin class to override the naive serve_forever() provided
	in python library socketserver. Instead of polling for shutdown
	every poll_interval seconds, one socketpair is used to wake up
	the waiting server. (Trac #352, svn r3366)

111.	[bug]*		Vaner
	Make sure process xfrin/xfrout/zonemgr/cmdctl can be stopped
	properly when user enter "ctrl+c" or 'Boss shutdown' command
	through bindctl.  The ZonemgrRefresh.run_timer and
	NotifyOut.dispatcher spawn a thread themselves.
	(Trac #335, svn r3273)

110.	[func]		Vaner
	Added isc.net.check module to check ip addresses and ports for
	correctness and isc.net.addr to hold IP address. The bind10, xfrin
	and cmdctl programs are modified to use it.
	(Trac #353, svn r3240)

109.	[func]		naokikambe
	Added the initial version of the stats module for the statistics
	feature of BIND 10, which supports the restricted features and
	items and reports via bindctl command. (Trac #191, r3218)
	Added the document of the stats module, which is about how stats
	module collects the data (Trac #170, [wiki:StatsModule])

108.	[func]		jerry
	src/bin/zonemgr: Provide customizable configurations for
	lowerbound_refresh, lowerbound_retry, max_transfer_timeout and
	jitter_scope. (Trac #340, r3205)

107.	[func]		likun
	Remove the parameter 'db_file' for command 'retransfer' of
	xfrin module. xfrin.spec will not be generated by script.
	(Trac #329, r3171)

106.	[bug]		likun
	When xfrin can't connect with one zone's master, it should tell
	the bad news to zonemgr, so that zonemgr can reset the timer for
	that zone. (Trac #329, r3170)

105.	[bug]		Vaner
	Python processes: they no longer take 100% CPU while idle
	due to a busy loop in reading command session in a nonblocking way.
	(Trac #349, svn r3153), (Trac #382, svn r3294)

104.	[bug]		jerry
	bin/zonemgr: zonemgr should be attempting to refresh expired zones.
	(Trac #336, r3139)

103.	[bug]		jerry
	lib/python/isc/log: Fixed an issue with python logging,
	python log shouldn't die with OSError. (Trac #267, r3137)

102.	[build]		jinmei
	Disable threads in ASIO to minimize build time dependency.
	(Trac #345, r3100)

101.	[func]		jinmei
	src/lib/dns: Completed Opcode and Rcode implementation with more
	tests and documentation.  API is mostly the same but the
	validation was a bit tightened. (Trac #351, svn r3056)

100.	[func]		Vaner
	Python processes: support naming of python processes so
	they're not all called python3.
	(Trac #322, svn r3052)

99.	[func]*		jinmei
	Introduced a separate EDNS class to encapsulate EDNS related
	information more cleanly.  The related APIs are changed a bit,
	although it won't affect most of higher level applications.
	(Trac #311, svn r3020)

98.	[build]		jinmei
	The ./configure script now tries to search some common include
	paths for boost header files to minimize the need for explicit
	configuration with --with-boost-include. (Trac #323, svn r3006)

97.	[func]		jinmei
	Added a micro benchmark test for query processing of b10-auth.
	(Trac #308, svn r2982)

96.	[bug]		jinmei
	Fixed two small issues with configure: Do not set CXXFLAGS so that
	it can be customized; Make sure --disable-static works.
	(Trac #325, r2976)

bind10-devel-20100917 released on September 17, 2010

95.	[doc]		jreed
	Add b10-zonemgr manual page. Update other docs to introduce
	this secondary manager. (Trac #341, svn r2951)

95.	[bug]		jreed
	bin/xfrout and bin/zonemgr: Fixed some stderr output.
	(Trac #342, svn r2949)

94.	[bug]		jelte
  	bin/xfrout:  Fixed a problem in xfrout where only 2 or 3 RRs
	were used per DNS message in the xfrout stream.
	(Trac #334, r2931)

93.	[bug]		jinmei
	lib/datasrc: A DS query could crash the library (and therefore,
	e.g. the authoritative server) if some RR of the same apex name
	is stored in the hot spot cache. (Trac #307, svn r2923)

92.	[func]*		jelte
	libdns_python (the python wrappers for libdns++) has been renamed
	to pydnspp (Python DNS++). Programs and libraries that used
	'import libdns_python' now need to use 'import pydnspp'.
	(Trac #314, r2902)

91.	[func]*		jinmei
	lib/cc: Use const pointers and const member functions for the API
	as much as possible for safer operations.  Basically this does not
	change the observable behavior, but some of the API were changed
	in a backward incompatible manner.  This change also involves more
	copies, but at this moment the overhead is deemed acceptable.
	(Trac #310, r2803)

90.	[build]		jinmei
	(Darwin/Mac OS X specific) Specify DYLD_LIBRARY_PATH for tests and
	experimental run under the source tree.  Without this loadable
	python modules refer to installation paths, which may confuse the
	operation due to version mismatch or even trigger run time errors
	due to missing libraries. (Trac #313, r2782)

89.	[build]		jinmei
	Generate b10-config.db for tests at build time so that the source
	tree does not have to be writable. (Trac #315, r2776)

88.	[func]		jelte
	Blocking reads on the msgq command channel now have a timeout
	(defaults to 4 seconds, modifiable as needed by modules).
	Because of this, modules will no longer block indefinitely
	if they are waiting for a message that is not sent for whatever
	reason. (Trac #296, r2761)

87.	[func]		zhanglikun
	lib/python/isc/notifyout: Add the feature of notify-out, when
	zone axfr/ixfr finishing, the server will notify its slaves.
	(Trac #289, svn r2737)

86.	[func]		jerry
	bin/zonemgr: Added zone manager module. The zone manager is one
	of the co-operating processes of BIND 10, which keeps track of
	timers and other information necessary for BIND 10 to act as a
	slave. (Trac #215, svn r2737)

85.	[build]*		jinmei
	Build programs using dynamic link by default.  A new configure
	option --enable-static-link is provided to force static link for
	executable programs.  Statically linked programs can be run on a
	debugger more easily and would be convenient for developers.
	(Trac #309, svn r2723)

bind10-devel-20100812 released on August 12, 2010

84.	[bug]		jinmei, jerry
	This is a quick fix patch for the issue: AXFR fails half the
	time because of connection problems. xfrout client will make
	a new connection every time. (Trac #299, svn r2697)

83.	[build]*		jreed
	The configure --with-boost-lib option is removed. It was not
	used since the build included ASIO. (svn r2684)

82.	[func]		jinmei
	bin/auth: Added -u option to change the effective process user
	of the authoritative server after invocation.  The same option to
	the boss process will be propagated to b10-auth, too.
	(Trac #268, svn r2675)

81.	[func]		jinmei
	Added a C++ framework for micro benchmark tests.  A supplemental
	library functions to build query data for the tests were also
	provided. (Trac #241, svn r2664)

80.	[bug]		jelte
	bindctl no longer accepts configuration changes for unknown or
	non-running modules (for the latter, this is until we have a
	way to verify those options, at which point it'll be allowed
	again).
	(Trac #99, r2657)

79.	[func]		feng, jinmei
	Refactored the ASIO link interfaces to move incoming XFR and
	NOTIFY processing to the auth server class.  Wrapper classes for
	ASIO specific concepts were also provided, so that other BIND 10
	modules can (eventually) use the interface without including the
	ASIO header file directly.  On top of these changes, AXFR and
	NOTIFY processing was massively improved in terms of message
	validation and protocol conformance.  Detailed tests were provided
	to confirm the behavior.
	Note: Right now, NOTIFY doesn't actually trigger subsequent zone
	transfer due to security reasons. (Trac #221, r2565)

78.	[bug]		jinmei
	lib/dns: Fixed miscellaneous bugs in the base32 (hex) and hex
	(base16) implementation, including incorrect padding handling,
	parser failure in decoding with a SunStudio build, missing
	validation on the length of encoded hex string.  Test cases were
	more detailed to identify these bugs and confirm the fix.  Also
	renamed the incorrect term of "base32" to "base32hex".  This
	changed the API, but they are not intended to be used outside
	libdns++, so we don't consider it a backward incompatible change.
	(Trac #256, r2549)

77.	[func]		zhanglikun
	Make error message be more friendly when running cmdctl and it's
	already running (listening on same port)(Trac #277, r2540)

76.	[bug]		jelte
	Fixed a bug in the handling of 'remote' config modules (i.e.
	modules that peek at the configuration of other modules), where
	they answered 'unknown command' to commands for those other
	modules. (Trac #278, r2506)

75.	[bug]		jinmei
	Fixed a bug in the sqlite3 data source where temporary strings
	could be referenced after destruction.  It caused various lookup
	failures with SunStudio build. (Trac #288, r2494)

74.	[func]*		jinmei
	Refactored the cc::Session class by introducing an abstract base
	class.  Test code can use their own derived mock class so that
	tests can be done without establishing a real CC session.  This
	change also modified some public APIs, mainly in the config
	module. (Trac #275, r2459)

73.	[bug]		jelte
  	Fixed a bug where in bindctl, locally changed settings were
	reset when the list of running modules is updated. (Trac #285,
	r2452)

72.	[build]		jinmei
	Added -R when linking python wrapper modules to libpython when
	possible.  This helps build BIND 10 on platforms that install
	libpython whose path is unknown to run-time loader.  NetBSD is a
	known such platform. (Trac #148, r2427)

71.	[func]		each
  	Add "-a" (address) option to bind10 to specify an address for
	the auth server to listen on.

70.	[func]		each
  	Added a hot-spot cache to libdatasrc to speed up access to
	repeatedly-queried data and reduce the number of queries to
	the underlying database; this should substantially improve
	performance.  Also added a "-n" ("no cache") option to
	bind10 and b10-auth to disable the cache if needed.
	(Trac #192, svn r2383)

bind10-devel-20100701 released on July 1, 2010

69.	[func]*		jelte
	Added python wrappers for libdns++ (isc::dns), and libxfr. This
	removes the dependency on Boost.Python. The wrappers don't
	completely implement all functionality, but the high-level API
	is wrapped, and current modules use it now.
	(Trac #181, svn r2361)

68.	[func]		zhanglikun
	Add options -c (--certificate-chain) to bindctl. Override class
	HTTPSConnection to support server certificate validation.
	Add support to cmdctl.spec file, now there are three configurable
	items for cmdctl: 'key_file', 'cert_file' and 'accounts_file',
	all of them can be changed in runtime.
	(Trac #127, svn r2357)

67.	[func]		zhanglikun
	Make bindctl's command parser only do minimal check.
	Parameter value can be a sequence of non-space characters,
	or a string surrounded by quotation marks (these marks can
	be a part of the value string in escaped form). Make error
	message be more friendly. (If there is some error in
	parameter's value, the parameter name will be provided).
	Refactor function login_to_cmdctl() in class BindCmdInterpreter:
	avoid using Exception to catch all exceptions.
	(Trac #220, svn r2356)

66.	[bug]		each
	Check for duplicate RRsets before inserting data into a message
	section; this, among other things, will prevent multiple copies
	of the same CNAME from showing up when there's a loop. (Trac #69,
	svn r2350)

65.	[func]		shentingting
	Various loadzone improvements: allow optional comment for
	$TTL, allow optional origin and comment for $INCLUDE, allow
	optional comment for $ORIGIN, support BIND9 extension of
	time units for TTLs, and fix bug to not use class as part
	of label name when records don't have a label but do have
	a class.  Added verbose options to exactly what is happening
	with loadzone.  Added loadzone test suite of different file
	formats to load.
	(Trac #197, #199, #244, #161, #198, #174, #175, svn r2340)

64.	[func]		jerry
	Added python logging framework. It is for testing and
	experimenting with logging ideas. Currently, it supports
	three channels (file, syslog and stderr) and five levels
	(debug, info, warning, error and critical).
	(Trac #176, svn r2338)

63.	[func]		shane
	Added initial support for setuid(), using the "-u" flag. This will
	be replaced in the future, but for now provides a reasonable
	starting point.
	(Trac #180, svn r2330)

62.	[func]		jelte
	bin/xfrin: Use the database_file as configured in Auth to transfers
	bin/xfrout: Use the database_file as configured in Auth to transfers

61.	[bug]		jelte
	bin/auth: Enable b10-auth to be launched in source tree
	(i.e. use a zone database file relative to that)

60.	[build]		jinmei
	Supported SunStudio C++ compiler.  Note: gtest still doesn't work.
	(Trac #251, svn r2310)

59.	[bug]		jinmei
	lib/datasrc,bin/auth: The authoritative server could return a
	SERVFAIL with a partial answer if it finds a data source broken
	while looking for an answer.  This can happen, for example, if a
	zone that doesn't have an NS RR is configured and loaded as a
	sqlite3 data source. (Trac #249, r2286)

58.	[bug]		jinmei
	Worked around an interaction issue between ASIO and standard C++
	library headers.  Without this ASIO didn't work: sometimes the
	application crashes, sometimes it blocked in the ASIO module.
	(Trac #248, svn r2187, r2190)

57.	[func]		jinmei
	lib/datasrc: used a simpler version of Name::split (change 31) for
	better readability.  No behavior change. (Trac #200, svn r2159)

56.	[func]*		jinmei
	lib/dns: renamed the library name to libdns++ to avoid confusion
	with the same name of library of BIND 9.
	(Trac #190, svn r2153)

55.	[bug]		shane
	bin/xfrout: xfrout exception on Ctrl-C now no longer generates
	exception for 'Interrupted system call'
	(Trac #136, svn r2147)

54.	[bug]		zhanglikun
	bin/xfrout: Enable b10-xfrout can be launched in source
	code tree.
	(Trac #224, svn r2103)

53.	[bug]		zhanglikun
	bin/bindctl: Generate a unique session ID by using
	socket.gethostname() instead of socket.gethostbyname(),
	since the latter one could make bindctl	stall if its own
	host name can't be resolved.
	(Trac #228, svn r2096)

52.	[func]		zhanglikun
	bin/xfrout: When xfrout is launched, check whether the
	socket file is being used by one running xfrout process,
	if it is, exit from python.	If the file isn't a socket file
	or nobody is listening, it will be removed. If it can't
	be removed, exit from python.
	(Trac #151, svn r2091)

bind10-devel-20100602 released on June 2, 2010

51.	[build]		jelte
	lib/python: Add bind10_config.py module for paths and
	possibly other configure-time variables. Allow some components
	to find spec files in build tree when ran from source.
	(Trac #223)

50.	[bug]		zhanglikun
	bin/xfrin: a regression in xfrin: it can't communicate with
	a remote server. (Trac #218, svn r2038)

49.	[func]*		jelte
	Use unix domain sockets for msgq. For b10-msgq, the command
	line options --msgq-port and -m were removed. For bind10,
	the -msgq-port option was removed, and the -m command line
	option was changed to be a filename (instead of port number).
	(Trac #183, svn r2009)

48.	[func]		jelte
	bin/auth: Use asio's io_service for the msgq handling.
	(svn r2007)

47.	[func]		zhanglikun
	bin/cmdctl: Add value/type check for commands sent to
	cmdctl. (Trac #201, svn r1959)

46.	[func]		zhanglikun
	lib/cc: Fix real type data encoding/decoding. (Trac #193,
	svn r1959)

45.	[func]		zhanglikun
	bin/bind10: Pass verbose option to more modules. (Trac
	#205, svn r1957)

44.	[build]		jreed
	Install headers for libdns and libexception. (Trac #68,
	svn r1941)

43.	[func]		jelte
	lib/cc: Message queuing on cc channel. (Trac #58, svn r1870)

42.	[func]		jelte
	lib/python/isc/config:      Make temporary file with python
	tempfile module instead of manual with fixed name. (Trac
	#184, svn r1859)

41.	[func]		jelte
	Module descriptions in spec files. (Trac #90, svn r1856)

40.	[build]		jreed
	Report detected features and configure settings at end of
	configure output. (svn r1836)

39.	[func]*		each
	Renamed libauth to libdatasrc.

38.	[bug]		zhanglikun
	Send command 'shutdown' to Xfrin and Xfrout when boss receive SIGINT.
	Remove unused socket file when Xfrout process exits. Make sure Xfrout
	exit by itself when it receives SIGINT, instead of being killed by the
	signal SIGTERM or SIGKILL sent from boss.
	(Trac #135, #151, #134, svn r1797)

37.	[build]		jinmei
	Check for the availability of python-config. (Trac #159,
	svn r1794)

36.	[func]		shane
	bin/bind10:	Miscellaneous code cleanups and improvements.
	(Trac #40, svn r2012)

35.	[bug]		jinmei
	bin/bindctl: fixed a bug that it didn't accept IPv6 addresses as
	command arguments. (Trac #219, svn r2022)

34.	[bug]		jinmei
	bin/xfrin: fixed several small bugs with many additional unit
	tests.  Fixes include: IPv6 transport support, resource leak,
	and non IN class support. (Trac #185, svn r2000)

33.	[bug]		each
	bin/auth: output now prepended with "[b10-auth]" (Trac
	#109, svn r1985)

32.	[func]*		each
	bin/auth: removed custom query-processing code, changed
        boost::asio code to use plain asio instead, and added asio
        headers to the source tree.  This allows building without
        using an external boost library. (Trac #163, svn r1983)

31.	[func]		jinmei
	lib/dns: added a separate signature for Name::split() as a
	convenient wrapper for common usage. (Trac #49, svn r1903)

30.	[bug]		jinmei
	lib/dns: parameter validation of Name::split() was not sufficient,
	and invalid parameters could cause integer overflow and make the
	library crash. (Trac #177, svn r1806)

bind10-devel-20100421 released on April 21, 2010

29.	[build]		jreed
	Enable Python unit tests for "make check". (svn r1762)

28.	[bug]		jreed
	Fix msgq CC test so it can find its module. (svn r1751)

27.	[build]		jelte
	Add missing copyright license statements to various source
	files. (svn r1750)

26.	[func]		jelte
	Use PACKAGE_STRING (name + version) from config.h instead
	of hard-coded value in CH TXT version.bind replies (Trac
	#114, svn r1749)

25.	[func]*		jreed
	Renamed msgq to b10-msgq. (Trac #25, svn r1747, r1748)

24.	[func]		jinmei
	Support case-sensitive name compression in MessageRenderer.
	(Trac #142, svn r1704)

23.	[func]		jinmei
	Support a simple name with possible compression. (svn r1701)

22.	[func]		zhanglikun
	b10-xfrout for AXFR-out support added. (svn r1629, r1630)

21.	[bug]		zhanglikun
	Make log message more readable when xfrin failed. (svn
	r1697)

20.	[bug]		jinmei
	Keep stderr for child processes if -v is specified. (svn
	r1690, r1698)

19.	[bug]		jinmei
	Allow bind10 boss to pass environment variables from parent.
	(svn r1689)

18.	[bug]		jinmei
	Xfrin warn if bind10_dns load failed. (svn r1688)

17.	[bug]		jinmei
	Use sqlite3_ds.load() in xfrin module and catch Sqlite3DSError
	explicitly. (svn r1684)

16.	[func]*		zhanglikun
	Removed print_message and print_settings configuration
	commands from Xfrin. (Trac #136, svn r1682)

15.	[func]*		jinmei
	Changed zone loader/updater so trailing dot is not required.
	(svn r1681)

14.	[bug]		shane
	Change shutdown to actually SIGKILL properly. (svn r1675)

13.	[bug]		jinmei
	Don't ignore other RRs than SOA even if the second SOA is
	found. (svn r1674)

12.	[build]		jreed
	Fix tests and testdata so can be used from a read-only
	source directory.

11.	[build]		jreed
	Make sure python tests scripts are included in tarball.
	(svn r1648)

10.	[build]		jinmei
	Improve python detection for configure. (svn r1622)

9.	[build]		jinmei
	Automake the python binding of libdns. (svn r1617)

8.	[bug]		zhanglikun
	Fix log errors which may cause xfrin module to crash. (svn
	r1613)

7.	[func]		zhanglikun
	New API for inserting zone data to sqlite3 database for
	AXFR-in. (svn r1612, r1613)

6.	[bug]		jreed
	More code review, miscellaneous cleanups, style guidelines,
	and new and improved unit tests added.

5.	[doc]		jreed
	Manual page cleanups and improvements.

4.	[bug]		jinmei
	NSEC RDATA fixes for buffer overrun lookups, incorrect
	boundary checks, spec-non-conformant behaviors. (svn r1611)

3.	[bug]		jelte
	Remove a re-raise of an exception that should only have
	been included in an error answer on the cc channel. (svn
	r1601)

2.	[bug]		mgraff
	Removed unnecessary sleep() from ccsession.cc. (svn r1528)

1.	[build]*		jreed
	The configure --with-boostlib option changed to --with-boost-lib.

bind10-devel-20100319 released on March 19, 2010

For complete code revision history, see http://bind10.isc.org/browser
Specific git changesets can be accessed at:
	http://bind10.isc.org/changeset/?reponame=&old=rrrr^&new=rrrr
or after cloning the original git repository by executing:
	% git diff rrrr^ rrrr
Subversion changesets are not accessible any more.  The subversion
revision numbers will be replaced with corresponding git revisions.
Trac tickets can be accessed at: https://bind10.isc.org/ticket/nnn

LEGEND
[bug] general bug fix.  This is generally a backward compatible change,
	unless it's deemed to be impossible or very hard to keep
	compatibility to fix the bug.
[build] compilation and installation infrastructure change.
[doc] update to documentation. This shouldn't change run time behavior.
[func] new feature.  In some cases this may be a backward incompatible
	change, which would require a bump of major version.
[security] security hole fix. This is no different than a general bug
	fix except that it will be handled as confidential and will cause
	security patch releases.
*: Backward incompatible or operational change.<|MERGE_RESOLUTION|>--- conflicted
+++ resolved
@@ -1,5 +1,10 @@
-<<<<<<< HEAD
-248.	[func]		vorner
+549.	[func]		tomek
+	b10-dhcp6: It is now possible to specify that a configured subnet
+	is reachable locally over specified interface (see "interface"
+	parameter in Subnet6 configuration).
+	(Trac #2596, git a70f6172194a976b514cd7d67ce097bbca3c2798)
+
+548.	[func]		vorner
 	The message queue daemon now appears on the bus. This has two
 	effects, one is it obeys logging configuration and logs to the
 	correct place like the rest of the modules. The other is it
@@ -21,13 +26,6 @@
 	reports an error on attempt to override standard DHCP
 	option definition.
 	(Trac #2317, git 71e25eb81e58a695cf3bad465c4254b13a50696e)
-=======
-5XX.	[func]		tomek
-	b10-dhcp6: It is now possible to specify that a configured subnet
-	is reachable locally over specified interface (see "interface"
-	parameter in Subnet6 configuration).
-	(Trac #2596, git TBD)
->>>>>>> 2bfe3e0b
 
 545.	[func]		jinmei
 	libdns++: the SOA Rdata class now uses the generic lexer in
