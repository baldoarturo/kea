--- conflicted
+++ resolved
@@ -1,4 +1,8 @@
-<<<<<<< HEAD
+667.	[func]		tomek
+	Additional hooks (buffer4_receive, lease4_renew,
+	lease4_release, buffer4_send) added to the DHCPv4 server.
+	(Trac #2983, git fd47f18f898695b98623a63a0a1c68d2e4b37568)
+
 666.	[func]		vorner
 	The CmdCtl's command "print_settings" was removed. It served no real
 	purpose and was just experimental leftover from early development.
@@ -46,12 +50,6 @@
 	b10-auth sends lower 63 bit of counter values to b10-stats.
 	(Trac #3015,  git e5b3471d579937f19e446f8a380464e0fc059567
 	 and Trac #3016, git ffbcf9833ebd2f1952664cc0498608b988628d53)
-=======
-6XX.	[func]		tomek
-	Additional hooks (buffer4_receive, lease4_renew,
-	lease4_release, buffer4_send) added to the DHCPv4 server.
-	(Trac #2983, git ABCD)
->>>>>>> fd47f18f
 
 659.	[func]		stephen
 	Added capability to configure the hooks libraries for the
