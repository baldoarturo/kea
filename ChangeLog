--- conflicted
+++ resolved
@@ -1,14 +1,12 @@
-<<<<<<< HEAD
-1120.	[bug]		sar
+1121.	[bug]		sar
 	Update the classification document to match the output from
 	the debug statements.
 	(Trac NA, git TBD)
-=======
+
 1120.	[func]		marcin
 	Extended MySQL host data source to retrieve DHCPv4 and DHCPv6
 	options associated with hosts from a MySQL database.
 	(Trac #4281, git b8a306a27d1cae03f6bc5223c30806f5cd1b64f4)
->>>>>>> 7fdc8ed8
 
 1119.	[func]		sar
 	Add debug logging to the classification tokens.  This uses
