--- conflicted
+++ resolved
@@ -1,4 +1,11 @@
-<<<<<<< HEAD
+581.	[func]*		y-aharen
+	Added statistics items in b10-auth based on
+	http://bind10.isc.org/wiki/StatisticsItems. Qtype counters are
+	dropped as it requires further spec design discussion.
+	(Trac #2154, Trac #2155,
+	             git 61d7c3959eb991b22bc1c0ef8f4ecb96b65d9325)
+	(Trac #2157, git TBD)
+
 bind10-1.0.0-rc released on February 14, 2013
 
 580.	[func]*		muks
@@ -7,15 +14,6 @@
 	BIND 10, the administrator has to configure a user account using
 	the b10-cmdctl-usermgr program.
 	(Trac #2641, git 54e8f4061f92c2f9e5b8564240937515efa6d934)
-=======
-TBD.	[func]*		y-aharen
-	Added statistics items in b10-auth based on
-	http://bind10.isc.org/wiki/StatisticsItems. Qtype counters are
-	dropped as it requires further spec design discussion.
-	(Trac #2154, Trac #2155,
-	             git 61d7c3959eb991b22bc1c0ef8f4ecb96b65d9325)
-	(Trac #2157, git TBD)
->>>>>>> d364a51d
 
 579.	[bug]		jinmei
 	libdatasrc/b10-auth: corrected some corner cases in query handling
