<<<<<<< HEAD
7XX.	[func]		dclink, tomek
	libdhcp++: Interface detection implemented for FreeBSD, NetBSD,
	OpenBSD, Mac OS X and Solaris 11. Thanks to David Carlier for
	contributing a patch.
	(Trac #2246, git abcd)
=======
717.	[bug]		marcin
	Fixed the bug which incorrectly treated DHCPv4 option codes 224-254 as
	standard options, barring them from being used as custom options.
	(Trac #2772, git c6158690c389d75686545459618ae0bf16f2cdb8)

716.	[func]		marcin
	perfdhcp: added support for sending DHCPv6 Relese messages at the specified
	rate and measure performance. The orphan messages counters are not
	displayed for individual exchanges anymore. The following ticket: #3261
	has been submitted to implement global orphan counting for all exchange
	types.
	(Trac #3181, git 684524bc130080e4fa31b65edfd14d58eec37e50)

715.	[bug]		marcin
	libdhcp++: Used the CMSG_SPACE instead of CMSG_LEN macro to calculate
	msg_controllen field of the DHCPv6 message. Use of CMSG_LEN causes
	sendmsg failures on OpenBSD due to the bug kernel/6080 on OpenBSD.
	(Trac #1824, git 39c9499d001a98c8d2f5792563c28a5eb2cc5fcb)
>>>>>>> 13161378

714.	[doc]		tomek
	BIND10 Contributor's Guide added.
	(Trac #3109, git 016bfae00460b4f88adbfd07ed26759eb294ef10)

713.	[func]		tmark
	Added DNS update request construction to d2::NameAddTransaction in
	b10-dhcp-ddns.  The class now generates all DNS update request variations
	needed to fulfill it's state machine in compliance with RFC 4703, sections
	5.3 and 5.4.
	(Trac# 3241, git dceca9554cb9410dd8d12371b68198b797cb6cfb)

712.	[func]		marcin,dclink
	b10-dhcp4: If server fails to open a socket on one interface it
	will log a warning and continue to open sockets on other interfaces.
	The warning message is communicated from the libdhcp++ via the
	error handler function supplied by the DHCPv4 server. Thanks to
	David Carlier for providing a patch.
	(Trac #2765, git f49c4b8942cdbafb85414a1925ff6ca1d381f498)

711.	[func]		tmark
	Added the initial implementation of the class, NameAddTransaction,
	to b10-dhcp-ddns.  This class provides the state model logic
	described in the DHCP_DDNS design to add or replace forward and
	reverse DNS entries for a given FQDN.  It does not yet construct
	the actual DNS update requests, this will be added under Trac#
	3241.
	(Trac# 3087, git 8f99da735a9f39d514c40d0a295f751dc8edfbcd)

710.	[build]		jinmei
	Fixed various build time issues for MacOS X 10.9.  Those include
	some general fixes and improvements:
	- (libdns++) masterLoad() functions now use the generic MasterLoader
	  class as backend, eliminating the restrictions of the previous
	  versions.
	- (libcc) fixed a minor portability bug in the JSON parser.  Although
	  the only known affected system is OS X 10.9 at the moment, that
	  could potentially cause disruption on other existing and future
	  systems.
	Other notes:
	- if built with googletest, gtest 1.7 (and possibly higher) is
	  required.
	- many older versions of Boost don't work.  A known workable version
	  is 1.54.
	(Trac #3213, git d4e570f097fe0eb9009b177a4af285cde0c636cc)

709.	[bug]		marcin
	b10-dhcp6: Server crashed when the client sent FQDN option and did
	not request FQDN option to be returned.
	(Trac #3220, git 0f1ed4205a46eb42ef728ba6b0955c9af384e0be)

708.	[bug]		dclink,marcin
	libdhcpsrv: Fixed a bug in Memfile lease database backend which
	caused DHCPv4 server crashes when leases with NULL client id
	were present. Thanks to David Carlier for submitting the patch.
	(Trac #2940, git a232f3d7d92ebcfb7793dc6b67914299c45c715b)

707.	[bug]		muks
	Using very large numbers (out of bounds) in config values caused
	BIND 10 to throw an exception. This has been fixed in a patch
	contributed by David Carlier.
	(Trac #3114, git 9bd776e36b7f53a6ee2e4d5a2ea79722ba5fe13b)

706.	[func]		marcin
	b10-dhcp4: Server processes the DHCPv4 Client FQDN and Host Name
	options sent by a client and generates the response. as a result
	of processing, the server generates NameChangeRequests which
	represent changes to DNS mappings for a particular lease (addition
	or removal of DNS mappings).
	Currently all generated NameChangeRequests are dropped. Sending
	them to b10-dhcp-ddns will be implemented with the future tickets.
	(Trac #3035, git f617e6af8cdf068320d14626ecbe14a73a6da22)

705.	[bug]		kean
	When commands are piped into bindctl, no longer attempt to query the
	user name and password if no default user name and password file is
	present, or it contains no valid entries.
	(Trac #264, git 4921d7de6b5623c7e85d2baf8bc978686877345b)

704.	[func]		naokikambe
	New statistics items related to IP sockets added into b10-xfrin:
	open, openfail, close, connfail, conn, senderr, and recverr.
	Their values can be obtained by invoking "Stats show Xfrin" via
	bindctl while b10-xfrin is running.
	(Trac #2300, git 4655c110afa0ec6f5669bf53245bffe6b30ece4b)

703.    [bug]		kean
	A bug in b10-msgq was fixed where it would remove the socket file if
	there was an existing copy of b10-msgq running. It now correctly
	detects and reports this without removing the socket file.
	(Trac #433, git c18a49b0435c656669e6f87ef65d44dc98e0e726)

702.	[func]		marcin
	perfdhcp: support for sending DHCPv6 Renew messages at the specified
	rate and measure performance.
	(Trac #3183, git 66f2939830926f4337623b159210103b5a8e2434)

701.	[bug]		tomek
	libdhcp++: Incoming DHCPv6 IAPREFIX option is now parsed properly.
	(Trac #3211, git ed43618a2c7b2387d76f99a5a4b1a3e05ac70f5e)

700.	[func]		tomek,marcin
	b10-dhcp4,b10-dhcp6: Support for vendor options has been added. It
	is now possible to configure vendor options. Server is able to
	parse some CableLabs vendor options and send configured	vendor
	options	in response. The support is not complete.
	(Trac #3194, git 243ded15bbed0d35e230d00f4e3ee42c3609616c)

699.	[bug]		marcin
	libdhcp++: Options with defined suboptions are now handled properly.
	In particular, Relay Agent Info options is now echoed back properly.
	(Trac #3102, git 6f6251bbd761809634aa470f36480d046b4d2a20)

698.	[bug]		muks
	A bug was fixed in the interaction between b10-init and b10-msgq
	that caused BIND 10 failures after repeated start/stop of
	components.
	(Trac #3094, git ed672a898d28d6249ff0c96df12384b0aee403c8

697.	[func]	tmark
	Implements "user_check" hooks shared library which supports subnet
	selection based upon the contents of a list of known DHCP lease users
	(i.e. clients).  Adds the following subdirectories to the bind10 src
	directory for maintaining hooks shared libraries:
		-bind10/src/hooks  - base directory for hooks shared libraries
		-bind10/src/hooks/dhcp - base directory for all hooks libs pertaining
		to DHCP(Kea)
		-bind10/src/hooks/dhcp/user_check - directory containing the user_check
		 hooks library
	(Trac #3186, git f36aab92c85498f8511fbbe19fad5e3f787aef68)

696.	[func]		tomek
	b10-dhcp4: It is now possible to specify value of siaddr field
	in DHCPv4 responses. It is used to point out to the next
	server in the boot process (that typically is TFTP server).
	(Trac #3191, git 541922b5300904a5de2eaeddc3666fc4b654ffba)

695.	[func]		tomek
	b10-dhcp6 is now able to listen on global IPv6 unicast addresses.
	(Trac #3195, git 72e601f2a57ab70b25d50877c8e49242739d1c9f)

694.	[bug]		tomek
	b10-dhcp6 now handles exceptions better when processing initial
	configuration. In particular, errors with socket binding do not
	prevent b10-dhcp6 from establishing configuration session anymore.
	(Trac #3195, git 72e601f2a57ab70b25d50877c8e49242739d1c9f)

693.	[bug]		tomek
	b10-dhcp6 now handles IPv6 interface enabling correctly.
	(Trac #3195, git 72e601f2a57ab70b25d50877c8e49242739d1c9f)

692.	[bug]		marcin
	b10-dhcp4: Fix a bug whereby the Parameter Request List was not parsed
	by the server and requested DHCPv4 options were not returned to the
	client. Options are not sent back to the client if server failed to
	assign a lease.
	(Trac #3200, git 50d91e4c069c6de13680bfaaee3c56b68d6e4ab1)

691.	[bug]		marcin
	libdhcp++: Created definitions for standard DHCPv4 options:
	tftp-server-name (66) and boot-file-name (67). Also, fixed definition
	of DHCPv4 option time-offset (2).
	(Trac #3199, git 6e171110c4dd9ae3b1be828b9516efc65c33460b)

690.	[bug]		tomek
	b10-dhcp4: Relay Agent Info option is now echoed back in
	DHCPv4 responses.
	(Trac #3184, git 287389c049518bff66bdf6a5a49bb8768be02d8e)

689.	[func]*		marcin
	b10-dhcp4 and b10-dhcp6 install callback functions which parse options
	in the received DHCP packets.
	(Trac #3180, git f73fba3cde9421acbeb9486c615900b0af58fa25)

688.	[func]		tomek
	b10-dhcp6: Prefix Delegation support is now extended to
	Renew and Release messages.
	(Trac #3153,#3154, git 3207932815f58045acea84ae092e0a5aa7c4bfd7)

687.	[func]		tomek
	b10-dhcp6: Prefix Delegation (IA_PD and IAPREFIX options) is now
	supported in Solicit and Request messages.
	(Trac #3152, git a0e73dd74658f2deb22fad2c7a1f56d122aa9021)

686.	[bug]		tomek
	b10-dhcp6 now sends back relayed traffic to proper port.
	(Trac #3177, git 6b33de4bea92eecb64b6c673bf1b8ae51f8edcf1)

685.	[func]		tomek
	libdhcpsrv: Allocation Engine is now able to handle IPv6 prefixes.
	This will be used in Prefix Delegation.
	(Trac #3171, git 7d1431b4c887f0c7ee1b26b9b82d3d3b8464b34f)

684.	[func]		muks, vorner
	API support to delete zone data has been added. With this,
	DomainTree and RdataSet which form the central zone data
	structures of b10-auth allow deletion of names and RR data
	respectively.
	(Trac #2750, git d3dbe8e1643358d4f88cdbb7a16a32fd384b85b1)
	(Trac #2751, git 7430591b4ae4c7052cab86ed17d0221db3b524a8)

683.	[bug]		stephen
	Modifications to fix problems running unit tests if they are statically
	linked.  This includes provision of an initialization function that
	must be called by user-written hooks libraries if they are loaded by a
	statically-linked image.
	(Trac #3113, git 3d19eee4dbfabc7cf7ae528351ee9e3a334cae92)

682.	[func]		naokikambe
	New statistics items added into b10-xfrin : ixfr_running, axfr_running,
	and soa_in_progress.  Their values can be obtained by invoking "Stats
	show Xfrin" via bindctl when b10-xfrin is running.
	(Trac #2274, git ca691626a2be16f08754177bb27983a9f4984702)

681.	[func]		tmark
	Added support for prefix delegation configuration to b10-dhcp6
	subnets.
	(Trac# 3151, git 79a22be33825bafa1a0cdfa24d5cb751ab1ae2d3)

680.	[func]		marcin
	perfdhcp: Added support for requesting IPv6 prefixes using IA_PD
	option being sent to the server.
	(Trac #3173, git 4cc844f7cc82c8bd749296a2709ef67af8d9ba87)

679.	[func]		tmark
	b10-dhcp-ddns Finite state machine logic was refactored into its own class,
	StateModel.
	(Trac# 3156, git 6e9227b1b15448e834d1f60dd655e5633ff9745c)

678.	[func]		tmark
	MySQL backend used by b10-dhcp6 now uses lease type as a
	filtering parameter in all IPv6 lease queries.
	(Trac# 3147, git 65b6372b783cb1361fd56efe2b3247bfdbdc47ea)

677.	[func]		tomek
	libdhcpsrv: CfgMgr is now able to store IA, TA and PD pools in
	Subnet6 structures.
	(Trac #3150, git e6f0e89162bac0adae3ce3141437a282d5183162)

676.	[bug]		muks
	We now also allow the short name ("hmac-md5"), along with the long
	name ("hmac-md5.sig-alg.reg.int") that was allowed before for
	HMAC-MD5, so that it is more conveninent to configure TSIG keys
	using it.
	(Trac #2762, git c543008573eba65567e9c189824322954c6dd43b)

675.    [func]      vorner
	If there's an exception not handled in a Python BIND10 component,
	it is now stored in a temporary file and properly logged, instead
	of dumping to stderr.
	(Trac #3095, git 18cf54ed89dee1dd1847053c5210f0ca220590c2)

674.	[func]		tomek
	Preparatory work for prefix delegation in LeaseMgr. getLease6()
	renamed to getLeases6(). It now can return more than one lease.
	(Trac #3146, git 05a05d810be754e7a4d8ca181550867febf6dcc6)

673.	[func]		tomek
	libdhcp: Added support for IA_PD and IAPREFIX options. New class
	for IAPREFIX (Option6_IAPrefix) has been added.
	(Trac #3145, git 3a844e85ecc3067ccd1c01841f4a61366cb278f4)

672.	[func]		tmark
	Added b10-dhcp-ddnsupdate transaction base class, NameChangeTransaction.
	This class provides the common structure and methods to implement the state
	models described in the DHCP_DDNS design, plus integration with DNSClient
	and its callback mechanism for asynchronous IO with the DNS servers.
	(Trac #3086, git 079b862c9eb21056fdf957e560b8fe7b218441b6)

671.	[func]		dclink,tomek
	memfile backend now supports getLease4(hwaddr) and getLease4(client-id)
	methods. Thanks to David Carlier for contributing a patch.
	(Trac #2592, git a11683be53db2f9f8f9b71c1d1c163511e0319b3)

670.	[func]		marcin
	libdhcpsrv: Added support to MySQL lease database backend to
	store FQDN data for the lease.
	(Trac #3084, git 79b7d8ee017b57a81cec5099bc028e1494d7e2e9)

669.	[func]		tmark
	Added main process event loop to D2Process which is the primary
	application object in b10-dhcp-ddns. This allows DHCP-DDNS
	to queue requests received from clients for processing while
	listening for command control events.
	(Trac #3075 git e2f9d2e4c1b36f01eb5bfa2c4f8d55cf139c7e02)

668.	[func]		marcin
	libdhcpsrv: Implemented changes to lease allocation engine to
	propagate information about client's FQDN.
	(Trac #3083, git 37af28303d1cd61f675faea969cd1159df65bf9d)

667.	[func]		tomek
	Additional hooks (buffer4_receive, lease4_renew,
	lease4_release, buffer4_send) added to the DHCPv4 server.
	(Trac #2983, git fd47f18f898695b98623a63a0a1c68d2e4b37568)

666.	[func]		vorner
	The CmdCtl's command "print_settings" was removed. It served no real
	purpose and was just experimental leftover from early development.
	(Trac #3028, git 0d22246092ad4822d48f5a52af5f644f5ae2f5e2)

665.	[doc]		stephen
	Added the "Hook's Maintenance Guide" to the BIND 10 developer
	documentation.
	(Trac #3063, git 5d1ee7b7470fc644b798ac47db1811c829f5ac24)

664.	[bug]		tmark
	Corrects a bug in Hooks processing that was improperly
	creating a new callout handle on every call, rather
	than maintaining it throughout the context of the
	packet being processed.
	(Trac #3062, git 28684bcfe5e54ad0421d75d4445a04b75358ce77)

663.	[func]		marcin
	b10-dhcp6: Server processes the DHCPv6 Client FQDN Option
	sent by a client and generates the response. The DHCPv6 Client
	FQDN Option is represented by the new class in the libdhcp++.
	As a result of FQDN Option processing, the server generates
	NameChangeRequests which represent changes to DNS mappings for
	a particular lease (addition or removal of DNS mappings).
	Currently all generated NameChangeRequests are dropped. Sending
	them to b10-dhcp-ddns will be implemented with the future tickets.
	(Trac #3036, git 209f3964b9f12afbf36f3fa6b62964e03049ec6e)

662.	[func]		marcin
	libdhcp++: Implemented an Option4ClientFqdn class which represents
	DHCPv4 Client FQDN Option (code 81) defined in RFC4702. This class
	supports the domain name encoding in canonical FQDN format as well
	as in deprecated ASCII format.
	(Trac# 3082, git 1b434debfbf4a43070eb480fa0975a6eff6429d4)

661.    [func]		stephen
	Copy additional header files to the BIND 10 installation directory
	to allow the building of DHCP hooks libraries against an installed
	version of BIND 10.
	(Trac #3092, git e9beef0b435ba108af9e5979476bd2928808b342)

660.	[func]		fujiwara
	src/lib/cc: Integer size of C++ CC library is changed to int64_t.
	b10-auth: The size of statistics counters is changed to uint64_t.
	b10-auth sends lower 63 bit of counter values to b10-stats.
	(Trac #3015,  git e5b3471d579937f19e446f8a380464e0fc059567
	 and Trac #3016, git ffbcf9833ebd2f1952664cc0498608b988628d53)

659.	[func]		stephen
	Added capability to configure the hooks libraries for the
	b10-dhcp4 and b10-dhcp6 servers through the BIND 10
	configuration mechanism.
	(Trac #2981, git aff6b06b2490fe4fa6568e7575a9a9105cfd7fae)

658.	[func]*		vorner
	The resolver, being experimental, is no longer installed by default.
	If you really want to use it, even when it is known to be buggy, use
	the ./configure --enable-experimental-resolver option.
	(Trac #3064, git f5f07c976d2d42bdf80fea4433202ecf1f260648)

657.	[bug]		vorner
	Due to various problems with older versions of boost and
	shared memory, the server rejects to compile with combination
	of boost < 1.48 and shared memory enabled. Most users don't
	need shared memory, admins of large servers are asked to
	upgrade boost.
	(Trac #3025, git 598e458c7af7d5bb81131112396e4c5845060ecd)

656.	[func]		tomek
	Additional hooks (buffer6_receive, lease6_renew,
	lease6_release, buffer6_send) added to the DHCPv6 server.
	(Trac #2984, git 540dd0449121094a56f294c500c2ed811f6016b6)

655.	[func]		tmark
	Added D2UpdateMgr class to b10-dhcp-ddns. This class is
	the b10-dhcp-ddns task master, instantiating and supervising
	transactions that carry out the DNS updates needed to
	fulfill the requests (NameChangeRequests) received from
	b10-dhcp-ddns clients (e.g. DHCP servers).
	(Trac #3059 git d72675617d6b60e3eb6160305738771f015849ba)

654.	[bug]		stephen
	Always clear "skip" flag before calling any callouts on a hook.
	(Trac# 3050, git ff0b9b45869b1d9a4b99e785fbce421e184c2e93)

653.	[func]		tmark
	Added initial implementation of D2QueueMgr to
	b10-dhcp-ddns.  This class manages the receipt and
	queueing of requests received by b10-dhcp-ddns from
	its clients (e.g. DHCP servers)
	(Trac# 3052, git a970f6c5255e000c053a2dc47926cea7cec2761c)

652.	[doc]		stephen
	Added the "Hook Developer's Guide" to the BIND 10 developer
	documentation.
	(Trac# 2982, git 26a805c7e49a9ec85ee825f179cda41a2358f4c6)

651.	[bug]		muks
	A race condition when creating cmdctl certificates caused corruption
	of these certificates in rare cases. This has now been fixed.
	(Trac# 2962, git 09f557d871faef090ed444ebeee7f13e142184a0)

650.	[func]		muks
	The DomainTree rebalancing code has been updated to be more
	understandable. This ChangeLog entry is made just to make a note
	of this change. The change should not cause any observable
	difference whatsoever.
	(Trac# 2811, git 7c0bad1643af13dedf9356e9fb3a51264b7481de)

649.	[func]		muks
	The default b10-xfrout also_notify port has been changed from
	0 to 53.
	(Trac# 2925, git 8acbf043daf590a9f2ad003e715cd4ffb0b3f979)

648.	[func]		tmark
	Moved classes pertaining to sending and receiving
	NameChangeRequests from src/bin/d2 into their own library,
	libdhcp_ddns, in src/lib/dhcp_ddns.  This allows the
	classes to be shared between DHDCP-DDNS and its clients,
	such as the DHCP servers.
	(Trac# 3065, git 3d39bccaf3f0565152ef73ec3e2cd03e77572c56)

647.	[func]		tmark
	Added initial implementation of classes for sending
	and receiving NameChangeRequests between DHCP-DDNS
	and its clients such as DHCP. This includes both
	abstract classes and a derivation which traffics
	requests across UDP sockets.
	(Trac #3008, git b54530b4539cec4476986442e72c047dddba7b48)

646.	[func]		stephen
	Extended the hooks framework to add a "validate libraries" function.
	This will be used to check libraries specified during BIND 10
	configuration.
	(Trac #3054, git 0f845ed94f462dee85b67f056656b2a197878b04)

645.	[func]		tomek
	Added initial set of hooks (pkt4_receive, subnet4_select,
	lease4_select, pkt4_send) to the DHCPv6 server.
	(Trac #2994, git be65cfba939a6a7abd3c93931ce35c33d3e8247b)

644.	[func]		marcin
	b10-dhcp4, b10-dhcp6: Implemented selection of the interfaces
	that server listens on, using Configuration Manager. It is
	possible to specify interface names explicitly or use asterisk
	to specify that server should listen on all available interfaces.
	Sockets are reopened according to the new configuration as
	soon as it is committed.
	(Trac #1555, git f48a3bff3fbbd15584d788a264d5966154394f04)

643.	[bug]		muks
	When running some unittests as root that depended on insufficient
	file permissions, the tests used to fail because the root user
	could still access such files. Such tests are now skipped when
	they are run as the root user.
	(Trac #3056, git 92ebabdbcf6168666b03d7f7fbb31f899be39322)

642.	[func]		tomek
	Added initial set of hooks (pkt6_receive, subnet6_select,
	lease6_select, pkt6_send) to the DHCPv6 server.
	(Trac #2995, git d6de376f97313ba40fef989e4a437d184fdf70cc)

641.	[func]		stephen
	Added the hooks framework. This allows shared libraries of
	user-written functions to be loaded at run-time and the
	functions called during packet processing.
	(Trac #2980, git 82c997a72890a12af135ace5b9ee100e41c5534e)

640.	[func]		marcin
	b10-dhcp-ddns: Implemented DNSClient class which implements
	asynchronous DNS updates using UDP. The TCP and TSIG support
	will be	implemented at later time. Nevertheless, class API
	accommodates the use of TCP and TSIG.
	(Trac #2977, git 5a67a8982baa1fd6b796c063eeb13850c633702c)

639.	[bug]		muks
	Added workaround for build failure on Fedora 19 between GCC 4.8.x
	and boost versions less than 1.54. Fedora 19 currently ships
	boost-1.53.
	(Trac #3039, git 4ef6830ed357ceb859ebb3e5e821a064bd8797bb)

638.	[bug]*		naokikambe
	Per-zone statistics counters are distinguished by zone class,
	e.g. IN, CH, and HS. A class name is added onto a zone name in
	structure of per-zone statistics.
	(Trac #2884, git c0153581c3533ef045a92e68e0464aab00947cbb)

637.	[func]		tmark
	Added initial implementation of NameChangeRequest,
	which embodies DNS update requests sent to DHCP-DDNS
	by its clients.
	(trac3007 git f33bdd59c6a8c8ea883f11578b463277d01c2b70)

636.	[func]		tmark
	Added the initial implementation of configuration parsing for
	DHCP-DDNS.
	(Trac #2957, git c04fb71fa44c2a458aac57ae54eeb1711c017a49)

635.	[func]		marcin
	b10-dhcp-ddns: Implemented DNS Update message construction.
	(Trac #2796, git eac5e751473e238dee1ebf16491634a1fbea25e2)

634.	[bug]		muks
	When processing DDNS updates, we now check the zone more
	thoroughly with the received zone data updates to check if it is
	valid.  If the zone fails validation, we reply with SERVFAIL
	rcode. So, while previously we may have allowed more zone data
	cases without checking which resulted in invalid zones, such
	update requests are now rejected.
	(Trac #2759, git d8991bf8ed720a316f7506c1dd9db7de5c57ad4d)

633.	[func]		jinmei
	b10-memmgr: a new BIND 10 module that manages shared memory
	segments for DNS zone data.  At this point it's runnable but does
	nothing really meaningful for end users; it was added to the
	master branch for further development.
	(Trac #2854, git d05d7aa36d0f8f87b94dba114134b50ca37eabff)

632.	[bug]		marcin
	perfdhcp: Fixed a bug in whereby the application was sporadically
	crashing when timed out packets were garbage collected.
	(Trac #2979, git 6d42b333f446eccc9d0204bcc04df38fed0c31db)

631.	[bug]		muks
	Applied a patch by Tomas Hozza to fix a couple of compile errors
	on Fedora 19 development release.
	(Trac #3001, git 6e42b90971b377261c72d51c38bf4a8dc336664a)

630.	[bug]		muks
	If there is a problem loading the backend module for a type of
	data source, b10-auth would not serve any zones. This behaviour
	has been changed now so that it serves zones from all other usable
	data sources that were configured.
	(Trac #2947, git 9a3ddf1e2bfa2546bfcc7df6d9b11bfbdb5cf35f)

629.	[func]		stephen
	Added first part of the hooks framework.
	(Trac #2794, git d2b107586db7c2deaecba212c891d231d7e54a07)

628.	[func]		y-aharen
	b10-auth: A new statistics item 'qryrecursion' has been introduced.
	The counter is for the number of queries (OpCode=Query) with Recursion
	Desired (RD) bit on.
	(Trac #2796, git 3d291f42cdb186682983aa833a1a67cb9e6a8434)

627.	[func]		tmark
	Logger name for DHCP-DDNS has been changed from "d2_logger" to
	"dhcpddns".  In addition, its log messages now use two suffixes,
	DCTL_ for logs the emanate from the underlying base classes, and
	DHCP_DDNS_ for logs which emanate from DHCP-DDNS specific code
	(Trac #2978, git 5aec5fb20b0486574226f89bd877267cb9116921)

626.	[func]		tmark
	Created the initial implementation of DHCP-DDNS service
	controller class, D2Controller, and the abstract class from
	which it derives,DControllerBase. D2Controller manages the
	lifecycle and BIND10 integration of the DHCP-DDNS application
	process, D2Process. Also note, module name is now
	b10-dhcp-ddns.
	(Trac #2956, git a41cac582e46213c120b19928e4162535ba5fe76)

625.	[bug]*		jinmei
	b10-xfrin/b10-loadzone: b10-xfrin now refers to the unified
	"data_sources" module configuration instead of almost-deprecated
	the Auth/database_file configuration (Note: zonemgr still uses the
	latter, so a secondary server would still need it for the moment).
	Due to this change, b10-xfrin does not auto-generate an initial
	zone for the very first transfer anymore; b10-loadzone has been
	extended with a new -e option for the initial setup.
	(Trac #2946, git 8191aec04c5279c199909f00f0a0b2b8f7bede94)

624.	[bug]		jinmei
	logging: prevented multiple BIND 10 processes from generating
	multiple small log files when they dumped logs to files and try
	to roll over them simultaneously.  This fix relies on a feature of
	underling logging library (log4cplus) version 1.1.0 or higher,
	so the problem can still happen if BIND 10 is built with an older
	version of log4cplus. (But this is expected to happen rarely in
	any case unless a verbose debug level is specified).
	(Trac #1622, git 5da8f8131b1224c99603852e1574b2a1adace236)

623.	[func]		tmark
	Created the initial, bare-bones implementation of DHCP-DDNS
	service process class, D2Process, and the abstract class
	from which it derives, DProcessBase. D2Process will provide
	the DHCP-DDNS specific event loop and business logic.
	(Trac #2955, git dbe4772246039a1257b6492936fda2a8600cd245)

622.	[func]*		jinmei
	b10-xfrin now has tighter control on the choice of IXFR or AXFR
	through zones/request_ixfr configuration item.  It includes
	the new "IXFR only" behavior for some special cases.  b10-xfrin
	now also uses AXFR whenever necessary, so it is now safe to try
	IXFR by default and it's made the default.  The previous
	use_ixfr configuration item was deprecated and triggers startup
	failure if specified; configuration using use_ixfr should be
	updated.
	(Trac #2911, git 8118f8e4e9c0ad3e7b690bbce265a163e4f8767a)

621.	[func]		team
	libdns++: All Rdata classes now use the generic lexer in
	constructors from text. This means that the name fields in such
	RRs in a zone file can now be non-absolute (the origin name in that
	context will be used), e.g., when loaded by b10-loadzone. Note
	that the existing string constructors for these Rdata classes also
	use the generic lexer, and they now expect an absolute name (with
	the trailing '.') in the name fields.
	(Trac #2522, git ea97070cf6b41299351fc29af66fa39c6465d56a)
	(Trac #2521, git c6603decaadcd33ccf9aee4a7b22447acec4b7f6)
	(See also ChangeLog 594, 564, 545)

620.	[bug]		jinmei
	b10-auth now returns SERVFAIL to queries for a zone that is
	configured to be loaded in-memory but isn't due to load time
	errors (missing zone file or errors in the zone file, etc).
	Such zones were previously treated as non existent and would
	result in REFUSED or unintentional match against less specific
	zones.  The revised behavior is also compatible with BIND 9.
	(Trac #2905, git 56ee9810fdfb5f86bd6948e6bf26545ac714edd8)

619.	[bug]		jinmei
	b10-xfrout now uses blocking send for xfr response messages
	to prevent abrupt termination of the stream due to a slower
	client or narrower network bandwidth.
	(Trac #2934, git bde0e94518469557c8b455ccbecc079a38382afd)

618.	[func]*		marcin
	b10-dhcp4: Added the ability for the server to respond to a
	directly connected client which does not yet have an IP address.
	On Linux, the server will unicast the response to the client's
	hardware address and the 'yiaddr' (the client's new IP
	address). Sending a response to the unicast address prevents other
	(not interested) hosts from receiving the server response. This
	capability is not yet implemented on non-Linux Operating Systems
	where, in all cases, the server responds to the broadcast
	address. The logic conforms to section 4.1 of RFC 2131.
	(Trac #2902, git c2d40e3d425f1e51647be6a717c4a97d7ca3c29c)

617.	[bug]		marcin
	b10-dhcp4: Fixed a bug whereby the domain-name option was encoded
	as FQDN (using technique described in RFC1035) instead of a string.
	Also, created new class which represents an option carrying a single
	string value. This class is now used for all standard options of
	this kind.
	(Trac #2786, git 96b1a7eb31b16bf9b270ad3d82873c0bd86a3530)

616.	[doc]		stephen
	Added description to the DHCP "Database Back-Ends" section of the
	BIND 10 Developer's Guide about how to set up a MySQL database for
	testing the DHCP MySQL backend.
	(Trac #2653, git da3579feea036aa2b7d094b1c260a80a69d2f9aa)

615.	[bug]		jinmei
	b10-auth: Avoid referencing to a freed object when authoritative
	server addresses are reconfigured.  It caused a crash on a busy
	server during initial startup time, and the same crash could also
	happen if listen_on parameters are reconfigured at run time.
	(Trac #2946, git d5f2a0d0954acd8bc33aabb220fab31652394fcd)

614.	[func]		tmark
	b10-d2: Initial DHCP-DDNS (a.k.a. D2) module implemented.
	Currently it does nothing useful, except for providing the
	skeleton implementation to be expanded in the future.
	(Trac #2954, git 392c5ec5d15cd8c809bc9c6096b9f2bfe7b8c66a)

613.	[func]		jinmei
	datasrc: Error handling in loading zones into memory is now more
	consistent and convenient: data source configuration does not fail
	due to zones configured to be loaded into memory but not available
	in the data source, just like the case of missing zone file for
	the MasterFiles type of data source.  Also, zones that aren't
	loaded into memory due to errors can now be reloaded for b10-auth
	using the bindctl Auth loadzone command after fixing the error,
	without reconfiguring the entire data source.
	(Trac #2851, git a3d4fe8a32003534150ed076ea0bbf80e1fcc43c)

612.	[func]		tomek
	b10-dhcp6: Support for relayed DHCPv6 traffic has been added.
	(Trac #2898, git c3f6b67fa16a07f7f7ede24dd85feaa7c157e1cb)

611.	[func]		naokikambe
	Added Xfrin statistics items such as the number of successful
	transfers.  These are per-zone type counters.  Their values can be
	obtained with zone names by invoking "Stats show Xfrin" via bindctl
	while Xfrin is running.
	(Trac #2252, git e1a0ea8ef5c51b9b25afa111fbfe9347afbe5413)

bind10-1.1.0beta2 released on May 10, 2013

610.	[bug]		muks
	When the sqlite3 program is not available on the system (in
	PATH), we no longer attempt to run some tests which depend
	on it.
	(Trac #1909, git f85b274b85b57a094d33ca06dfbe12ae67bb47df)

609.	[bug]		jinmei
	Handled some rare error cases in DNS server classes correctly.
	This fix specifically solves occasional crash of b10-auth due to
	errors caused by TCP DNS clients.  Also, as a result of cleanups
	with the fix, b10-auth should now be a little bit faster in
	handling UDP queries: in some local experiments it ran about 5%
	faster.
	(Trac #2903, git 6d3e0f4b36a754248f8a03a29e2c36aef644cdcc)

608.	[bug]		jinmei
	b10-cmdctl: fixed a hangup problem on receiving the shutdown
	command from bindctl.  Note, however, that cmdctl is defined as
	a "needed" module by default, so shutting down cmdctl would cause
	shutdown of the entire BIND 10 system anyway, and is therefore
	still not very useful in practice.
	(Trac #2712, git fa392e8eb391a17d30550d4b290c975710651d98)

607.	[bug]		jinmei
	Worked around some unit test regressions on FreeBSD 9.1 due to
	a binary compatibility issue between standard and system
	libraries (http://www.freebsd.org/cgi/query-pr.cgi?pr=175453).
	While not all tests still pass, main BIND 10 programs should
	generally work correctly.  Still, there can be odd run time
	behavior such as abrupt crash instead of graceful shutdown
	when some fatal event happens, so it's generally discouraged to
	use BIND 10 on FreeBSD 9.1 RELEASE.  According to the above
	bug report for FreeBSD, it seems upgrading or downgrading the
	FreeBSD version will solve this problem.
	(Trac #2887, git 69dfb4544d9ded3c10cffbbfd573ae05fdeb771f)

606.	[bug]		jinmei
	b10-xfrout now correctly stops sending notify requests once it
	receives a valid response.  It previously handled it as if the
	requests are timed out and resent it a few times in a short
	period.
	(Trac #2879, git 4c45f29f28ae766a9f7dc3142859f1d0000284e1)

605.	[bug]		tmark
	Modified perfdhcp to calculate the times displayed for packet sent
	and received as time elapsed since perfdhcp process start time.
	Previously these were times since the start of the epoch.
	However the large numbers involved caused loss of precision
	in the calculation of the test statistics.
	(Trac #2785, git e9556924dcd1cf285dc358c47d65ed7c413e02cf)

604.	[func]		marcin
	libdhcp++: abstracted methods which open sockets and send/receive
	DHCP4 packets to a separate class. Other classes will be derived
	from it to implement OS-specific methods of DHCPv4 packets filtering.
	The primary purpose for this change is to add support for Direct
	DHCPv4 response to a client which doesn't have an address yet on
	different OSes.
	(Trac #991, git 33ffc9a750cd3fb34158ef676aab6b05df0302e2)

603.	[func]		tmark
	The directory in which the b10-dhcp4 and b10-dhcp6 server id files has
	been changed from the local state directory (set by the "configure"
	--localstatedir switch) to the "bind10" subdirectory of it. After an
	upgrade, server id files in the former location will be orphaned and
	should be manually removed.
	(Trac #2770, git a622140d411b3f07a68a1451e19df36118a80650)

602.	[bug]		tmark
	Perfdhcp will now exit gracefully if the command line argument for
	IP version (-4 or -6) does not match the command line argument
	given for the server. Prior to this perfdhcp would core when given
	an IP version of -6 but a valid IPv4 address for server.
	(Trac #2784, git 96b66c0c79dccf9a0206a45916b9b23fe9b94f74)

601.	[bug]*		jinmei, vorner
	The "delete record" interface of the database based data source
	was extended so that the parameter includes reversed name in
	addition to the actual name.  This may help the underlying
	accessor implementation if reversed names are more convenient
	for the delete operation.  This was the case for the SQLite3
	accessor implementation, and it now performs delete operations
	much faster.  At a higher level, this means IXFR and DDNS Updates
	to the sqlite3 database are no longer so slow on large zones as
	they were before.
	(Trac #2877, git 33bd949ac7288c61ed0a664b7329b50b36d180e5)

600.	[bug]		tmark
	Changed mysql_lease_mgr to set the SQL mode option to STRICT. This
	causes mysql it to treat invalid input data as an error. Rather than
	"successfully" inserting a too large value by truncating it, the
	insert will fail, and the lease manager will throw an exception.
	Also, attempts to create a HWAddr (hardware address) object with
	too long an array of data now throw an exception.
	(Trac #2387, git cac02e9290600407bd6f3071c6654c1216278616)

599.	[func]		tomek
	libdhcp++: Pkt6 class is now able to parse and build relayed DHCPv6
	messages.
	(Trac #2827, git 29c3f7f4e82d7e85f0f5fb692345fd55092796b4)

bind10-1.1.0beta1 released on April 4, 2013

598.	[func]*		jinmei
	The separate "static" data source is now deprecated as it can be
	served in the more generic "MasterFiles" type of data source.
	This means existing configuration may not work after an update.
	If "config show data_sources/classes/CH[0]" on bindctl contains a
	"static" type of data source, you'll need to update it as follows:
	> config set data_sources/classes/CH[0]/type MasterFiles
	> config set data_sources/classes/CH[0]/params {"BIND": =>
	  "<the value of current data_sources/classes/CH[0]/params>"}
	> config set data_sources/classes/CH[0]/cache-enable true
	> config commit
	(Same for CH[1], CH[2], IN[0], etc, if applicable, although it
	should be very unlikely in practice.  Also note: '=>' above
	indicates the next line is actually part of the command.  Do
	not type in this "arrow").
	(Part of Trac #2833, git 0363b4187fe3c1a148ad424af39e12846610d2d7)

597.	[func]		tmark
	b10-dhcp6: Added unit tests for handling requests when no
	IPv6 subnets are configured/defined. Testing these conditions
	was overlooked during implementation of Trac #2719.
	(Trac #2721, git ce7f53b2de60e2411483b4aa31c714763a36da64)

596.	[bug]		jinmei
	Added special handling for the case where b10-auth receives a
	NOTIFY message, but zonemgr isn't running. Previously this was
	logged as a communications problem at the ERROR level, resulting
	in increasing noise when zonemgr is intentionally stopped. Other
	than the log level there is no change in externally visible
	behavior.
	(Trac #2562, git 119eed9938b17cbad3a74c823aa9eddb7cd337c2)

595.	[bug]		tomek
	All DHCP components now gracefully refuse to handle too short
	DUIDs and client-id.
	(Trac #2723, git a043d8ecda6aff57922fe98a33c7c3f6155d5d64)

594.	[func]		muks, pselkirk
	libdns++: the NSEC, DS, DLV, and AFSDB Rdata classes now use the
	generic lexer in constructors from text.  This means that the name
	fields in such RRs in a zone file can now be non-absolute (the
	origin name in that context will be used), e.g., when loaded by
	b10-loadzone.
	(Trac #2386, git dc0f34afb1eccc574421a802557198e6cd2363fa)
	(Trac #2391, git 1450d8d486cba3bee8be46e8001d66898edd370c)

593.	[func]		jelte
	Address + port output and logs is now consistent according to our
	coding guidelines, e.g. <address>:<port> in the case of IPv4, and
	[<address>]:<port> in the case of IPv6, instead of <address>#<port>
	(Trac #1086, git bcefe1e95cdd61ee4a09b20522c3c56b315a1acc)

592.	[bug]		jinmei
	b10-auth and zonemgr now handle some uncommon NOTIFY messages more
	gracefully: auth immediately returns a NOTAUTH response if the
	server does not have authority for the zone (the behavior
	compatible with BIND 9) without bothering zonemgr; zonemgr now
	simply skips retransfer if the specified zone is not in its
	secondary zone list, instead of producing noisy error logs.
	(Trac #1938, git 89d7de8e2f809aef2184b450e7dee1bfec98ad14)

591.	[func]		vorner
	Ported the remaining tests from the old shell/perl based system to
	lettuce. Make target `systest' is now gone. Currently, the lettuce
	tests are in git only, not part of the release tarball.
	(Trac #2624, git df1c5d5232a2ab551cd98b77ae388ad568a683ad)

590.	[bug]		tmark
	Modified "include" statements in DHCP MySQL lease manager code to
	fix build problems if MySQL is installed in a non-standard location.
	(Trac #2825, git 4813e06cf4e0a9d9f453890557b639715e081eca)

589.	[bug]		jelte
	b10-cmdctl now automatically re-reads the user accounts file when
	it is updated.
	(Trac #2710, git 16e8be506f32de668699e6954f5de60ca9d14ddf)

588.	[bug]*		jreed
	b10-xfrout: Log message id XFROUT_QUERY_QUOTA_EXCCEEDED
	changed to XFROUT_QUERY_QUOTA_EXCEEDED.
	(git be41be890f1349ae4c870a887f7acd99ba1eaac5)

587.	[bug]		jelte
	When used from python, the dynamic datasource factory now
	explicitly loads the logging messages dictionary, so that correct
	logging messages does not depend on incidental earlier import
	statements. Also, the sqlite3-specific log messages have been moved
	from the general datasource library to the sqlite3 datasource
	(which also explicitly loads its messages).
	(Trac #2746, git 1c004d95a8b715500af448683e4a07e9b66ea926)

586.	[func]		marcin
	libdhcp++: Removed unnecessary calls to the function which
	validates option definitions used to create instances of options
	being decoded in the received packets. Eliminating these calls
	lowered the CPU utilization by the server by approximately 10%.
	Also, added the composite search indexes on the container used to
	store DHCP leases by Memfile backend. This resulted in the
	significant performance rise when using this backend to store
	leases.
	(Trac #2701, git b96a30b26a045cfaa8ad579b0a8bf84f5ed4e73f)

585.	[func]		jinmei, muks
	The zone data loader now accepts RRs in any order during load.
	Before it used to reject adding non-consecutive RRsets. It
	expected records for a single owner name and its type to be
	grouped together. These restrictions are now removed.  It now also
	suppresses any duplicate RRs in the zone file when loading them
	into memory.
	(Trac #2440, git 232307060189c47285121f696d4efb206f632432)
	(Trac #2441, git 0860ae366d73314446d4886a093f4e86e94863d4)

584.	[bug]		jinmei
	Fixed build failure with Boost 1.53 (and probably higher) in the
	internal utility library.  Note that with -Werror it may still
	fail, but it's due to a Boost bug that is reportedly fixed in their
	development trunk.  See https://svn.boost.org/trac/boost/ticket/8080
	Until the fix is available in a released Boost version you may need
	to specify the --without-werror configure option to build BIND 10.
	(Trac #2764, git ca1da8aa5de24358d7d4e7e9a4625347457118cf)

583.	[func]*		jelte
	b10-cmdctl-usermgr has been updated and its options and arguments
	have changed; it now defaults to the same accounts file as
	b10-cmdctl defaults to. It can now be used to remove users from the
	accounts file as well, and it now accepts command-line arguments to
	specify the username and password to add or remove, in which case
	it will not prompt for them.
	Note that using a password on the command line is not recommended,
	as this can be viewed by other users.
	(Trac #2713, git 9925af3b3f4daa47ba8c2eb66f556b01ed6f0502)

582.	[func]		naokikambe
	New statistics items related unixdomain sockets added into Xfrout :
	open, openfail, close, bindfail, acceptfail, accept, senderr, and
	recverr.  Their values can be obtained by invoking "Stats show Xfrout"
	via bindctl while Xfrout is running.
	(Trac #2225, git 6df60554683165adacc2d1c3d29aa42a0c9141a1)

581.	[func]*		y-aharen
	Added statistics items in b10-auth based on
	http://bind10.isc.org/wiki/StatisticsItems. Qtype counters are
	dropped as it requires further spec design discussion.
	(Trac #2154, Trac #2155,
	             git 61d7c3959eb991b22bc1c0ef8f4ecb96b65d9325)
	(Trac #2157, git e653adac032f871cbd66cd500c37407a56d14589)

bind10-1.0.0-rc released on February 14, 2013

580.	[func]*		muks
	There is no longer a default user account. The old default account
	with username 'root' has been removed. In a fresh installation of
	BIND 10, the administrator has to configure a user account using
	the b10-cmdctl-usermgr program.
	(Trac #2641, git 54e8f4061f92c2f9e5b8564240937515efa6d934)

579.	[bug]		jinmei
	libdatasrc/b10-auth: corrected some corner cases in query handling
	of in-memory data source that led to the following invalid/odd
	responses from b10-auth:
	- duplicate RRs in answer and additional for type ANY query
	- incorrect NSEC for no error, no data (NXRRSET) response that
	  matches a wildcard
	(Trac #2585, git abe78fae4ba3aca5eb01806dd4e05607b1241745)

578.	[bug]		jinmei
	b10-auth now returns closest encloser NSEC3 proof to queries for
	an empty non terminal derived from an Opt-Out NSEC3 RR, as clarified
	in errata 3441 for RFC5155.  Previously it regarded such case as
	broken zone and returned SERVFAIL.
	(Trac #2659, git 24c235cb1b379c6472772d340e21577c3460b742)

577.	[func]		muks
	Added an SQLite3 index on records(rname, rdtype). This decreases
	insert performance by ~28% and adds about ~20% to the file size,
	but increases zone iteration performance. As it introduces a new
	index, a database upgrade would be required.
	(Trac #1756, git 9b3c959af13111af1fa248c5010aa33ee7e307ee)

576.	[bug]		tmark, tomek
	b10-dhcp6: Fixed bug when the server aborts operation when
	receiving renew and there are no IPv6 subnets configured.
	(Trac #2719, git 3132b8b19495470bbfd0f2ba0fe7da443926034b)

575.	[bug]		marcin
	b10-dhcp6: Fixed the bug whereby the subnet for the incoming
	packet was selected using only its source address. The subnet
	is now selected using either source address or the name of the
	server's interface on which the packet has been received.
	(Trac #2704, git 1cbacf19a28bdae50bb9bd3767bca0147fde37ed)

574.	[func]		tmark
	b10-dhcp4, b10-dhcp6: Composite key indexes were added to the lease
	tables to reduce lease search time. The lease4 table now has two
	additional indexes: a) hwaddr/subnet_id and b) client_id/subnet_id.
	The lease6 now has the one additional index: iaid/subnet_id/duid.
	Adding these indexes significantly improves lease acquisition
	performance.
	(Trac #2699,#2703, git 54bbed5fcbe237c5a49b515ae4c55148723406ce)

573.	[bug]		stephen
	Fixed problem whereby the DHCP server crashed if it ran out of
	addresses.  Such a condition now causes a packet to be returned
	to the client refusing the allocation of an address.
	(Trac #2681, git 87ce14cdb121b37afb5b1931af51bed7f6323dd6)

572.	[bug]		marcin
	perfdhcp: Fixed bug where the command line switches used to
	run the perfdhcp where printed as ASCII codes.
	(Trac #2700, git b8d6b949eb7f4705e32fbdfd7694ca2e6a6a5cdc)

571.	[build]		jinmei
	The ./configure script can now handle output from python-config
	--ldflags that contains a space after -L switches.  This fixes
	failure reported on some Solaris environments.
	(Trac #2661, git e6f86f2f5eec8e6003c13d36804a767a840d96d6)

570.	[bug]		tmark, marcin, tomek
	b10-dhcp4: Address renewal now works properly for DHCPv4 clients
	that do not send client ID.
	(Trac #2702, git daf2abe68ce9c111334a15c14e440730f3a085e2)

569.	[bug]		tomek
	b10-dhcp4: Fix bug whereby a DHCP packet without a client ID
	could crash the MySQL lease database backend.
	(Trac #2697, git b5e2be95d21ed750ad7cf5e15de2058aa8bc45f4)

568.	[func]		muks
	Various message IDs have been renamed to remove the word 'ERROR'
	from them when they are not logged at ERROR severity level.
	(Trac #2672, git 660a0d164feaf055677f375977f7ed327ead893e)

567.	[doc]		marcin, stephen, tomek
	Update DHCP sections of the BIND 10 guide.
	(Trac #2657, git 1d0c2004865d1bf322bf78d13630d992e39179fd)

566.	[func]*		jinmei
	libdns++/Python isc.dns: In Python isc.dns, function style
	constants for RRType, RRClass, Rcode and Opcode were deprecated
	and replaced with straightforward object constants, e.g., from
	RRType.AAAA() to RRType.AAAA.  This is a backward incompatible
	change (see the Trac ticket for a conversion script if needed).
	Also, these constants are now more consistent between C++
	and Python, and RRType constants for all currently standardized
	types are now supported (even if Rdata for these are not yet
	available).
	(Trac #1866 and #2409, git e5005185351cf73d4a611407c2cfcd163f80e428)

565.	[func]*		jelte
	The main initializer script (formerly known as either 'bind10',
	'boss', or 'bob'), has been renamed to b10-init (and Init in
	configuration). Configuring which components are run is henceforth
	done through '/Init/components', and the sbin/bind10 script is now
	simply a shellscript that runs b10-init. Existing configuration is
	automatically updated. NOTE: once configuration with this update
	has been saved (by committing any new change with bindctl), you
	cannot run older versions of BIND 10 anymore with this configuration.
	(Trac #1901, git bae3798603affdb276f370c1ac6b33b011a5ed4f)

564.	[func]		muks
	libdns++: the CNAME, DNAME, MX, NS, PTR and SRV Rdata classes now
	use the generic lexer in constructors from text.  This means that
	the name fields in such RRs in a zone file can now be non-absolute
	(the origin name in that context will be used), e.g., when loaded
	by b10-loadzone. One additional change to the libdns++ API is that
	the existing string constructors for these Rdata classes also use
	the generic lexer, and they now expect an absolute name (with the
	trailing '.') in the name fields.
	(Trac #2390, git a01569277cda3f78b1171bbf79f15ecf502e81e2)
	(Trac #2656, git 5a0d055137287f81e23fbeedd35236fee274596d)

563.	[build]		jinmei
	Added --disable-rpath configure option to avoid embedding library
	paths to binaries.  Patch from Adam Tkac.
	(Trac #2667, git 1c50c5a6ee7e9675e3ab154f2c7f975ef519fca2)

562.	[func]*		vorner
	The b10-xfrin now performs basic sanity check on just received
	zone. It'll reject severely broken zones (such as missing NS
	records).
	(Trac #2439, git 44699b4b18162581cd1dd39be5fb76ca536012e6)

561.	[bug]		kambe, jelte
	b10-stats-httpd no longer dumps request information to the console,
	but uses the bind10 logging system. Additionally, the logging
	identifiers have been changed from STATHTTPD_* to STATSHTTPD_*
	(Trac #1897, git 93716b025a4755a8a2cbf250a9e4187741dbc9bb)

560.	[bug]		jinmei
	b10-auth now sets the TTL of SOA RR for negative responses to
	the minimum of the RR TTL and the minimum TTL of the SOA RDATA
	as specified in RFC2308; previously the RR TTL was always used.
	The ZoneFinder class was extended partly for implementing this
	and partly for allowing further optimization.
	(Trac #2309 and #2635, git ee17e979fcde48b59d91c74ac368244169065f3b)

559.	[bug]		jelte
	b10-cmdctl no longer aborts on basic file issues with its https
	certificate or private key file. It performs additional checks, and
	provides better error logs if these fail. Additionally, bindctl
	provides a better error report if it is unable to connect over
	https connection. This issue could occur if BIND 10 was installed
	with root privileges but then started as a normal user.
	(Trac #2595, git 09b1a2f927483b407d70e98f5982f424cc872149)

558.	[func]		marcin
	b10-dhcp4: server now adds configured options to its
	responses to a client when client requests them.
	A few basic options: Routers, Domain Name, Domain
	Name Servers and Subnet Mask are added regardless
	if client requested them or not.
	(Trac #2591, git aeec2dc1b9c511d17971ac63138576c37e7c5164)

557.	[doc]		stephen
	Update DHCP sections of the BIND 10 guide.
	(Trac #2642, git e5faeb5fa84b7218fde486347359504cf692510e)

556.	[bug]		marcin
	Fixed DHCP servers configuration whereby the servers did not
	receive a configuration stored in the database on their startup.
	Also, the configuration handler function now uses full configuration
	instead of partial to configure the server. This guarantees that
	dependencies between various configuration parameters are
	fulfilled.
	(Trac #2637, git 91aa998226f1f91a232f2be59a53c9568c4ece77)

555.	[func]		marcin
	The encapsulated option space name can be specified for
	a DHCP option. It comprises sub-options being sent within
	an option that encapsulates this option space.
	(Trac #2314, git 27e6119093723a1e46a239ec245a8b4b10677635)

554.	[func]		jinmei
	b10-loadzone: improved completion log message and intermediate
	reports: It now logs the precise number of loaded RRs on
	completion, and intermediate reports show additional information
	such as the estimated progress in percentage and estimated time
	to complete.
	(Trac #2574, git 5b8a824054313bdecb8988b46e55cb2e94cb2d6c)

553.	[func]		stephen
	Values of the parameters to access the DHCP server lease database
	can now be set through the BIND 10 configuration mechanism.
	(Trac #2559, git 6c6f405188cc02d2358e114c33daff58edabd52a)

552.	[bug]		shane
	Build on Raspberry PI.
	The main issue was use of char for reading from input streams,
	which is incorrect, as EOF is returned as an int -1, which would
	then get cast into a char -1.
	A number of other minor issues were also fixed.
	(Trac #2571, git 525333e187cc4bbbbde288105c9582c1024caa4a)

551.	[bug]		shane
	Kill msgq if we cannot connect to it on startup.
	When the boss process was unable to connect to the msgq, it would
	exit. However, it would leave the msgq process running. This has
	been fixed, and the msgq is now stopped in this case.
	(Trac #2608, git 016925ef2437e0396127e135c937d3a55539d224)

550.	[func]		tomek
	b10-dhcp4: The DHCPv4 server now generates a server identifier
	the first time it is run. The identifier is preserved in a file
	across server restarts.
	b10-dhcp6: The server identifier is now preserved in a file across
	server restarts.
	(Trac #2597, git fa342a994de5dbefe32996be7eebe58f6304cff7)

549.	[func]		tomek
	b10-dhcp6: It is now possible to specify that a configured subnet
	is reachable locally over specified interface (see "interface"
	parameter in Subnet6 configuration).
	(Trac #2596, git a70f6172194a976b514cd7d67ce097bbca3c2798)

548.	[func]		vorner
	The message queue daemon now appears on the bus. This has two
	effects, one is it obeys logging configuration and logs to the
	correct place like the rest of the modules. The other is it
	appears in bindctl as module (but it doesn't have any commands or
	configuration yet).
	(Trac #2582, git ced31d8c5a0f2ca930b976d3caecfc24fc04634e)

547.	[func]*		vorner
	The b10-loadzone now performs more thorough sanity check on the
	loaded data.  Some of the checks are now fatal and zone failing
	them will be rejected.
	(Trac #2436, git 48d999f1cb59f308f9f30ba2639521d2a5a85baa)

546.	[func]		marcin
	DHCP option definitions can be now created using the
	Configuration Manager. The option definition specifies
	the option code, name and the types of the data being
	carried by the option.  The Configuration Manager
	reports an error on attempt to override standard DHCP
	option definition.
	(Trac #2317, git 71e25eb81e58a695cf3bad465c4254b13a50696e)

545.	[func]		jinmei
	libdns++: the SOA Rdata class now uses the generic lexer in
	constructors from text.  This means that the MNAME and RNAME of an
	SOA RR in a zone file can now be non absolute (the origin name
	in that context will be used), e.g., when loaded by b10-loadzone.
	(Trac #2500, git 019ca218027a218921519f205139b96025df2bb5)

544.	[func]		tomek
	b10-dhcp4: Allocation engine support for IPv4 added. Currently
	supported operations are server selection (Discover/Offer),
	address assignment (Request/Ack), address renewal (Request/Ack),
	and address release (Release). Expired leases can be reused.
	Some options (e.g. Router Option) are still hardcoded, so the
	DHCPv4 server is not yet usable, although its address allocation
	is operational.
	(Trac #2320, git 60606cabb1c9584700b1f642bf2af21a35c64573)

543.	[func]*		jelte
	When calling getFullConfig() as a module, , the configuration is now
	returned as properly-structured JSON.  Previously, the structure had
	been flattened, with all data being labelled by fully-qualified
	element names.
	(Trac #2619, git bed3c88c25ea8f7e951317775e99ebce3340ca22)

542.	[func]		marcin
	Created OptionSpace and OptionSpace6 classes to represent DHCP
	option spaces. The option spaces are used to group instances
	and definitions of options having uniqe codes. A special type
	of option space is the so-called "vendor specific option space"
	which groups sub-options sent within Vendor Encapsulated Options.
	The new classes are not used yet but they will be used once
	the creation of option spaces by configuration manager is
	implemented.
	(Trac #2313, git 37a27e19be874725ea3d560065e5591a845daa89)

541.	[func]		marcin
	Added routines to search for configured DHCP options and their
	definitions using name of the option space they belong to.
	New routines are called internally from the DHCPv4 and DHCPv6
	servers code.
	(Trac #2315, git 741fe7bc96c70df35d9a79016b0aa1488e9b3ac8)

540.	[func]		marcin
	DHCP Option values can be now specified using a string of
	tokens separated with comma sign. Subsequent tokens are used
	to set values for corresponding data fields in a particular
	DHCP option. The format of the token matches the data type
	of the corresponding option field: e.g. "192.168.2.1" for IPv4
	address, "5" for integer value etc.
	(Trac #2545, git 792c129a0785c73dd28fd96a8f1439fe6534a3f1)

539.	[func]		stephen
	Add logging to the DHCP server library.
	(Trac #2524, git b55b8b6686cc80eed41793c53d1779f4de3e9e3c)

538.	[bug]		muks
	Added escaping of special characters (double-quotes, semicolon,
	backslash, etc.) in text-like RRType's toText() implementation.
	Without this change, some TXT and SPF RDATA were incorrectly
	stored in SQLite3 datasource as they were not escaped.
	(Trac #2535, git f516fc484544b7e08475947d6945bc87636d4115)

537.	[func]		tomek
	b10-dhcp6: Support for RELEASE message has been added. Clients
	are now able to release their non-temporary IPv6 addresses.
	(Trac #2326, git 0974318566abe08d0702ddd185156842c6642424)

536.	[build]		jinmei
	Detect a build issue on FreeBSD with g++ 4.2 and Boost installed via
	FreeBSD ports at ./configure time.  This seems to be a bug of
	FreeBSD	ports setup and has been reported to the maintainer:
	http://www.freebsd.org/cgi/query-pr.cgi?pr=174753
	Until it's fixed, you need to build BIND 10 for FreeBSD that has
	this problem with specifying --without-werror, with clang++
	(development version), or with manually extracted Boost header
	files (no compiled Boost library is necessary).
	(Trac #1991, git 6b045bcd1f9613e3835551cdebd2616ea8319a36)

535.	[bug]		jelte
	The log4cplus internal logging mechanism has been disabled, and no
	output from the log4cplus library itself should be printed to
	stderr anymore. This output can be enabled by using the
	compile-time option --enable-debug.
	(Trac #1081, git db55f102b30e76b72b134cbd77bd183cd01f95c0)

534.	[func]*		vorner
	The b10-msgq now uses the same logging format as the rest
	of the system. However, it still doesn't obey the common
	configuration, as due to technical issues it is not able
	to read it yet.
	(git 9e6e821c0a33aab0cd0e70e51059d9a2761f76bb)

bind10-1.0.0-beta released on December 20, 2012

533.	[build]*		jreed
	Changed the package name in configure.ac from bind10-devel
	to bind10. This means the default sub-directories for
	etc, include, libexec, share, share/doc, and var are changed.
	If upgrading from a previous version, you may need to move
	and update your configurations or change references for the
	old locations.
	(git bf53fbd4e92ae835280d49fbfdeeebd33e0ce3f2)

532.	[func]		marcin
	Implemented configuration of DHCPv4 option values using
	the configuration manager. In order to set values for the
	data fields carried by a particular option, the user
	specifies a string of hexadecimal digits that is converted
	to binary data and stored in the option buffer. A more
	user-friendly way of specifying option content is planned.
	(Trac #2544, git fed1aab5a0f813c41637807f8c0c5f8830d71942)

531.	[func]		tomek
	b10-dhcp6: Added support for expired leases. Leases for IPv6
	addresses that are past their valid lifetime may be recycled, i.e.
	relocated to other clients if needed.
	(Trac #2327, git 62a23854f619349d319d02c3a385d9bc55442d5e)

530.	[func]*		team
	b10-loadzone was fully overhauled.  It now uses C++-based zone
	parser and loader library, performing stricter checks, having
	more complete support for master file formats, producing more
	helpful logs, is more extendable for various types of data
	sources, and yet much faster than the old version.  In
	functionality the new version should be generally backwards
	compatible to the old version, but there are some
	incompatibilities: name fields of RDATA (in NS, SOA, etc) must
	be absolute for now; due to the stricter checks some input that was
	(incorrectly) accepted by the old version may now be rejected;
	command line options and arguments are not compatible.
	(Trac #2380, git 689b015753a9e219bc90af0a0b818ada26cc5968)

529.	[func]*		team
	The in-memory data source now uses a more complete master
	file parser to load textual zone files.  As of this change
	it supports multi-line RR representation and more complete
	support for escaped and quoted strings.  It also produces
	more helpful log messages when there is an error in the zone
	file.  It will be enhanced as more specific tasks in the
	#2368 meta ticket are completed.  The new parser is generally
	backward compatible to the previous one, but due to the
	tighter checks some input that has been accepted so far
	could now be rejected, so it's advisable to check if you
	use textual zone files directly loaded to memory.
	(Trac #2470, git c4cf36691115c15440b65cac16f1c7fcccc69521)

528.	[func]		marcin
	Implemented definitions for DHCPv4 option definitions identified
	by option codes: 1 to 63, 77, 81-82, 90-92, 118-119, 124-125.
	These definitions are now used by the DHCPv4 server to parse
	options received from a client.
	(Trac #2526, git 50a73567e8067fdbe4405b7ece5b08948ef87f98)

527.	[bug]		jelte
	Fixed a bug in the synchronous UDP server code where unexpected
	errors from ASIO or the system libraries could cause b10-auth to
	stop. In asynchronous mode these errors would be ignored
	completely. Both types have been updated to report the problem with
	an ERROR log message, drop the packet, and continue service.
	(Trac #2494, git db92f30af10e6688a7dc117b254cb821e54a6d95)

526.	[bug]		stephen
	Miscellaneous fixes to DHCP code including rationalisation of
	some methods in LeaseMgr and resolving some Doxygen/cppcheck
	issues.
	(Trac #2546, git 0140368ed066c722e5d11d7f9cf1c01462cf7e13)

525.	[func]		tomek
	b10-dhcp4: DHCPv4 server is now able to parse configuration. It
	is possible to specify IPv4 subnets with dynamic pools within
	them. Although configuration is accepted, it is not used yet. This
	will be implemented shortly.
	(Trac #2270, git de29c07129d41c96ee0d5eebdd30a1ea7fb9ac8a)

524.	[func]		tomek
	b10-dhcp6 is now able to handle RENEW messages. Leases are
	renewed and REPLY responses are sent back to clients.
	(Trac #2325, git 7f6c9d057cc0a7a10f41ce7da9c8565b9ee85246)

523.	[bug]		muks
	Fixed a problem in inmem NSEC3 lookup (for, instance when using a
	zone with no non-apex names) which caused exceptions when the zone
	origin was not added as an explicit NSEC3 record.
	(Trac #2503, git 6fe86386be0e7598633fe35999112c1a6e3b0370)

522.	[func]*		jelte
	Configuration of TSIG keys for b10-xfrin has changed; instead of
	specifying the full TSIG key (<name>:<base64>:<algo>) it now expects
	just the name, and uses the global TSIG Key Ring like all the other
	components (configuration list /tsig_keys/keys).
	Note: this is not automatically updated, so if you use TSIG in
	xfrin, you need to update your configuration.
	(Trac #1351, git e65b7b36f60f14b7abe083da411e6934cdfbae7a)

521.	[func]		marcin
	Implemented definitions for DHCPv6 standard options identified
	by codes up to 48. These definitions are now used by the DHCPv6
	server to create instances of options being sent to a client.
	(Trac #2491, git 0a4faa07777189ed9c25211987a1a9b574015a95)

520.	[func]		jelte
	The system no longer prints initial log messages to stdout
	regardless of what logging configuration is present, but it
	temporarily stores any log messages until the configuration is
	processed. If there is no specific configuration, or if the
	configuration cannot be accessed, it will still fall back to stdout.
	Note that there are still a few instances where output is printed,
	these shall be addressed separately.
	Note also that, currently, in case it falls back to stdout (such as
	when it cannot connect to b10-cfgmgr), all log messages are always
	printed (including debug messages), regardless of whether -v was
	used. This shall also be addressed in a future change.
	(Trac #2445, git 74a0abe5a6d10b28e4a3e360e87b129c232dea68)

519.	[bug]		muks
	Fixed a problem in inmem NSEC lookup which caused returning an
	incorrect NSEC record or (in rare cases) assert failures
	when a non-existent domain was queried, which was a sub-domain of
	a domain that existed.
	(Trac #2504, git 835553eb309d100b062051f7ef18422d2e8e3ae4)

518.	[func]		stephen
	Extend DHCP MySQL backend to handle IPv4 addresses.
	(Trac #2404, git ce7db48d3ff5d5aad12b1da5e67ae60073cb2607)

517.	[func]		stephen
	Added IOAddress::toBytes() to get byte representation of address.
	Also added convenience methods for V4/V6 address determination.
	(Trac #2396, git c23f87e8ac3ea781b38d688f8f7b58539f85e35a)

516.	[bug]		marcin
	Fixed 'make distcheck' failure when running perfdhcp unit tests.
	The unit tests used to read files from the folder specified
	with the path relative to current folder, thus when the test was
	run from a different folder the files could not be found.
	(Trac #2479, git 4e8325e1b309f1d388a3055ec1e1df98c377f383)

515.	[bug]		jinmei
	The in-memory data source now accepts an RRSIG provided without
	a covered RRset in loading.  A subsequent query for its owner name
	of the covered type would generally result in NXRRSET; if the
	covered RRset is of type NSEC3, the corresponding NSEC3 processing
	would result in SERVFAIL.
	(Trac #2420, git 6744c100953f6def5500bcb4bfc330b9ffba0f5f)

514.	[bug]		jelte
	b10-msgq now handles socket errors more gracefully when sending data
	to clients. It no longer exits with 'broken pipe' errors, and is
	also better at resending data on temporary error codes from send().
	(Trac #2398, git 9f6b45ee210a253dca608848a58c824ff5e0d234)

513.	[func]		marcin
	Implemented the OptionCustom class for DHCPv4 and DHCPv6.
	This class represents an option which has a defined
	structure: a set of data fields of specific types and order.
	It is used to represent those options that can't be
	represented by any other specialized class.
	(Trac #2312, git 28d885b457dda970d9aecc5de018ec1120143a10)

512.	[func]		jelte
	Added a new tool b10-certgen, to check and update the self-signed
	SSL certificate used by b10-cmdctl. The original certificate
	provided has been removed, and a fresh one is generated upon first
	build. See the b10-certgen manpage for information on how to update
	existing installed certificates.
	(Trac #1044, git 510773dd9057ccf6caa8241e74a7a0b34ca971ab)

511.	[bug]		stephen
	Fixed a race condition in the DHCP tests whereby the test program
	spawned a subprocess and attempted to read (without waiting) from
	the interconnecting pipe before the subprocess had written
	anything.  The lack of output was being interpreted as a test
	failure.
	(Trac #2410, git f53e65cdceeb8e6da4723730e4ed0a17e4646579)

510.	[func]		marcin
	DHCP option instances can be created using a collection of strings.
	Each string represents a value of a particular data field within
	an option. The data field values, given as strings, are validated
	against the actual types of option fields specified in the options
	definitions.
	(Trac #2490, git 56cfd6612fcaeae9acec4a94e1e5f1a88142c44d)

509.	[func]		muks
	Log messages now include the pid of the process that logged the
	message.
	(Trac #1745, git fc8bbf3d438e8154e7c2bdd322145a7f7854dc6a)

508.	[bug]		stephen
	Split the DHCP library into two directories, each with its own
	Makefile.  This properly solves the problem whereby a "make"
	operation with multiple threads could fail because of the
	dependencies between two libraries in the same directory.
	(Trac #2475, git 834fa9e8f5097c6fd06845620f68547a97da8ff8)

bind10-devel-20121115 released on November 15, 2012

507.	[doc]		jelte
	Added a chapter about the use of the bindctl command tool to
	to the BIND 10 guide.
	(Trac #2305, git c4b0294b5bf4a9d32fb18ab62ca572f492788d72)

506.	[security]		jinmei
	Fixed a use-after-free case in handling DNAME record with the
	in-memory data source.  This could lead to a crash of b10-auth
	if it serves a zone containing a DNAME RR from the in-memory
	data source.  This bug was introduced at bind10-devel-20120927.
	(Trac #2471, git 2b1793ac78f972ddb1ae2fd092a7f539902223ff)

505.	[bug]		jelte
	Fixed a bug in b10-xfrin where a wrong call was made during the
	final check of a TSIG-signed transfer, incorrectly rejecting the
	transfer.
	(Trac #2464, git eac81c0cbebee72f6478bdb5cda915f5470d08e1)

504.	[bug]*		naokikambe
	Fixed an XML format viewed from b10-stats-httpd. Regarding
	per-zone counters as zones of Xfrout, a part of the item
	values wasn't an exact XML format. A zone name can be
	specified in URI as
	/bind10/statistics/xml/Xfrout/zones/example.org/xfrreqdone.
	XSD and XSL formats are also changed to constant ones due
	to these changes.
	(Trac #2298, git 512d2d46f3cb431bcdbf8d90af27bff8874ba075)

503.	[func]		Stephen
	Add initial version of a MySQL backend for the DHCP code.  This
	implements the basic IPv6 lease access functions - add lease, delete
	lease and update lease.  The backend is enabled by specifying
	--with-dhcp-mysql on the "configure" command line: without this
	switch, the MySQL code is not compiled, so leaving BIND 10 able to
	be built on systems without MySQL installed.
	(Trac #2342, git c7defffb89bd0f3fdd7ad2437c78950bcb86ad37)

502.	[func]		vorner
	TTLs can be specified with units as well as number of seconds now.
	This allows specifications like "1D3H".
	(Trac #2384, git 44c321c37e17347f33ced9d0868af0c891ff422b)

501.	[func]		tomek
	Added DHCPv6 allocation engine, now used in the processing of DHCPv6
	messages.
	(Trac #2414, git b3526430f02aa3dc3273612524d23137b8f1fe87)

500.	[bug]		jinmei
	Corrected the autoconf example in the examples directory so it can
	use the configured path to Boost to check availability of the BIND 10
	library.  Previously the sample configure script could fail if
	Boost is installed in an uncommon place.  Also, it now provides a
	helper m4 function and example usage for embedding the library
	path to executable (using linker options like -Wl,-R) to help
	minimize post-build hassles.
	(Trac #2356, git 36514ddc884c02a063e166d44319467ce6fb1d8f)

499.	[func]		team
	The b10-auth 'loadzone' command now uses the internal thread
	introduced in 495 to (re)load a zone in the background, so that
	query processing isn't blocked while loading a zone.
	(Trac #2213, git 686594e391c645279cc4a95e0e0020d1c01fba7e)

498.	[func]		marcin
	Implemented DHCPv6 option values configuration using configuration
	manager. In order to set values for data fields carried by the
	particular option, user specifies the string of hexadecimal digits
	that is in turn converted to binary data and stored into option
	buffer. More user friendly way of option content specification is
	planned.
	(Trac #2318, git e75c686cd9c14f4d6c2a242a0a0853314704fee9)

497.	[bug]		jinmei
	Fixed several issues in isc-sysinfo:
	- make sure it doesn't report a negative value for free memory
	  size (this happened on FreeBSD, but can possibly occur on other
	  BSD variants)
	- correctly identifies the SMP support in kernel on FreeBSD
	- print more human readable uptime as well as the time in seconds
	(Trac #2297, git 59a449f506948e2371ffa87dcd19059388bd1657)

496.	[func]		tomek
	DHCPv6 Allocation Engine implemented. It allows address allocation
	from the configured subnets/pools. It currently features a single
	allocator: IterativeAllocator, which assigns addresses iteratively.
	Other allocators (hashed, random) are planned.
	(Trac #2324, git 8aa188a10298e3a55b725db36502a99d2a8d638a)

495.	[func]		team
	b10-auth now handles reconfiguration of data sources in
	background using a separate thread.  This means even if the new
	configuration includes a large amount of data to be loaded into
	memory (very large zones and/or a very large number of zones),
	the reconfiguration doesn't block query handling.
	(Multiple Trac tickets up to #2211)

494.	[bug]		jinmei
	Fixed a problem that shutting down BIND 10 kept some of the
	processes alive.  It was two-fold: when the main bind10 process
	started as a root, started b10-sockcreator with the privilege, and
	then dropped the privilege, the bind10 process cannot kill the
	sockcreator via signal any more (when it has to), but it kept
	sending the signal and didn't stop.  Also, when running on Python
	3.1 (or older), the sockcreator had some additional file
	descriptor open, which prevented it from exiting even after the
	bind10 process terminated.  Now the bind10 process simply gives up
	killing a subprocess if it fails due to lack of permission, and it
	makes sure the socket creator is spawned without any unnecessary
	FDs open.
	(Trac #1858, git 405d85c8a0042ba807a3a123611ff383c4081ee1)

493.	[build]		jinmei
	Fixed build failure with newer versions of clang++.  These
	versions are stricter regarding "unused variable" and "unused
	(driver) arguments" warnings, and cause fatal build error
	with -Werror.  The affected versions of clang++ include Apple's
	customized version 4.1 included in Xcode 4.5.1.  So this fix
	will solve build errors for Mac OS X that uses newer versions of
	Xcode.
	(Trac #2340, git 55be177fc4f7537143ab6ef5a728bd44bdf9d783,
	3e2a372012e633d017a97029d13894e743199741 and commits before it
	with [2340] in the commit log)

492.	[func]		tomek
	libdhcpsrv: The DHCP Configuration Manager is now able to store
	information about IPv4 subnets and pools. It is still not possible
	to configure that information. Such capability will be implemented
	in a near future.
	(Trac #2237, git a78e560343b41f0f692c7903c938b2b2b24bf56b)

491.	[func]		tomek
	b10-dhcp6: Configuration for DHCPv6 has been implemented.
	Currently it is possible to configure IPv6 subnets and pools
	within those subnets, global and per subnet values of renew,
	rebind, preferred and valid lifetimes. Configured parameters
	are accepted, but are not used yet by the allocation engine yet.
	(Trac #2269, git 028bed9014b15facf1a29d3d4a822c9d14fc6411)

490.	[func]		tomek
	libdhcpsrv: An abstract API for lease database has been
	implemented. It offers a common interface to all concrete
	database backends.
	(Trac #2140, git df196f7609757253c4f2f918cd91012bb3af1163)

489.	[func]		muks
	The isc::dns::RRsetList class has been removed. It was now unused
	inside the BIND 10 codebase, and the interface was considered
	prone to misuse.
	(Trac #2266, git 532ac3d0054f6a11b91ee369964f3a84dabc6040)

488.	[build]		jinmei
	On configure, changed the search order for Python executable.
	It first tries more specific file names such as "python3.2" before
	more generic "python3".  This will prevent configure failure on
	Mac OS X that installs Python3 via recent versions of Homebrew.
	(Trac #2339, git 88db890d8d1c64de49be87f03c24a2021bcf63da)

487.	[bug]		jinmei
	The bind10 process now terminates a component (subprocess) by the
	"config remove Boss/components" bindctl command even if the
	process crashes immediately before the command is sent to bind10.
	Previously this led to an inconsistent state between the
	configuration and an internal component list of bind10, and bind10
	kept trying to restart the component.  A known specific case of
	this problem is that b10-ddns could keep failing (due to lack of
	dependency modules) and the administrator couldn't stop the
	restart via bindctl.
	(Trac #2244, git 7565788d06f216ab254008ffdfae16678bcd00e5)

486.	[bug]*		jinmei
	All public header files for libb10-dns++ are now installed.
	Template configure.ac and utility AC macros for external projects
	using the library are provided under the "examples" directory.
	The src/bin/host was moved as part of the examples (and not
	installed with other BIND 10 programs any more).
	(Trac #1870, git 4973e638d354d8b56dcadf71123ef23c15662021)

485.	[bug]		jelte
	Several bugs have been fixed in bindctl; tab-completion now works
	within configuration lists, the problem where sometimes the
	completion added a part twice has been solved, and it no longer
	suggests the confusing value 'argument' as a completion-hint for
	configuration items. Additionally, bindctl no longer crashes upon
	input like 'config remove Boss'.
	(Trac #2254, git 9047de5e8f973e12e536f7180738e6b515439448)

484.	[func]		tomek
	A new library (libb10-dhcpsrv) has been created. At present, it
	only holds the code for the DHCP Configuration Manager. Currently
	this object only supports basic configuration storage for the DHCPv6
	server,	but that capability will be expanded.
	(Trac #2238, git 6f29861b92742da34be9ae76968e82222b5bfd7d)

bind10-devel-20120927 released on September 27, 2012

483.	[func]		marcin
	libdhcp++: Added new parameter to define sub-second timeout
	for DHCP packet reception. The total timeout is now specified
	by two parameters:  first specifies integral number of
	seconds, second (which defaults to 0) specifies fractional
	seconds with microsecond resolution.
	(Trac #2231, git 15560cac16e4c52129322e3cb1787e0f47cf7850)

482.	[func]		team
	Memory footprint of the in-memory data source has been
	substantially improved.  For example, b10-auth now requires much
	less memory than BIND 9 named for loading and serving the same
	zone in-memory.  This is a transparent change in terms of user
	operation; there's no need to update or change the configuration
	to enable this feature.
	Notes: multiple instances of b10-auth still make separate copies
	of the memory image.  Also, loading zones in memory still suspends
	query processing, so manual reloading or reloading after incoming
	transfer may cause service disruption for huge zones.
	(Multiple Trac tickets, Summarized in Trac #2101)

481.	[bug]		vorner
	The abbreviated form of IP addresses in ACLs is accepted
	(eg. "from": ["127.0.0.1", "::1"] now works).
	(Trac #2191, git 48b6e91386b46eed383126ad98dddfafc9f7e75e)

480.	[doc]		vorner
	Added documentation about global TSIG key ring to the Guide.
	(Trac #2189, git 52177bb31f5fb8e134aecb9fd039c368684ad2df)

479.	[func]		marcin
	Refactored perfdhcp tool to C++, added missing unit tests and removed
	the old code. The new code uses libdhcp++ (src/lib/dhcp) for DHCP
	packet management, network interface management and packet
	transmission.
	(Trac #1954, git 8d56105742f3043ed4b561f26241f3e4331f51dc)
	(Trac #1955, git 6f914bb2c388eb4dd3e5c55297f8988ab9529b3f)
	(Trac #1956, git 6f914bb2c388eb4dd3e5c55297f8988ab9529b3f)
	(Trac #1957, git 7fca81716ad3a755bf5744e88c3adeef15b04450)
	(Trac #1958, git 94e17184270cda58f55e6da62e845695117fede3)
	(Trac #1959, git a8cf043db8f44604c7773e047a9dc2861e58462a)
	(Trac #1960, git 6c192e5c0903f349b4d80cf2bb6cd964040ae7da)

478.	[func]		naokikambe
	New statistics items added into b10-xfrout: ixfr_running and
	axfr_running.  Their values can be obtained by invoking "Stats show
	Xfrout" via bindctl while b10-xfrout is running.
	(Trac #2222, git 91311bdbfea95f65c5e8bd8294ba08fac12405f1)

477.	[bug]		jelte
	Fixed a problem with b10-msgq on OSX when using a custom Python
	installation, that offers an unreliable select.poll() interface.
	(Trac #2190, git e0ffa11d49ab949ee5a4ffe7682b0e6906667baa)

476.	[bug]		vorner
	The Xfrin now accepts transfers with some TSIG signatures omitted, as
	allowed per RFC2845, section 4.4. This solves a compatibility
	issues with Knot and NSD.
	(Trac #1357, git 7ca65cb9ec528118f370142d7e7b792fcc31c9cf)

475.	[func]		naokikambe
	Added Xfrout statistics counters: notifyoutv4, notifyoutv6,
	xfrrej, and xfrreqdone. These are per-zone type counters.
	The value of these counters can be seen with zone name by
	invoking "Stats show Xfrout" via bindctl.
	(Trac #2158, git e68c127fed52e6034ab5309ddd506da03c37a08a)

474.	[func]		stephen
	DHCP servers now use the BIND 10 logging system for messages.
	(Trac #1545, git de69a92613b36bd3944cb061e1b7c611c3c85506)

473.	[bug]		jelte
	TCP connections now time out in b10-auth if no (or not all) query
	data is sent by the client. The timeout value defaults to 5000
	milliseconds, but is configurable in Auth/tcp_recv_timeout.
	(Trac #357, git cdf3f04442f8f131542bd1d4a2228a9d0bed12ff)

472.	[build]		jreed
	All generated documentation is removed from the git repository.
	The ./configure --enable-man option is removed. A new option
	-enable-generate-docs is added; it checks for required
	documentation building dependencies. Dummy documentation is
	built and installed if not used. Distributed tarballs will
	contain the generated documentation.
	(Trac #1687, git 2d4063b1a354f5048ca9dfb195e8e169650f43d0)

471.	[bug]		vorner
	Fixed a problem when b10-loadzone tried to tread semicolon
	in string data as start of comment, which caused invalid
	data being loaded.
	(Trac #2188, git 12efec3477feb62d7cbe36bdcfbfc7aa28a36f57)

470.	[func]		naokikambe
	The stats module now supports partial statistics updates. Each
	module can return only statistics data which have been updated since
	the last time it sent them to the stats module. The purpose of partial
	updates is to reduce the amount of statistics data sent through the
	message queue.
	(Trac #2179, git d659abdd9f3f369a29830831297f64484ac7b051)

469.	[bug]		jelte
	libdatasrc: the data source client list class now ignores zone
	content problems (such as out-of-zone data) in MasterFiles type
	zones, instead of aborting the entire configuration.  It only logs
	an error, and all other zones and datasources are still loaded. The
	error log message has been improved to include the zone origin and
	source file name.  As a result of this change, b10-auth no longer
	exits upon encountering such errors during startup.
	(Trac #2178, git a75ed413e8a1c8e3702beea4811a46a1bf519bbd)

468.	[func]*		naokikambe, fujiwara
	b10-stats polls the bind10 and b10-auth with new 'getstats' command
	to retrieve statistics data.  The "poll-interval" parameter in
	b10-stats is for configuring the polling interval.  All statistics
	data collected once are preserved while b10-stats is running.
	The "sendstats" command was removed from bind10 and b10-auth. The
	"statistics-interval" configuration item was removed from b10-auth.
	(Trac #2136, git dcb5ce50b4b4e50d28247d5f8b5cb8d90bda942a)
	(Trac #2137, git d53bb65a43f6027b15a6edc08c137951e3ce5e0e)
	(Trac #2138, git b34e3313460eebc9c272ca8c1beb27297c195150)

bind10-devel-20120816 released on August 16, 2012

467.	[bug]		jelte
	For configurations, allow named sets to contain lists of items.
	(Trac #2114, git 712637513505f7afb8434292ca2a98c3517dffd3)

466.	[func]		jelte
	Allow bindctl to add and remove items to and from lists
	and dicts for items of type "any". This is for easier
	configurations.
	(Trac #2184, git ad2d728d1496a9ff59d622077850eed0638b54eb)

465.	[doc]		vorner
	Improved documentation about ACLs in the Guide.
	(Trac #2066, git 76f733925b3f3560cfc2ee96d2a19905b623bfc3)

464.	[func]		jelte, muks
	libdns++: The LabelSequence class has been extended with some new
	methods.  These are mainly intended for internal development, but
	the class is public, so interested users may want to look into the
	extensions.
	(Trac #2052, git 57c61f2^..dbef0e2)
	(Trac #2053, git 1fc2b06b57a008ec602daa2dac79939b3cc6b65d)
	(Trac #2086, git 3fac7d5579c5f51b8e952b50db510b45bfa986f3)
	(Trac #2087, git 49ad6346f574d00cfbd1d12905915fd0dd6a0bac)
	(Trac #2148, git 285c2845ca96e7ef89f9158f1dea8cda147b6566)

463.	[func]		jinmei
	Python isc.dns: the Name, RRType and RRClass classes are now
	hashable.  So, for example, objects of these classes can be used
	as a dictionary key.
	(Trac #1883, git 93ec40dd0a1df963c676037cc60c066c748b3030)

462.	[build]		jreed
	BIND 10 now compiles against googletest-1.6.0 versions that are
	installed on the system as source code. For such versions, use the
	--with-gtest-source configure switch.
	(Trac #1999, git 6a26d459a40d7eed8ebcff01835377b3394a78de)

461.	[bug]		muks
	We now set g+w and g+s permissions (mode 02770) during
	installation for the BIND 10 local state directory
	($prefix/var/bind10-devel/) so that permissions to files
	and sub-directories created in that directory are inherited.
	(Trac #2171, git ab4d20907abdb3ce972172463dcc73405b3dee79)

460.	[bug]		muks
	SSHFP's algorithm and fingerprint type checks have been relaxed
	such that they will accept any values in [0,255]. This is so that
	future algorithm and fingerprint types are accommodated.
	(Trac #2124, git 49e6644811a7ad09e1326f20dd73ab43116dfd21)

459.	[func]		tomek
	b10-dhcp6: DHCPv6 server component is now integrated into
	BIND 10 framework. It can be started from BIND 10 (using bindctl)
	and can receive commands. The only supported command for now
	is 'Dhcp6 shutdown'.
	b10-dhcp4: Command line-switch '-s' to disable msgq was added.
	b10-dhcp6: Command line-switch '-s' to disable msgq was added.
	(Trac #1708, git e0d7c52a71414f4de1361b09d3c70431c96daa3f)

458.	[build]*		jinmei
	BIND 10 now relies on Boost offset_ptr, which caused some new
	portability issues.  Such issues are detected at ./configure time.
	If ./configure stops due to this, try the following workaround:
	- If it's about the use of mutable for a reference with clang++,
	  upgrade Boost version to 1.44 or higher, or try a different
	  compiler (e.g. g++ generally seems to be free from this issue)
	- If it's about the use of "variadic templates", specify
	  --without-werror so the warning won't be promoted to an error.
	  Specifying BOOST_NO_USER_CONFIG in CXXFLAGS may also work
	  (which would be the case if Boost is installed via pkgsrc)
	(Trac #2147, git 30061d1139aad8716e97d6b620c259752fd0a3cd)

457.	[build]*		muks
	BIND 10 library names now have a "b10-" prefix. This is to avoid
	clashes with other similarly named libraries on the system.
	(Trac #2071, git ac20a00c28069804edc0a36050995df52f601efb)

456.	[build]		muks
	BIND 10 now compiles against log4cplus-1.1.0 (RC releases)
	also.  Note: some older versions of log4cplus don't work any more;
	known oldest workable version is 1.0.4.  Thanks to John Lumby for
	sending a patch.
	(Trac #2169, git 7d7e5269d57451191c0aef1b127d292d3615fe2c)

455.	[func]*		vorner
	The server now uses newer API for data sources. This would be an
	internal change, however, the data sources are now configured
	differently. Please, migrate your configuration to the top-level
	"data_sources" module.  Also the bind10 -n and --no-cache
	and b10-auth -n options are removed.
	(Trac #1976, git 0d4685b3e7603585afde1b587cbfefdfaf6a1bb3)

454.	[bug]		jelte
	b10-cfgmgr now loads its configuration check plugins directly from
	the plugin search path, as opposed to importing them from the
	general python system module path list; this prevents naming
	conflicts with real python modules.
	(Trac #2119, git 2f68d7ac5c3c7cc88a3663191113eece32d46a3d)

453.	[bug]		jelte
	b10-auth no longer tries to send DDNS UPDATE messages to b10-ddns if
	b10-ddns is not running. Sending an UPDATE to BIND 10 that is not
	configured to run DDNS will now result in a response with rcode
	NOTIMP instead of SERVFAIL.
	(Trac #1986, git bd6b0a5ed3481f78fb4e5cb0b18c7b6e5920f9f8)

452.	[func]		muks, jelte
	isc-sysinfo: An initial implementation of the isc-sysinfo
	tool is now available for Linux, OpenBSD, FreeBSD, and Mac
	OS X. It gathers and outputs system information which can
	be used by future tech support staff. This includes a
	generic Python "sysinfo" module.
	(Trac #2062, #2121, #2122, #2172,
	git 144e80212746f8d55e6a59edcf689fec9f32ae95)

451.	[bug]		muks, jinmei
	libdatasrc: the database-based data source now correctly returns
	glue records on (not under) a zone cut, such as in the case where
	the NS name of an NS record is identical to its owner name. (Note:
	libdatasrc itself doesn't judge what kind of record type can be a
	"glue"; it's the caller's responsibility.)
	(Trac #1771, git 483f1075942965f0340291e7ff7dae7806df22af)

450.	[func]		tomek
	b10-dhcp4: DHCPv4 server component is now integrated into
	BIND 10 framework. It can be started from BIND 10 (using bindctl)
	and can receive commands. The only supported command for now
	is 'Dhcp4 shutdown'.
	(Trac #1651, git 7e16a5a50d3311e63d10a224ec6ebcab5f25f62c)

bind10-devel-20120621 released on June 21, 2012

449.	[bug]		muks
	b10-xfin: fixed a bug where xfrin sent the wrong notification
	message to zonemgr on successful zone transfer. This also
	solves other reported problems such as too frequent attempts
	of zone refreshing (see Trac #1786 and #1834).
	(Trac #2023, git b5fbf8a408a047a2552e89ef435a609f5df58d8c)

448.	[func]		team
	b10-ddns is now functional and handles dynamic update requests
	per RFC 2136.  See BIND 10 guide for configuration and operation
	details.
	(Multiple Trac tickets)

447.	[bug]		jinmei
	Fixed a bug in b10-xfrout where a helper thread could fall into
	an infinite loop if b10-auth stops while the thread is waiting for
	forwarded requests from b10-auth.
	(Trac #988 and #1833, git 95a03bbefb559615f3f6e529d408b749964d390a)

446.	[bug]		muks
	A number of warnings reported by Python about unclosed file and
	socket objects were fixed. Some related code was also made safer.
	(Trac #1828, git 464682a2180c672f1ed12d8a56fd0a5ab3eb96ed)

445.	[bug]*		jinmei
	The pre-install check for older SQLite3 DB now refers to the DB
	file with the prefix of DESTDIR.  This ensures that 'make install'
	with specific DESTDIR works regardless of the version of the DB
	file installed in the default path.
	(Trac #1982, git 380b3e8ec02ef45555c0113ee19329fe80539f71)

444.	[bug]		jinmei
	libdatasrc: fixed ZoneFinder for database-based data sources so
	that it handles type DS query correctly, i.e., treating it as
	authoritative data even on a delegation point.
	(Trac #1912, git 7130da883f823ce837c10cbf6e216a15e1996e5d)

443.	[func]*		muks
	The logger now uses a lockfile named `logger_lockfile' that is
	created in the local state directory to mutually separate
	individual logging operations from various processes. This is
	done so that log messages from different processes don't mix
	together in the middle of lines. The `logger_lockfile` is created
	with file permission mode 0660. BIND 10's local state directory
	should be writable and perhaps have g+s mode bit so that the
	`logger_lockfile` can be opened by a group of processes.
	(Trac #1704, git ad8d445dd0ba208107eb239405166c5c2070bd8b)

442.	[func]		tomek
	b10-dhcp4, b10-dhcp6: Both DHCP servers now accept -p parameter
	that can be used to specify listening port number. This capability
	is useful only for testing purposes.
	(Trac #1503, git e60af9fa16a6094d2204f27c40a648fae313bdae)

441.	[func]		tomek
	libdhcp++: Stub interface detection (support for interfaces.txt
	file) was removed.
	(Trac #1281, git 900fc8b420789a8c636bcf20fdaffc60bc1041e0)

bind10-devel-20120517 released on May 17, 2012

440.	[func]		muks
	bindctl: improved some error messages so they will be more
	helpful.  Those include the one when the zone name is unspecified
	or the name is invalid in the b10-auth configuration.
	(Trac #1627, git 1a4d0ae65b2c1012611f4c15c5e7a29d65339104)

439.	[func]		team
	The in-memory data source can now load zones from the
	sqlite3 data source, so that zones stored in the database
	(and updated for example by xfrin) can be served from memory.
	(Trac #1789,#1790,#1792,#1793,#1911,
	git 93f11d2a96ce4dba9308889bdb9be6be4a765b27)

438.	[bug]		naokikambe
	b10-stats-httpd now sends the system a notification that
	it is shutting down if it encounters a fatal error during
	startup.
	(Trac #1852, git a475ef271d4606f791e5ed88d9b8eb8ed8c90ce6)

437.	[build]		jinmei
	Building BIND 10 may fail on MacOS if Python has been
	installed via Homebrew unless --without-werror is specified.
	The configure script now includes a URL that explains this
	issue when it detects failure that is possibly because of
	this problem.
	(Trac #1907, git 0d03b06138e080cc0391fb912a5a5e75f0f97cec)

436.	[bug]		jelte
	The --config-file option now works correctly with relative paths if
	--data-path is not given.
	(Trac #1889, git ce7d1aef2ca88084e4dacef97132337dd3e50d6c)

435.	[func]		team
	The in-memory datasource now supports NSEC-signed zones.
	(Trac #1802-#1810, git 2f9aa4a553a05aa1d9eac06f1140d78f0c99408b)

434.	[func]		tomek
	libdhcp++: Linux interface detection refactored. The code is
	now cleaner. Tests better support certain versions of ifconfig.
	(Trac #1528, git 221f5649496821d19a40863e53e72685524b9ab2)

433.	[func]		tomek
	libdhcp++: Option6 and Pkt6 now follow the same design as
	options and packet for DHCPv4. General code refactoring after
	end of 2011 year release.
	(Trac #1540, git a40b6c665617125eeb8716b12d92d806f0342396)

432.	[bug]*		muks
	BIND 10 now installs its header files in a BIND 10 specific
	sub-directory in the install prefix.
	(Trac #1930, git fcf2f08db9ebc2198236bfa25cf73286821cba6b)

431.	[func]*		muks
	BIND 10 no longer starts b10-stats-httpd by default.
	(Trac #1885, git 5c8bbd7ab648b6b7c48e366e7510dedca5386f6c)

430.	[bug]		jelte
	When displaying configuration data, bindctl no longer treats
	optional list items as an error, but shows them as an empty list.
	(Trac #1520, git 0f18039bc751a8f498c1f832196e2ecc7b997b2a)

429.	[func]		jelte
	Added an 'execute' component to bindctl, which executes either a set
	of commands from a file or a built-in set of commands. Currently,
	only 'init_authoritative_server' is provided as a built-in set, but
	it is expected that more will be added later.
	(Trac #1843, git 551657702a4197ef302c567b5c0eaf2fded3e121)

428.	[bug]		marcin
	perfdhcp: bind to local address to allow reception of
	replies from IPv6 DHCP servers.
	(Trac #1908, git 597e059afaa4a89e767f8f10d2a4d78223af3940)

427.	[bug]		jinmei
	libdatasrc, b10-xfrin: the zone updater for database-based data
	sources now correctly distinguishes NSEC3-related RRs (NSEC3 and
	NSEC3-covering RRSIG) from others, and the SQLite3 implementation
	now manipulates them in the separate table for the NSEC3 namespace.
	As a result b10-xfrin now correctly updates NSEC3-signed zones by
	inbound zone transfers.
	(Trac #1781,#1788,#1891, git 672f129700dae33b701bb02069cf276238d66be3)

426.	[bug]		vorner
	The NSEC3 records are now included when transferring a
	signed zone out.
	(Trac #1782, git 36efa7d10ecc4efd39d2ce4dfffa0cbdeffa74b0)

425.	[func]*		muks
	Don't autostart b10-auth, b10-xfrin, b10-xfrout and b10-zonemgr in
	the default configuration.
	(Trac #1818, git 31de885ba0409f54d9a1615eff5a4b03ed420393)

424.	[bug]		jelte
	Fixed a bug in bindctl where in some cases, configuration settings
	in a named set could disappear, if a child element is modified.
	(Trac #1491, git 00a36e752802df3cc683023d256687bf222e256a)

423.	[bug]		jinmei
	The database based zone iterator now correctly resets mixed TTLs
	of the same RRset (when that happens) to the lowest one.  The
	previous implementation could miss lower ones if it appears in a
	later part of the RRset.
	(part of Trac #1791, git f1f0bc00441057e7050241415ee0367a09c35032)

422.	[bug]		jinmei
	The database based zone iterator now separates RRSIGs of the same
	name and type but for different covered types.
	(part of Trac #1791, git b4466188150a50872bc3c426242bc7bba4c5f38d)

421.	[build]		jinmei
	Made sure BIND 10 can be built with clang++ 3.1.  (It failed on
	MacOS 10.7 using Xcode 4.3, but it's more likely to be a matter of
	clang version.)
	(Trac #1773, git ceaa247d89ac7d97594572bc17f005144c5efb8d)

420.	[bug]*		jinmei, stephen
	Updated the DB schema used in the SQLite3 data source so it can
	use SQL indices more effectively.  The previous schema had several
	issues in this sense and could be very slow for some queries on a
	very large zone (especially for negative answers).  This change
	requires a major version up of the schema; use b10-dbutil to
	upgrade existing database files.  Note: 'make install' will fail
	unless old DB files installed in the standard location have been
	upgraded.
	(Trac #324, git 8644866497053f91ada4e99abe444d7876ed00ff)

419.	[bug]		jelte
	JSON handler has been improved; escaping now works correctly
	(including quotes in strings), and it now rejects more types of
	malformed input.
	(Trac #1626, git 3b09268518e4e90032218083bcfebf7821be7bd5)

418.	[bug]		vorner
	Fixed crash in bindctl when config unset was called.
	(Trac #1715, git 098da24dddad497810aa2787f54126488bb1095c)

417.	[bug]		jelte
	The notify-out code now looks up notify targets in their correct
	zones (and no longer just in the zone that the notify is about).
	(Trac #1535, git 66300a3c4769a48b765f70e2d0dbf8bbb714435b)

416.	[func]*		jelte
	The implementations of ZoneFinder::find() now throw an OutOfZone
	exception when the name argument is not in or below the zone this
	zonefinder contains.
	(Trac #1535, git 66300a3c4769a48b765f70e2d0dbf8bbb714435b)

bind10-devel-20120329 released on March 29, 2012

415.	[doc]		jinmei, jreed
	BIND 10 Guide updated to now describe the in-memory data source
	configurations for b10-auth.
	(Trac #1732, git 434d8db8dfcd23a87b8e798e5702e91f0bbbdcf6)

414.	[bug]		jinmei
	b10-auth now correctly handles delegation from an unsigned zone
	(defined in the in-memory data source) when the query has DNSSEC
	DO bit on.  It previously returned SERVFAIL.
	(Trac #1836, git 78bb8f4b9676d6345f3fdd1e5cc89039806a9aba)

413.	[func]		stephen, jelte
	Created a new tool b10-dbutil, that can check and upgrade database
	schemas, to be used when incompatible changes are introduced in the
	backend database schema. Currently it only supports sqlite3 databases.
	Note: there's no schema change that requires this utility as of
	the March 29th release.  While running it shouldn't break
	an existing database file, it should be even more advisable not to
	run it at the moment.
	(Trac #963, git 49ba2cf8ac63246f389ab5e8ea3b3d081dba9adf)

412.	[func]		jelte
	Added a command-line option '--clear-config' to bind10, which causes
	the system to create a backup of the existing configuration database
	file, and start out with a clean default configuration. This can be
	used if the configuration file is corrupted to the point where it
	cannot be read anymore, and BIND 10 refuses to start. The name of
	the backup file can be found in the logs (CFGMGR_RENAMED_CONFIG_FILE).
	(Trac #1443, git 52b36c921ee59ec69deefb6123cbdb1b91dc3bc7)

411.	[func]		muks
	Add a -i/--no-kill command-line argument to bind10, which stops
	it from sending SIGTERM and SIGKILL to other b10 processes when
	they're shutting down.
	(Trac #1819, git 774554f46b20ca5ec2ef6c6d5e608114f14e2102)

410.	[bug]		jinmei
	Python CC library now ensures write operations transmit all given
	data (unless an error happens).  Previously it didn't check the
	size of transmitted data, which could result in partial write on
	some systems (notably on OpenBSD) and subsequently cause system
	hang up or other broken state.  This fix specifically solves start
	up failure on OpenBSD.
	(Trac #1829, git 5e5a33213b60d89e146cd5e47d65f3f9833a9297)

409.	[bug]		jelte
	Fixed a parser bug in bindctl that could make bindctl crash. Also
	improved 'command help' output; argument order is now shown
	correctly, and parameter descriptions are shown as well.
	(Trac #1172, git bec26c6137c9b0a59a3a8ca0f55a17cfcb8a23de)

408.	[bug]		stephen, jinmei
	b10-auth now filters out duplicate RRsets when building a
	response message using the new query handling logic.  It's
	currently only used with the in-memory data source, but will
	also be used for others soon.
	(Trac #1688, git b77baca56ffb1b9016698c00ae0a1496d603d197)

407.	[build]		haikuo
	Remove "--enable-boost-threads" switch in configure command. This
	thread lock mechanism is useless for bind10 and causes performance
	hits.
	(Trac #1680, git 9c4d0cadf4adc802cc41a2610dc2c30b25aad728)

406.	[bug]		muks
	On platforms such as OpenBSD where pselect() is not available,
	make a wrapper around select() in perfdhcp.
	(Trac #1639, git 6ea0b1d62e7b8b6596209291aa6c8b34b8e73191)

405.	[bug]		jinmei
	Make sure disabling Boost threads if the default configuration is
	to disable it for the system.  This fixes a crash and hang up
	problem on OpenBSD, where the use of Boost thread could be
	different in different program files depending on the order of
	including various header files, and could introduce inconsistent
	states between a library and a program.  Explicitly forcing the
	original default throughout the BIND 10 build environment will
	prevent this from happening.
	(Trac #1727, git 23f9c3670b544c5f8105958ff148aeba050bc1b4)

404.	[bug]		naokikambe
	The statistic counters are now properly accumulated across multiple
	instances of b10-auth (if there are multiple instances), instead of
	providing result for random instance.
	(Trac #1751, git 3285353a660e881ec2b645e1bc10d94e5020f357)

403.	[build]*		jelte
	The configure option for botan (--with-botan=PATH) is replaced by
	--with-botan-config=PATH, which takes a full path to a botan-config
	script, instead of the botan 'install' directory. Also, if not
	provided, configure will try out config scripts and pkg-config
	options until it finds one that works.
	(Trac #1640, git 582bcd66dbd8d39f48aef952902f797260280637)

402.	[func]		jelte
	b10-xfrout now has a visible command to send out notifies for
	a given zone, callable from bindctl. Xfrout notify <zone> [class]
	(Trac #1321, git 0bb258f8610620191d75cfd5d2308b6fc558c280)

401.	[func]*		jinmei
	libdns++: updated the internal implementation of the
	MessageRenderer class.  This is mostly a transparent change, but
	the new version now doesn't allow changing compression mode in the
	middle of rendering (which shouldn't be an issue in practice).
	On the other hand, name compression performance was significantly
	improved: depending on the number of names, micro benchmark tests
	showed the new version is several times faster than the previous
	version .
	(Trac #1603, git 9a2a86f3f47b60ff017ce1a040941d0c145cfe16)

400.	[bug]		stephen
	Fix crash on Max OS X 10.7 by altering logging so as not to allocate
	heap storage in the static initialization of logging objects.
	(Trac #1698, git a8e53be7039ad50d8587c0972244029ff3533b6e)

399.	[func]		muks
	Add support for the SSHFP RR type (RFC 4255).
	(Trac #1136, git ea5ac57d508a17611cfae9d9ea1c238f59d52c51)

398.	[func]		jelte
	The b10-xfrin module now logs more information on successful
	incoming transfers. In the case of IXFR, it logs the number of
	changesets, and the total number of added and deleted resource
	records. For AXFR (or AXFR-style IXFR), it logs the number of
	resource records. In both cases, the number of overhead DNS
	messages, runtime, amount of wire data, and transfer speed are logged.
	(Trac #1280, git 2b01d944b6a137f95d47673ea8367315289c205d)

397.	[func]		muks
	The boss process now gives more helpful description when a
	sub-process exits due to a signal.
	(Trac #1673, git 1cd0d0e4fc9324bbe7f8593478e2396d06337b1e)

396.	[func]*		jinmei
	libdatasrc: change the return type of ZoneFinder::find() so it can
	contain more context of the search, which can be used for
	optimizing post find() processing.  A new method getAdditional()
	is added to it for finding additional RRsets based on the result
	of find().  External behavior shouldn't change.  The query
	handling code of b10-auth now uses the new interface.
	(Trac #1607, git 2e940ea65d5b9f371c26352afd9e66719c38a6b9)

395.	[bug]		jelte
	The log message compiler now errors (resulting in build failures) if
	duplicate log message identifiers are found in a single message file.
	Renamed one duplicate that was found (RESOLVER_SHUTDOWN, renamed to
	RESOLVER_SHUTDOWN_RECEIVED).
	(Trac #1093, git f537c7e12fb7b25801408f93132ed33410edae76)
	(Trac #1741, git b8960ab85c717fe70ad282e0052ac0858c5b57f7)

394.	[bug]		jelte
	b10-auth now catches any exceptions during response building; if any
	datasource either throws an exception or causes an exception to be
	thrown, the message processing code will now catch it, log a debug
	message, and return a SERVFAIL response.
	(Trac #1612, git b5740c6b3962a55e46325b3c8b14c9d64cf0d845)

393.	[func]		jelte
	Introduced a new class LabelSequence in libdns++, which provides
	lightweight accessor functionality to the Name class, for more
	efficient comparison of parts of names.
	(Trac #1602, git b33929ed5df7c8f482d095e96e667d4a03180c78)

392.	[func]*		jinmei
	libdns++: revised the (Abstract)MessageRenderer class so that it
	has a default internal buffer and the buffer can be temporarily
	switched.  The constructor interface was modified, and a new
	method setBuffer() was added.
	(Trac #1697, git 9cabc799f2bf9a3579dae7f1f5d5467c8bb1aa40)

391.	[bug]*		vorner
	The long time unused configuration options of Xfrout "log_name",
	"log_file", "log_severity", "log_version" and "log_max_bytes" were
	removed, as they had no effect (Xfrout uses the global logging
	framework).  However, if you have them set, you need to remove
	them from the configuration file or the configuration will be
	rejected.
	(Trac #1090, git ef1eba02e4cf550e48e7318702cff6d67c1ec82e)

bind10-devel-20120301 released on March 1, 2012

390.	[bug]		vorner
	The UDP IPv6 packets are now correctly fragmented for maximum
	guaranteed MTU, so they won't get lost because being too large
	for some hop.
	(Trac #1534, git ff013364643f9bfa736b2d23fec39ac35872d6ad)

389.	[func]*		vorner
	Xfrout now uses the global TSIG keyring, instead of its own. This
	means the keys need to be set only once (in tsig_keys/keys).
	However, the old configuration of Xfrout/tsig_keys need to be
	removed for Xfrout to work.
	(Trac #1643, git 5a7953933a49a0ddd4ee1feaddc908cd2285522d)

388.	[func]		jreed
	Use prefix "sockcreator-" for the private temporary directory
	used for b10-sockcreator communication.
	(git b98523c1260637cb33436964dc18e9763622a242)

387.	[build]		muks
	Accept a --without-werror configure switch so that some builders can
	disable the use of -Werror in CFLAGS when building.
	(Trac #1671, git 8684a411d7718a71ad9fb616f56b26436c4f03e5)

386.	[bug]		jelte
	Upon initial sqlite3 database creation, the 'diffs' table is now
	always created. This already happened most of the time, but there
	are a few cases where it was skipped, resulting in potential errors
	in xfrout later.
	(Trac #1717, git 30d7686cb6e2fa64866c983e0cfb7b8fabedc7a2)

385.	[bug]		jinmei
	libdns++: masterLoad() didn't accept comments placed at the end of
	an RR.  Due to this the in-memory data source cannot load a master
	file for a signed zone even if it's preprocessed with BIND 9's
	named-compilezone.
	Note: this fix is considered temporary and still only accepts some
	limited form of such comments.  The main purpose is to allow the
	in-memory data source to load any signed or unsigned zone files as
	long as they are at least normalized with named-compilezone.
	(Trac #1667, git 6f771b28eea25c693fe93a0e2379af924464a562)

384.	[func]		jinmei, jelte, vorner, haikuo, kevin
	b10-auth now supports NSEC3-signed zones in the in-memory data
	source.
	(Trac #1580, #1581, #1582, #1583, #1584, #1585, #1587, and
	other related changes to the in-memory data source)

383.	[build]		jinmei
	Fixed build failure on MacOS 10.7 (Lion) due to the use of
	IPV6_PKTINFO; the OS requires a special definition to make it
	visible to the compiler.
	(Trac #1633, git 19ba70c7cc3da462c70e8c4f74b321b8daad0100)

382.	[func]		jelte
	b10-auth now also experimentally supports statistics counters of
	the rcode responses it sends. The counters can be shown as
	rcode.<code name>, where code name is the lowercase textual
	representation of the rcode (e.g. "noerror", "formerr", etc.).
	Same note applies as for opcodes, see changelog entry 364.
	(Trac #1613, git e98da500d7b02e11347431a74f2efce5a7d622aa)

381.	[bug]		jinmei
	b10-auth: honor the DNSSEC DO bit in the new query handler.
	(Trac #1695, git 61f4da5053c6a79fbc162fb16f195cdf8f94df64)

380.	[bug]		jinmei
	libdns++: miscellaneous bug fixes for the NSECPARAM RDATA
	implementation, including incorrect handling for empty salt and
	incorrect comparison logic.
	(Trac #1638, git 966c129cc3c538841421f1e554167d33ef9bdf25)

379.	[bug]		jelte
	Configuration commands in bindctl now check for list indices if
	the 'identifier' argument points to a child element of a list
	item. Previously, it was possible to 'get' non-existent values
	by leaving out the index, e.g. "config show Auth/listen_on/port,
	which should be config show Auth/listen_on[<index>]/port, since
	Auth/listen_on is a list. The command without an index will now
	show an error. It is still possible to show/set the entire list
	("config show Auth/listen_on").
	(Trac #1649, git 003ca8597c8d0eb558b1819dbee203fda346ba77)

378.	[func]		vorner
	It is possible to start authoritative server or resolver in multiple
	instances, to use more than one core. Configuration is described in
	the guide.
	(Trac #1596, git 17f7af0d8a42a0a67a2aade5bc269533efeb840a)

377.	[bug]		jinmei
	libdns++: miscellaneous bug fixes for the NSEC and NSEC3 RDATA
	implementation, including a crash in NSEC3::toText() for some RR
	types, incorrect handling of empty NSEC3 salt, and incorrect
	comparison logic in NSEC3::compare().
	(Trac #1641, git 28ba8bd71ae4d100cb250fd8d99d80a17a6323a2)

376.	[bug]		jinmei, vorner
	The new query handling module of b10-auth did not handle type DS
	query correctly: It didn't look for it in the parent zone, and
	it incorrectly returned a DS from the child zone if it
	happened to exist there.  Both were corrected, and it now also
	handles the case of having authority for the child and a grand
	ancestor.
	(Trac #1570, git 2858b2098a10a8cc2d34bf87463ace0629d3670e)

375.	[func]		jelte
	Modules now inform the system when they are stopping. As a result,
	they are removed from the 'active modules' list in bindctl, which
	can then inform the user directly when it tries to send them a
	command or configuration update.  Previously this would result
	in a 'not responding' error instead of 'not running'.
	(Trac #640, git 17e78fa1bb1227340aa9815e91ed5c50d174425d)

374.	[func]*		stephen
	Alter RRsetPtr and ConstRRsetPtr to point to AbstractRRset (instead
	of RRset) to allow for specialised implementations of RRsets in
	data sources.
	(Trac #1604, git 3071211d2c537150a691120b0a5ce2b18d010239)

373.	[bug]		jinmei
	libdatasrc: the in-memory data source incorrectly rejected loading
	a zone containing a CNAME RR with RRSIG and/or NSEC.
	(Trac #1551, git 76f823d42af55ce3f30a0d741fc9297c211d8b38)

372.	[func]		vorner
	When the allocation of a socket fails for a different reason than the
	socket not being provided by the OS, the b10-auth and b10-resolver
	abort, as the system might be in inconsistent state after such error.
	(Trac #1543, git 49ac4659f15c443e483922bf9c4f2de982bae25d)

371.	[bug]		jelte
	The new query handling module of b10-auth (currently only used with
	the in-memory data source) now correctly includes the DS record (or
	the denial of its existence if NSEC is used) when returning a
	delegation from a signed zone.
	(Trac #1573, git bd7a3ac98177573263950303d4b2ea7400781d0f)

370.	[func]		jinmei
	libdns++: a new class NSEC3Hash was introduced as a utility for
	calculating NSEC3 hashes for various purposes.  Python binding was
	provided, too.  Also fixed a small bug in the NSEC3PARAM RDATA
	implementation that empty salt in text representation was
	rejected.
	(Trac #1575, git 2c421b58e810028b303d328e4e2f5b74ea124839)

369.	[func]		vorner
	The SocketRequestor provides more information about what error
	happened when it throws, by using subclasses of the original
	exception. This way a user not interested in the difference can
	still use the original exception, while it can be recognized if
	necessary.
	(Trac #1542, git 2080e0316a339fa3cadea00e10b1ec4bc322ada0)

368.	[func]*		jinmei
	libdatasrc: the interface of ZoneFinder() was changed: WILDCARD
	related result codes were deprecated and removed, and the
	corresponding information is now provided via a separate accessor
	method on FindResult.  Other separate FindResult methods will
	also tell the caller whether the zone is signed with NSEC or NSEC3
	(when necessary and applicable).
	(Trac #1611, git c175c9c06034b4118e0dfdbccd532c2ebd4ba7e8)

367.	[bug]		jinmei
	libdatasrc: in-memory data source could incorrectly reject to load
	zones containing RRSIG records.  For example, it didn't allow
	RRSIG that covers a CNAME RR.  This fix also makes sure find()
	will return RRsets with RRSIGs if they are signed.
	(Trac #1614, git e8241ea5a4adea1b42a60ee7f2c5cfb87301734c)

366.	[bug]		vorner
	Fixed problem where a directory named "io" conflicted with the python3
	standard module "io" and caused the installation to fail.  The
	offending directory has been renamed to "cio".
	(Trac #1561, git d81cf24b9e37773ba9a0d5061c779834ff7d62b9)

365.	[bug]		jinmei
	libdatasrc: in-memory datasource incorrectly returned delegation
	for DS lookups.
	(Trac #1571, git d22e90b5ef94880183cd652e112399b3efb9bd67)

364.	[func]		jinmei
	b10-auth experimentally supports statistics counters of incoming
	requests per opcode.  The counters can be (e.g.) shown as
	opcode.<code name> in the output of the bindctl "Stats show"
	command, where <code name> is lower-cased textual representation
	of opcodes ("query", "notify", etc).
	Note: This is an experimental attempt of supporting more
	statistics counters for b10-auth, and the interface and output may
	change in future versions.
	(Trac #1399, git 07206ec76e2834de35f2e1304a274865f8f8c1a5)

bind10-devel-20120119 released on January 19, 2012

363.	[func]		jelte
	Added dummy DDNS module b10-ddns. Currently it does not
	provide any functionality, but it is a skeleton implementation
	that will be expanded later.
	(Trac #1451, git b0d0bf39fbdc29a7879315f9b8e6d602ef3afb1b)

362.	[func]*		vorner
	Due to the socket creator changes, b10-auth and b10-resolver
	are no longer needed to start as root. They are started as
	the user they should be running, so they no longer have
	the -u flag for switching the user after initialization.
	Note: this change broke backward compatibility to boss component
	configuration.  If your b10-config.db contains "setuid" for
	Boss.components, you'll need to remove that entry by hand before
	starting BIND 10.
	(Trac #1508, #1509, #1510,
	git edc5b3c12eb45437361484c843794416ad86bb00)

361.	[func]		vorner,jelte,jinmei
	The socket creator is now used to provide sockets. It means you can
	reconfigure the ports and addresses at runtime even when the rest
	of the bind10 runs as non root user.
	(Trac #805,#1522, git 1830215f884e3b5efda52bd4dbb120bdca863a6a)

360.	[bug]		vorner
	Fixed problem where bindctl crashed when a duplicate non-string
	item was added  to a list.  This error is now properly reported.
	(Trac #1515, git a3cf5322a73e8a97b388c6f8025b92957e5d8986)

359.	[bug]		kevin
	Corrected SOA serial check in xfrout.  It now compares the SOA
	serial of an IXFR query with that of the server based serial
	number arithmetic, and replies with a single SOA record of the
	server's current version if the former is equal to or newer
	than the latter.
	(Trac #1462, git ceeb87f6d539c413ebdc66e4cf718e7eb8559c45)

358.	[bug]		jinmei
	b10-resolver ignored default configuration parameters if listen_on
	failed (this can easily happen especially for a test environment
	where the run time user doesn't have root privilege), and even if
	listen_on was updated later the resolver wouldn't work correctly
	unless it's fully restarted (for example, all queries would be
	rejected due to an empty ACL).
	(Trac #1424, git 2cba8cb83cde4f34842898a848c0b1182bc20597)

357.	[bug]		jinmei
	ZoneFinder::find() for database based data sources didn't
	correctly identify out-of-zone query name and could return a
	confusing result such as NXRRSET.  It now returns NXDOMAIN with an
	empty RRset.  Note: we should rather throw an exception in such a
	case, which should be revisited later (see Trac #1536).
	(Trac #1430, git b35797ba1a49c78246abc8f2387901f9690b328d)

356.	[doc]		tomek
	BIND 10 Guide updated. It now describes DHCPv4 and DHCPv6
	components, including their overview, usage, supported standard
	and limitations. libdhcp++ is also described.
	(Trac #1367, git 3758ab360efe1cdf616636b76f2e0fb41f2a62a0)

355.	[bug]		jinmei
	Python xfrin.diff module incorrectly combined RRSIGs of different
	type covered, possibly merging different TTLs.  As a result a
	secondary server could store different RRSIGs than those at the
	primary server if it gets these records via IXFR.
	(Trac #1502, git 57b06f8cb6681f591fa63f25a053eb6f422896ef)

354.	[func]		tomek
	dhcp4: Support for DISCOVER and OFFER implemented. b10-dhcp4 is
	now able to offer hardcoded leases to DHCPv4 clients.
	dhcp6: Code refactored to use the same approach as dhcp4.
	(Trac #1230, git aac05f566c49daad4d3de35550cfaff31c124513)

353.	[func]		tomek
	libdhcp++: Interface detection in Linux implemented. libdhcp++
	is now able (on Linux systems) to detect available network
	interfaces, its link-layer addresses, flags and configured
	IPv4 and IPv6 addresses. Interface detection on other
	systems is planned.
	(Trac #1237, git 8a040737426aece7cc92a795f2b712d7c3407513)

352.	[func]		tomek
	libdhcp++: Transmission and reception of DHCPv4 packets is now
	implemented. Low-level hacks are not implemented for transmission
	to hosts that don't have IPv4 address yet, so currently the code
	is usable for communication with relays only, not hosts on the
	same link.
	(Trac #1239, #1240, git f382050248b5b7ed1881b086d89be2d9dd8fe385)

351.	[func]		fdupont
	Alpha version of DHCP benchmarking tool added.  "perfdhcp" is able to
	test both IPv4 and IPv6 servers: it can time the four-packet exchange
	(DORA and SARR) as well as time the initial two-packet exchange (DO
	and SA).  More information can be obtained by invoking the utility
	(in tests/tools/perfdhcp) with the "-h" flag.
	(Trac #1450, git 85083a76107ba2236732b45524ce7018eefbaf90)

350.	[func]*		vorner
	The target parameter of ZoneFinder::find is no longer present, as the
	interface was awkward. To get all the RRsets of a single domain, use
	the new findAll method (the same applies to python version, the method
	is named find_all).
	(Trac #1483,#1484, git 0020456f8d118c9f3fd6fc585757c822b79a96f6)

349.	[bug]		dvv
	resolver: If an upstream server responds with FORMERR to an EDNS
	query, try querying it without EDNS.
	(Trac #1386, git 99ad0292af284a246fff20b3702fbd7902c45418)

348.	[bug]		stephen
	By default the logging output stream is now flushed after each write.
	This fixes a problem seen on some systems where the log output from
	different processes was jumbled up.  Flushing can be disabled by
	setting the appropriate option in the logging configuration.
	(Trac #1405, git 2f0aa20b44604b671e6bde78815db39381e563bf)

347.	[bug]		jelte
	Fixed a bug where adding Zonemgr/secondary_zones without explicitly
	setting the class value of the added zone resulted in a cryptic
	error in bindctl ("Error: class"). It will now correctly default to
	IN if not set. This also adds better checks on the name and class
	values, and better errors if they are bad.
	(Trac #1414, git 7b122af8489acf0f28f935a19eca2c5509a3677f)

346.	[build]*		jreed
	Renamed libdhcp to libdhcp++.
	(Trac #1446, git d394e64f4c44f16027b1e62b4ac34e054b49221d)

345.	[func]		tomek
	dhcp4: Dummy DHCPv4 component implemented. Currently it does
	nothing useful, except providing skeleton implementation that can
	be expanded in the future.
	(Trac #992, git d6e33479365c8f8f62ef2b9aa5548efe6b194601)

344.	[func]		y-aharen
	src/lib/statistics: Added statistics counter library for entire server
	items and per zone items. Also, modified b10-auth to use it. It is
	also intended to use in the other modules such as b10-resolver.
	(Trac #510, git afddaf4c5718c2a0cc31f2eee79c4e0cc625499f)

343.	[func]		jelte
	Added IXFR-out system tests, based on the first two test sets of
	http://bind10.isc.org/wiki/IxfrSystemTests.
	(Trac #1314, git 1655bed624866a766311a01214597db01b4c7cec)

342.	[bug]		stephen
	In the resolver, a FORMERR received from an upstream nameserver
	now results in a SERVFAIL being returned as a response to the original
	query.  Additional debug messages added to distinguish between
	different errors in packets received from upstream nameservers.
	(Trac #1383, git 9b2b249d23576c999a65d8c338e008cabe45f0c9)

341.	[func]		tomek
	libdhcp++: Support for handling both IPv4 and IPv6 added.
	Also added support for binding IPv4 sockets.
	(Trac #1238, git 86a4ce45115dab4d3978c36dd2dbe07edcac02ac)

340.	[build]		jelte
	Fixed several linker issues related to recent gcc versions, botan
	and gtest.
	(Trac #1442, git 91fb141bfb3aadfdf96f13e157a26636f6e9f9e3)

339.	[bug]		jinmei
	libxfr, used by b10-auth to share TCP sockets with b10-xfrout,
	incorrectly propagated ASIO specific exceptions to the application
	if the given file name was too long.  This could lead to
	unexpected shut down of b10-auth.
	(Trac #1387, git a5e9d9176e9c60ef20c0f5ef59eeb6838ed47ab2)

338.	[bug]		jinmei
	b10-xfrin didn't check SOA serials of SOA and IXFR responses,
	which resulted in unnecessary transfer or unexpected IXFR
	timeouts (these issues were not overlooked but deferred to be
	fixed until #1278 was completed).  Validation on responses to SOA
	queries were tightened, too.
	(Trac #1299, git 6ff03bb9d631023175df99248e8cc0cda586c30a)

337.	[func]		tomek
	libdhcp++: Support for DHCPv4 option that can store a single
	address or a list of IPv4 addresses added. Support for END option
	added.
	(Trac #1350, git cc20ff993da1ddb1c6e8a98370438b45a2be9e0a)

336.	[func]		jelte
	libdns++ (and its python wrapper) now includes a class Serial, for
	SOA SERIAL comparison and addition. Operations on instances of this
	class follow the specification from RFC 1982.
	Rdata::SOA::getSerial() now returns values of this type (and not
	uint32_t).
	(Trac #1278, git 2ae72d76c74f61a67590722c73ebbf631388acbd)

335.	[bug]*		jelte
	The DataSourceClientContainer class that dynamically loads
	datasource backend libraries no longer provides just a .so file name
	to its call to dlopen(), but passes it an absolute path. This means
	that it is no longer an system implementation detail that depends on
	[DY]LD_LIBRARY_PATH which file is chosen, should there be multiple
	options (for instance, when test-running a new build while a
	different version is installed).
	These loadable libraries are also no longer installed in the default
	library path, but in a subdirectory of the libexec directory of the
	target ($prefix/libexec/[version]/backends).
	This also removes the need to handle b10-xfin and b10-xfrout as
	'special' hardcoded components, and they are now started as regular
	components as dictated by the configuration of the boss process.
	(Trac #1292, git 83ce13c2d85068a1bec015361e4ef8c35590a5d0)

334.	[bug]		jinmei
	b10-xfrout could potentially create an overflow response message
	(exceeding the 64KB max) or could create unnecessarily small
	messages.  The former was actually unlikely to happen due to the
	effect of name compression, and the latter was marginal and at least
	shouldn't cause an interoperability problem, but these were still
	potential problems and were fixed.
	(Trac #1389, git 3fdce88046bdad392bd89ea656ec4ac3c858ca2f)

333.	[bug]		dvv
	Solaris needs "-z now" to force non-lazy binding and prevent
	g++ static initialization code from deadlocking.
	(Trac #1439, git c789138250b33b6b08262425a08a2a0469d90433)

332.	[bug]		vorner
	C++ exceptions in the isc.dns.Rdata wrapper are now converted
	to python ones instead of just aborting the interpreter.
	(Trac #1407, git 5b64e839be2906b8950f5b1e42a3fadd72fca033)

bind10-devel-20111128 released on November 28, 2011

331.	[bug]		shane
	Fixed a bug in data source library where a zone with more labels
	than an out-of-bailiwick name server would cause an exception to
	be raised.
	(Trac #1430, git 81f62344db074bc5eea3aaf3682122fdec6451ad)

330.	[bug]		jelte
	Fixed a bug in b10-auth where it would sometimes fail because it
	tried to check for queued msgq messages before the session was
	fully running.
	(git c35d0dde3e835fc5f0a78fcfcc8b76c74bc727ca)

329.	[doc]		vorner, jreed
	Document the bind10 run control configuration in guide and
	manual page.
	(Trac #1341, git c1171699a2b501321ab54207ad26e5da2b092d63)

328.	[func]		jelte
	b10-auth now passes IXFR requests on to b10-xfrout, and no longer
	responds to them with NOTIMPL.
	(Trac #1390, git ab3f90da16d31fc6833d869686e07729d9b8c135)

327.	[func]		jinmei
	b10-xfrout now supports IXFR.  (Right now there is no user
	configurable parameter about this feature; b10-xfrout will
	always respond to IXFR requests according to RFC1995).
	(Trac #1371 and #1372, git 80c131f5b0763753d199b0fb9b51f10990bcd92b)

326.	[build]*		jinmei
	Added a check script for the SQLite3 schema version.  It will be
	run at the beginning of 'make install', and if it detects an old
	version of schema, installation will stop.  You'll then need to
	upgrade the database file by following the error message.
	(Trac #1404, git a435f3ac50667bcb76dca44b7b5d152f45432b57)

325.	[func]		jinmei
	Python isc.datasrc: added interfaces for difference management:
	DataSourceClient.get_updater() now has the 'journaling' parameter
	to enable storing diffs to the data source, and a new class
	ZoneJournalReader was introduced to retrieve them, which can be
	created by the new DataSourceClient.get_journal_reader() method.
	(Trac #1333, git 3e19362bc1ba7dc67a87768e2b172c48b32417f5,
	git 39def1d39c9543fc485eceaa5d390062edb97676)

324.	[bug]		jinmei
	Fixed reference leak in the isc.log Python module.  Most of all
	BIND 10 Python programs had memory leak (even though the pace of
	leak may be slow) due to this bug.
	(Trac #1359, git 164d651a0e4c1059c71f56b52ea87ac72b7f6c77)

323.	[bug]		jinmei
	b10-xfrout incorrectly skipped adding TSIG RRs to some
	intermediate responses (when TSIG is to be used for the
	responses).  While RFC2845 optionally allows to skip intermediate
	TSIGs (as long as the digest for the skipped part was included
	in a later TSIG), the underlying TSIG API doesn't support this
	mode of signing.
	(Trac #1370, git 76fb414ea5257b639ba58ee336fae9a68998b30d)

322.	[func]		jinmei
	datasrc: Added C++ API for retrieving difference of two versions
	of a zone.  A new ZoneJournalReader class was introduced for this
	purpose, and a corresponding factory method was added to
	DataSourceClient.
	(Trac #1332, git c1138d13b2692fa3a4f2ae1454052c866d24e654)

321.	[func]*		jinmei
	b10-xfrin now installs IXFR differences into the underlying data
	source (if it supports journaling) so that the stored differences
	can be used for subsequent IXFR-out transactions.
	Note: this is a backward incompatibility change for older sqlite3
	database files.  They need to be upgraded to have a "diffs" table.
	(Trac #1376, git 1219d81b49e51adece77dc57b5902fa1c6be1407)

320.	[func]*		vorner
	The --brittle switch was removed from the bind10 executable.
	It didn't work after change #316 (Trac #213) and the same
	effect can be accomplished by declaring all components as core.
	(Trac #1340, git f9224368908dd7ba16875b0d36329cf1161193f0)

319.	[func]		naokikambe
	b10-stats-httpd was updated. In addition of the access to all
	statistics items of all modules, the specified item or the items
	of the specified module name can be accessed.  For example, the
	URI requested by using the feature is showed as
	"/bind10/statistics/xml/Auth" or
	"/bind10/statistics/xml/Auth/queries.tcp". The list of all possible
	module names and all possible item names can be showed in the
	root document, whose URI is "/bind10/statistics/xml".  This change
	is not only for the XML documents but also is for the XSD and
	XSL documents.
	(Trac #917, git b34bf286c064d44746ec0b79e38a6177d01e6956)

318.	[func]		stephen
	Add C++ API for accessing zone difference information in
	database-based data sources.
	(Trac #1330, git 78770f52c7f1e7268d99e8bfa8c61e889813bb33)

317.	[func]		vorner
	datasrc: the getUpdater method of DataSourceClient supports an
	optional 'journaling' parameter to indicate the generated updater
	to store diffs.  The database based derived class implements this
	extension.
	(Trac #1331, git 713160c9bed3d991a00b2ea5e7e3e7714d79625d)

316.	[func]*		vorner
	The configuration of what parts of the system run is more
	flexible now.  Everything that should run must have an
	entry in Boss/components.
	(Trac #213, git 08e1873a3593b4fa06754654d22d99771aa388a6)

315.	[func]		tomek
	libdhcp: Support for DHCPv4 packet manipulation is now implemented.
	All fixed fields are now supported. Generic support for DHCPv4
	options is available (both parsing and assembly). There is no code
	that uses this new functionality yet, so it is not usable directly
	at this time. This code will be used by upcoming b10-dhcp4 daemon.
	(Trac #1228, git 31d5a4f66b18cca838ca1182b9f13034066427a7)

314.	[bug]		jelte
	b10-xfrin would previously initiate incoming transfers upon
	receiving NOTIFY messages from any address (if the zone was
	known to b10-xfrin, and using the configured address). It now
	only starts a transfer if the source address from the NOTIFY
	packet matches the configured master address and port. This was
	really already fixed in release bind10-devel-20111014, but there
	were some deferred cleanups to add.
	(Trac #1298, git 1177bfe30e17a76bea6b6447e14ae9be9e1ca8c2)

313.	[func]		jinmei
	datasrc: Added C++ API for adding zone differences to database
	based data sources.  It's intended to be used for the support for
	IXFR-in and dynamic update (so they can subsequently be retrieved
	for IXFR-out).  The addRecordDiff method of the DatabaseAccessor
	defines the interface, and a concrete implementation for SQLite3
	was provided.
	(Trac #1329, git 1aa233fab1d74dc776899df61181806679d14013)

312.	[func]		jelte
	Added an initial framework for doing system tests using the
	cucumber-based BDD tool Lettuce. A number of general steps are
	included,  for instance running bind10 with specific
	configurations, sending queries, and inspecting query answers. A
	few very basic tests are included as well.
	(Trac #1290, git 6b75c128bcdcefd85c18ccb6def59e9acedd4437)

311.	[bug]		jelte
	Fixed a bug in bindctl where tab-completion for names that
	contain a hyphen resulted in unexpected behaviour, such as
	appending the already-typed part again.
	(Trac #1345, git f80ab7879cc29f875c40dde6b44e3796ac98d6da)

310.	[bug]		jelte
	Fixed a bug where bindctl could not set a value that is optional
	and has no default, resulting in the error that the setting
	itself was unknown. bindctl now correctly sees the setting and
	is able to set it.
	(Trac #1344, git 0e776c32330aee466073771600390ce74b959b38)

309.	[bug]		jelte
	Fixed a bug in bindctl where the removal of elements from a set
	with default values was not stored, unless the set had been
	modified in another way already.
	(Trac #1343, git 25c802dd1c30580b94345e83eeb6a168ab329a33)

308.	[build]		jelte
	The configure script will now use pkg-config for finding
	information about the Botan library. If pkg-config is unavailable,
	or unaware of Botan, it will fall back to botan-config. It will
	also use botan-config when a specific botan library directory is
	given using the '--with-botan=' flag
	(Trac #1194, git dc491833cf75ac1481ba1475795b0f266545013d)

307.	[func]		vorner
	When zone transfer in fails with IXFR, it is retried with AXFR
	automatically.
	(Trac #1279, git cd3588c9020d0310f949bfd053c4d3a4bd84ef88)

306.	[bug]		stephen
	Boss process now waits for the configuration manager to initialize
	itself before continuing with startup.  This fixes a race condition
	whereby the Boss could start the configuration manager and then
	immediately start components that depended on that component being
	fully initialized.
	(Trac #1271, git 607cbae949553adac7e2a684fa25bda804658f61)

305.	[bug]		jinmei
	Python isc.dns, isc.datasrc, xfrin, xfrout: fixed reference leak
	in Message.get_question(), Message.get_section(),
	RRset.get_rdata(), and DataSourceClient.get_updater().
	The leak caused severe memory leak in b10-xfrin, and (although no
	one reported it) should have caused less visible leak in
	b10-xfrout.  b10-xfrin had its own leak, which was also fixed.
	(Trac #1028, git a72886e643864bb6f86ab47b115a55e0c7f7fcad)

304.	[bug]		jelte
	The run_bind10.sh test script now no longer runs processes from
	an installed version of BIND 10, but will correctly use the
	build tree paths.
	(Trac #1246, git 1d43b46ab58077daaaf5cae3c6aa3e0eb76eb5d8)

303.	[bug]		jinmei
	Changed the installation path for the UNIX domain file used
	for the communication between b10-auth and b10-xfrout to a
	"@PACKAGE@" subdirectory (e.g. from /usr/local/var to
	/usr/local/var/bind10-devel).  This should be transparent change
	because this file is automatically created and cleaned up, but
	if the old file somehow remains, it can now be safely removed.
	(Trac #869, git 96e22f4284307b1d5f15e03837559711bb4f580c)

302.	[bug]		jelte
	msgq no longer crashes if the remote end is closed while msgq
	tries to send data. It will now simply drop the message and close
	the connection itself.
	(Trac #1180, git 6e68b97b050e40e073f736d84b62b3e193dd870a)

301.	[func]		stephen
	Add system test for IXFR over TCP.
	(Trac #1213, git 68ee3818bcbecebf3e6789e81ea79d551a4ff3e8)

300.	[func]*		tomek
	libdhcp: DHCP packet library was implemented. Currently it handles
	packet reception, option parsing, option generation and output
	packet building. Generic and specialized classes for several
	DHCPv6 options (IA_NA, IAADDR, address-list) are available. A
	simple code was added that leverages libdhcp. It is a skeleton
	DHCPv6 server. It receives incoming SOLICIT and REQUEST messages
	and responds with proper ADVERTISE and REPLY. Note that since
	LeaseManager is not implemented, server assigns the same
	hardcoded lease for every client. This change removes existing
	DHCPv6 echo server as it was only a proof of concept code.
	(Trac #1186, git 67ea6de047d4dbd63c25fe7f03f5d5cc2452ad7d)

299.	[build]		jreed
	Do not install the libfake_session, libtestutils, or libbench
	libraries. They are used by tests within the source tree.
	Convert all test-related makefiles to build test code at
	regular make time to better work with test-driven development.
	This reverts some of #1901. (The tests are ran using "make
	check".)
	(Trac #1286, git cee641fd3d12341d6bfce5a6fbd913e3aebc1e8e)

bind10-devel-20111014 released on October 14, 2011

298.	[doc]		jreed
	Shorten README. Include plain text format of the Guide.
	(git d1897d3, git 337198f)

297.	[func]		dvv
	Implement the SPF rrtype according to RFC4408.
	(Trac #1140, git 146934075349f94ee27f23bf9ff01711b94e369e)

296.	[build]		jreed
	Do not install the unittest libraries. At this time, they
	are not useful without source tree (and they may or may
	not have googletest support). Also, convert several makefiles
	to build tests at "check" time and not build time.
	(Trac #1091, git 2adf4a90ad79754d52126e7988769580d20501c3)

295.	[bug]		jinmei
	__init__.py for isc.dns was installed in the wrong directory,
	which would now make xfrin fail to start.  It was also bad
	in that it replaced any existing __init__.py in th public
	site-packages directory.  After applying this fix You may want to
	check if the wrong init file is in the wrong place, in which
	case it should be removed.
	(Trac #1285, git af3b17472694f58b3d6a56d0baf64601b0f6a6a1)

294.	[func]		jelte, jinmei, vorner
	b10-xfrin now supports incoming IXFR.  See BIND 10 Guide for
	how to configure it and operational notes.
	(Trac #1212, multiple git merges)

293.	[func]*		tomek
	b10-dhcp6: Implemented DHCPv6 echo server. It joins DHCPv6
	multicast groups and listens to incoming DHCPv6 client messages.
	Received messages are then echoed back to clients. This
	functionality is limited, but it can be used to test out client
	resiliency to unexpected messages. Note that network interface
	detection routines are not implemented yet, so interface name
	and its address must be specified in interfaces.txt.
	(Trac #878, git 3b1a604abf5709bfda7271fa94213f7d823de69d)

292.	[func]		dvv
	Implement the DLV rrtype according to RFC4431.
	(Trac #1144, git d267c0511a07c41cd92e3b0b9ee9bf693743a7cf)

291.	[func]		naokikambe
	Statistics items are specified by each module's spec file.
	Stats module can read these through the config manager. Stats
	module and stats httpd report statistics data and statistics
	schema by each module via both bindctl and HTTP/XML.
	(Trac #928,#929,#930,#1175,
	git 054699635affd9c9ecbe7a108d880829f3ba229e)

290.	[func]		jinmei
	libdns++/pydnspp: added an option parameter to the "from wire"
	methods of the Message class.  One option is defined,
	PRESERVE_ORDER, which specifies the parser to handle each RR
	separately, preserving the order, and constructs RRsets in the
	message sections so that each RRset contains only one RR.
	(Trac #1258, git c874cb056e2a5e656165f3c160e1b34ccfe8b302)

289.	[func]*		jinmei
	b10-xfrout: ACLs for xfrout can now be configured per zone basis.
	A per zone ACL is part of a more general zone configuration.  A
	quick example for configuring an ACL for zone "example.com" that
	rejects any transfer request for that zone is as follows:
	> config add Xfrout/zone_config
	> config set Xfrout/zone_config[0]/origin "example.com"
	> config add Xfrout/zone_config[0]/transfer_acl
	> config set Xfrout/zone_config[0]/transfer_acl[0] {"action": "REJECT"}
	The previous global ACL (query_acl) was renamed to transfer_acl,
	which now works as the default ACL.  Note: backward compatibility
	is not provided, so an existing configuration using query_acl
	needs to be updated by hand.
	Note: the per zone configuration framework is a temporary
	workaround.  It will eventually be redesigned as a system wide
	configuration.
	(Trac #1165, git 698176eccd5d55759fe9448b2c249717c932ac31)

288.	[bug]		stephen
	Fixed problem whereby the order in which component files appeared in
	rdataclass.cc was system dependent, leading to problems on some
	systems where data types were used before the header file in which
	they were declared was included.
	(Trac #1202, git 4a605525cda67bea8c43ca8b3eae6e6749797450)

287.	[bug]*		jinmei
	Python script files for log messages (xxx_messages.py) should have
	been installed under the "isc" package.  This fix itself should
	be a transparent change without affecting existing configurations
	or other operational practices, but you may want to clean up the
	python files from the common directly (such as "site-packages").
	(Trac #1101, git 0eb576518f81c3758c7dbaa2522bd8302b1836b3)

286.	[func]		ocean
	libdns++: Implement the HINFO rrtype support according to RFC1034,
	and RFC1035.
	(Trac #1112, git 12d62d54d33fbb1572a1aa3089b0d547d02924aa)

285.	[bug]		jelte
	sqlite3 data source: fixed a race condition on initial startup,
	when the database has not been initialized yet, and multiple
	processes are trying to do so, resulting in one of them failing.
	(Trac #326, git 5de6f9658f745e05361242042afd518b444d7466)

284.	[bug]		jerry
	b10-zonemgr: zonemgr will not terminate on empty zones, it will
	log a warning and try to do zone transfer for them.
	(Trac #1153, git 0a39659638fc68f60b95b102968d7d0ad75443ea)

283.	[bug]		zhanglikun
	Make stats and boss processes wait for answer messages from each
	other in block mode to avoid orphan answer messages, add an internal
	command "getstats" to boss process for getting statistics data from
	boss.
	(Trac #519, git 67d8e93028e014f644868fede3570abb28e5fb43)

282.	[func]		ocean
	libdns++: Implement the NAPTR rrtype according to RFC2915,
	RFC2168 and RFC3403.
	(Trac #1130, git 01d8d0f13289ecdf9996d6d5d26ac0d43e30549c)

bind10-devel-20110819 released on August 19, 2011

281.	[func]		jelte
	Added a new type for configuration data: "named set". This allows for
	similar configuration as the current "list" type, but with strings
	instead of indices as identifiers. The intended use is for instance
	/foo/zones/example.org/bar instead of /foo/zones[2]/bar. Currently
	this new type is not in use yet.
	(Trac #926, git 06aeefc4787c82db7f5443651f099c5af47bd4d6)

280.	[func]		jerry
	libdns++: Implement the MINFO rrtype according to RFC1035.
	(Trac #1113, git 7a9a19d6431df02d48a7bc9de44f08d9450d3a37)

279.	[func]		jerry
	libdns++: Implement the AFSDB rrtype according to RFC1183.
	(Trac #1114, git ce052cd92cd128ea3db5a8f154bd151956c2920c)

278.	[doc]		jelte
	Add logging configuration documentation to the guide.
	(Trac #1011, git 2cc500af0929c1f268aeb6f8480bc428af70f4c4)

277.	[func]		jerry
	libdns++: Implement the SRV rrtype according to RFC2782.
	(Trac #1128, git 5fd94aa027828c50e63ae1073d9d6708e0a9c223)

276.	[func]		stephen
	Although the top-level loggers are named after the program (e.g.
	b10-auth, b10-resolver), allow the logger configuration to omit the
	"b10-" prefix and use just the module name.
	(Trac #1003, git a01cd4ac5a68a1749593600c0f338620511cae2d)

275.	[func]		jinmei
	Added support for TSIG key matching in ACLs.  The xfrout ACL can
	now refer to TSIG key names using the "key" attribute.  For
	example, the following specifies an ACL that allows zone transfer
	if and only if the request is signed with a TSIG of a key name
	"key.example":
	> config set Xfrout/query_acl[0] {"action": "ACCEPT", \
	                                  "key": "key.example"}
	(Trac #1104, git 9b2e89cabb6191db86f88ee717f7abc4171fa979)

274.	[bug]		naokikambe
	add unittests for functions xml_handler, xsd_handler and xsl_handler
	respectively to make sure their behaviors are correct, regardless of
	whether type which xml.etree.ElementTree.tostring() after Python3.2
	returns is str or byte.
	(Trac #1021, git 486bf91e0ecc5fbecfe637e1e75ebe373d42509b)

273.	[func]		vorner
	It is possible to specify ACL for the xfrout module. It is in the ACL
	configuration key and has the usual ACL syntax. It currently supports
	only the source address. Default ACL accepts everything.
	(Trac #772, git 50070c824270d5da1db0b716db73b726d458e9f7)

272.	[func]		jinmei
	libdns++/pydnspp: TSIG signing now handles truncated DNS messages
	(i.e. with TC bit on) with TSIG correctly.
	(Trac #910, 8e00f359e81c3cb03c5075710ead0f87f87e3220)

271.	[func]		stephen
	Default logging for unit tests changed to severity DEBUG (level 99)
	with the output routed to /dev/null.  This can be altered by setting
	the B10_LOGGER_XXX environment variables.
	(Trac #1024, git 72a0beb8dfe85b303f546d09986461886fe7a3d8)

270.	[func]		jinmei
	Added python bindings for ACLs using the DNS request as the
	context.  They are accessible via the isc.acl.dns module.
	(Trac #983, git c24553e21fe01121a42e2136d0a1230d75812b27)

269.	[bug]		y-aharen
	Modified IntervalTimerTest not to rely on the accuracy of the timer.
	This fix addresses occasional failure of build tests.
	(Trac #1016, git 090c4c5abac33b2b28d7bdcf3039005a014f9c5b)

268.	[func]		stephen
	Add environment variable to allow redirection of logging output during
	unit tests.
	(Trac #1071, git 05164f9d61006869233b498d248486b4307ea8b6)

bind10-devel-20110705 released on July 05, 2011

267.	[func]		tomek
	Added a dummy module for DHCP6. This module does not actually
	do anything at this point, and BIND 10 has no option for
	starting it yet. It is included as a base for further
	development.
	(Trac #990, git 4a590df96a1b1d373e87f1f56edaceccb95f267d)

266.	[func]		Multiple developers
        Convert various error messages, debugging and other output
        to the new logging interface, including for b10-resolver,
        the resolver library, the CC library, b10-auth, b10-cfgmgr,
        b10-xfrin, and b10-xfrout. This includes a lot of new
        documentation describing the new log messages.
        (Trac #738, #739, #742, #746, #759, #761, #762)

265.	[func]*		jinmei
	b10-resolver: Introduced ACL on incoming queries.  By default the
	resolver accepts queries from ::1 and 127.0.0.1 and rejects all
	others.  The ACL can be configured with bindctl via the
	"Resolver/query_acl" parameter.  For example, to accept queries
	from 192.0.2.0/24 (in addition to the default list), do this:
	> config add Resolver/query_acl
	> config set Resolver/query_acl[2]/action "ACCEPT"
	> config set Resolver/query_acl[2]/from "192.0.2.0/24"
	> config commit
	(Trac #999, git e0744372924442ec75809d3964e917680c57a2ce,
	also based on other ACL related work done by stephen and vorner)

264.	[bug]		jerry
	b10-xfrout: fixed a busy loop in its notify-out subthread.  Due to
	the loop, the thread previously woke up every 0.5 seconds throughout
	most of the lifetime of b10-xfrout, wasting the corresponding CPU
	time.
	(Trac #1001, git fb993ba8c52dca4a3a261e319ed095e5af8db15a)

263.	[func]		jelte
	Logging configuration can now also accept a * as a first-level
	name (e.g. '*', or '*.cache'), indicating that every module
	should use that configuration, unless overridden by an explicit
	logging configuration for that module
	(Trac #1004, git 0fad7d4a8557741f953eda9fed1d351a3d9dc5ef)

262.	[func]		stephen
	Add some initial documentation about the logging framework.
	Provide BIND 10 Messages Manual in HTML and DocBook? XML formats.
	This provides all the log message descriptions in a single document.
	A developer tool, tools/system_messages.py (available in git repo),
	was written to generate this.
	(Trac #1012, git 502100d7b9cd9d2300e78826a3bddd024ef38a74)

261.	[func]		stephen
	Add new-style logging messages to b10-auth.
	(Trac #738, git c021505a1a0d6ecb15a8fd1592b94baff6d115f4)

260.	[func]		stephen
	Remove comma between message identification and the message
	text in the new-style logging messages.
	(Trac #1031, git 1c7930a7ba19706d388e4f8dcf2a55a886b74cd2)

259.	[bug]		stephen
	Logging now correctly initialized in b10-auth.  Also, fixed
	bug whereby querying for "version.bind txt ch" would cause
	b10-auth to crash if BIND 10 was started with the "-v" switch.
	(Trac #1022,#1023, git 926a65fa08617be677a93e9e388df0f229b01067)

258.	[build]		jelte
	Now builds and runs with Python 3.2
	(Trac #710, git dae1d2e24f993e1eef9ab429326652f40a006dfb)

257.	[bug]		y-aharen
	Fixed a bug an instance of IntervalTimerImpl may be destructed
	while deadline_timer is holding the handler. This fix addresses
	occasional failure of IntervalTimerTest.destructIntervalTimer.
	(Trac #957, git e59c215e14b5718f62699ec32514453b983ff603)

256.	[bug]		jerry
	src/bin/xfrin: update xfrin to check TSIG before other part of
	incoming message.
	(Trac #955, git 261450e93af0b0406178e9ef121f81e721e0855c)

255.	[func]		zhang likun
	src/lib/cache:  remove empty code in lib/cache and the corresponding
	suppression rule in	src/cppcheck-suppress.lst.
	(Trac #639, git 4f714bac4547d0a025afd314c309ca5cb603e212)

254.	[bug]		jinmei
	b10-xfrout: failed to send notifies over IPv6 correctly.
	(Trac #964, git 3255c92714737bb461fb67012376788530f16e40)

253.	[func]		jelte
	Add configuration options for logging through the virtual module
	Logging.
	(Trac #736, git 9fa2a95177265905408c51d13c96e752b14a0824)

252.	[func]		stephen
	Add syslog as destination for logging.
	(Trac #976, git 31a30f5485859fd3df2839fc309d836e3206546e)

251.	[bug]*		jinmei
	Make sure bindctl private files are non readable to anyone except
	the owner or users in the same group.  Note that if BIND 10 is run
	with changing the user, this change means that the file owner or
	group will have to be adjusted.  Also note that this change is
	only effective for a fresh install; if these files already exist,
	their permissions must be adjusted by hand (if necessary).
	(Trac #870, git 461fc3cb6ebabc9f3fa5213749956467a14ebfd4)

250.	[bug]		ocean
	src/lib/util/encode, in some conditions, the DecodeNormalizer's
	iterator may reach the end() and when later being dereferenced
	it will cause crash on some platform.
	(Trac #838, git 83e33ec80c0c6485d8b116b13045b3488071770f)

249.	[func]		jerry
	xfrout: add support for TSIG verification.
	(Trac #816, git 3b2040e2af2f8139c1c319a2cbc429035d93f217)

248.	[func]		stephen
	Add file and stderr as destinations for logging.
	(Trac #555, git 38b3546867425bd64dbc5920111a843a3330646b)

247.	[func]		jelte
	Upstream queries from the resolver now set EDNS0 buffer size.
	(Trac #834, git 48e10c2530fe52c9bde6197db07674a851aa0f5d)

246.	[func]		stephen
	Implement logging using log4cplus (http://log4cplus.sourceforge.net)
	(Trac #899, git 31d3f525dc01638aecae460cb4bc2040c9e4df10)

245.	[func]		vorner
	Authoritative server can now sign the answers using TSIG
	(configured in tsig_keys/keys, list of strings like
	"name:<base64-secret>:sha1-hmac"). It doesn't use them for
	ACL yet, only verifies them and signs if the request is signed.
	(Trac #875, git fe5e7003544e4e8f18efa7b466a65f336d8c8e4d)

244.	[func]		stephen
	In unit tests, allow the choice of whether unhandled exceptions are
	caught in the unit test program (and details printed) or allowed to
	propagate to the default exception handler.  See the bind10-dev thread
	https://lists.isc.org/pipermail/bind10-dev/2011-January/001867.html
	for more details.
	(Trac #542, git 1aa773d84cd6431aa1483eb34a7f4204949a610f)

243.	[func]*		feng
	Add optional hmac algorithm SHA224/384/512.
	(Trac #782, git 77d792c9d7c1a3f95d3e6a8b721ac79002cd7db1)

bind10-devel-20110519 released on May 19, 2011

242.	[func]		jinmei
	xfrin: added support for TSIG verify.  This change completes TSIG
	support in b10-xfrin.
	(Trac #914, git 78502c021478d97672232015b7df06a7d52e531b)

241.	[func]		jinmei
	pydnspp: added python extension for the TSIG API introduced in
	change 235.
	(Trac #905, git 081891b38f05f9a186814ab7d1cd5c572b8f777f)
	(Trac #915, git 0555ab65d0e43d03b2d40c95d833dd050eea6c23)

240.	[func]*		jelte
	Updated configuration options to Xfrin, so that you can specify
	a master address, port, and TSIG key per zone. Still only one per
	zone at this point, and TSIG keys are (currently) only specified
	by their full string representation. This replaces the
	Xfrin/master_addr, Xfrin/master_port, and short-lived
	Xfrin/tsig_key configurations with a Xfrin/zones list.
	(Trac #811, git 88504d121c5e08fff947b92e698a54d24d14c375)

239.	[bug]		jerry
	src/bin/xfrout: If a zone doesn't have notify slaves (only has
	one apex ns record - the primary master name server) will cause
	b10-xfrout uses 100% of CPU.
	(Trac #684, git d11b5e89203a5340d4e5ca51c4c02db17c33dc1f)

238.	[func]		zhang likun
	Implement the simplest forwarder, which pass everything through
	except QID, port number. The response will not be cached.
	(Trac #598_new, git 8e28187a582820857ef2dae9b13637a3881f13ba)

237.	[bug]		naokikambe
	Resolved that the stats module wasn't configurable in bindctl in
	spite of its having configuration items. The configuration part
	was removed from the original spec file "stats.spec" and was
	placed in a new spec file "stats-schema.spec". Because it means
	definitions of statistics items. The command part is still
	there. Thus stats module currently has no its own configuration,
	and the items in "stats-schema.spec" are neither visible nor
	configurable through bindctl. "stats-schema.spec" is shared with
	stats module and stats-httpd module, and maybe with other
	statistical modules in future. "stats.spec" has own configuration
	and commands of stats module, if it requires.
	(Trac #719, git a234b20dc6617392deb8a1e00eb0eed0ff353c0a)

236.	[func]		jelte
	C++ client side of configuration now uses BIND 10 logging system.
	It also has improved error handling when communicating with the
	rest of the system.
	(Trac #743, git 86632c12308c3ed099d75eb828f740c526dd7ec0)

235.	[func]		jinmei
	libdns++: added support for TSIG signing and verification.  It can
	be done using a newly introduced TSIGContext class.
	Note: we temporarily disabled support for truncated signature
	and modified some part of the code introduced in #226 accordingly.
	We plan to fix this pretty soon.
	(Trac #812, git ebe0c4b1e66d359227bdd1bd47395fee7b957f14)
	(Trac #871, git 7c54055c0e47c7a0e36fcfab4b47ff180c0ca8c8)
	(Trac #813, git ffa2f0672084c1f16e5784cdcdd55822f119feaa)
	(Trac #893, git 5aaa6c0f628ed7c2093ecdbac93a2c8cf6c94349)

234.	[func]		jerry
	src/bin/xfrin: update xfrin to use TSIG. Currently it only supports
	sending a signed TSIG request or SOA request.
	(Trac #815, git a892818fb13a1839c82104523cb6cb359c970e88)

233.	[func]		stephen
	Added new-style logging statements to the NSAS code.
	(Trac #745, git ceef68cd1223ae14d8412adbe18af2812ade8c2d)

232.	[func]		stephen
	To facilitate the writing of extended descriptions in
	message files, altered the message file format.  The message
	is now flagged with a "%" as the first non-blank character
	in the line and the lines in the extended description are
	no longer preceded by a "+".
	(Trac #900, git b395258c708b49a5da8d0cffcb48d83294354ba3)

231.	[func]*		vorner
    The logging interface changed slightly. We use
	logger.foo(MESSAGE_ID).arg(bar); instead of logger.foo(MESSAGE_ID,
	bar); internally. The message definitions use '%1,%2,...'
	instead of '%s,%d', which allows us to cope better with
	mismatched placeholders and allows reordering of them in
	case of translation.
	(Trac #901, git 4903410e45670b30d7283f5d69dc28c2069237d6)

230.	[bug]		naokikambe
	Removed too repeated verbose messages in two cases of:
	 - when auth sends statistics data to stats
	 - when stats receives statistics data from other modules
	(Trac #620, git 0ecb807011196eac01f281d40bc7c9d44565b364)

229.	[doc]		jreed
	Add manual page for b10-host.
	(git a437d4e26b81bb07181ff35a625c540703eee845)

228.	[func]*		jreed
	The host tool is renamed to b10-host. While the utility is
	a work in progress, it is expected to now be shipped with
	tarballs. Its initial goal was to be a host(1) clone,
	rewritten in C++ from scratch and using BIND 10's libdns++.
	It now supports the -a (any), -c class, -d (verbose) switches
	and has improved output.
	(Trac #872, git d846851699d5c76937533adf9ff9d948dfd593ca)

227.	[build]		jreed
	Add missing libdns++ rdata files for the distribution (this
	fixes distcheck error). Change three generated libdns++
	headers to "nodist" so they aren't included in the distribution
	(they were mistakenly included in last tarball).

226.	[func]*		jelte
	Introduced an API for cryptographic operations. Currently it only
	supports HMAC, intended for use with TSIG. The current
	implementation uses Botan as the backend library.
	This introduces a new dependency, on Botan.  Currently only Botan
	1.8.x works; older or newer versions don't.
	(Trac #781, git 9df42279a47eb617f586144dce8cce680598558a)

225.	[func]		naokikambe
	Added the HTTP/XML interface (b10-stats-httpd) to the
	statistics feature in BIND 10. b10-stats-httpd is a standalone
	HTTP server and it requests statistics data to the stats
	daemon (b10-stats) and sends it to HTTP clients in XML
	format. Items of the data collected via b10-stats-httpd
	are almost equivalent to ones which are collected via
	bindctl. Since it also can send XSL (Extensible Stylesheet
	Language) document and XSD (XML Schema definition) document,
	XML document is human-friendly to view through web browsers
	and its data types are strictly defined.
	(Trac #547, git 1cbd51919237a6e65983be46e4f5a63d1877b1d3)

224.	[bug]		jinmei
	b10-auth, src/lib/datasrc: inconsistency between the hot spot
	cache and actual data source could cause a crash while query
	processing.  The crash could happen, e.g., when an sqlite3 DB file
	is being updated after a zone transfer while b10-auth handles a
	query using the corresponding sqlite3 data source.
	(Trac #851, git 2463b96680bb3e9a76e50c38a4d7f1d38d810643)

223.	[bug]		feng
	If ip address or port isn't usable for name server, name
	server process won't exist and give end user chance to
	reconfigure them.
	(Trac #775, git 572ac2cf62e18f7eb69d670b890e2a3443bfd6e7)

222.	[bug]*		jerry
	src/lib/zonemgr: Fix a bug that xfrin not checking for new
	copy of zone on startup.  Imposes some random jitters to
	avoid many zones need to do refresh at the same time. This
	removed the Zonemgr/jitter_scope setting and introduced
	Zonemgr/refresh_jitter and Zonemgr/reload_jitter.
	(Trac #387, git 1241ddcffa16285d0a7bb01d6a8526e19fbb70cb)

221.	[func]*		jerry
	src/lib/util: Create C++ utility library.
	(Trac #749, git 084d1285d038d31067f8cdbb058d626acf03566d)

220.	[func]		stephen
	Added the 'badpacket' program for testing; it sends a set of
	(potentially) bad packets to a nameserver and prints the responses.
	(Trac #703, git 1b666838b6c0fe265522b30971e878d9f0d21fde)

219.	[func]		ocean
	src/lib: move some dns related code out of asiolink library to
	asiodns library
	(Trac #751, git 262ac6c6fc61224d54705ed4c700dadb606fcb1c)

218.	[func]		jinmei
	src/lib/dns: added support for RP RDATA.
	(Trac #806, git 4e47d5f6b692c63c907af6681a75024450884a88)

217.	[bug]		jerry
	src/lib/dns/python: Use a signed version of larger size of
	integer and perform more strict range checks with
	PyArg_ParseTuple() in case of overflows.
	(Trac #363, git ce281e646be9f0f273229d94ccd75bf7e08d17cf)

216.	[func]		vorner
	The BIND10_XFROUT_SOCKET_FILE environment variable can be
	used to specify which socket should be used for communication
	between b10-auth and b10-xfrout. Mostly for testing reasons.
	(Trac #615, git 28b01ad5bf72472c824a7b8fc4a8dc394e22e462)

215.	[func]		vorner
	A new process, b10-sockcreator, is added, which will create
	sockets for the rest of the system.  It is the only part
	which will need to keep the root privileges. However, only
	the process exists, nothing can talk to it yet.
	(Trac #366, git b509cbb77d31e388df68dfe52709d6edef93df3f)

214.	[func]*		vorner
	Zone manager no longer thinks it is secondary master for
	all zones in the database. They are listed in
	Zonemgr/secondary_zones configuration variable (in the form
	[{"name": "example.com", "class": "IN"}]).
	(Trac #670, git 7c1e4d5e1e28e556b1d10a8df8d9486971a3f052)

213.	[bug]		naokikambe
	Solved incorrect datetime of "bind10.boot_time" and also
	added a new command "sendstats" for Bob. This command is
	to send statistics data to the stats daemon immediately.
	The solved problem is that statistics data doesn't surely
	reach to the daemon because Bob sent statistics data to
	the daemon while it is starting. So the daemon invokes the
	command for Bob after it starts up. This command is also
	useful for resending statistics data via bindctl manually.
	(Trac #521, git 1c269cbdc76f5dc2baeb43387c4d7ccc6dc863d2)

212.	[bug]		naokikambe
	Fixed that the ModuleCCSession object may group_unsubscribe in the
	closed CC session in being deleted.
	(Trac #698, git 0355bddc92f6df66ef50b920edd6ec3b27920d61)

211.	[func]		shane
	Implement "--brittle" option, which causes the server to exit
	if any of BIND 10's processes dies.
	(Trac #788, git 88c0d241fe05e5ea91b10f046f307177cc2f5bc5)

210.	[bug]		jerry
	src/bin/auth: fixed a bug where type ANY queries don't provide
	additional glue records for ANSWER section.
	(Trac #699, git 510924ebc57def8085cc0e5413deda990b2abeee)

bind10-devel-20110322 released on March 22, 2011

209.	[func]		jelte
	Resolver now uses the NSAS when looking for a nameserver to
	query for any specific zone. This also includes keeping track of
	the RTT for that nameserver.
	(Trac #495, git 76022a7e9f3ff339f0f9f10049aa85e5784d72c5)

208.	[bug]*		jelte
	Resolver now answers REFUSED on queries that are not for class IN.
	This includes the various CH TXT queries, which will be added
	later.
	(git 012f9e78dc611c72ea213f9bd6743172e1a2ca20)

207.	[func]		jelte
	Resolver now starts listening on localhost:53 if no configuration
	is set.
	(Trac #471, git 1960b5becbba05570b9c7adf5129e64338659f07)

206.	[func]		shane
	Add the ability to list the running BIND 10 processes using the
	command channel. To try this, use "Boss show_processes".
	(Trac #648, git 451bbb67c2b5d544db2f7deca4315165245d2b3b)

205.	[bug]		jinmei
	b10-auth, src/lib/datasrc: fixed a bug where b10-auth could return
	an empty additional section for delegation even if some glue is
	crucial when it fails to find some other glue records in its data
	source.
	(Trac #646, git 6070acd1c5b2f7a61574eda4035b93b40aab3e2b)

204.	[bug]		jinmei
	b10-auth, src/lib/datasrc: class ANY queries were not handled
	correctly in the generic data source (mainly for sqlite3).  It
	could crash b10-auth in the worst case, and could result in
	incorrect responses in some other cases.
	(Trac #80, git c65637dd41c8d94399bd3e3cee965b694b633339)

203.	[bug]		zhang likun
	Fix resolver cache memory leak: when cache is destructed, rrset
	and message entries in it are not destructed properly.
	(Trac #643, git aba4c4067da0dc63c97c6356dc3137651755ffce)

202.	[func]		vorner
	It is possible to specify a different directory where we look for
	configuration files (by -p) and different configuration file to
	use (-c).  Also, it is possible to specify the port on which
	cmdctl should listen (--cmdctl-port).
	(Trac #615, git 5514dd78f2d61a222f3069fc94723ca33fb3200b)

201.	[bug]		jerry
	src/bin/bindctl: bindctl doesn't show traceback on shutdown.
	(Trac #588, git 662e99ef050d98e86614c4443326568a0b5be437)

200.	[bug]		Jelte
	Fixed a bug where incoming TCP connections were not closed.
	(Trac #589, git 1d88daaa24e8b1ab27f28be876f40a144241e93b)

199.	[func]		ocean
	Cache negative responses (NXDOMAIN/NODATA) from authoritative
	server for recursive resolver.
	(Trac #493, git f8fb852bc6aef292555063590c361f01cf29e5ca)

198.	[bug]		jinmei
	b10-auth, src/lib/datasrc: fixed a bug where hot spot cache failed
	to reuse cached SOA for negative responses.  Due to this bug
	b10-auth returned SERVFAIL when it was expected to return a
	negative response immediately after a specific SOA query for
	the zone.
	(Trac #626, git 721a53160c15e8218f6798309befe940b9597ba0)

197.	[bug]		zhang likun
	Remove expired message and rrset entries when looking up them
	in cache, touch or remove the rrset entry in cache properly
	when doing lookup or update.
	(Trac #661, git 9efbe64fe3ff22bb5fba46de409ae058f199c8a7)

196.	[bug]		jinmei
	b10-auth, src/lib/datasrc: the backend of the in-memory data
	source could not handle the root name.  As a result b10-auth could
	not work as a root server when using the in-memory data source.
	(Trac #683, git 420ec42bd913fb83da37b26b75faae49c7957c46)

195.	[func]		stephen
	Resolver will now re-try a query over TCP if a response to a UDP
	query has the TC bit set.
	(Trac #499, git 4c05048ba059b79efeab53498737abe94d37ee07)

194.	[bug]		vorner
	Solved a 100% CPU usage problem after switching addresses in b10-auth
	(and possibly, but unconfirmed, in b10-resolver). It was caused by
	repeated reads/accepts on closed socket (the bug was in the code for a
	long time, recent changes made it show).
	(Trac #657, git e0863720a874d75923ea66adcfbf5b2948efb10a)

193.	[func]*		jreed
	Listen on the IPv6 (::) and IPv4 (0.0.0.0) wildcard addresses
	for b10-auth. This returns to previous behavior prior to
	change #184. Document the listen_on configuration in manual.
	(Trac #649, git 65a77d8fde64d464c75917a1ab9b6b3f02640ca6)

192.	[func]*		jreed
	Listen on standard domain port 53 for b10-auth and
	b10-resolver.
	(Trac #617, #618, git 137a6934a14cf0c5b5c065e910b8b364beb0973f)

191.	[func]		jinmei
	Imported system test framework of BIND 9.  It can be run by
	'make systest' at the top source directory.  Notes: currently it
	doesn't work when built in a separate tree.  It also requires
	perl, an inherited dependency from the original framework.
	Also, mainly for the purpose of tests, a new option "--pid-file"
	was added to BoB, with which the boss process will dump its PID
	to the specified file.
	(Trac #606, git 6ac000df85625f5921e8895a1aafff5e4be3ba9c)

190.	[func]		jelte
	Resolver now sets random qids on outgoing queries using
	the boost::mt19937 prng.
	(Trac #583, git 5222b51a047d8f2352bc9f92fd022baf1681ed81)

189.	[bug]		jreed
	Do not install the log message compiler.
	(Trac #634, git eb6441aca464980d00e3ff827cbf4195c5a7afc5)

188.	[bug]		zhang likun
	Make the rrset trust level ranking algorithm used by
	isc::cache::MessageEntry::getRRsetTrustLevel() follow RFC2181
	section 5.4.1.
	(Trac #595 git 19197b5bc9f2955bd6a8ca48a2d04472ed696e81)

187.	[bug]		zhang likun
	Fix the assert error in class isc::cache::RRsetCache by adding the
	check for empty pointer and test case for it.
	(Trac #638, git 54e61304131965c4a1d88c9151f8697dcbb3ce12)

186.	[bug]		jelte
	b10-resolver could stop with an assertion failure on certain kinds
	of messages (there was a problem in error message creation). This
	fixes that.
	(Trac #607, git 25a5f4ec755bc09b54410fcdff22691283147f32)

185.	[bug]		vorner
	Tests use port from private range (53210), lowering chance of
	a conflict with something else (eg. running bind 10).
	(Trac #523, git 301da7d26d41e64d87c0cf72727f3347aa61fb40)

184.	[func]*		vorner
	Listening address and port configuration of b10-auth is the same as
	for b10-resolver now. That means, it is configured through bindctl
	at runtime, in the Auth/listen_on list, not through command line
	arguments.
	(Trac #575, #576, git f06ce638877acf6f8e1994962bf2dbfbab029edf)

183.	[bug]		jerry
	src/bin/xfrout: Enable parallel sessions between xfrout server and
	multi-Auth. The session needs to be created only on the first time
	or if an error occur.
	(Trac #419, git 1d60afb59e9606f312caef352ecb2fe488c4e751)

182.	[func]		jinmei
	Support cppcheck for static code check on C++ code.  If cppcheck
	is available, 'make cppcheck' on the top source directory will run
	the checker and should cleanly complete with an exit code of 0
	(at least with cppcheck 1.47).
	Note: the suppression list isn't included in the final
	distributions.  It should be created by hand or retrieved from
	the git repository.
	(Trac #613, git b973f67520682b63ef38b1451d309be9f4f4b218)

181.	[func]		feng
	Add stop interface into dns server, so we can stop each running
	server individually. With it, user can reconfigure her running server
	with different ip address or port.
	(Trac #388, git 6df94e2db856c1adc020f658cc77da5edc967555)

180.	[build]		jreed
	Fix custom DESTDIR for make install. Patch from Jan Engelhardt.
	(Trac #629, git 5ac67ede03892a5eacf42ce3ace1e4e376164c9f)

bind10-devel-20110224 released on February 24, 2011

179.	[func]		vorner
	It is possible to start and stop resolver and authoritative
	server without restart of the whole system. Change of the
	configuration (Boss/start_auth and Boss/start_resolver) is
	enough.
	(Trac #565, git 0ac0b4602fa30852b0d86cc3c0b4730deb1a58fe)

178.	[func]		jelte
	Resolver now makes (limited) use of the cache
	(Trac #491, git 8b41f77f0099ddc7ca7d34d39ad8c39bb1a8363c)

177.	[func]		stephen
	The upstream fetch code in asiolink is now protocol agnostic to
	allow for the addition of fallback to TCP if a fetch response
	indicates truncation.
	(Trac #554, git 9739cbce2eaffc7e80640db58a8513295cf684de)

176.	[func]		likun
	src/lib/cache: Rename one interface: from lookupClosestRRset()
	to lookupDeepestNS(), and remove one parameter of it.
	(Trac #492, git ecbfb7cf929d62a018dd4cdc7a841add3d5a35ae)

175.	[bug]		jerry
	src/bin/xfrout: Xfrout use the case-sensitive mode to compress
	names in an AXFR massage.
	(Trac #253, git 004e382616150f8a2362e94d3458b59bb2710182)

174.	[bug]*		jinmei
	src/lib/dns: revised dnssectime functions so that they don't rely
	on the time_t type (whose size varies on different systems, which
	can lead to subtle bugs like some form of "year 2038 problem").
	Also handled 32-bit wrap around issues more explicitly, with more
	detailed tests.  The function API has been changed, but the effect
	should be minimal because these functions are mostly private.
	(Trac #61, git 09ece8cdd41c0f025e8b897b4883885d88d4ba5d)

173.	[bug]		jerry
	python/isc/notify: A notify_out test fails without network
	connectivity, encapsulate the socket behavior using a mock
	socket class to fix it.
	(Trac #346, git 319debfb957641f311102739a15059f8453c54ce)

172.	[func]		jelte
	Improved the bindctl cli in various ways, mainly concerning
	list and map item addressing, the correct display of actual values,
	and internal help.
	(Trac #384, git e5fb3bc1ed5f3c0aec6eb40a16c63f3d0fc6a7b2)

171.	[func]		vorner
	b10-auth, src/lib/datasrc: in memory data source now works as a
	complete data source for authoritative DNS servers and b10-auth
	uses it.  It still misses major features, however, including
	DNSSEC support and zone transfer.
	(Last Trac #553, but many more,
	git 6f031a09a248e7684723c000f3e8cc981dcdb349)

170.	[bug]		jinmei
	Tightened validity checks in the NSEC3 constructors, both "from
	"text" and "from wire".  Specifically, wire data containing
	invalid type bitmaps or invalid lengths of salt or hash is now
	correctly rejected.
	(Trac #117, git 9c690982f24fef19c747a72f43c4298333a58f48)

169.	[func]		jelte
	Added a basic implementation for a resolver cache (though not
	used yet).
	(Trac #449, git 8aa3b2246ae095bbe7f855fd11656ae3bdb98986)

168.	[bug]		vorner
	Boss no longer has the -f argument, which was undocumented and
	stayed as a relict of previous versions, currently causing only
	strange behaviour.
	(Trac #572, git 17f237478961005707d649a661cc72a4a0d612d4)

167.	[bug]		naokikambe
	Fixed failure of termination of msgq_test.py with python3
	coverage (3.3.1).
	(Trac #573, git 0e6a18e12f61cc482e07078776234f32605312e5)

166.	[func]		jelte
	The resolver now sends back a SERVFAIL when there is a client
	timeout (timeout_client config setting), but it will not stop
	resolving (until there is a lookup timeout or a result).
	(Trac #497 and #489, git af0e5cd93bebb27cb5c4457f7759d12c8bf953a6)

165.	[func]		jelte
	The resolver now handles CNAMEs, it will follow them, and include
	them in the answer. The maximum length of CNAME chains that is
	supported is 16.
	(Trac #497, git af0e5cd93bebb27cb5c4457f7759d12c8bf953a6)

164.	[bug]		y-aharen
	IntervalTimer: Modified the interface to accept interval in
	milliseconds. It shortens the time of the tests of IntervalTimer.
	(Trac #452, git c9f6acc81e24c4b8f0eb351123dc7b43f64e0914)

163.	[func]		vorner
	The pimpl design pattern is used in UDPServer, with a shared
	pointer. This makes it smaller to copy (which is done a lot as a
	side effect of being coroutine) and speeds applications of this
	class (notably b10-auth) up by around 10%.
	(Trac #537, git 94cb95b1d508541201fc064302ba836164d3cbe6)

162.	[func]		stephen
	Added C++ logging, allowing logging at different severities.
	Code specifies the message to be logged via a symbol, and the
	logging code picks up the message from an in-built dictionary.
	The contents of the dictionary can be replaced at run-time by
	locale-specific messages.  A message compiler program is provided
	to create message header files and supply the default messages.
	(Trac #438, git 7b1606cea7af15dc71f5ec1d70d958b00aa98af7)

161.	[func]		stephen
	Added ResponseScrubber class to examine response from
	a server and to remove out-of-bailiwick RRsets.  Also
	does cross-section checks to ensure consistency.
	(Trac #496, git b9296ca023cc9e76cda48a7eeebb0119166592c5)

160.	[func]		jelte
	Updated the resolver to take 3 different timeout values;
	timeout_query for outstanding queries we sent while resolving
	timeout_client for sending an answer back to the client
	timeout_lookup for stopping the resolving
	(currently 2 and 3 have the same final effect)
	(Trac #489, git 578ea7f4ba94dc0d8a3d39231dad2be118e125a2)

159.	[func]		smann
	The resolver now has a configurable set of root servers to start
	resolving at (called root_addresses). By default these are not
	(yet) filled in. If empty, a hardcoded address for f-root will be
	used right now.
	(Trac #483, git a07e078b4feeb01949133fc88c9939254c38aa7c)

158.	[func]		jelte
	The Resolver module will now do (very limited) resolving, if not
	set to forwarding mode (i.e. if the configuration option
	forward_addresses is left empty). It only supports referrals that
	contain glue addresses at this point, and does no other processing
	of authoritative answers.
	(Trac #484, git 7b84de4c0e11f4a070e038ca4f093486e55622af)

157.	[bug]		vorner
	One frozen process no longer freezes the whole b10-msgq. It caused the
	whole system to stop working.
	(Trac #420, git 93697f58e4d912fa87bc7f9a591c1febc9e0d139)

156.	[func]		stephen
	Added ResponseClassifier class to examine response from
	a server and classify it into one of several categories.
	(Trac #487, git 18491370576e7438c7893f8551bbb8647001be9c)

bind10-devel-20110120 released on January 20, 2011

155.	[doc]		jreed
	Miscellaneous documentation improvements for man pages and
	the guide, including auth, resolver, stats, xfrout, and
	zonemgr.  (git c14c4741b754a1eb226d3bdc3a7abbc4c5d727c0)

154.	[bug]		jinmei
	b10-xfrin/b10-zonemgr: Fixed a bug where these programs didn't
	receive command responses from CC sessions.  Eventually the
	receive buffer became full, and many other components that rely
	on CC channels would stall (as noted in #420 and #513).  This is
	an urgent care fix due to the severity of the problem; we'll need
	to revisit it for cleaner fix later.
	(Trac #516, git 62c72fcdf4617e4841e901408f1e7961255b8194)

153.	[bug]		jelte
	b10-cfgmgr: Fixed a bug where configuration updates sometimes
	lost previous settings in the configuration manager.
	(Trac #427, git 2df894155657754151e0860e2ca9cdbed7317c70)

152.	[func]*		jinmei
	b10-auth: Added new configuration variable "statistics-interval"
	to allow the user to change the timer interval for periodic
	statistics updates.  The update can also be disabled by setting
	the value to 0.  Disabling statistics updates will also work as
	a temporary workaround of a known issue that b10-auth can block in
	sending statistics and stop responding to queries as a result.
	(Trac #513, git 285c5ee3d5582ed6df02d1aa00387f92a74e3695)

151.	[bug]		smann
	lib/log/dummylog.h:
	lib/log/dummylog.cc: Modify dlog so that it takes an optional
	2nd argument of type bool (true or false). This flag, if
	set, will cause the message to be printed whether or not
	-v is chosen.
        (Trac #432, git 880220478c3e8702d56d761b1e0b21b77d08ee5a)

150.	[bug]		jelte
	b10-cfgmgr: No longer save the configuration on exit. Configuration
	is already saved if it is changed successfully, so writing it on
	exit (and hence, when nothing has changed too) is unnecessary and
	may even cause problems.
	(Trac #435, git fd7baa38c08d54d5b5f84930c1684c436d2776dc)

149.	[bug]		jelte
	bindctl: Check if the user session has disappeared (either by a
	timeout or by a server restart), and reauthenticate if so. This
	fixes the 'cmdctl not running' problem.
        (Trac #431, git b929be82fec5f92e115d8985552f84b4fdd385b9)

148.	[func]		jelte
	bindctl: Command results are now pretty-printed (i.e. printed in
	a more readable form). Empty results are no longer printed at all
	(used to print '{}'), and the message
	'send the command to cmd-ctrl' has also been removed.
	(git 3954c628c13ec90722a2d8816f52a380e0065bae)

147.	[bug]		jinmei
	python/isc/config: Fixed a bug that importing custom configuration
	(in b10-config.db) of a remote module didn't work.
	(Trac #478, git ea4a481003d80caf2bff8d0187790efd526d72ca)

146.	[func]		jelte
	Command arguments were not validated internally against their
	specifications. This change fixes that (on the C++ side, Python
	side depends on an as yet planned addition). Note: this is only
	an added internal check, the cli already checks format.
	(Trac #473, git 5474eba181cb2fdd80e2b2200e072cd0a13a4e52)

145.	[func]*		jinmei
	b10-auth: added a new command 'loadzone' for (re)loading a
	specific zone.  The command syntax is generic but it is currently
	only feasible for class IN in memory data source.  To reload a
	zone "example.com" via bindctl, execute the command as follows:
	> Auth loadzone origin = example.com
	(Trac #467 git 4f7e1f46da1046de527ab129a88f6aad3dba7562
	from 1d7d3918661ba1c6a8b1e40d8fcbc5640a84df12)

144.	[build]		jinmei
	Introduced a workaround for clang++ build on FreeBSD (and probably
	some other OSes).  If building BIND 10 fails with clang++ due to
	a link error about "__dso_handle", try again from the configure
	script with CXX_LIBTOOL_LDFLAGS=-L/usr/lib (the path actually
	doesn't matter; the important part is the -L flag).  This
	workaround is not automatically enabled as it's difficult to
	detect the need for it dynamically, and must be enabled via the
	variable by hand.
	(Trac #474, git cfde436fbd7ddf3f49cbbd153999656e8ca2a298)

143.	[build]		jinmei
	Fixed build problems with clang++ in unit tests due to recent
	changes.  No behavior change. (Trac #448, svn r4133)

142.	[func]		jinmei
	b10-auth: updated query benchmark so that it can test in memory
	data source.  Also fixed a bug that the output buffer isn't
	cleared after query processing, resulting in misleading results
	or program crash.  This is a regression due to change #135.
	(Trac #465, svn r4103)

141.	[bug]		jinmei
	b10-auth: Fixed a bug that the authoritative server includes
	trailing garbage data in responses.  This is a regression due to
	change #135. (Trac #462, svn r4081)

140.	[func]		y-aharen
	src/bin/auth: Added a feature to count queries and send counter
	values to statistics periodically. To support it, added wrapping
	class of asio::deadline_timer to use as interval timer.
	The counters can be seen using the "Stats show" command from
	bindctl.  The result would look like:
	  ... "auth.queries.tcp": 1, "auth.queries.udp": 1 ...
	Using the "Auth sendstats" command you can make b10-auth send the
	counters to b10-stats immediately.
	(Trac #347, svn r4026)

139.	[build]		jreed
	Introduced configure option and make targets for generating
	Python code coverage report. This adds new make targets:
	report-python-coverage and clean-python-coverage. The C++
	code coverage targets were renamed to clean-cpp-coverage
	and report-cpp-coverage. (Trac #362, svn r4023)

138.	[func]*		jinmei
	b10-auth: added a configuration interface to support in memory
	data sources.  For example, the following command to bindctl
	will configure a memory data source containing the "example.com"
	zone with the zone file named "example.com.zone":
	> config set Auth/datasources/ [{"type": "memory", "zones": \
	 [{"origin": "example.com", "file": "example.com.zone"}]}]
	By default, the memory data source is disabled; it must be
	configured explicitly.  To disable it again, specify a null list
	for Auth/datasources:
	> config set Auth/datasources/ []
	Notes: it's currently for class IN only.  The zone files are not
	actually loaded into memory yet (which will soon be implemented).
	This is an experimental feature and the syntax may change in
	future versions.
	(Trac #446, svn r3998)

137.	[bug]		jreed
	Fix run_*.sh scripts that are used for development testing
	so they use a msgq socket file in the build tree.
	(Trac #226, svn r3989)

136.	[bug]		jelte
	bindctl (and the configuration manager in general) now no longer
	accepts 'unknown' data; i.e. data for modules that it does not know
	about, or configuration items that are not specified in the .spec
	files.
	(Trac #202, svn r3967)

135.	[func]		each
	Add b10-resolver. This is an example recursive server that
	currently does forwarding only and no caching.
	(Trac #327, svn r3903)

134.	[func]		vorner
	b10-resolver supports timeouts and retries in forwarder mode.
	(Trac #401, svn r3660)

133.	[func]		vorner
	New temporary logging function available in isc::log. It is used by
	b10-resolver.
	(Trac #393, r3602)

132.	[func]		vorner
	The b10-resolver is configured through config manager.
	It has "listen_on" and "forward_addresses" options.
	(Trac #389, r3448)

131.	[func]		jerry
	src/lib/datasrc: Introduced two template classes RBTree and RBNode
	to provide the generic map with domain name as key and anything as
	the value. Because of some unresolved design issue, the new classes
	are only intended to be used by memory zone and zone table.
	(Trac #397, svn r3890)

130.	[func]		jerry
	src/lib/datasrc: Introduced a new class MemoryDataSrc to provide
	the general interface for memory data source.  For the initial
	implementation, we don't make it a derived class of AbstractDataSrc
	because the interface is so different (we'll eventually
	consider this as part of the generalization work).
	(Trac #422, svn r3866)

129.	[func]		jinmei
	src/lib/dns: Added new functions masterLoad() for loading master
	zone files.  The initial implementation can only parse a limited
	form of master files, but BIND 9's named-compilezone can convert
	any valid zone file into the acceptable form.
	(Trac #423, svn r3857)

128.	[build]		vorner
	Test for query name = '.', type = DS to authoritative nameserver
	for root zone was added.
	(Trac #85, svn r3836)

127.	[bug]		stephen
	During normal operation process termination and resurrection messages
	are now output regardless of the state of the verbose flag.
	(Trac #229, svn r3828)

126.	[func]		ocean
	The Nameserver Address Store (NSAS) component has been added. It takes
	care of choosing an IP address of a nameserver when a zone needs to be
	contacted.
	(Trac #356, Trac #408, svn r3823)

bind10-devel-20101201 released on December 01, 2010

125.	[func]		jelte
	Added support for addressing individual list items in bindctl
	configuration commands; If you have an element that is a list, you
	can use foo[X]		integer
	(starting at 0)
	(Trac #405, svn r3739)

124.	[bug]		jreed
	Fix some wrong version reporting. Now also show the version
	for the component and BIND 10 suite. (Trac #302, svn r3696)

123.	[bug]		jelte
	src/bin/bindctl printed values had the form of python literals
	(e.g. 'True'), while the input requires valid JSON (e.g. 'true').
	Output changed to JSON format for consistency. (svn r3694)

122.	[func]		stephen
	src/bin/bind10: Added configuration options to Boss to determine
	whether to start the authoritative server, recursive server (or
	both). A dummy program has been provided for test purposes.
	(Trac #412, svn r3676)

121.	[func]		jinmei
	src/lib/dns: Added support for TSIG RDATA.  At this moment this is
	not much of real use, however, because no protocol support was
	added yet.  It will soon be added. (Trac #372, svn r3649)

120.	[func]		jinmei
	src/lib/dns: introduced two new classes, TSIGKey and TSIGKeyRing,
	to manage TSIG keys. (Trac #381, svn r3622)

119.	[bug]		jinmei
	The master file parser of the python datasrc module incorrectly
	regarded a domain name beginning with a decimal number as a TTL
	specification.  This confused b10-loadzone and had it reject to
	load a zone file that contains such a name.
	Note: this fix is incomplete and the loadzone would still be
	confused if the owner name is a syntactically indistinguishable
	from a TTL specification.  This is part of a more general issue
	and will be addressed in Trac #413. (Trac #411, svn r3599)

118.	[func]		jinmei
	src/lib/dns: changed the interface of
	AbstractRRset::getRdataIterator() so that the internal
	cursor would point to the first RDATA automatically.  This
	will be a more intuitive and less error prone behavior.
	This is a backward compatible change. (Trac #410, r3595)

117.	[func]		jinmei
	src/lib/datasrc: added new zone and zone table classes for the
	support of in memory data source.  This is an intermediate step to
	the bigger feature, and is not yet actually usable in practice.
	(Trac #399, svn r3590)

116.	[bug]		jerry
	src/bin/xfrout: Xfrout and Auth will communicate by long tcp
	connection, Auth needs to make a new connection only on the first
	time or if an error occurred.
	(Trac #299, svn r3482)

115.	[func]*		jinmei
	src/lib/dns: Changed DNS message flags and section names from
	separate classes to simpler enums, considering the balance between
	type safety and usability.  API has been changed accordingly.
	More documentation and tests were provided with these changes.
	(Trac #358, r3439)

114.	[build]		jinmei
	Supported clang++.  Note: Boost >= 1.44 is required.
	(Trac #365, svn r3383)

113.	[func]*		zhanglikun
	Folder name 'utils'(the folder in /src/lib/python/isc/) has been
	renamed	to 'util'. Programs that used 'import isc.utils.process'
	now need to use 'import isc.util.process'. The folder
	/src/lib/python/isc/Util is removed since it isn't used by any
	program. (Trac #364, r3382)

112.	[func]		zhang likun
	Add one mixin class to override the naive serve_forever() provided
	in python library socketserver. Instead of polling for shutdown
	every poll_interval seconds, one socketpair is used to wake up
	the waiting server. (Trac #352, svn r3366)

111.	[bug]*		Vaner
	Make sure process xfrin/xfrout/zonemgr/cmdctl can be stopped
	properly when user enter "ctrl+c" or 'Boss shutdown' command
	through bindctl.  The ZonemgrRefresh.run_timer and
	NotifyOut.dispatcher spawn a thread themselves.
	(Trac #335, svn r3273)

110.	[func]		Vaner
	Added isc.net.check module to check ip addresses and ports for
	correctness and isc.net.addr to hold IP address. The bind10, xfrin
	and cmdctl programs are modified to use it.
	(Trac #353, svn r3240)

109.	[func]		naokikambe
	Added the initial version of the stats module for the statistics
	feature of BIND 10, which supports the restricted features and
	items and reports via bindctl command. (Trac #191, r3218)
	Added the document of the stats module, which is about how stats
	module collects the data (Trac #170, [wiki:StatsModule])

108.	[func]		jerry
	src/bin/zonemgr: Provide customizable configurations for
	lowerbound_refresh, lowerbound_retry, max_transfer_timeout and
	jitter_scope. (Trac #340, r3205)

107.	[func]		likun
	Remove the parameter 'db_file' for command 'retransfer' of
	xfrin module. xfrin.spec will not be generated by script.
	(Trac #329, r3171)

106.	[bug]		likun
	When xfrin can't connect with one zone's master, it should tell
	the bad news to zonemgr, so that zonemgr can reset the timer for
	that zone. (Trac #329, r3170)

105.	[bug]		Vaner
	Python processes: they no longer take 100% CPU while idle
	due to a busy loop in reading command session in a nonblocking way.
	(Trac #349, svn r3153), (Trac #382, svn r3294)

104.	[bug]		jerry
	bin/zonemgr: zonemgr should be attempting to refresh expired zones.
	(Trac #336, r3139)

103.	[bug]		jerry
	lib/python/isc/log: Fixed an issue with python logging,
	python log shouldn't die with OSError. (Trac #267, r3137)

102.	[build]		jinmei
	Disable threads in ASIO to minimize build time dependency.
	(Trac #345, r3100)

101.	[func]		jinmei
	src/lib/dns: Completed Opcode and Rcode implementation with more
	tests and documentation.  API is mostly the same but the
	validation was a bit tightened. (Trac #351, svn r3056)

100.	[func]		Vaner
	Python processes: support naming of python processes so
	they're not all called python3.
	(Trac #322, svn r3052)

99.	[func]*		jinmei
	Introduced a separate EDNS class to encapsulate EDNS related
	information more cleanly.  The related APIs are changed a bit,
	although it won't affect most of higher level applications.
	(Trac #311, svn r3020)

98.	[build]		jinmei
	The ./configure script now tries to search some common include
	paths for boost header files to minimize the need for explicit
	configuration with --with-boost-include. (Trac #323, svn r3006)

97.	[func]		jinmei
	Added a micro benchmark test for query processing of b10-auth.
	(Trac #308, svn r2982)

96.	[bug]		jinmei
	Fixed two small issues with configure: Do not set CXXFLAGS so that
	it can be customized; Make sure --disable-static works.
	(Trac #325, r2976)

bind10-devel-20100917 released on September 17, 2010

95.	[doc]		jreed
	Add b10-zonemgr manual page. Update other docs to introduce
	this secondary manager. (Trac #341, svn r2951)

95.	[bug]		jreed
	bin/xfrout and bin/zonemgr: Fixed some stderr output.
	(Trac #342, svn r2949)

94.	[bug]		jelte
	bin/xfrout:  Fixed a problem in xfrout where only 2 or 3 RRs
	were used per DNS message in the xfrout stream.
	(Trac #334, r2931)

93.	[bug]		jinmei
	lib/datasrc: A DS query could crash the library (and therefore,
	e.g. the authoritative server) if some RR of the same apex name
	is stored in the hot spot cache. (Trac #307, svn r2923)

92.	[func]*		jelte
	libdns_python (the python wrappers for libdns++) has been renamed
	to pydnspp (Python DNS++). Programs and libraries that used
	'import libdns_python' now need to use 'import pydnspp'.
	(Trac #314, r2902)

91.	[func]*		jinmei
	lib/cc: Use const pointers and const member functions for the API
	as much as possible for safer operations.  Basically this does not
	change the observable behavior, but some of the API were changed
	in a backward incompatible manner.  This change also involves more
	copies, but at this moment the overhead is deemed acceptable.
	(Trac #310, r2803)

90.	[build]		jinmei
	(Darwin/Mac OS X specific) Specify DYLD_LIBRARY_PATH for tests and
	experimental run under the source tree.  Without this loadable
	python modules refer to installation paths, which may confuse the
	operation due to version mismatch or even trigger run time errors
	due to missing libraries. (Trac #313, r2782)

89.	[build]		jinmei
	Generate b10-config.db for tests at build time so that the source
	tree does not have to be writable. (Trac #315, r2776)

88.	[func]		jelte
	Blocking reads on the msgq command channel now have a timeout
	(defaults to 4 seconds, modifiable as needed by modules).
	Because of this, modules will no longer block indefinitely
	if they are waiting for a message that is not sent for whatever
	reason. (Trac #296, r2761)

87.	[func]		zhanglikun
	lib/python/isc/notifyout: Add the feature of notify-out, when
	zone axfr/ixfr finishing, the server will notify its slaves.
	(Trac #289, svn r2737)

86.	[func]		jerry
	bin/zonemgr: Added zone manager module. The zone manager is one
	of the co-operating processes of BIND 10, which keeps track of
	timers and other information necessary for BIND 10 to act as a
	slave. (Trac #215, svn r2737)

85.	[build]*		jinmei
	Build programs using dynamic link by default.  A new configure
	option --enable-static-link is provided to force static link for
	executable programs.  Statically linked programs can be run on a
	debugger more easily and would be convenient for developers.
	(Trac #309, svn r2723)

bind10-devel-20100812 released on August 12, 2010

84.	[bug]		jinmei, jerry
	This is a quick fix patch for the issue: AXFR fails half the
	time because of connection problems. xfrout client will make
	a new connection every time. (Trac #299, svn r2697)

83.	[build]*		jreed
	The configure --with-boost-lib option is removed. It was not
	used since the build included ASIO. (svn r2684)

82.	[func]		jinmei
	bin/auth: Added -u option to change the effective process user
	of the authoritative server after invocation.  The same option to
	the boss process will be propagated to b10-auth, too.
	(Trac #268, svn r2675)

81.	[func]		jinmei
	Added a C++ framework for micro benchmark tests.  A supplemental
	library functions to build query data for the tests were also
	provided. (Trac #241, svn r2664)

80.	[bug]		jelte
	bindctl no longer accepts configuration changes for unknown or
	non-running modules (for the latter, this is until we have a
	way to verify those options, at which point it'll be allowed
	again).
	(Trac #99, r2657)

79.	[func]		feng, jinmei
	Refactored the ASIO link interfaces to move incoming XFR and
	NOTIFY processing to the auth server class.  Wrapper classes for
	ASIO specific concepts were also provided, so that other BIND 10
	modules can (eventually) use the interface without including the
	ASIO header file directly.  On top of these changes, AXFR and
	NOTIFY processing was massively improved in terms of message
	validation and protocol conformance.  Detailed tests were provided
	to confirm the behavior.
	Note: Right now, NOTIFY doesn't actually trigger subsequent zone
	transfer due to security reasons. (Trac #221, r2565)

78.	[bug]		jinmei
	lib/dns: Fixed miscellaneous bugs in the base32 (hex) and hex
	(base16) implementation, including incorrect padding handling,
	parser failure in decoding with a SunStudio build, missing
	validation on the length of encoded hex string.  Test cases were
	more detailed to identify these bugs and confirm the fix.  Also
	renamed the incorrect term of "base32" to "base32hex".  This
	changed the API, but they are not intended to be used outside
	libdns++, so we don't consider it a backward incompatible change.
	(Trac #256, r2549)

77.	[func]		zhanglikun
	Make error message be more friendly when running cmdctl and it's
	already running (listening on same port)(Trac #277, r2540)

76.	[bug]		jelte
	Fixed a bug in the handling of 'remote' config modules (i.e.
	modules that peek at the configuration of other modules), where
	they answered 'unknown command' to commands for those other
	modules. (Trac #278, r2506)

75.	[bug]		jinmei
	Fixed a bug in the sqlite3 data source where temporary strings
	could be referenced after destruction.  It caused various lookup
	failures with SunStudio build. (Trac #288, r2494)

74.	[func]*		jinmei
	Refactored the cc::Session class by introducing an abstract base
	class.  Test code can use their own derived mock class so that
	tests can be done without establishing a real CC session.  This
	change also modified some public APIs, mainly in the config
	module. (Trac #275, r2459)

73.	[bug]		jelte
	Fixed a bug where in bindctl, locally changed settings were
	reset when the list of running modules is updated. (Trac #285,
	r2452)

72.	[build]		jinmei
	Added -R when linking python wrapper modules to libpython when
	possible.  This helps build BIND 10 on platforms that install
	libpython whose path is unknown to run-time loader.  NetBSD is a
	known such platform. (Trac #148, r2427)

71.	[func]		each
	Add "-a" (address) option to bind10 to specify an address for
	the auth server to listen on.

70.	[func]		each
	Added a hot-spot cache to libdatasrc to speed up access to
	repeatedly-queried data and reduce the number of queries to
	the underlying database; this should substantially improve
	performance.  Also added a "-n" ("no cache") option to
	bind10 and b10-auth to disable the cache if needed.
	(Trac #192, svn r2383)

bind10-devel-20100701 released on July 1, 2010

69.	[func]*		jelte
	Added python wrappers for libdns++ (isc::dns), and libxfr. This
	removes the dependency on Boost.Python. The wrappers don't
	completely implement all functionality, but the high-level API
	is wrapped, and current modules use it now.
	(Trac #181, svn r2361)

68.	[func]		zhanglikun
	Add options -c (--certificate-chain) to bindctl. Override class
	HTTPSConnection to support server certificate validation.
	Add support to cmdctl.spec file, now there are three configurable
	items for cmdctl: 'key_file', 'cert_file' and 'accounts_file',
	all of them can be changed in runtime.
	(Trac #127, svn r2357)

67.	[func]		zhanglikun
	Make bindctl's command parser only do minimal check.
	Parameter value can be a sequence of non-space characters,
	or a string surrounded by quotation marks (these marks can
	be a part of the value string in escaped form). Make error
	message be more friendly. (If there is some error in
	parameter's value, the parameter name will be provided).
	Refactor function login_to_cmdctl() in class BindCmdInterpreter:
	avoid using Exception to catch all exceptions.
	(Trac #220, svn r2356)

66.	[bug]		each
	Check for duplicate RRsets before inserting data into a message
	section; this, among other things, will prevent multiple copies
	of the same CNAME from showing up when there's a loop. (Trac #69,
	svn r2350)

65.	[func]		shentingting
	Various loadzone improvements: allow optional comment for
	$TTL, allow optional origin and comment for $INCLUDE, allow
	optional comment for $ORIGIN, support BIND9 extension of
	time units for TTLs, and fix bug to not use class as part
	of label name when records don't have a label but do have
	a class.  Added verbose options to exactly what is happening
	with loadzone.  Added loadzone test suite of different file
	formats to load.
	(Trac #197, #199, #244, #161, #198, #174, #175, svn r2340)

64.	[func]		jerry
	Added python logging framework. It is for testing and
	experimenting with logging ideas. Currently, it supports
	three channels (file, syslog and stderr) and five levels
	(debug, info, warning, error and critical).
	(Trac #176, svn r2338)

63.	[func]		shane
	Added initial support for setuid(), using the "-u" flag. This will
	be replaced in the future, but for now provides a reasonable
	starting point.
	(Trac #180, svn r2330)

62.	[func]		jelte
	bin/xfrin: Use the database_file as configured in Auth to transfers
	bin/xfrout: Use the database_file as configured in Auth to transfers

61.	[bug]		jelte
	bin/auth: Enable b10-auth to be launched in source tree
	(i.e. use a zone database file relative to that)

60.	[build]		jinmei
	Supported SunStudio C++ compiler.  Note: gtest still doesn't work.
	(Trac #251, svn r2310)

59.	[bug]		jinmei
	lib/datasrc,bin/auth: The authoritative server could return a
	SERVFAIL with a partial answer if it finds a data source broken
	while looking for an answer.  This can happen, for example, if a
	zone that doesn't have an NS RR is configured and loaded as a
	sqlite3 data source. (Trac #249, r2286)

58.	[bug]		jinmei
	Worked around an interaction issue between ASIO and standard C++
	library headers.  Without this ASIO didn't work: sometimes the
	application crashes, sometimes it blocked in the ASIO module.
	(Trac #248, svn r2187, r2190)

57.	[func]		jinmei
	lib/datasrc: used a simpler version of Name::split (change 31) for
	better readability.  No behavior change. (Trac #200, svn r2159)

56.	[func]*		jinmei
	lib/dns: renamed the library name to libdns++ to avoid confusion
	with the same name of library of BIND 9.
	(Trac #190, svn r2153)

55.	[bug]		shane
	bin/xfrout: xfrout exception on Ctrl-C now no longer generates
	exception for 'Interrupted system call'
	(Trac #136, svn r2147)

54.	[bug]		zhanglikun
	bin/xfrout: Enable b10-xfrout can be launched in source
	code tree.
	(Trac #224, svn r2103)

53.	[bug]		zhanglikun
	bin/bindctl: Generate a unique session ID by using
	socket.gethostname() instead of socket.gethostbyname(),
	since the latter one could make bindctl	stall if its own
	host name can't be resolved.
	(Trac #228, svn r2096)

52.	[func]		zhanglikun
	bin/xfrout: When xfrout is launched, check whether the
	socket file is being used by one running xfrout process,
	if it is, exit from python.	If the file isn't a socket file
	or nobody is listening, it will be removed. If it can't
	be removed, exit from python.
	(Trac #151, svn r2091)

bind10-devel-20100602 released on June 2, 2010

51.	[build]		jelte
	lib/python: Add bind10_config.py module for paths and
	possibly other configure-time variables. Allow some components
	to find spec files in build tree when ran from source.
	(Trac #223)

50.	[bug]		zhanglikun
	bin/xfrin: a regression in xfrin: it can't communicate with
	a remote server. (Trac #218, svn r2038)

49.	[func]*		jelte
	Use unix domain sockets for msgq. For b10-msgq, the command
	line options --msgq-port and -m were removed. For bind10,
	the -msgq-port option was removed, and the -m command line
	option was changed to be a filename (instead of port number).
	(Trac #183, svn r2009)

48.	[func]		jelte
	bin/auth: Use asio's io_service for the msgq handling.
	(svn r2007)

47.	[func]		zhanglikun
	bin/cmdctl: Add value/type check for commands sent to
	cmdctl. (Trac #201, svn r1959)

46.	[func]		zhanglikun
	lib/cc: Fix real type data encoding/decoding. (Trac #193,
	svn r1959)

45.	[func]		zhanglikun
	bin/bind10: Pass verbose option to more modules. (Trac
	#205, svn r1957)

44.	[build]		jreed
	Install headers for libdns and libexception. (Trac #68,
	svn r1941)

43.	[func]		jelte
	lib/cc: Message queuing on cc channel. (Trac #58, svn r1870)

42.	[func]		jelte
	lib/python/isc/config:      Make temporary file with python
	tempfile module instead of manual with fixed name. (Trac
	#184, svn r1859)

41.	[func]		jelte
	Module descriptions in spec files. (Trac #90, svn r1856)

40.	[build]		jreed
	Report detected features and configure settings at end of
	configure output. (svn r1836)

39.	[func]*		each
	Renamed libauth to libdatasrc.

38.	[bug]		zhanglikun
	Send command 'shutdown' to Xfrin and Xfrout when boss receive SIGINT.
	Remove unused socket file when Xfrout process exits. Make sure Xfrout
	exit by itself when it receives SIGINT, instead of being killed by the
	signal SIGTERM or SIGKILL sent from boss.
	(Trac #135, #151, #134, svn r1797)

37.	[build]		jinmei
	Check for the availability of python-config. (Trac #159,
	svn r1794)

36.	[func]		shane
	bin/bind10:	Miscellaneous code cleanups and improvements.
	(Trac #40, svn r2012)

35.	[bug]		jinmei
	bin/bindctl: fixed a bug that it didn't accept IPv6 addresses as
	command arguments. (Trac #219, svn r2022)

34.	[bug]		jinmei
	bin/xfrin: fixed several small bugs with many additional unit
	tests.  Fixes include: IPv6 transport support, resource leak,
	and non IN class support. (Trac #185, svn r2000)

33.	[bug]		each
	bin/auth: output now prepended with "[b10-auth]" (Trac
	#109, svn r1985)

32.	[func]*		each
	bin/auth: removed custom query-processing code, changed
        boost::asio code to use plain asio instead, and added asio
        headers to the source tree.  This allows building without
        using an external boost library. (Trac #163, svn r1983)

31.	[func]		jinmei
	lib/dns: added a separate signature for Name::split() as a
	convenient wrapper for common usage. (Trac #49, svn r1903)

30.	[bug]		jinmei
	lib/dns: parameter validation of Name::split() was not sufficient,
	and invalid parameters could cause integer overflow and make the
	library crash. (Trac #177, svn r1806)

bind10-devel-20100421 released on April 21, 2010

29.	[build]		jreed
	Enable Python unit tests for "make check". (svn r1762)

28.	[bug]		jreed
	Fix msgq CC test so it can find its module. (svn r1751)

27.	[build]		jelte
	Add missing copyright license statements to various source
	files. (svn r1750)

26.	[func]		jelte
	Use PACKAGE_STRING (name + version) from config.h instead
	of hard-coded value in CH TXT version.bind replies (Trac
	#114, svn r1749)

25.	[func]*		jreed
	Renamed msgq to b10-msgq. (Trac #25, svn r1747, r1748)

24.	[func]		jinmei
	Support case-sensitive name compression in MessageRenderer.
	(Trac #142, svn r1704)

23.	[func]		jinmei
	Support a simple name with possible compression. (svn r1701)

22.	[func]		zhanglikun
	b10-xfrout for AXFR-out support added. (svn r1629, r1630)

21.	[bug]		zhanglikun
	Make log message more readable when xfrin failed. (svn
	r1697)

20.	[bug]		jinmei
	Keep stderr for child processes if -v is specified. (svn
	r1690, r1698)

19.	[bug]		jinmei
	Allow bind10 boss to pass environment variables from parent.
	(svn r1689)

18.	[bug]		jinmei
	Xfrin warn if bind10_dns load failed. (svn r1688)

17.	[bug]		jinmei
	Use sqlite3_ds.load() in xfrin module and catch Sqlite3DSError
	explicitly. (svn r1684)

16.	[func]*		zhanglikun
	Removed print_message and print_settings configuration
	commands from Xfrin. (Trac #136, svn r1682)

15.	[func]*		jinmei
	Changed zone loader/updater so trailing dot is not required.
	(svn r1681)

14.	[bug]		shane
	Change shutdown to actually SIGKILL properly. (svn r1675)

13.	[bug]		jinmei
	Don't ignore other RRs than SOA even if the second SOA is
	found. (svn r1674)

12.	[build]		jreed
	Fix tests and testdata so can be used from a read-only
	source directory.

11.	[build]		jreed
	Make sure python tests scripts are included in tarball.
	(svn r1648)

10.	[build]		jinmei
	Improve python detection for configure. (svn r1622)

9.	[build]		jinmei
	Automake the python binding of libdns. (svn r1617)

8.	[bug]		zhanglikun
	Fix log errors which may cause xfrin module to crash. (svn
	r1613)

7.	[func]		zhanglikun
	New API for inserting zone data to sqlite3 database for
	AXFR-in. (svn r1612, r1613)

6.	[bug]		jreed
	More code review, miscellaneous cleanups, style guidelines,
	and new and improved unit tests added.

5.	[doc]		jreed
	Manual page cleanups and improvements.

4.	[bug]		jinmei
	NSEC RDATA fixes for buffer overrun lookups, incorrect
	boundary checks, spec-non-conformant behaviors. (svn r1611)

3.	[bug]		jelte
	Remove a re-raise of an exception that should only have
	been included in an error answer on the cc channel. (svn
	r1601)

2.	[bug]		mgraff
	Removed unnecessary sleep() from ccsession.cc. (svn r1528)

1.	[build]*		jreed
	The configure --with-boostlib option changed to --with-boost-lib.

bind10-devel-20100319 released on March 19, 2010

For complete code revision history, see
	http://git.bind10.isc.org/cgi-bin/cgit.cgi/bind10
Specific git changesets can be accessed at:
	http://git.bind10.isc.org/cgi-bin/cgit.cgi/bind10/commit/?id=rrr
or after cloning the original git repository by executing:
	% git diff rrrr^ rrrr
Subversion changesets are not accessible any more.  The subversion
revision numbers will be replaced with corresponding git revisions.
Trac tickets can be accessed at: https://bind10.isc.org/ticket/nnn

LEGEND
[bug] general bug fix.  This is generally a backward compatible change,
	unless it's deemed to be impossible or very hard to keep
	compatibility to fix the bug.
[build] compilation and installation infrastructure change.
[doc] update to documentation. This shouldn't change run time behavior.
[func] new feature.  In some cases this may be a backward incompatible
	change, which would require a bump of major version.
[security] security hole fix. This is no different than a general bug
	fix except that it will be handled as confidential and will cause
	security patch releases.
*: Backward incompatible or operational change.<|MERGE_RESOLUTION|>--- conflicted
+++ resolved
@@ -1,10 +1,9 @@
-<<<<<<< HEAD
 7XX.	[func]		dclink, tomek
 	libdhcp++: Interface detection implemented for FreeBSD, NetBSD,
 	OpenBSD, Mac OS X and Solaris 11. Thanks to David Carlier for
 	contributing a patch.
 	(Trac #2246, git abcd)
-=======
+
 717.	[bug]		marcin
 	Fixed the bug which incorrectly treated DHCPv4 option codes 224-254 as
 	standard options, barring them from being used as custom options.
@@ -23,7 +22,6 @@
 	msg_controllen field of the DHCPv6 message. Use of CMSG_LEN causes
 	sendmsg failures on OpenBSD due to the bug kernel/6080 on OpenBSD.
 	(Trac #1824, git 39c9499d001a98c8d2f5792563c28a5eb2cc5fcb)
->>>>>>> 13161378
 
 714.	[doc]		tomek
 	BIND10 Contributor's Guide added.
