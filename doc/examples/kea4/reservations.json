// This is an example configuration file for the DHCPv4 server in Kea.
// It contains one subnet in which there are two static address reservations
// for the clients identified by the MAC addresses.
{ "Dhcp4":

{
// Kea is told to listen on ethX interface only.
  "interfaces-config": {
    "interfaces": [ "ethX" ]
  },

// We need to specify the the database used to store leases. As of September
// 2016, four database backends are supported: MySQL, PostgreSQL, Cassandra, and
// the in-memory database, Memfile.  We'll use memfile because it doesn't
// require any prior set up.
  "lease-database": {
      "type": "memfile",
      "lfc-interval": 3600
  },

// Addresses will be assigned with a lifetime of 4000 seconds.
  "valid-lifetime": 4000,

// Renew and rebind timers are commented out. This implies that options
// 58 and 59 will not be sent to the client. In this case it is up to
// the client to pick the timer values according to RFC2131. Uncomment the
// timers to send these options to the client.
//  "renew-timer": 1000,
//  "rebind-timer": 2000,

// Kea supports reservations by several different types of identifiers:
// hw-address (hardware/MAC address of the client), duid (DUID inserted by the
// client), client-id (client identifier inserted by the client), circuit-id
// (circuit identifier inserted by the relay agent) and flex-id (flexible
// identifier available when flex_id hook library is loaded). When told to do
// so, Kea can check for all of those identifier types, but it takes a costly
// database lookup to do so. It is therefore useful from a performance
// perspective to use only the reservation types that are actually used in a
// given network.

// The example below is not optimal from a performance perspective, but it
// nicely showcases the host reservation capabilities. Please use the minimum
// set of identifier types used in your network.
"host-reservation-identifiers": [ "circuit-id", "hw-address", "duid",
                                  "client-id", "flex-id" ],

// Define a subnet with four reservations. Some of the reservations belong
// to the dynamic pool. Kea is able to handle this case, but it is not
// recommended from a performance perspective, as Kea would not only need to
// check if a given address is free, but also whether it is reserved.
// To avoid this check, one can change reservation-mode to out-of-pool, rather
// than 'all'. If a subnet does not have reservations at all, the reservation
// lookup can be skipped altogether (reservation-mode is set to 'disabled').

// Note that the second reservation is for an address which is within the
// range of the pool of the dynamically allocated address. The server will
// exclude this address from this pool and only assign it to the client which
// has a reservation for it.
  "subnet4": [
    {
       "pools": [ { "pool":  "192.0.2.1 - 192.0.2.200" } ],
       "subnet": "192.0.2.0/24",
        "interface": "eth0",
<<<<<<< HEAD
        "reservation-mode": "out-of-pool",
=======

        // This directive tells Kea that reservations may be made both in-pool
        // and out-of-pool. For improved performance, you may move all reservations
        // out of the dynamic pool and change reservation-mode to "out-of-pool".
        // Kea will then be able to skip querying for host reservations when
        // assigning leases from dynamic pool.
        "reservation-mode": "all",

>>>>>>> df534758
        "reservations": [

// This is a reservation for a specific hardware/MAC address. It's a very
// simple reservation: just an address and nothing else.
         {
             "hw-address": "1a:1b:1c:1d:1e:1f",
             "ip-address": "192.0.2.201"
         },

// This is a reservation for a specific client-id. It also shows
// the this client will get a reserved hostname. A hostname can be defined
// for any identifier type, not just client-id.
         {
             "client-id": "01:11:22:33:44:55:66",
             "ip-address": "192.0.2.202",
             "hostname": "special-snowflake"
         },

// The third reservation is based on DUID. This reservation also
// defines special option values for this particular client. If
// the domain-name-servers option would have been defined on a global,
// subnet or class level, the host specific values take preference.
         {
             "duid": "01:02:03:04:05",
             "ip-address": "192.0.2.203",
             "option-data": [ {
                 "name": "domain-name-servers",
                 "data": "10.1.1.202,10.1.1.203"
             } ]
         },

// The fourth reservation is based on circuit-id. This is an option inserted
// by the relay agent that forwards the packet from client to the server.
// In this example the host is also assigned vendor specific options.
         {
             "client-id": "01:11:22:33:44:55:66",
             "ip-address": "192.0.2.204",
             "option-data": [
                 {
                     "name": "vivso-suboptions",
                     "data": "4491"
                 },
                 {
                     "name": "tftp-servers",
                     "space": "vendor-4491",
                     "data": "10.1.1.202,10.1.1.203"
                 }
             ]
         },
// This reservation is for a client that needs specific DHCPv4 fields to be
// set. Three supported fields are next-server, server-hostname and
// boot-file-name
         {
             "client-id": "01:0a:0b:0c:0d:0e:0f",
             "ip-address": "192.0.2.205",
             "next-server": "192.0.2.1",
             "server-hostname": "hal9000",
             "boot-file-name": "/dev/null"
         },

// This reservation is using flexible identifier. Instead of relying
// on specific field, sysadmin can define an expression similar to what
// is used for client classification,
// e.g. substring(relay[0].option[17],0,6). Then, based on the value of
// that expression for incoming packet, the reservation is matched.
// Expression can be specified either as hex or plain text using single
// quotes.
// Note: flexible identifier requires flex_id hook library to be
// loaded to work.
         {
             "flex-id": "s0mEVaLue",
             "ip-address": "192.0.2.206"
         }

       ]
    }
  ]
},

// The following configures logging. It assumes that messages with at
// least informational level (info, warn, error and fatal) should be
// logged to stdout.
"Logging": {
    "loggers": [
        {
            "name": "kea-dhcp4",
            "output_options": [
                {
                    "output": "stdout"
                }
            ],
            "severity": "INFO"
        }
    ]
}

}<|MERGE_RESOLUTION|>--- conflicted
+++ resolved
@@ -61,18 +61,12 @@
        "pools": [ { "pool":  "192.0.2.1 - 192.0.2.200" } ],
        "subnet": "192.0.2.0/24",
         "interface": "eth0",
-<<<<<<< HEAD
-        "reservation-mode": "out-of-pool",
-=======
-
         // This directive tells Kea that reservations may be made both in-pool
         // and out-of-pool. For improved performance, you may move all reservations
         // out of the dynamic pool and change reservation-mode to "out-of-pool".
         // Kea will then be able to skip querying for host reservations when
         // assigning leases from dynamic pool.
         "reservation-mode": "all",
-
->>>>>>> df534758
         "reservations": [
 
 // This is a reservation for a specific hardware/MAC address. It's a very
