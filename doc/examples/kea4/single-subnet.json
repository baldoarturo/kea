--- conflicted
+++ resolved
@@ -30,12 +30,14 @@
 #  "rebind-timer": 2000,
 
 # The following list defines subnets. We have only one subnet
-<<<<<<< HEAD
 # here. We tell Kea that it is directly available over local interface.
   "subnet4": [
-  {    "pool": [ "192.0.2.1 - 192.0.2.200" ],
+    {
+       "pools": [ { "pool":  "192.0.2.1 - 192.0.2.200" } ],
        "subnet": "192.0.2.0/24",
-       "interface": "eth0"  } ]
+       "interface": "eth0"
+    } 
+  ]
 },
 
 # The following configures logging. It assumes that messages with at least
@@ -52,15 +54,6 @@
             "severity": "INFO"
         }
     ]
-=======
-# here.
-  "subnet4": [
-    {
-      "pools": [ { "pool":  "192.0.2.1 - 192.0.2.200" } ],
-      "subnet": "192.0.2.0/24"
-    }
-  ]
->>>>>>> b57cfdd5
 }
 
 }