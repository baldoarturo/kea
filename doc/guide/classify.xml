<?xml version="1.0" encoding="UTF-8"?>
<!DOCTYPE book PUBLIC "-//OASIS//DTD DocBook XML V4.2//EN"
"http://www.oasis-open.org/docbook/xml/4.2/docbookx.dtd" [
<!ENTITY mdash  "&#x2014;" >
]>

<chapter id="classify">
  <title>Client Classification</title>

  <section>
    <title>Client Classification Overview</title>
      <para>
      In certain cases it is useful to differentiate between different
      types of clients and treat them accordingly. Common reasons include:
      <itemizedlist>
      <listitem><para>
      The clients represent different pieces of topology, e.g. a cable
      modem is different to the clients behind that modem.
      </para></listitem>
      <listitem><para>
      The clients have different behavior, e.g. a smart phone behaves
      differently to a laptop.
      </para></listitem>
      <listitem><para>
      The clients require different values for some options, e.g. a docsis3.0
      cable modem requires different settings to docsis2.0 cable modem.
      </para></listitem>
      </itemizedlist>
      </para>

      <para>
      It is envisaged that client classification will be used for changing the
      behavior of almost any part of the DHCP message processing, including the assignment of
      leases from different pools, the assignment of different options (or different values of
      the same options) etc. In the current release of the software however, there are
      only three mechanisms that take
      advantage of client classification: subnet selection, assignment of different
      options and, for DHCPv4 cable modems, the setting of specific options for use with
      the TFTP server address and the boot file field.
      </para>

      <para>
      The process of doing classification is conducted in three steps:
      <orderedlist>
      <listitem><para>
      Assess an incoming packet and assign it to zero or more classes.
      </para></listitem>
      <listitem><para>
      Choose a subnet, possibly based on the class information.
      </para></listitem>
      <listitem><para>
      Assign options, again possibly based on the class information.
      </para></listitem>
      </orderedlist>
      </para>

      <para>
      When determining which options to include in the response the server will examine
      the union of options from all of the assigned classes. In the case two or more
      classes include the same option, the value from the first class examined will
      be used.  When choosing a subnet the server will iterate over all of the
      subnets that are feasible given the information found in the packet (client address,
      relay address etc). It will use the first subnet it finds that either doesn't
      have a class associated with it or that has a class which matches one of
      the packet's classes. In the future the processing order of the
      various classes may be specified but for now it is being left unspecified and
      may change in future releases.
      </para>

      <para>
      As an example, imagine two classes.  Class "foo" defines values for an NTP server
      (option 42 in DHCPv4) and an SMTP server (option 69 in DHCPv4) while class
      "bar" defines values for an NTP server and a POP3 server (option 70 in DHCPv4).
      The server will examine the three options NTP, SMTP and POP3 and return any
      of them that the client requested.  As the NTP server was defined twice the
      server will choose only one of the values for the reply: the class from which the
      value is obtained is unspecified.
      </para>

      <para>
      There are two methods of doing classification. The first is automatic and relies
      on examining the values in the vendor class options. Information from these
      options is extracted and a class name is constructed from it and added to
      the class list for the packet. The second allows you to specify an expression
      that is evaluated for each packet. If the result is true, the packet is
      a member of the class.
      </para>

      <note>
      <para>
        Care should be taken with client classification as it is easy for
        clients that do not meet class criteria to be denied any service altogether.
      </para>
      </note>
  </section>

  <section id="classification-using-vendor">
    <title>Using Vendor Class Information In Classification</title>
      <para>
      The server checks whether an incoming DHCPv4 packet includes
      the vendor class identifier option (60) or an incoming DHCPv6 packet
      includes the vendor class option (16). If it does, the content of that
      option is prepended with &quot;VENDOR_CLASS_&quot; and the result is interpreted
      as a class. For example, modern cable modems will send this option with
      value &quot;docsis3.0&quot; and so the packet will belong to
      class &quot;VENDOR_CLASS_docsis3.0&quot;.
      </para>
  </section>

  <section id="classification-using-expressions">
    <title>Using Expressions In Classification</title>
      <para>
      The expression portion of classification contains operators and values.
      All values are currently strings and operators take a string or strings and
      return another string. When all the operations have completed
      the result should be a value of &quot;true&quot; or &quot;false&quot;.
      The packet belongs to
      the class (and the class name is added to the list of classes) if the result
      is &quot;true&quot;. Expressions are written in standard format and can be nested.
      </para>

      <para>
      Expressions are pre-processed during the parsing of the configuration file
      and converted to an internal representation. This allows certain types of
      errors to be caught and logged during parsing.  Examples of these errors
      include incorrect number or types of arguments to an operator.  The
      evaluation code will also check for this class of error and generally
      throw an exception, though they should not occur in a normally functioning
      system.
      </para>

      <para>
      Other issues, for example the starting position of a substring being
      outside of the substring or an option not existing in the packet, result
      in the operator returning an empty string.
      </para>

      <para>
      Expressions are a work in progress and the supported operators and
      values are limited. The expectation is that additional operators and values
      will be added over time, however it is expected the basic mechanisms will
      remain the same.
      </para>

      <para>
        <table frame="all" id="classification-values-list">
          <title>List of Classification Values</title>
          <tgroup cols='3'>
          <colspec colname='name' />
          <colspec colname='example' />
          <colspec colname='description' />
          <thead>
            <row>
              <entry>Name</entry>
              <entry>Example</entry>
              <entry>Description</entry>
            </row>
          </thead>
          <tbody>
<row><entry>String</entry><entry>'example'</entry><entry>A string</entry></row>
<row><entry>Hex String</entry><entry>0XABCD</entry><entry>A hexadecimal string</entry></row>
<row><entry>IP Address</entry><entry>10.0.0.1</entry><entry>An IP address</entry></row>
<row><entry>Integer</entry><entry>123</entry><entry>An integer value</entry></row>
<!-- Text option not fully defined yet, leave it out
<row><entry>Option Text</entry><entry>option[code].text</entry><entry>The value of the option with code "code" from the packet as text</entry></row>
-->
<row><entry>Option Hex</entry><entry>option[code].hex</entry><entry>The value of the option with code "code" from the packet as hex</entry></row>
<row><entry>Option Exist</entry><entry>option[code].exist</entry><entry>If the option with code "code" is present in the packet "true" else "false"</entry></row>
<row><entry>DHCPv4 Relay Agent
sub-option</entry><entry>relay4[code].hex</entry><entry>The value of
sub-option with code "code" from the DHCPv4 Relay Agent Information option
(option 82)</entry></row>
<row>
<<<<<<< HEAD
  <entry>DHCPv6 Relay Options</entry>
  <entry>relay6[nest].option[code].hex</entry>
<!--  <entry>Value of the option</entry> -->
  <entry>The value of the option with code "code" from the relay encapsulation "nest"</entry>
</row>
<row>
  <entry>DHCPv6 Relay Peer Address</entry>
  <entry>relay6[nest].peeraddr</entry>
<!-- <entry>2001:DB8::1</entry> -->n
  <entry>The value of the peer address field from the relay encapsulation "nest"</entry>
</row>
<row>
  <entry>DHCPv6 Relay Link Address</entry>
  <entry>relay6[nest].linkaddr</entry>
<!-- <entry>2001:DB8::1</entry> -->n
  <entry>The value of the link address field from the relay encapsulation "nest"</entry>
=======
  <entry>Message Type in DHCPv6 packet</entry>
  <entry>pkt6.msgtype</entry>
<!--  <entry>1</entry>
-->
  <entry>The value of the message type field in the DHCPv6 packet.</entry>
</row>
<row>
  <entry>Transaction ID in DHCPv6 packet</entry>
  <entry>pkt6.transid</entry>
<!--  <entry>12345</entry>
-->
  <entry>The value of the transaction id in the DHCPv6 packet.</entry>
>>>>>>> 15534076
</row>
          </tbody>
          </tgroup>
        </table>
      Hex Strings are converted into a string as expected.  The starting &quot;0X&quot; or
      &quot;0x&quot; is removed and if the string is an odd number of characters a
      &quot;0&quot; is prepended to it.
      </para>

      <para>
      IP addresses are converted into strings of length 4 or 16. IPv4, IPv6,
      and IPv4 embedded IPv6 (e.g., IPv4 mapped IPv6) addresses are supported.
      </para>

      <para>
      Integers in the expression are converted to strings
      when the expression is read into Kea.
      </para>

      <para>
      "option[code].hex" extracts the value of the option with the given code
      from the incoming packet. If the packet doesn't contain the option, it
      returns the empty string. The string is presented as a byte string of
      the option payload without the type code or length fields.
      </para>

      <para>
      "option[code].exist" checks if an option with the given code is present
      in the incoming packet. It can be used with empty options.
      </para>

      <para>
        "relay4[code].hex" attempts to extract the value of the sub-option
        "code" from the option inserted as the DHCPv4 Relay Agent Information
        (82) option. If the packet doesn't contain a RAI option, or the RAI
        option doesn't contain the requested sub-option, the expression returns
        an empty string. The string is presented as a byte string of the
        option payload without the type code or length fields. This
        expression is allowed in DHCPv4 only.
      </para>

      <para>
       "relay4" shares the same representation types as "option", for
       instance "relay4[code].exists" is supported.
      </para>

      <para>
<<<<<<< HEAD
       "relay6[nest]" allows access to the encapsulations used by any DHCPv6
       relays that forwarded the packet.  The "nest" level specifies the relay
       from which to extract the information, with a value of 0 indicating
       the relay closest to the DHCPv6 server.  If the requested encapsulation
       doesn't exist an empty string "" is returned.  This expression is
       allowed in DHCPv6 only.
      </para>

      <para>
       "relay6[nest].option[code]" shares the same representation types as
       "option", for instance "relay6[nest].option[code].exists" is supported.
=======
       "pkt6" refers to information from the client request.  To access any
       information from an intermediate relay use "relay6".  "pkt6.msgtype"
       and "pkt6.transid" output a 4 byte binary string for the message type
       or transaction id.  For example the message type SOLICIT will be
       "0x00000001" or simply 1 as in "pkt6.msgtype == 1".
>>>>>>> 15534076
      </para>

      <para>
        <table frame="all" id="classification-expressions-list">
          <title>List of Classification Expressions</title>
          <tgroup cols='3'>
          <colspec colname='name' />
          <colspec colname='example' />
          <colspec colname='description' />
          <thead>
            <row>
              <entry>Name</entry>
              <entry>Example</entry>
              <entry>Description</entry>
            </row>
          </thead>
          <tbody>
<row><entry>Equal</entry> <entry>'foo' == 'bar'</entry><entry>Compare the two values and return "true" or "false"</entry></row>
<row><entry>Not</entry> <entry>not ('foo' == 'bar')</entry><entry>Logical negation</entry></row>
<row><entry>And</entry> <entry>('foo' == 'bar') and ('bar' == 'foo')</entry><entry>Logical and</entry></row>
<row><entry>Or</entry> <entry>('foo' == 'bar') or ('bar' == 'foo')</entry><entry>Logical or</entry></row>
<row><entry>Substring</entry><entry>substring('foobar',0,3)</entry><entry>Return the requested substring</entry></row>
<row><entry>Concat</entry><entry>concat('foo','bar')</entry><entry>Return the concatenation of the strings</entry></row>
          </tbody>
          </tgroup>
        </table>
      </para>

      <section>
        <title>Logical operators</title>
        The Not, And and Or logical operators are the common operators. Not
        has the highest precedence, Or the lowest. And and Or are (left)
        associative, parentheses around a logical expression can be used
        to enforce a specific grouping, for instance in "A and (B or C)"
        (without parentheses "A and B or C" means "(A and B) or C").
      </section>

      <section>
        <title>Substring</title>
        The substring operator "substring(value, start, length)" accepts both positive and
        negative values for the starting position and the length.  For "start", a value of
        0 is the first byte in the string while -1 is the last byte.  If the starting
        point is outside of the original string an empty string is returned.  "length"
        is the number of bytes to extract.  A negative number means to count towards
        the beginning of the string but doesn't include the byte pointed to by "start".
        The special value "all" means to return all bytes from start to the end of the
        string.  If length is longer than the remaining portion of the string then
        the entire remaining portion is returned.  Some examples may be helpful:

          <screen>
        substring('foobar', 0, 6) == 'foobar'
        substring('foobar', 3, 3) == 'bar'
        substring('foobar', 3, all) == 'bar'
        substring('foobar', 1, 4) == 'ooba'
        substring('foobar', -5, 4) == 'ooba'
        substring('foobar', -1, -3) == 'oba'
        substring('foobar', 4, -2) == 'ob'
        substring('foobar', 10, 2) == ''
          </screen>
      </section>
      <section>
        <title>Concat</title>
        The concat function "concat(string1, string2)" returns the
        concatenation of its two arguments. For instance:
          <screen>
        concat('foo', 'bar') == 'foobar'
          </screen>
       </section>
    </section>

  <note>
  <para>
    The expression for each class is executed on each packet received.
    If the expressions are overly complex, the time taken to execute
    them may impact the performance of the server. If you need
    complex or time consuming expressions you should write a <link
    linkend='hooks-libraries'>hook</link> to perform the necessary work.
  </para> </note>

  <section id="classification-configuring">
    <title>Configuring Classes</title>
      <para>
      A class contains three items: a name, a test expression and option data.
      The name must exist and must be unique amongst all classes. The test
      expression and option data are optional.
      </para>

      <para>
      The test expression is a string containing the logical expression used to
      determine membership in the class.  The entire expression is in double
      quotes.
      </para>

      <para>
      The option data is a list which defines any options that should be assigned
      to members of this class.
      </para>

      <para>
      In the following example the class named &quot;Client_foo&quot; is defined.
      It is comprised of all clients who's client ids (option 61) start with the
      string &quot;foo&quot;. Members of this class will be given 192.0.2.1 and
      192.0.2.2 as their domain name servers.

        <screen>
"Dhcp4": {
    "client-classes": [<userinput>
        {
            "name": "Client_foo",
            "test": "substring(option[61].hex,0,3) == 'foo'",
            "option-data": [
                {
                    "name": "domain-name-servers",
                    "code": 6,
                    "space": "dhcp4",
                    "csv-format": true,
                    "data": "192.0.2.1, 192.0.2.2"
                }
            ]
        },
        ...
    ],</userinput>
    ...
}</screen>
      </para>

      <para>
      This example shows a client class being defined for use by the DHCPv6 server.
      In it the class named &quot;Client_enterprise&quot; is defined.  It is comprised
      of all clients who's client identifiers start with the given hex string (which
      would indicate a DUID based on an enterprise id of 0xAABBCCDD). Members of this
      class will be given an 2001:db8:0::1 and 2001:db8:2::1 as their domain name servers.
        <screen>
"Dhcp6": {
    "client-classes": [<userinput>
        {
            "name": "Client_enterprise",
            "test": "substring(option[1].hex,0,6) == 0x0002AABBCCDD'",
            "option-data": [
                {
                    "name": "dns-servers",
                    "code": 23,
                    "space": "dhcp6",
                    "csv-format": true,
                    "data": "2001:db8:0::1, 2001:db8:2::1"
                }
            ]
        },
        ...
    ],</userinput>
    ...
}</screen>
      </para>
  </section>

  <section id="classification-subnets">
    <title>Configuring Subnets With Class Information</title>
      <para>
        In certain cases it beneficial to restrict access to certain subnets
        only to clients that belong to a given class using the "client-class"
        keyword when defining the subnet.
      </para>

      <para>
        Let's assume that the server is connected to a network segment that uses
        the 192.0.2.0/24 prefix. The Administrator of that network has decided
        that addresses from range 192.0.2.10 to 192.0.2.20 are going to be
        managed by the DHCP4 server. Only clients belonging to client class
        Client_foo  are allowed to use this subnet. Such a
        configuration can be achieved in the following way:
        <screen>
"Dhcp4": {
    "client-classes": [
        {
            "name": "Client_foo",
            "test": "substring(option[61].hex,0,3) == 'foo'",
            "option-data": [
                {
                    "name": "domain-name-servers",
                    "code": 6,
                    "space": "dhcp4",
                    "csv-format": true,
                    "data": "192.0.2.1, 192.0.2.2"
                }
            ]
        },
        ...
    ],<userinput>
    "subnet4": [
        {
            "subnet": "192.0.2.0/24",
            "pools": [ { "pool": "192.0.2.10 - 192.0.2.20" } ],
            "client-class": "Client_foo"
        },
        ...
    ],</userinput>,
    ...
}</screen>
      </para>

      <para>
        The following example shows restricting access to a DHCPv6 subnet.  This
        configuration will restrict use of the addresses 2001:db8:1::1 to
        2001:db8:1::FFFF to members of the "Client_enterprise" class.

        <screen>
"Dhcp6": {
    "client-classes": [
        {
            "name": "Client_enterprise",
            "test": "substring(option[1].hex,0,6) == 0x0002AABBCCDD'",
            "option-data": [
                {
                    "name": "dns-servers",
                    "code": 23,
                    "space": "dhcp6",
                    "csv-format": true,
                    "data": "2001:db8:0::1, 2001:db8:2::1"
                }
            ]
        },
        ...
    ], <userinput>
    "subnet6": [
        {
            "subnet": "2001:db8:1::/64",
            "pools": [ { "pool": "2001:db8:1::-2001:db8:1::ffff" } ],
            "client-class": "Client_enterprise"
        }
    ],</userinput>
    ...
}</screen>
      </para>
  </section>

  <section>
    <title>Using Classes</title>
      <para>
      Currently classes can be used for two functions.  They can supply options
      to the members of the class and they can be used to choose a subnet from which an
      address will be assigned to the class member.
      </para>

      <para>
      When supplying options, options defined as part of the class definition
      are considered &quot;class globals&quot;.  They will override any global options that
      may be defined and in turn will be overridden by any options defined for an
      individual subnet.
      </para>
  </section>

  <section>
    <title>Classes and Hooks</title>
      <para>
      You may use a hook to classify your packets. This may be useful if the
      expression would either be complex or time consuming and be easier or
      better to write as code.  Once the hook has added the proper class name
      to the packet the rest of the classification system will work as normal
      in choosing a subnet and selecting options.  For a description of the
      hooks see <xref linkend="hooks-libraries"/>, for a description on
      configuring he classes see <xref linkend="classification-configuring"/>
      and <xref linkend="classification-subnets"/>.
      </para>
  </section>

</chapter><|MERGE_RESOLUTION|>--- conflicted
+++ resolved
@@ -171,7 +171,6 @@
 sub-option with code "code" from the DHCPv4 Relay Agent Information option
 (option 82)</entry></row>
 <row>
-<<<<<<< HEAD
   <entry>DHCPv6 Relay Options</entry>
   <entry>relay6[nest].option[code].hex</entry>
 <!--  <entry>Value of the option</entry> -->
@@ -188,7 +187,8 @@
   <entry>relay6[nest].linkaddr</entry>
 <!-- <entry>2001:DB8::1</entry> -->n
   <entry>The value of the link address field from the relay encapsulation "nest"</entry>
-=======
+</row>
+<row>
   <entry>Message Type in DHCPv6 packet</entry>
   <entry>pkt6.msgtype</entry>
 <!--  <entry>1</entry>
@@ -201,7 +201,6 @@
 <!--  <entry>12345</entry>
 -->
   <entry>The value of the transaction id in the DHCPv6 packet.</entry>
->>>>>>> 15534076
 </row>
           </tbody>
           </tgroup>
@@ -249,7 +248,6 @@
       </para>
 
       <para>
-<<<<<<< HEAD
        "relay6[nest]" allows access to the encapsulations used by any DHCPv6
        relays that forwarded the packet.  The "nest" level specifies the relay
        from which to extract the information, with a value of 0 indicating
@@ -261,13 +259,14 @@
       <para>
        "relay6[nest].option[code]" shares the same representation types as
        "option", for instance "relay6[nest].option[code].exists" is supported.
-=======
+      </para>
+
+      <para>
        "pkt6" refers to information from the client request.  To access any
        information from an intermediate relay use "relay6".  "pkt6.msgtype"
        and "pkt6.transid" output a 4 byte binary string for the message type
        or transaction id.  For example the message type SOLICIT will be
        "0x00000001" or simply 1 as in "pkt6.msgtype == 1".
->>>>>>> 15534076
       </para>
 
       <para>
