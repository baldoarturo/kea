<?xml version="1.0" encoding="UTF-8"?>
<!DOCTYPE book PUBLIC "-//OASIS//DTD DocBook XML V4.2//EN"
"http://www.oasis-open.org/docbook/xml/4.2/docbookx.dtd" [
<!ENTITY mdash  "&#x2014;" >
]>

<chapter id="classify">
  <title>Client Classification</title>

  <section>
    <title>Client Classification Overview</title>
      <para>
      In certain cases it is useful to differentiate between different
      types of clients and treat them accordingly. Common reasons include:
      <itemizedlist>
      <listitem><para>
      The clients represent different pieces of topology, e.g. a cable
      modem is different to the clients behind that modem.
      </para></listitem>
      <listitem><para>
      The clients have different behavior, e.g. a smart phone behaves
      differently to a laptop.
      </para></listitem>
      <listitem><para>
      The clients require different values for some options, e.g. a docsis3.0
      cable modem requires different settings to docsis2.0 cable modem.
      </para></listitem>
      </itemizedlist>
      </para>

      <para>
      It is envisaged that client classification will be used for changing the
      behavior of almost any part of the DHCP message processing, including the assignment of
      leases from different pools, the assignment of different options (or different values of
      the same options) etc. In the current release of the software however, there are
      only three mechanisms that take
      advantage of client classification: subnet selection, assignment of different
      options and, for DHCPv4 cable modems, the setting of specific options for use with
      the TFTP server address and the boot file field.
      </para>

      <para>
      The process of doing classification is conducted in three steps:
      <orderedlist>
      <listitem><para>
      Assess an incoming packet and assign it to zero or more classes.
      </para></listitem>
      <listitem><para>
      Choose a subnet, possibly based on the class information.
      </para></listitem>
      <listitem><para>
      Assign options, again possibly based on the class information.
      </para></listitem>
      </orderedlist>
      </para>

      <para>
      When determining which options to include in the response the server will examine
      the union of options from all of the assigned classes. In the case two or more
      classes include the same option, the value from the first class examined will
      be used.  When choosing a subnet the server will iterate over all of the
      subnets that are feasible given the information found in the packet (client address,
      relay address etc). It will use the first subnet it finds that either doesn't
      have a class associated with it or that has a class which matches one of
      the packet's classes. In the future the processing order of the
      various classes may be specified but for now it is being left unspecified and
      may change in future releases.
      </para>

      <para>
      As an example, imagine two classes.  Class "foo" defines values for an NTP server
      (option 42 in DHCPv4) and an SMTP server (option 69 in DHCPv4) while class
      "bar" defines values for an NTP server and a POP3 server (option 70 in DHCPv4).
      The server will examine the three options NTP, SMTP and POP3 and return any
      of them that the client requested.  As the NTP server was defined twice the
      server will choose only one of the values for the reply: the class from which the
      value is obtained is unspecified.
      </para>

      <para>
      There are two methods of doing classification. The first is automatic and relies
      on examining the values in the vendor class options. Information from these
      options is extracted and a class name is constructed from it and added to
      the class list for the packet. The second allows you to specify an expression
      that is evaluated for each packet. If the result is true, the packet is
      a member of the class.
      </para>

      <note>
      <para>
        Care should be taken with client classification as it is easy for
        clients that do not meet class criteria to be denied any service altogether.
      </para>
      </note>
  </section>

  <section id="classification-using-vendor">
    <title>Using Vendor Class Information In Classification</title>
      <para>
      The server checks whether an incoming DHCPv4 packet includes
      the vendor class identifier option (60) or an incoming DHCPv6 packet
      includes the vendor class option (16). If it does, the content of that
      option is prepended with &quot;VENDOR_CLASS_&quot; and the result is interpreted
      as a class. For example, modern cable modems will send this option with
      value &quot;docsis3.0&quot; and so the packet will belong to
      class &quot;VENDOR_CLASS_docsis3.0&quot;.
      </para>
  </section>

  <section id="classification-using-expressions">
    <title>Using Expressions In Classification</title>
      <para>
      The expression portion of classification contains operators and values.
      All values are currently strings and operators take a string or strings and
      return another string. When all the operations have completed
      the result should be a value of &quot;true&quot; or &quot;false&quot;.
      The packet belongs to
      the class (and the class name is added to the list of classes) if the result
      is &quot;true&quot;. Expressions are written in standard format and can be nested.
      </para>

      <para>
      Expressions are pre-processed during the parsing of the configuration file
      and converted to an internal representation. This allows certain types of
      errors to be caught and logged during parsing.  Examples of these errors
      include incorrect number or types of arguments to an operator.  The
      evaluation code will also check for this class of error and generally
      throw an exception, though they should not occur in a normally functioning
      system.
      </para>

      <para>
      Other issues, for example the starting position of a substring being
      outside of the substring or an option not existing in the packet, result
      in the operator returning an empty string.
      </para>

      <para>
      Expressions are a work in progress and the supported operators and
      values are limited. The expectation is that additional operators and values
      will be added over time, however it is expected the basic mechanisms will
      remain the same.
      </para>

      <para>
        <table frame="all" id="classification-values-list">
          <title>List of Classification Values</title>
          <tgroup cols='3'>
          <colspec colname='name' />
          <colspec colname='example' />
          <colspec colname='description' />
          <thead>
            <row>
              <entry>Name</entry>
              <entry>Example expression</entry>
              <entry>Example value</entry>
              <entry>Description</entry>
            </row>
          </thead>

          <tbody>
            <row>
              <entry>String literal</entry>
              <entry>'example'</entry>
              <entry>'example'</entry>
              <entry>A string</entry>
            </row>
            <row>
              <entry>Hexadecimal string literal</entry>
              <entry>0x5a7d</entry>
              <entry>'Z}'</entry>
              <entry>A hexadecimal string</entry>
            </row>
            <row>
              <entry>IP address literal</entry>
              <entry>10.0.0.1</entry>
              <entry>0x0a000001</entry>
              <entry>An IP address</entry>
            </row>
            <row>
              <entry>Integer literal</entry>
              <entry>123</entry>
              <entry>'123'</entry>
              <entry>An integer value</entry>
            </row>
            <row></row>
            <row>
              <entry>Binary content of the option</entry>
              <entry>option[123].hex</entry>
              <entry>'(content of the option)'</entry>
              <entry>The value of the option with given code from the
              packet as hex</entry>
            </row>
<!-- Text option not fully defined yet, leave it out
            <row>
              <entry>Option Text</entry>
              <entry>option[123].text</entry>
              <entry>'foobar'</entry>
              <entry>The value of the option with given code from the
              packet as text</entry>
            </row>
-->
            <row>
              <entry>Option existence</entry>
              <entry>option[123].exist</entry>
              <entry>'true'</entry>
              <entry>If the option with given code is present in the
              packet "true" else "false"</entry>
            </row>
            <row>
              <entry>DHCPv4 relay agent sub-option</entry>
              <entry>relay4[123].hex</entry>
              <entry>'(content of the RAI sub-option)'</entry>
              <entry>The value of sub-option with given code from the
              DHCPv4 Relay Agent Information option (option 82)</entry>
            </row>
            <row>
              <entry>DHCPv6 Relay Options</entry>
              <entry>relay6[nest].option[code].hex</entry>
<<<<<<< HEAD
              <entry>Value of the option</entry>
=======
              <entry>(value of the option)</entry>
>>>>>>> d9d2ae2b
              <entry>The value of the option with code "code" from the
              relay encapsulation "nest"</entry>
            </row>
            <row>
              <entry>DHCPv6 Relay Peer Address</entry>
              <entry>relay6[nest].peeraddr</entry>
              <entry>2001:DB8::1</entry>
              <entry>The value of the peer address field from the
              relay encapsulation "nest"</entry>
            </row>
            <row>
              <entry>DHCPv6 Relay Link Address</entry>
              <entry>relay6[nest].linkaddr</entry>
              <entry>2001:DB8::1</entry>
              <entry>The value of the link address field from the
              relay encapsulation "nest"</entry>
            </row>
            <row>
              <entry>Interface name of packet</entry>
              <entry>pkt.iface</entry>
              <entry>eth0</entry>
              <entry>The name of the incoming interface of a DHCP packet.</entry>
            </row>
            <row>
              <entry>Source address of packet</entry>
              <entry>pkt.src</entry>
              <entry>10.1.2.3</entry>
              <entry>The IP source address of a DHCP packet.</entry>
            </row>
            <row>
              <entry>Destination address of packet</entry>
              <entry>pkt.dst</entry>
              <entry>10.1.2.3</entry>
              <entry>The IP destination address of a DHCP packet.</entry>
            </row>
            <row>
              <entry>Length of packet</entry>
              <entry>pkt.len</entry>
              <entry>0x00000100</entry>
              <entry>The length of a DHCP packet (UDP header field) padded to 4 bytes.</entry>
            </row>
            <row>
              <entry>Hardware address in DHCPv4 packet</entry>
              <entry>pkt4.mac</entry>
              <entry>0x010203040506</entry>
              <entry>The value of the chaddr field of the DHCPv4 packet, hlen (0 to 16) bytes</entry>
            </row>
            <row>
              <entry>Hardware length in DHCPv4 packet</entry>
              <entry>pkt4.hlen</entry>
              <entry>0x00000006</entry>
              <entry>The value of the hlen field of the DHCPv4 packet padded to 4 bytes</entry>
            </row>
            <row>
              <entry>Hardware type in DHCPv4 packet</entry>
              <entry>pkt4.htype</entry>
              <entry>0x0000007b</entry>
              <entry>The value of the htype field of the DHCPv4 packet padded to 4 bytes</entry>
            </row>
            <row>
              <entry>ciaddr field in DHCPv4 packet</entry>
              <entry>pkt4.ciaddr</entry>
              <entry>192.0.2.1</entry>
              <entry>The value of the ciaddr field of the DHCPv4 packet (IPv4 address, 4 bytes)</entry>
            </row>
            <row>
              <entry>giaddr field in DHCPv4 packet</entry>
              <entry>pkt4.giaddr</entry>
              <entry>192.0.2.1</entry>
              <entry>The value of the giaddr field of the DHCPv4 packet (IPv4 address, 4 bytes)</entry>
            </row>
            <row>
              <entry>yiaddr field in DHCPv4 packet</entry>
              <entry>pkt4.yiaddr</entry>
              <entry>192.0.2.1</entry>
              <entry>The value of the yiaddr field of the DHCPv4 packet (IPv4 address, 4 bytes)</entry>
            </row>
            <row>
              <entry>siaddr field in DHCPv4 packet</entry>
              <entry>pkt4.siaddr</entry>
              <entry>192.0.2.1</entry>
              <entry>The value of the siaddr field of the DHCPv4 packet (IPv4 address, 4 bytes)</entry>
            </row>
            <row>
              <entry>Message Type in DHCPv6 packet</entry>
              <entry>pkt6.msgtype</entry>
              <entry>1</entry>
              <entry>The value of the message type field in the DHCPv6
              packet.</entry>
            </row>
            <row>
              <entry>Transaction ID in DHCPv6 packet</entry>
              <entry>pkt6.transid</entry>
              <entry>12345</entry>
              <entry>The value of the transaction id in the DHCPv6
              packet.</entry>
            </row>
          </tbody>
          </tgroup>
        </table>
      Hex Strings are converted into a string as expected.  The starting &quot;0X&quot; or
      &quot;0x&quot; is removed and if the string is an odd number of characters a
      &quot;0&quot; is prepended to it.
      </para>

      <para>
      IP addresses are converted into strings of length 4 or 16. IPv4, IPv6,
      and IPv4 embedded IPv6 (e.g., IPv4 mapped IPv6) addresses are supported.
      </para>

      <para>
      Integers in the expression are converted to strings
      when the expression is read into Kea.
      </para>

      <para>
      "option[code].hex" extracts the value of the option with the code "code"
      from the incoming packet. If the packet doesn't contain the option, it
      returns the empty string. The string is presented as a byte string of
      the option payload without the type code or length fields.
      </para>

      <para>
      "option[code].exist" checks if an option with the code "code" is present
      in the incoming packet. It can be used with empty options.
      </para>

      <para>
        "relay4[code].hex" attempts to extract the value of the sub-option
        "code" from the option inserted as the DHCPv4 Relay Agent Information
        (82) option. If the packet doesn't contain a RAI option, or the RAI
        option doesn't contain the requested sub-option, the expression returns
        an empty string. The string is presented as a byte string of the
        option payload without the type code or length fields. This
        expression is allowed in DHCPv4 only.
      </para>

      <para>
       "relay4" shares the same representation types as "option", for
       instance "relay4[code].exists" is supported.
      </para>

      <para>
       "relay6[nest]" allows access to the encapsulations used by any DHCPv6
       relays that forwarded the packet.  The "nest" level specifies the relay
       from which to extract the information, with a value of 0 indicating
       the relay closest to the DHCPv6 server.  If the requested encapsulation
       doesn't exist an empty string "" is returned.  This expression is
       allowed in DHCPv6 only.
      </para>

      <para>
       "relay6[nest].option[code]" shares the same representation types as
       "option", for instance "relay6[nest].option[code].exists" is supported.
      </para>

      <para>
        Expressions starting with "pkt4" can be used only in DHCPv4.
        They allows access to DHCPv4 message fields.
      </para>

      <para>
       "pkt6" refers to information from the client request.  To access any
       information from an intermediate relay use "relay6".  "pkt6.msgtype"
       and "pkt6.transid" output a 4 byte binary string for the message type
       or transaction id.  For example the message type SOLICIT will be
       "0x00000001" or simply 1 as in "pkt6.msgtype == 1".
      </para>

      <para>
        <table frame="all" id="classification-expressions-list">
          <title>List of Classification Expressions</title>
          <tgroup cols='3'>
          <colspec colname='name' />
          <colspec colname='example' />
          <colspec colname='description' />
          <thead>
            <row>
              <entry>Name</entry>
              <entry>Example</entry>
              <entry>Description</entry>
            </row>
          </thead>
          <tbody>
<row><entry>Equal</entry> <entry>'foo' == 'bar'</entry><entry>Compare the two values and return "true" or "false"</entry></row>
<row><entry>Not</entry> <entry>not ('foo' == 'bar')</entry><entry>Logical negation</entry></row>
<row><entry>And</entry> <entry>('foo' == 'bar') and ('bar' == 'foo')</entry><entry>Logical and</entry></row>
<row><entry>Or</entry> <entry>('foo' == 'bar') or ('bar' == 'foo')</entry><entry>Logical or</entry></row>
<row><entry>Substring</entry><entry>substring('foobar',0,3)</entry><entry>Return the requested substring</entry></row>
<row><entry>Concat</entry><entry>concat('foo','bar')</entry><entry>Return the concatenation of the strings</entry></row>
          </tbody>
          </tgroup>
        </table>
      </para>

      <section>
        <title>Logical operators</title>
        The Not, And and Or logical operators are the common operators. Not
        has the highest precedence, Or the lowest. And and Or are (left)
        associative, parentheses around a logical expression can be used
        to enforce a specific grouping, for instance in "A and (B or C)"
        (without parentheses "A and B or C" means "(A and B) or C").
      </section>

      <section>
        <title>Substring</title>
        The substring operator "substring(value, start, length)" accepts both positive and
        negative values for the starting position and the length.  For "start", a value of
        0 is the first byte in the string while -1 is the last byte.  If the starting
        point is outside of the original string an empty string is returned.  "length"
        is the number of bytes to extract.  A negative number means to count towards
        the beginning of the string but doesn't include the byte pointed to by "start".
        The special value "all" means to return all bytes from start to the end of the
        string.  If length is longer than the remaining portion of the string then
        the entire remaining portion is returned.  Some examples may be helpful:

          <screen>
        substring('foobar', 0, 6) == 'foobar'
        substring('foobar', 3, 3) == 'bar'
        substring('foobar', 3, all) == 'bar'
        substring('foobar', 1, 4) == 'ooba'
        substring('foobar', -5, 4) == 'ooba'
        substring('foobar', -1, -3) == 'oba'
        substring('foobar', 4, -2) == 'ob'
        substring('foobar', 10, 2) == ''
          </screen>
      </section>
      <section>
        <title>Concat</title>
        The concat function "concat(string1, string2)" returns the
        concatenation of its two arguments. For instance:
          <screen>
        concat('foo', 'bar') == 'foobar'
          </screen>
       </section>
    </section>

  <note>
  <para>
    The expression for each class is executed on each packet received.
    If the expressions are overly complex, the time taken to execute
    them may impact the performance of the server. If you need
    complex or time consuming expressions you should write a <link
    linkend='hooks-libraries'>hook</link> to perform the necessary work.
  </para> </note>

  <section id="classification-configuring">
    <title>Configuring Classes</title>
      <para>
      A class contains three items: a name, a test expression and option data.
      The name must exist and must be unique amongst all classes. The test
      expression and option data are optional.
      </para>

      <para>
      The test expression is a string containing the logical expression used to
      determine membership in the class.  The entire expression is in double
      quotes.
      </para>

      <para>
      The option data is a list which defines any options that should be assigned
      to members of this class.
      </para>

      <para>
      In the following example the class named &quot;Client_foo&quot; is defined.
      It is comprised of all clients who's client ids (option 61) start with the
      string &quot;foo&quot;. Members of this class will be given 192.0.2.1 and
      192.0.2.2 as their domain name servers.

        <screen>
"Dhcp4": {
    "client-classes": [<userinput>
        {
            "name": "Client_foo",
            "test": "substring(option[61].hex,0,3) == 'foo'",
            "option-data": [
                {
                    "name": "domain-name-servers",
                    "code": 6,
                    "space": "dhcp4",
                    "csv-format": true,
                    "data": "192.0.2.1, 192.0.2.2"
                }
            ]
        },
        ...
    ],</userinput>
    ...
}</screen>
      </para>

      <para>
      This example shows a client class being defined for use by the DHCPv6 server.
      In it the class named &quot;Client_enterprise&quot; is defined.  It is comprised
      of all clients who's client identifiers start with the given hex string (which
      would indicate a DUID based on an enterprise id of 0xAABBCCDD). Members of this
      class will be given an 2001:db8:0::1 and 2001:db8:2::1 as their domain name servers.
        <screen>
"Dhcp6": {
    "client-classes": [<userinput>
        {
            "name": "Client_enterprise",
            "test": "substring(option[1].hex,0,6) == 0x0002AABBCCDD'",
            "option-data": [
                {
                    "name": "dns-servers",
                    "code": 23,
                    "space": "dhcp6",
                    "csv-format": true,
                    "data": "2001:db8:0::1, 2001:db8:2::1"
                }
            ]
        },
        ...
    ],</userinput>
    ...
}</screen>
      </para>
  </section>

  <section id="classification-subnets">
    <title>Configuring Subnets With Class Information</title>
      <para>
        In certain cases it beneficial to restrict access to certain subnets
        only to clients that belong to a given class using the "client-class"
        keyword when defining the subnet.
      </para>

      <para>
        Let's assume that the server is connected to a network segment that uses
        the 192.0.2.0/24 prefix. The Administrator of that network has decided
        that addresses from range 192.0.2.10 to 192.0.2.20 are going to be
        managed by the DHCP4 server. Only clients belonging to client class
        Client_foo  are allowed to use this subnet. Such a
        configuration can be achieved in the following way:
        <screen>
"Dhcp4": {
    "client-classes": [
        {
            "name": "Client_foo",
            "test": "substring(option[61].hex,0,3) == 'foo'",
            "option-data": [
                {
                    "name": "domain-name-servers",
                    "code": 6,
                    "space": "dhcp4",
                    "csv-format": true,
                    "data": "192.0.2.1, 192.0.2.2"
                }
            ]
        },
        ...
    ],<userinput>
    "subnet4": [
        {
            "subnet": "192.0.2.0/24",
            "pools": [ { "pool": "192.0.2.10 - 192.0.2.20" } ],
            "client-class": "Client_foo"
        },
        ...
    ],</userinput>,
    ...
}</screen>
      </para>

      <para>
        The following example shows restricting access to a DHCPv6 subnet.  This
        configuration will restrict use of the addresses 2001:db8:1::1 to
        2001:db8:1::FFFF to members of the "Client_enterprise" class.

        <screen>
"Dhcp6": {
    "client-classes": [
        {
            "name": "Client_enterprise",
            "test": "substring(option[1].hex,0,6) == 0x0002AABBCCDD'",
            "option-data": [
                {
                    "name": "dns-servers",
                    "code": 23,
                    "space": "dhcp6",
                    "csv-format": true,
                    "data": "2001:db8:0::1, 2001:db8:2::1"
                }
            ]
        },
        ...
    ], <userinput>
    "subnet6": [
        {
            "subnet": "2001:db8:1::/64",
            "pools": [ { "pool": "2001:db8:1::-2001:db8:1::ffff" } ],
            "client-class": "Client_enterprise"
        }
    ],</userinput>
    ...
}</screen>
      </para>
  </section>

  <section>
    <title>Using Classes</title>
      <para>
      Currently classes can be used for two functions.  They can supply options
      to the members of the class and they can be used to choose a subnet from which an
      address will be assigned to the class member.
      </para>

      <para>
      When supplying options, options defined as part of the class definition
      are considered &quot;class globals&quot;.  They will override any global options that
      may be defined and in turn will be overridden by any options defined for an
      individual subnet.
      </para>
  </section>

  <section>
    <title>Classes and Hooks</title>
      <para>
      You may use a hook to classify your packets. This may be useful if the
      expression would either be complex or time consuming and be easier or
      better to write as code.  Once the hook has added the proper class name
      to the packet the rest of the classification system will work as normal
      in choosing a subnet and selecting options.  For a description of the
      hooks see <xref linkend="hooks-libraries"/>, for a description on
      configuring he classes see <xref linkend="classification-configuring"/>
      and <xref linkend="classification-subnets"/>.
      </para>
  </section>

  <section>
   <title>Debugging Expressions</title>
     <para>
     While you are constructing your classification expressions you may
     find it useful to enable logging see <xref linkend="logging"/> for
     a more complete description of the logging facility.
     </para>

     <para>
     To enable the debug statements in the classifciaton system you will
     need to set the severity to "DEBUG" and the debug level to at least 55.
     The specific loggers are "kea-dhcp4.eval" and "kea-dhcp6.eval".
     </para>

     <para>
     In order to understand the logging statements one must understand a
     bit about how expressions are evaluated, for a more complete description
     refer to the design document at <ulink url="http://kea.isc.org/wiki/KeaDesigns"/>.
     In brief there are two structures used during the evaluation of an expression:
     a list of tokens which represent the expressions and a value stack which
     represents the values being manipulated.
     </para>

     <para>
     The list of tokens is created when the configuration file is processed with
     most expressions and values being converted to a token.  The list is organized
     in reverse Polish notation.  During execution the list will be traversed
     in order.  As each token is executed it will be able to pop values
     from the top of the stack and eventually push its result on the top of the
     stack.  Imagine the following expression:
       <screen>
       "test": "substring(option[61].hex,0,3) == 'foo'",
       </screen>
     This will result in the following tokens:
       <screen>
       option, number (0), number (3), substring, text ('foo'), equals
       </screen>
     In this example the first three tokens will simply push values onto the
     stack.  The substring token will then remove those three values and
     compute a result that it places on the stack.  The text option also
     places a value on the stack and finally the equals token removes the
     two tokens on the stack and places its result on the stack.
     </para>

     <para>
     When debug logging is enabled each time a token is evaluated it will
     emit a log line indicating the values of any objects that were popped
     off of the value stack and any objects that were pushed onto the value
     stack.
     </para>

     <para>
     The values will be displayed as either text if the command is known
     to use text values or hex if the command either uses binary values or
     can manipulate either text or binary values.  For expressions that
     pop multiple values off the stack the values will be displayed in
     the order they were popped.  For most expressions this won't matter
     but for the concat expression the values are displayed in reverse
     order from how they are written in the expression.
     </para>

     <para>
     Let us assume that the following test has been entered into the configuration.
     This example skips most of the configuration to concentrate on the test.
       <screen>
       "test": "substring(option[61].hex,0,3) == 'foo'",
       </screen>
     The logging might then resemble this:
       <screen>
       2016-05-19 13:35:04.163 DEBUG [kea.eval/44478] EVAL_DEBUG_OPTION Pushing option 61 with value 0x666F6F626172
       2016-05-19 13:35:04.164 DEBUG [kea.eval/44478] EVAL_DEBUG_STRING Pushing text string '0'
       2016-05-19 13:35:04.165 DEBUG [kea.eval/44478] EVAL_DEBUG_STRING Pushing text string '3'
       2016-05-19 13:35:04.166 DEBUG [kea.eval/44478] EVAL_DEBUG_SUBSTRING Popping length 3, start 0,
       string 0x666F6F626172 pushing result 0x666F6F
       2016-05-19 13:35:04.167 DEBUG [kea.eval/44478] EVAL_DEBUG_STRING Pushing text string 'foo'
       2016-05-19 13:35:04.168 DEBUG [kea.eval/44478] EVAL_DEBUG_EQUAL Popping 0x666F6F and 0x666F6F pushing result 'true'
       </screen>
     </para>

     <note><para>
     The debug logging may be quite verbose if you have a number of expressions
     to evaluate.  It is intended as an aide in helping you create and debug
     your expressions.  You should plan to disable debug logging when you have your
     expressions working correctly.  You also may wish to include only one set of
     expressions at a time in the configuration file while debugging them in order
     to limit the log statements.  For example when adding a new set of expressions
     you might find it more convenient to create a configuration file that only
     includes the new expressions until you have them working correctly and then
     add the new set to the main configuration file.
     </para></note>
  </section>

</chapter><|MERGE_RESOLUTION|>--- conflicted
+++ resolved
@@ -217,11 +217,7 @@
             <row>
               <entry>DHCPv6 Relay Options</entry>
               <entry>relay6[nest].option[code].hex</entry>
-<<<<<<< HEAD
-              <entry>Value of the option</entry>
-=======
               <entry>(value of the option)</entry>
->>>>>>> d9d2ae2b
               <entry>The value of the option with code "code" from the
               relay encapsulation "nest"</entry>
             </row>
