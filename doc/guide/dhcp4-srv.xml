<?xml version="1.0" encoding="UTF-8"?>
<!DOCTYPE book PUBLIC "-//OASIS//DTD DocBook XML V4.2//EN"
"http://www.oasis-open.org/docbook/xml/4.2/docbookx.dtd" [
<!ENTITY mdash  "&#x2014;" >
]>

  <chapter id="dhcp4">
    <title>The DHCPv4 Server</title>

    <section id="dhcp4-start-stop">
      <title>Starting and Stopping the DHCPv4 Server</title>

      <!-- @todo Rewrite this section once #3422 is done -->

      <para>
      It is recommended that the Kea DHCPv4 server be started and stopped
      using <command>keactrl</command> (described in <xref linkend="keactrl"/>).
      However, it is also possible to run the server directly: it accepts
      the following command-line switches:
      </para>

      <itemizedlist>
          <listitem>
            <simpara>
            <command>-c <replaceable>file</replaceable></command> -
            specifies the configuration file. This is the only mandatory
            switch.</simpara>
          </listitem>
          <listitem>
            <simpara>
            <command>-d</command> - specifies whether the server
            logging should be switched to debug/verbose mode. In verbose mode,
            the logging severity and debuglevel specified in the configuration
            file are ignored and "debug" severity and the maximum debuglevel
            (99) are assumed. The flag is convenient, for temporarily
            switching the server into maximum verbosity, e.g. when
            debugging.</simpara>
          </listitem>
          <listitem>
            <simpara>
            <command>-p <replaceable>port</replaceable></command> -
            specifies UDP port the server will listen on. This is only
            useful during testing, as the DHCPv4 server listening on
            ports other than default DHCPv4 ports will not be able to
            handle regular DHCPv4 queries.</simpara>
          </listitem>
          <listitem>
            <simpara>
              <command>-v</command> - prints out Kea version and exits.
            </simpara>
          </listitem>
          <listitem>
            <simpara>
              <command>-V</command> - prints out Kea extended version with
              additional parameters and exits.
            </simpara>
          </listitem>
          <listitem>
            <simpara>
              <command>-W</command> - prints out Kea configuration report
              and exits.
            </simpara>
          </listitem>
      </itemizedlist>

      <para>
            The <command>-V</command> command returns the versions of the
            external libraries dynamically linked.
      </para>

      <para>
            The <command>-W</command> command describes the environment used
            to build Kea.  This command displays a copy of the
            <filename>config.report</filename> file produced by
            <userinput>./configure</userinput> that is embedded in the
            executable binary.
      </para>

      <para>
            The <filename>config.report</filename> may also be accessed more
            directly.  The following command may be used to extract this
            information.  The binary <userinput>path</userinput> may be found
            in the install directory or in the <filename>.libs</filename>
            subdirectory in the source tree. For example
            <filename>kea/src/bin/dhcp4/.libs/kea-dhcp4</filename>.

<screen>
strings <userinput>path</userinput>/kea-dhcp4 | sed -n 's/;;;; //p'
</screen>
      </para>

      <para>
	    When running in a console, the server can be shut down by
	    pressing ctrl-c. It detects the key combination and shuts
	    down gracefully.
      </para>

      <para>
        On start-up, the server will detect available network interfaces
        and will attempt to open UDP sockets on all interfaces
        mentioned in the configuration file.
      </para>

      <para>
        Since the DHCPv4 server opens privileged ports, it requires root
        access. Make sure you run this daemon as root.
      </para>

      <para>
        During startup the server will attempt to create a PID file of the
        form: [localstatedir]/[conf name].kea-dhcp4.pid
        where:
        <itemizedlist>
            <listitem>
            <simpara><command>localstatedir</command>: The value as passed into the
            build configure script. It defaults to "/usr/local/var".  Note
            that this value may be overridden at run time by setting the environment
            variable KEA_PIDFILE_DIR.  This is intended primarily for testing purposes.
            </simpara>
            </listitem>
            <listitem>
            <simpara><command>conf name</command>: The configuration file name
            used to start the server, minus all preceding path and file extension.
            For example, given a pathname of "/usr/local/etc/kea/myconf.txt", the
            portion used would be "myconf".
            </simpara>
            </listitem>
        </itemizedlist>
        If the file already exists and contains the PID of a live process,
        the server will issue a DHCP4_ALREADY_RUNNING log message and exit. It
        is possible, though unlikely, that the file is a remnant of a system crash
        and the process to which the PID belongs is unrelated to Kea.  In such a 
        case it would be necessary to manually delete the PID file.
      </para>

    </section>

    <section id="dhcp4-configuration">
      <title>DHCPv4 Server Configuration</title>
<section>
  <title>Introduction</title>
      <para>
        This section explains how to configure the DHCPv4 server using the
        Kea configuration backend. (Kea configuration using any other
        backends is outside of scope of this document.) Before DHCPv4
        is started, its configuration file has to be created. The
        basic configuration is as follows:
<screen>
{
# DHCPv4 configuration starts in this line
"Dhcp4": {

# First we set up global values
    "valid-lifetime": 4000,
    "renew-timer": 1000,
    "rebind-timer": 2000,

# Next we setup the interfaces to be used by the server.
    "interfaces-config": {
        "interfaces": [ "eth0" ]
    },

# And we specify the type of lease database
    "lease-database": {
        "type": "memfile",
        "persist": true,
        "name": "/var/kea/dhcp4.leases"
    },

# Finally, we list the subnets from which we will be leasing addresses.
    "subnet4": [
        {
            "subnet": "192.0.2.0/24",
            "pools": [
                { "pool": "192.0.2.1 - 192.0.2.200" }
            ]
        }
    ]

# DHCPv4 configuration ends with this line
}

} </screen>
</para>

<para>The following paragraphs provide a brief overview of the parameters in
the above example and
their format. Subsequent sections of this chapter go into much greater detail
for these and other parameters.</para>

<para>The lines starting with a hash (#) are comments and are ignored by
the server; they do not impact its
operation in any way.</para>

<para>The configuration starts in the first line with the initial
opening curly bracket (or brace). Each configuration consists of
one or more objects. In this specific example, we have only one
object called Dhcp4. This is a simplified configuration, as usually
there will be additional objects, like <command>Logging</command> or
<command>DhcpDns</command>, but we omit them now for clarity. The Dhcp4
configuration starts with the <command>"Dhcp4": {</command> line
and ends with the corresponding closing brace (in the above example,
the brace after the last comment).  Everything defined between those
lines is considered to be the Dhcp4 configuration.</para>

<para>In the general case, the order in which those parameters appear does not
matter. There are two caveats here though. The first one is to remember that
the configuration file must be well formed JSON. That means that the parameters
for any given scope must be separated by a comma and there must not be a comma
after the last parameter. When reordering a configuration file, keep in mind that
moving a parameter to or from the last position in a given scope may also require
moving the comma. The second caveat is that it is uncommon &mdash; although
legal JSON &mdash; to
repeat the same parameter multiple times. If that happens, the last occurrence of a
given parameter in a given scope is used while all previous instances are
ignored. This is unlikely to cause any confusion as there are no real life
reasons to keep multiple copies of the same parameter in your configuration
file.</para>

<para>Moving onto the DHCPv4 configuration elements, the very first few elements
define some global parameters. <command>valid-lifetime</command> defines for how long the addresses (leases) given out by the
server are valid. If nothing changes, a client that got an address is allowed to
use it for 4000 seconds. (Note that integer numbers are specified as is,
without any quotes around them.) <command>renew-timer</command> and
<command>rebind-timer</command> are values that
define T1 and T2 timers that govern when the client will begin the renewal and
rebind procedures. Note that <command>renew-timer</command> and
<command>rebind-timer</command> are optional. If they are not specified the
client will select values for T1 and T2 timers according to the
<ulink url="http://tools.ietf.org/html/rfc2131">RFC 2131</ulink>.</para>

<para>The <command>interfaces-config</command> map specifies the server
configuration concerning the network interfaces, on which the server should
listen to the DHCP messages. The <command>interfaces</command> parameter
specifies a list of network interfaces on which the server should listen.
Lists are opened and closed with square brackets, with elements separated
by commas. Had we wanted to listen on two interfaces, the
<command>interfaces-config</command> would look like this:
<screen>
"interfaces-config": {
    "interfaces": [ "eth0", "eth1" ]
},
</screen>
</para>

<para>The next couple of lines define the lease database, the place where the server
stores its lease information. This particular example tells the server to use
<command>memfile</command>, which is the simplest (and fastest) database
backend. It uses an in-memory database and stores leases on disk in a CSV
file. This is a very simple configuration. Usually, lease database configuration
is more extensive and contains additional parameters.  Note that
<command>lease-database</command>
is an object and opens up a new scope, using an opening brace.
Its parameters (just one in this example -- <command>type</command>)
follow. Had there been more than one, they would be separated by commas. This
scope is closed with a closing brace. As more parameters follow, a trailing
comma is present.</para>

<para>Finally, we need to define a list of IPv4 subnets. This is the
most important DHCPv4 configuration structure as the server uses that
information to process clients' requests. It defines all subnets from
which the server is expected to receive DHCP requests. The subnets are
specified with the <command>subnet4</command> parameter.  It is a list,
so it starts and ends with square brackets.  Each subnet definition in
the list has several attributes associated with it, so it is a structure
and is opened and closed with braces. At a minimum, a subnet definition
has to have at least two parameters: <command>subnet</command> (that
defines the whole subnet) and <command>pools</command> (which is a list of
dynamically allocated pools that are governed by the DHCP server).</para>

<para>The example contains a single subnet. Had more than one been defined,
additional elements
in the <command>subnet4</command> parameter would be specified and
separated by commas. For example, to define three subnets, the following
syntax would be used:
<screen>
"subnet4": [
    {
        "pools": [ { "pool":  "192.0.2.1 - 192.0.2.200" } ],
        "subnet": "192.0.2.0/24"
    },
    {
        "pools": [ { "pool": "192.0.3.100 - 192.0.3.200" } ],
        "subnet": "192.0.3.0/24"
    },
    {
        "pools": [ { "pool": "192.0.4.1 - 192.0.4.254" } ],
        "subnet": "192.0.4.0/24"
    }
]
</screen>
</para>

<para>After all parameters are specified, we have two contexts open:
global and Dhcp4, hence we need two closing curly brackets to close them.
In a real life configuration file there most likely would be additional
components defined such as Logging or DhcpDdns, so the closing brace would
be followed by a comma and another object definition.</para>
</section>

<section>
  <title>Lease Storage</title>
  <para>All leases issued by the server are stored in the lease database.
  Currently there are three database backends available:
  memfile (which is the default backend), MySQL and PostgreSQL.</para>
<section>
  <title>Memfile, Basic Storage for Leases</title>

  <para>The server is able to store lease data in different repositories. Larger
  deployments may elect to store leases in a database. <xref
  linkend="database-configuration4"/> describes this option. In typical
  smaller deployments though, the server will use a CSV file rather than a database to
  store lease information. As well as requiring less administration, an
  advantage of using a file for storage is that it
  eliminates a dependency on third-party database software.</para>

  <para>The configuration of the file backend (Memfile) is controlled through
  the Dhcp4/lease-database parameters. The <command>type</command> parameter
  is mandatory and it specifies which storage for leases the server should use.
  The value of <userinput>"memfile"</userinput> indicates that the file should
  be used as the storage. The following list presents the remaining, not mandatory
  parameters, which can be used to configure the Memfile backend.

  <itemizedlist>
    <listitem>
      <simpara><command>persist</command>: controls whether the new leases and
      updates to existing leases are written to the file. It is strongly
      recommended that the value of this parameter is set to
      <userinput>true</userinput> at all times, during the server's normal
      operation. Not writing leases to disk will mean that if a server is restarted
      (e.g. after a power failure), it will not know what addresses have been
      assigned.  As a result, it may hand out addresses to new clients that are
      already in use. The value of <userinput>false</userinput> is mostly useful
      for performance testing purposes. The default value of the
      <command>persist</command> parameter is <userinput>true</userinput>,
      which enables writing lease updates
      to the lease file.
      </simpara>
    </listitem>

    <listitem>
      <simpara><command>name</command>: specifies an absolute location of the lease
      file in which new leases and lease updates will be recorded. The default value
      for this parameter is <userinput>"[kea-install-dir]/var/kea/kea-leases4.csv"
      </userinput>.</simpara>
    </listitem>

    <listitem>
      <simpara><command>lfc-interval</command>: specifies the interval in seconds, at
      which the server (Memfile backend) will perform a lease file cleanup (LFC),
      which removes the redundant (historical) information from the lease file
      and effectively reduces the lease file size. The cleanup process is described
      in more detailed fashion further in this section. The default value of the
      <command>lfc-interval</command> is <userinput>0</userinput>, which disables
      the LFC.</simpara>
    </listitem>

  </itemizedlist>
  </para>

  <para>The example configuration of the Memfile backend is presented below:

<screen>
"Dhcp4": {
    "lease-database": {
        <userinput>"type": "memfile"</userinput>,
        <userinput>"persist": true</userinput>,
        <userinput>"name": "/tmp/kea-leases4.csv",</userinput>
        <userinput>"lfc-interval": 1800</userinput>
    }
}
</screen>

    This configuration selects the <filename>/tmp/kea-leases4.csv</filename> as
    the storage for lease information and enables persistence (writing lease updates
    to this file). It also configures the backend perform the periodic cleanup
    of the lease files, executed every 30 minutes.
  </para>

  <para>It is important to know how the lease file contents are organized
  to understand why the periodic lease file cleanup is needed. Every time when
  the server updates a lease or creates a new lease for the client, the new
  lease information must be recorded in the lease file. For performance reasons,
  the server does not supersede the existing client's lease, as it would require
  the lookup of the specific lease entry, but simply appends the new lease
  information at the end of the lease file. The previous lease entries for the
  client are not removed. When the server loads leases from the lease file, e.g.
  at the server startup, it assumes that the latest lease entry for the client
  is the valid one. The previous entries are discarded. This means that the
  server can re-construct the accurate information about the leases even though
  there may be many lease entries for each client. However, storing many entries
  for each client results in bloated lease file and impairs the performance of
  the server's startup and reconfiguration, as it needs to process larger number
  of lease entries.
  </para>

  <para>The lease file cleanup removes all previous entries for each client and
  leaves only the latest ones. The interval at which the cleanup is performed
  is configurable, and it should be selected according to the frequency of lease
  renewals initiated by the clients. The more frequent renewals are, the lesser
  value of the <command>lfc-interval</command> should be. Note however, that the
  LFC takes time and thus it is possible (although unlikely) that new cleanup
  is started while the previous cleanup instance is still running, if the
  <command>lfc-interval</command> is too short. The server would recover from
  this by skipping the new cleanup when it detects that the previous cleanup
  is still in progress. But, this implies that the actual cleanups will be
  triggered more rarely than configured. Moreover, triggering a new cleanup
  adds an overhead to the server, which will not be able to respond to new
  requests for a short period of time when the new cleanup process is spawned.
  Therefore, it is recommended that the <command>lfc-interval</command> value
  is selected in a way that would allow for completing the cleanup before the
  new cleanup is triggered.
  </para>

  <para>The LFC is performed by a separate process (in background) to avoid
  performance impact on the server process. In order to avoid the conflicts
  between the two processes both using the same lease files, the LFC process
  operates on the copy of the original lease file, rather than on the lease
  file used by the server to record lease updates. There are also other files
  being created as a side effect of the lease file cleanup. The detailed
  description of the LFC is located on the Kea wiki:
  <ulink url="http://kea.isc.org/wiki/LFCDesign"/>.
  </para>

</section>

<section id="database-configuration4">
  <title>Lease Database Configuration</title>

  <note>
    <para>Lease database access information must be configured for the DHCPv4 server,
    even if it has already been configured for the DHCPv6 server. The servers
    store their information independently, so each server can use a separate
    database or both servers can use the same database.</para>
  </note>

  <para>Lease database configuration is controlled through the Dhcp4/lease-database
  parameters. The type of the database must be set to "memfile", "mysql" or "postgresql",
  e.g.
<screen>
"Dhcp4": { "lease-database": { <userinput>"type": "mysql"</userinput>, ... }, ... }
</screen>
  Next, the name of the database to hold the leases must be set: this is the
  name used when the lease database was created (see <xref linkend="mysql-database-create"/>
  or <xref linkend="pgsql-database-create"/>).
<screen>
"Dhcp4": { "lease-database": { <userinput>"name": "<replaceable>database-name</replaceable>" </userinput>, ... }, ... }
</screen>
  If the database is located on a different system to the DHCPv4 server, the
  database host name must also be specified (although it should be noted that this
  configuration may have a severe impact on server performance):
<screen>
"Dhcp4": { "lease-database": { <userinput>"host": <replaceable>remote-host-name</replaceable></userinput>, ... }, ... }
</screen>
  The usual state of affairs will be to have the database on the same machine as
  the DHCPv4 server.  In this case, set the value to the empty string:
<screen>
"Dhcp4": { "lease-database": { <userinput>"host" : ""</userinput>, ... }, ... }
</screen>
  </para>
  <para>Finally, the credentials of the account under which the server will
  access the database should be set:
<screen>
"Dhcp4": { "lease-database": { <userinput>"user": "<replaceable>user-name</replaceable>"</userinput>,
                               <userinput>"password": "<replaceable>password</replaceable>"</userinput>,
                              ... },
           ... }
</screen>
  If there is no password to the account, set the password to the empty string
  "". (This is also the default.)</para>
</section>
</section>

<section>
  <title>Hosts Storage</title>

    <note>
      <para>This feature did not undergo the regular system level
      testing conducted by ISC. As such, please treat it as
      experimental.</para>
    </note>

    <para>Kea is also able to store information about host reservations in the
    database. Hosts database configuration uses the same syntax as lease
    database. In fact, Kea server opens independent connections for each
    purpose, be it lease or hosts information. This gives the solution most
    flexibility. Kea can be used to keep leases and host reservations
    separately, but can also point to the same database. Currently the only
    supported hosts database type is MySQL.</para>

    <para>Please note that usage of hosts storage is optional. User can define
    all host reservations in the configuration file. That is the recommended way
    if the number of reservations is small. However, with the number of
    reservations growing it's more convenient to use host storage. Please note
    that both storages (configuration file and MySQL) can be used together. If
    hosts are defined in both places, the definitions from configuration file
    are checked first and external storage is checked later, if
    necessary.</para>

    <para>All hosts leases issued by the server are stored in the hosts
    database. Currently there is only one available backend: MySQL. Other host
    backends will become available in future Kea versions.</para>

<section id="hosts-database-configuration4">
  <title>IPv4 Hosts Database Configuration</title>

  <para>Hosts database configuration is controlled through the Dhcp4/hosts-database
  parameters. If enabled, the type of the database must be set to "mysql". Other
  hosts backends may be added in later Kea versions.
<screen>
"Dhcp4": { "hosts-database": { <userinput>"type": "mysql"</userinput>, ... }, ... }
</screen>
  Next, the name of the database to hold the leases must be set: this is the
  name used when the lease database was created (see <xref linkend="mysql-database-create"/>).
<screen>
"Dhcp4": { "hosts-database": { <userinput>"name": "<replaceable>database-name</replaceable>" </userinput>, ... }, ... }
</screen>
  If the database is located on a different system to the DHCPv4 server, the
  database host name must also be specified (although it should be noted that this
  configuration may have a severe impact on server performance):
<screen>
"Dhcp4": { "hosts-database": { <userinput>"host": <replaceable>remote-host-name</replaceable></userinput>, ... }, ... }
</screen>
  The usual state of affairs will be to have the database on the same machine as
  the DHCPv4 server.  In this case, set the value to the empty string:
<screen>
"Dhcp4": { "hosts-database": { <userinput>"host" : ""</userinput>, ... }, ... }
</screen>
  </para>
  <para>Finally, the credentials of the account under which the server will
  access the database should be set:
<screen>
"Dhcp4": { "hosts-database": { <userinput>"user": "<replaceable>user-name</replaceable>"</userinput>,
                               <userinput>"password": "<replaceable>password</replaceable>"</userinput>,
                              ... },
           ... }
</screen>
  If there is no password to the account, set the password to the empty string
  "". (This is also the default.)</para>
</section>
</section>

<section id="dhcp4-interface-configuration">
  <title>Interface configuration</title>
  <para>The DHCPv4 server has to be configured to listen on specific network
  interfaces.  The simplest network interface configuration tells the server to
  listen on all available interfaces:
  <screen>
"Dhcp4": {
    "interfaces-config": {
        "interfaces": [ <userinput>"*"</userinput> ]
    }
    ...
},
  </screen>
  The asterisk plays the role of a wildcard and means "listen on all interfaces".
  However, it is usually a good idea to explicitly specify interface names:
  <screen>
"Dhcp4": {
    "interfaces-config": {
        "interfaces": [ <userinput>"eth1", "eth3"</userinput> ]
    },
    ...
}
  </screen>
  </para>
  <para>It is possible to use wildcard interface name (asterisk) concurrently
  with explicit interface names:
  <screen>
"Dhcp4": {
    "interfaces-config": {
        "interfaces": [ <userinput>"eth1", "eth3", "*"</userinput> ]
    },
    ...
}
  </screen>
It is anticipated that this form of usage will only be used when it is desired to
temporarily override a list of interface names and listen on all interfaces.
  </para>
  <para>Some deployments of the DHCP servers require that the servers listen
  on the interfaces with multiple IPv4 addresses configured. In these situations,
  the address to use can be selected by appending an IPv4 address to the interface
  name in the following manner:
  <screen>
"Dhcp4": {
    "interfaces-config": {
        "interfaces": [ <userinput>"eth1/10.0.0.1", "eth3/192.0.2.3"</userinput> ]
    },
    ...
}
  </screen>
  </para>

  <para>If it is desired that the server listens on multiple IPv4 addresses assigned
  to the same interface, multiple addresses can be specified for this interface
  as in the example below:
  <screen>
"Dhcp4": {
    "interfaces-config": {
        "interfaces": [ <userinput>"eth1/10.0.0.1", "eth1/10.0.0.2"</userinput> ]
    },
    ...
}
  </screen>
  </para>

  <para>Alternatively, if the server should listen on all addresses for the particular
  interface, an interface name without any address should be specified.</para>

  <para>Kea supports responding to directly connected clients which don't have
  an address configured on the interface yet. This requires that the server
  injects the hardware address of the destination into the data link layer
  of the packet being sent to the client. The DHCPv4 server utilizes the
  raw sockets to achieve this, and builds the entire IP/UDP stack for the
  outgoing packets. The down side of raw socket use, however, is that incoming
  and outgoing packets bypass the firewalls (e.g. iptables). It is also
  troublesome to handle traffic on multiple IPv4 addresses assigned to the
  same interface, as raw sockets are bound to the interface and advanced
  packet filtering techniques (e.g. using the BPF) have to be used to
  receive unicast traffic on the desired addresses assigned to the interface,
  rather than capturing whole traffic reaching the interface to which the raw
  socket is bound. Therefore, in the deployments where the server doesn't
  have to provision the directly connected clients and only receives the
  unicast packets from the relay agents, it is desired to configure the
  DHCP server to utilize the IP/UDP datagram sockets, instead of raw sockets.
  The following configuration demonstrates how this can be achieved:

  <screen>
"Dhcp4": {
    "interfaces-config": {
        "interfaces": [ <userinput>"eth1", "eth3"</userinput> ],
        "dhcp-socket-type": "udp"
    },
    ...
}
  </screen>
  The <command>dhcp-socket-type</command> specifies that the IP/UDP sockets will
  be opened on all interfaces on which the server listens, i.e. "eth1" and
  "eth3" in our case. If the <command>dhcp-socket-type</command> is set to
  <userinput>raw</userinput>, it configures the server to use raw sockets
  instead. If the <command>dhcp-socket-type</command> value is not specified, the
  default value <userinput>raw</userinput> is used.
  </para>

  <para>Using UDP sockets automatically disables the reception of broadcast
  packets from directly connected clients. This effectively means that the
  UDP sockets can be used for relayed traffic only. When using the raw sockets,
  both the traffic from the directly connected clients and the relayed traffic
  will be handled. Caution should be taken when configuring the server to open
  multiple raw sockets on the interface with several IPv4 addresses assigned.
  If the directly connected client sends the message to the broadcast address
  all sockets on this link will receive this message and multiple responses
  will be sent to the client. Hence, the configuration with multiple IPv4
  addresses assigned to the interface should not be used when the directly
  connected clients are operating on that link. To use a single address on
  such interface, the "interface-name/address" notation should be used.
  </para>

  <note>
    <para>Specifying the value <userinput>raw</userinput> as the socket type,
    doesn't guarantee that the raw sockets will be used! The use of raw sockets
    to handle the traffic from the directly connected clients is currently
    supported on Linux and BSD systems only. If the raw sockets are not
    supported on the particular OS, the server will issue a warning and
    fall back to use the IP/UDP sockets.</para>
  </note>
</section>

<section id="dhcpinform-unicast-issues">
  <title>Issues with unicast responses to DHCPINFORM</title>
  <para>The use of UDP sockets has certain benefits in deployments
  where the server receives only relayed traffic. These benefits are
  mentioned in the <xref linkend="dhcp4-interface-configuration"/>. From
  the administrator's perspective it is often desired to be able to
  configure the system's firewall to filter out the unwanted traffic, and
  the use of UDP sockets facilitates it. However, the administrator must
  also be aware of the implications related to filtering certain types
  of traffic as it may impair the DHCP server's operation.
  </para>

  <para>In this section we are focusing on the case when the server
  receives the DHCPINFORM message from the client via a relay. According
  to the <ulink url="http://tools.ietf.org/html/rfc2131">RFC 2131</ulink>,
  the server should unicast the DHCPACK response to the address carried in
  the 'ciaddr' field. When the UDP socket is in use, the DHCP server
  relies on the low level functions of an operating system to build the
  data link, IP and UDP layers of the outgoing message. Typically, the
  OS will first use ARP to obtain the client's link layer address to be
  inserted into the frame's header, if the address is not cached from
  a previous transaction that the client had with the server.
  When the ARP exchange is successful, the DHCP message can be unicast
  to the client, using the  obtained address.
  </para>

  <para>Some system administrators block ARP messages in their network,
  which causes issues for the server when it responds to the
  DHCPINFORM messages, because the server is unable to send the
  DHCPACK if the preceding ARP communication fails. Since the OS is
  entirely responsible for the ARP communication and then sending
  the DHCP packet over the wire, the DHCP server has no means to
  determine that the ARP exchange failed and the DHCP response message
  was dropped. Thus, the server does not log any error messages when
  the outgoing DHCP response is dropped. At the same time, all hooks
  pertaining to the packet sending operation will be called, even
  though the message never reaches its destination.
  </para>

  <para>Note that the issue described in this section is not observed
  when the raw sockets are in use, because, in this case, the DHCP server
  builds all the layers of the outgoing message on its own and does not
  use ARP. Instead, it inserts the value carried in the 'chaddr' field
  of the DHCPINFORM message into the link layer.
  </para>

  <para>Server administrators willing to support DHCPINFORM
  messages via relays should not block ARP traffic in their
  networks or should use raw sockets instead of UDP sockets.
  </para>
</section>

<section id="ipv4-subnet-id">
  <title>IPv4 Subnet Identifier</title>
  <para>
    The subnet identifier is a unique number associated with a particular subnet.
    In principle, it is used to associate clients' leases with their respective subnets.
    When a subnet identifier is not specified for a subnet being configured, it will
    be automatically assigned by the configuration mechanism. The identifiers
    are assigned from 1 and are monotonically increased for each subsequent
    subnet: 1, 2, 3 ....
  </para>
  <para>
    If there are multiple subnets configured with auto-generated identifiers and
    one of them is removed, the subnet identifiers may be renumbered. For example:
    if there are four subnets and the third is removed the last subnet will be assigned
    the identifier that the third subnet had before removal. As a result, the leases
    stored in the lease database for subnet 3 are now associated with
    subnet 4, something that may have unexpected consequences. It is planned
    to implement a mechanism to preserve auto-generated subnet ids in a
    future version of Kea.  However, the only remedy for this issue
    at present is to
    manually specify a unique identifier for each subnet.
  </para>
      <para>
	The following configuration will assign the specified subnet
	identifier to the newly configured subnet:

        <screen>
"Dhcp4": {
    "subnet4": [
        {
            "subnet": "192.0.2.0/24",
            <userinput>"id": 1024</userinput>,
            ...
        }
    ]
}
</screen>
    This identifier will not change for this subnet unless the "id" parameter is
    removed or set to 0. The value of 0 forces auto-generation of the subnet
    identifier.
  </para>
    <!-- @todo: describe whether database needs to be updated after changing
      id -->
</section>

<section id="dhcp4-address-config">
  <title>Configuration of IPv4 Address Pools</title>
  <para>
    The essential role of DHCPv4 server is address assignment. The server has to
    be configured with at least one subnet and one pool of dynamic addresses to
    be managed. For example, assume that the server is connected to a network
    segment that uses the 192.0.2.0/24 prefix. The Administrator of that network
    has decided that addresses from range 192.0.2.10 to 192.0.2.20 are going to
    be managed by the Dhcp4 server. Such a configuration can be achieved in the
    following way:
    <screen>
"Dhcp4": {
    <userinput>"subnet4": [
        {
            "subnet": "192.0.2.0/24",
            "pools": [
                { "pool": "192.0.2.10 - 192.0.2.20" }
            ],
            ...
        }
    ]</userinput>
}</screen>

    Note that subnet is defined as a simple string, but the <command>pools</command> parameter is
    actually a list of pools: for this reason, the pools definition is enclosed
    in square brackets, even though only one range of addresses is
    specified in this example.</para>

    <para>Each pool is a structure that contains the parameters
    that describe a single pool. Currently there is only one parameter,
    <command>pool</command>, which gives the range of addresses
    in the pool. Additional parameters will be added in future
    releases of Kea.</para>

    <para>It is possible to define more than one pool in a subnet: continuing
    the previous example, further assume that 192.0.2.64/26 should be also be
    managed by the server. It could be written as 192.0.2.64 to
    192.0.2.127. Alternatively, it can be expressed more simply as
    192.0.2.64/26. Both formats are supported by Dhcp4 and can be mixed in the
    pool list.  For example, one could define the following pools:
<screen>
"Dhcp4": {
    "subnet4": [
        {
            "subnet": "192.0.2.0/24",
            <userinput>"pools": [
                { "pool": "192.0.2.10-192.0.2.20" },
                { "pool": "192.0.2.64/26" }
            ]</userinput>,
            ...
        }
    ],
    ...
}
</screen>
    The number of pools is not limited, but for performance reasons it is recommended to
    use as few as possible. White space in pool definitions is ignored, so
    spaces before and after the hyphen are optional. They can be used to improve readability.
  </para>
  <para>
    The server may be configured to serve more than one subnet:
<screen>
"Dhcp4": {
    "subnet4": [
        {
            "subnet": "192.0.2.0/24",
            "pools": [ { "pool": "192.0.2.1 - 192.0.2.200" } ],
            ...
        },
        {
            "subnet": "192.0.3.0/24",
            "pools": [ { "pool": "192.0.3.100 - 192.0.3.200" } ],
            ...
        },
        {
            "subnet": "192.0.4.0/24",
            "pools": [ { "pool": "192.0.4.1 - 192.0.4.254" } ],
            ...
        }
    ]
}
</screen>
  </para>
  <para>
    When configuring a DHCPv4 server using prefix/length notation, please pay
    attention to the boundary values. When specifying that the server can use
    a given pool, it will also be able to allocate the first (typically network
    address) and the last (typically broadcast address) address from that pool.
    In the aforementioned example of pool 192.0.3.0/24, both 192.0.3.0 and
    192.0.3.255 addresses may be assigned as well. This may be invalid in some
    network configurations. If you want to avoid this, please use the "min-max" notation.
  </para>
</section>

    <section id="dhcp4-std-options">
      <title>Standard DHCPv4 options</title>
      <para>
        One of the major features of the DHCPv4 server is to provide configuration
        options to clients. Most of the options are sent by the server, only if the
        client explicitly requests them using the Parameter Request List option.
        Those that do not require being requested using the Parameter Request List
        option are commonly used options, e.g. "Domain Server", and options which
        require special behavior, e.g. "Client FQDN" is returned to the client
        if the client has included this option in its message to the server.
      </para>

      <para>
        The <xref linkend="dhcp4-std-options-list"/> comprises the list of the
        standard DHCPv4 options, whose values can be configured using the
        configuration structures described in this section. This table excludes
        the options which require special processing and thus cannot be configured
        with some fixed values. The last column of this table specifies which
        options can be sent by the server even when they are not requested in
        the Parameter Request list option, and which are sent only when
        explicitly requested. These options are marked with the values
        'true' and 'false' respectively.
      </para>

      <para>
        The following example shows how to configure the addresses of DNS
        servers, which is one of the most frequently used options. Options
        specified in this way are considered global and apply to all
        configured subnets.

        <screen>
"Dhcp4": {
    "option-data": [
        {
           <userinput>"name": "domain-name-servers",
           "code": 6,
           "space": "dhcp4",
           "csv-format": true,
           "data": "192.0.2.1, 192.0.2.2"</userinput>
        },
        ...
    ]
}
</screen>
      </para>
    <para>
      The <command>name</command> parameter specifies the
      option name. For a list of currently supported names, see
      <xref linkend="dhcp4-std-options-list"/> below.
      The <command>code</command> parameter specifies the option code, which must match one of the
      values from that list. The next line specifies the option space, which must always
      be set to "dhcp4" as these are standard DHCPv4 options. For
      other option spaces, including custom option spaces, see <xref
      linkend="dhcp4-option-spaces"/>. The next line specifies the format in
      which the data will be entered: use of CSV (comma
      separated values) is recommended. The sixth line gives the actual value to
      be sent to clients. Data is specified as normal text, with
      values separated by commas if more than one value is
      allowed.
    </para>

    <para>
      Options can also be configured as hexadecimal values. If
      <command>csv-format</command> is
      set to false, option data must be specified as a hexadecimal string. The
      following commands configure the domain-name-servers option for all
      subnets with the following addresses: 192.0.3.1 and 192.0.3.2.
      Note that <command>csv-format</command> is set to false.
      <screen>
"Dhcp4": {
    "option-data": [
        {
            <userinput>"name": "domain-name-servers",
            "code": 6,
            "space": "dhcp4",
            "csv-format": false,
            "data": "C0 00 03 01 C0 00 03 02"</userinput>
        },
        ...
    ],
    ...
}</screen>
      </para>

      <para>
        Most of the parameters in the "option-data" structure are optional and
        can be omitted in some circumstances as discussed in the
        <xref linkend="dhcp4-option-data-defaults"/>.
      </para>

      <para>
        It is possible to specify or override options on a per-subnet basis.  If
        clients connected to most of your subnets are expected to get the
        same values of a given option, you should use global options: you
        can then override specific values for a small number of subnets.
        On the other hand, if you use different values in each subnet,
        it does not make sense to specify global option values
        (Dhcp4/option-data), rather you should set only subnet-specific values
        (Dhcp4/subnet[X]/option-data[Y]).
      </para>
      <para>
        The following commands override the global
        DNS servers option for a particular subnet, setting a single DNS
        server with address 192.0.2.3.
<screen>
"Dhcp4": {
    "subnet4": [
        {
            <userinput>"option-data": [
                {
                    "name": "domain-name-servers",
                    "code": 6,
                    "space": "dhcp4",
                    "csv-format": true,
                    "data": "192.0.2.3"
                },
                ...
            ]</userinput>,
            ...
        },
        ...
    ],
    ...
}
</screen>
      </para>

      <para>
        The currently supported standard DHCPv4 options are
        listed in <xref linkend="dhcp4-std-options-list"/>
        and <xref linkend="dhcp4-std-options-list-part2"/>.
        The "Name" and "Code"
        are the values that should be used as a name in the option-data
        structures. "Type" designates the format of the data: the meanings of
        the various types is given in <xref linkend="dhcp-types"/>.
      </para>
      <para>
        Some options are designated as arrays, which means that more than one
        value is allowed in such an option. For example the option time-servers
        allows the specification of more than one IPv4 address, so allowing
        clients to obtain the addresses of multiple NTP servers.
      </para>
      <!-- @todo: describe record types -->

      <para>
        The <xref linkend="dhcp4-custom-options"/> describes the configuration
        syntax to create custom option definitions (formats). It is generally not
        allowed to create custom definitions for standard options, even if the
        definition being created matches the actual option format defined in the
        RFCs. There is an exception from this rule for standard options for which
        Kea does not provide a definition yet. In order to use such options,
        a server administrator must create a definition as described in
        <xref linkend="dhcp4-custom-options"/> in the 'dhcp4' option space. This
        definition should match the option format described in the relevant
        RFC but the configuration mechanism will allow any option format as it has
        no means to validate the format at the moment.
      </para>

      <para>
        <table frame="all" id="dhcp4-std-options-list">
          <title>List of standard DHCPv4 options</title>
          <tgroup cols='5'>
          <colspec colname='name'/>
          <colspec colname='code' align='center'/>
          <colspec colname='type' align='center'/>
          <colspec colname='array' align='center'/>
          <colspec colname='always-returned' align='center'/>
          <thead>
            <row>
              <entry>Name</entry>
              <entry>Code</entry>
              <entry>Type</entry>
              <entry>Array?</entry>
              <entry>Returned if not requested?</entry>
            </row>
          </thead>
          <tbody>
<!-- Subnet Mask option is not configured by the user
<row><entry>subnet-mask</entry><entry>1</entry><entry>ipv4-address</entry><entry>false</entry><entry>true</entry></row>
-->
<row><entry>time-offset</entry><entry>2</entry><entry>int32</entry><entry>false</entry><entry>false</entry></row>
<row><entry>routers</entry><entry>3</entry><entry>ipv4-address</entry><entry>true</entry><entry>true</entry></row>
<row><entry>time-servers</entry><entry>4</entry><entry>ipv4-address</entry><entry>true</entry><entry>false</entry></row>
<row><entry>name-servers</entry><entry>5</entry><entry>ipv4-address</entry><entry>true</entry><entry>false</entry></row>
<row><entry>domain-name-servers</entry><entry>6</entry><entry>ipv4-address</entry><entry>true</entry><entry>true</entry></row>
<row><entry>log-servers</entry><entry>7</entry><entry>ipv4-address</entry><entry>true</entry><entry>false</entry></row>
<row><entry>cookie-servers</entry><entry>8</entry><entry>ipv4-address</entry><entry>true</entry><entry>false</entry></row>
<row><entry>lpr-servers</entry><entry>9</entry><entry>ipv4-address</entry><entry>true</entry><entry>false</entry></row>
<row><entry>impress-servers</entry><entry>10</entry><entry>ipv4-address</entry><entry>true</entry><entry>false</entry></row>
<row><entry>resource-location-servers</entry><entry>11</entry><entry>ipv4-address</entry><entry>true</entry><entry>false</entry></row>
<!-- Hostname option value is not explicitly configured by the user.
This rather belong to the DDNS configuration
<row><entry>host-name</entry><entry>12</entry><entry>string</entry><entry>false</entry><entry>true</entry></row>
-->
<row><entry>boot-size</entry><entry>13</entry><entry>uint16</entry><entry>false</entry><entry>false</entry></row>
<row><entry>merit-dump</entry><entry>14</entry><entry>string</entry><entry>false</entry><entry>false</entry></row>
<row><entry>domain-name</entry><entry>15</entry><entry>fqdn</entry><entry>false</entry><entry>true</entry></row>
<row><entry>swap-server</entry><entry>16</entry><entry>ipv4-address</entry><entry>false</entry><entry>false</entry></row>
<row><entry>root-path</entry><entry>17</entry><entry>string</entry><entry>false</entry><entry>false</entry></row>
<row><entry>extensions-path</entry><entry>18</entry><entry>string</entry><entry>false</entry><entry>false</entry></row>
<row><entry>ip-forwarding</entry><entry>19</entry><entry>boolean</entry><entry>false</entry><entry>false</entry></row>
<row><entry>non-local-source-routing</entry><entry>20</entry><entry>boolean</entry><entry>false</entry><entry>false</entry></row>
<row><entry>policy-filter</entry><entry>21</entry><entry>ipv4-address</entry><entry>true</entry><entry>false</entry></row>
<row><entry>max-dgram-reassembly</entry><entry>22</entry><entry>uint16</entry><entry>false</entry><entry>false</entry></row>
<row><entry>default-ip-ttl</entry><entry>23</entry><entry>uint8</entry><entry>false</entry><entry>false</entry></row>
<row><entry>path-mtu-aging-timeout</entry><entry>24</entry><entry>uint32</entry><entry>false</entry><entry>false</entry></row>
<row><entry>path-mtu-plateau-table</entry><entry>25</entry><entry>uint16</entry><entry>true</entry><entry>false</entry></row>
<row><entry>interface-mtu</entry><entry>26</entry><entry>uint16</entry><entry>false</entry><entry>false</entry></row>
<row><entry>all-subnets-local</entry><entry>27</entry><entry>boolean</entry><entry>false</entry><entry>false</entry></row>
<row><entry>broadcast-address</entry><entry>28</entry><entry>ipv4-address</entry><entry>false</entry><entry>false</entry></row>
<row><entry>perform-mask-discovery</entry><entry>29</entry><entry>boolean</entry><entry>false</entry><entry>false</entry></row>
<row><entry>mask-supplier</entry><entry>30</entry><entry>boolean</entry><entry>false</entry><entry>false</entry></row>
<row><entry>router-discovery</entry><entry>31</entry><entry>boolean</entry><entry>false</entry><entry>false</entry></row>
<row><entry>router-solicitation-address</entry><entry>32</entry><entry>ipv4-address</entry><entry>false</entry><entry>false</entry></row>
<row><entry>static-routes</entry><entry>33</entry><entry>ipv4-address</entry><entry>true</entry><entry>false</entry></row>
<row><entry>trailer-encapsulation</entry><entry>34</entry><entry>boolean</entry><entry>false</entry><entry>false</entry></row>
<row><entry>arp-cache-timeout</entry><entry>35</entry><entry>uint32</entry><entry>false</entry><entry>false</entry></row>
<row><entry>ieee802-3-encapsulation</entry><entry>36</entry><entry>boolean</entry><entry>false</entry><entry>false</entry></row>
<row><entry>default-tcp-ttl</entry><entry>37</entry><entry>uint8</entry><entry>false</entry><entry>false</entry></row>
<row><entry>tcp-keepalive-interval</entry><entry>38</entry><entry>uint32</entry><entry>false</entry><entry>false</entry></row>
<row><entry>tcp-keepalive-garbage</entry><entry>39</entry><entry>boolean</entry><entry>false</entry><entry>false</entry></row>

          </tbody>
          </tgroup>
        </table>
      </para>

      <para>
        <table frame="all" id="dhcp4-std-options-list-part2">
          <title>List of standard DHCPv4 options (continued)</title>
          <tgroup cols='5'>
          <colspec colname='name'/>
          <colspec colname='code' align='center'/>
          <colspec colname='type' align='center'/>
          <colspec colname='array' align='center'/>
          <colspec colname='always-returned' align='center'/>
          <thead>
            <row>
              <entry>Name</entry>
              <entry>Code</entry>
              <entry>Type</entry>
              <entry>Array?</entry>
              <entry>Returned if not requested?</entry>
            </row>
          </thead>
          <tbody>

<row><entry>nis-domain</entry><entry>40</entry><entry>string</entry><entry>false</entry><entry>false</entry></row>
<row><entry>nis-servers</entry><entry>41</entry><entry>ipv4-address</entry><entry>true</entry><entry>false</entry></row>
<row><entry>ntp-servers</entry><entry>42</entry><entry>ipv4-address</entry><entry>true</entry><entry>false</entry></row>
<row><entry>vendor-encapsulated-options</entry><entry>43</entry><entry>empty</entry><entry>false</entry><entry>false</entry></row>
<row><entry>netbios-name-servers</entry><entry>44</entry><entry>ipv4-address</entry><entry>true</entry><entry>false</entry></row>
<row><entry>netbios-dd-server</entry><entry>45</entry><entry>ipv4-address</entry><entry>true</entry><entry>false</entry></row>
<row><entry>netbios-node-type</entry><entry>46</entry><entry>uint8</entry><entry>false</entry><entry>false</entry></row>
<row><entry>netbios-scope</entry><entry>47</entry><entry>string</entry><entry>false</entry><entry>false</entry></row>
<row><entry>font-servers</entry><entry>48</entry><entry>ipv4-address</entry><entry>true</entry><entry>false</entry></row>
<row><entry>x-display-manager</entry><entry>49</entry><entry>ipv4-address</entry><entry>true</entry><entry>false</entry></row>
<!-- Lease time and requested address should not be configured by a user.
<row><entry>dhcp-requested-address</entry><entry>50</entry><entry>ipv4-address</entry><entry>false</entry><entry>true</entry></row>
<row><entry>dhcp-lease-time</entry><entry>51</entry><entry>uint32</entry><entry>false</entry><entry>true</entry></row>
-->
<row><entry>dhcp-option-overload</entry><entry>52</entry><entry>uint8</entry><entry>false</entry><entry>false</entry></row>
<!-- Message Type, Server Identifier and Parameter Request List should not be configured by a user.
<row><entry>dhcp-message-type</entry><entry>53</entry><entry>uint8</entry><entry>false</entry><entry>false</entry></row>
<row><entry>dhcp-server-identifier</entry><entry>54</entry><entry>ipv4-address</entry><entry>false</entry><entry>true</entry></row>
<row><entry>dhcp-parameter-request-list</entry><entry>55</entry><entry>uint8</entry><entry>true</entry><entry>true</entry></row>
-->
<row><entry>dhcp-message</entry><entry>56</entry><entry>string</entry><entry>false</entry><entry>false</entry></row>
<row><entry>dhcp-max-message-size</entry><entry>57</entry><entry>uint16</entry><entry>false</entry><entry>false</entry></row>
<!-- Renewal and rebinding time should not be configured by a user.
<row><entry>dhcp-renewal-time</entry><entry>58</entry><entry>uint32</entry><entry>false</entry><entry>true</entry></row>
<row><entry>dhcp-rebinding-time</entry><entry>59</entry><entry>uint32</entry><entry>false</entry><entry>true</entry></row>
-->
<row><entry>vendor-class-identifier</entry><entry>60</entry><entry>binary</entry><entry>false</entry><entry>false</entry></row>
<!-- Client identifier should not be configured by a user.
<row><entry>dhcp-client-identifier</entry><entry>61</entry><entry>binary</entry><entry>false</entry><entry>true</entry></row>
-->
<row><entry>nwip-domain-name</entry><entry>62</entry><entry>string</entry><entry>false</entry><entry>false</entry></row>
<row><entry>nwip-suboptions</entry><entry>63</entry><entry>binary</entry><entry>false</entry><entry>false</entry></row>
<row><entry>tftp-server-name</entry><entry>66</entry><entry>string</entry><entry>false</entry><entry>false</entry></row>
<row><entry>boot-file-name</entry><entry>67</entry><entry>string</entry><entry>false</entry><entry>false</entry></row>
<row><entry>user-class</entry><entry>77</entry><entry>binary</entry><entry>false</entry><entry>false</entry></row>
<!-- The Client FQDN option value is not explicitly configured.
It is a part of the DDNS/D2 configuration
<row><entry>fqdn</entry><entry>81</entry><entry>record</entry><entry>false</entry><entry>true</entry></row>
-->
<!-- Relay Agent Information is not configured by the user.
It is merely echoed by the server
<row><entry>dhcp-agent-options</entry><entry>82</entry><entry>empty</entry><entry>false</entry><entry>false</entry></row>
-->
<!-- Authentication option requires special processing
<row><entry>authenticate</entry><entry>90</entry><entry>binary</entry><entry>false</entry><entry>false</entry></row>
-->
<!-- Last transaction time and associated IP is dynamically calculated
<row><entry>client-last-transaction-time</entry><entry>91</entry><entry>uint32</entry><entry>false</entry><entry>false</entry></row>
<row><entry>associated-ip</entry><entry>92</entry><entry>ipv4-address</entry><entry>true</entry><entry>false</entry></row>
-->
<row><entry>client-system</entry><entry>93</entry><entry>uint16</entry><entry>true</entry><entry>false</entry></row>
<row><entry>client-ndi</entry><entry>94</entry><entry>record (uint8, uint8, uint8)</entry><entry>false</entry><entry>false</entry></row>
<row><entry>uuid-guid</entry><entry>97</entry><entry>record (uint8, binary)</entry><entry>false</entry><entry>false</entry></row>
<row><entry>subnet-selection</entry><entry>118</entry><entry>ipv4-address</entry><entry>false</entry><entry>false</entry></row>
<row><entry>domain-search</entry><entry>119</entry><entry>binary</entry><entry>false</entry><entry>false</entry></row>
<row><entry>vivco-suboptions</entry><entry>124</entry><entry>binary</entry><entry>false</entry><entry>false</entry></row>
<row><entry>vivso-suboptions</entry><entry>125</entry><entry>binary</entry><entry>false</entry><entry>false</entry></row>
          </tbody>
          </tgroup>
        </table>

      </para>
      <para>
        <table frame="all" id="dhcp-types">
          <title>List of standard DHCP option types</title>
          <tgroup cols='2'>
          <colspec colname='name'/>
          <colspec colname='meaning'/>
          <thead>
            <row><entry>Name</entry><entry>Meaning</entry></row>
          </thead>
          <tbody>
            <row><entry>binary</entry><entry>An arbitrary string of bytes, specified as a set of hexadecimal digits.</entry></row>
            <row><entry>boolean</entry><entry>Boolean value with allowed values true or false</entry></row>
            <row><entry>empty</entry><entry>No value, data is carried in suboptions</entry></row>
            <row><entry>fqdn</entry><entry>Fully qualified domain name (e.g. www.example.com)</entry></row>
            <row><entry>ipv4-address</entry><entry>IPv4 address in the usual dotted-decimal notation (e.g. 192.0.2.1)</entry></row>
            <row><entry>ipv6-address</entry><entry>IPv6 address in the usual colon notation (e.g. 2001:db8::1)</entry></row>
            <row><entry>record</entry><entry>Structured data that may comprise any types (except "record" and "empty")</entry></row>
            <row><entry>string</entry><entry>Any text</entry></row>
            <row><entry>uint8</entry><entry>8 bit unsigned integer with allowed values 0 to 255</entry></row>
            <row><entry>uint16</entry><entry>16 bit unsigned integer with allowed values 0 to 65535</entry></row>
            <row><entry>uint32</entry><entry>32 bit unsigned integer with allowed values 0 to 4294967295</entry></row>
          </tbody>
          </tgroup>
       </table>
      </para>
    </section>

    <section id="dhcp4-custom-options">
      <title>Custom DHCPv4 options</title>
      <para>Kea supports custom (non-standard) DHCPv4 options. Assume
      that we want to define a new DHCPv4 option called "foo" which
      will have code 222 and will convey a single unsigned 32 bit
      integer value. We can define such an option by using the
      following entry in the configuration file:
<screen>
"Dhcp4": {
    "option-def": [
        {
            <userinput>"name": "foo",
            "code": 222,
            "type": "uint32",
            "array": false,
            "record-types": "",
            "space": "dhcp4",
            "encapsulate": ""</userinput>
        }, ...
    ],
    ...
}
</screen>
      The <command>false</command> value of the <command>array</command>
      parameter determines that the option does NOT comprise an array of
      "uint32" values but rather a single value.  Two other parameters have been
      left blank: <command>record-types</command> and
      <command>encapsulate</command>.  The former specifies the comma separated
      list of option data fields if the option comprises a record of data
      fields. This should be non-empty if the <command>type</command> is set to
      "record". Otherwise it must be left blank. The latter parameter specifies
      the name of the option space being encapsulated by the particular
      option. If the particular option does not encapsulate any option space it
      should be left blank.  Note that the above set of comments define the
      format of the new option and do not set its values.
      </para>

      <para>The <command>name</command>, <command>code</command> and
      <command>type</command> parameters are required, all others are
      optional. The <command>array</command> default value is
      <command>false</command>. The <command>record-types</command>
      and <command>encapsulate</command> default values are blank
      (i.e. ""). The default <command>space</command> is "dhcp4".
      </para>

      <para>Once the new option format is defined, its value is set
      in the same way as for a standard option. For example the following
      commands set a global value that applies to all subnets.
<screen>
"Dhcp4": {
    "option-data": [
        {
            <userinput>"name": "foo",
            "code": 222,
            "space": "dhcp4",
            "csv-format": true,
            "data": "12345"</userinput>
        }, ...
    ],
    ...
}
</screen>
      </para>

      <para>New options can take more complex forms than simple use of
      primitives (uint8, string, ipv4-address etc): it is possible to
      define an option comprising a number of existing primitives.
      Assume we want to define a new option that will consist of
      an IPv4 address, followed by an unsigned 16 bit integer, followed by
      a boolean value, followed by a text string. Such an option could
      be defined in the following way:
<screen>
"Dhcp4": {
    "option-def": [
        {
            <userinput>"name": "bar",
            "code": 223,
            "space": "dhcp4",
            "type": "record",
            "array": false,
            "record-types": "ipv4-address, uint16, boolean, string",
            "encapsulate": ""</userinput>
        }, ...
    ],
    ...
}
</screen>
      The <command>type</command> is set to "record" to indicate that the option contains
      multiple values of different types.  These types are given as a comma-separated
      list in the <command>record-types</command> field and should be those listed in <xref linkend="dhcp-types"/>.
      </para>
      <para>
      The values of the option are set as follows:
<screen>
"Dhcp4": {
    "option-data": [
        {
            <userinput>"name": "bar",
            "space": "dhcp4",
            "code": 223,
            "csv-format": true,
            "data": "192.0.2.100, 123, true, Hello World"</userinput>
        }
    ],
    ...
}</screen>
      <command>csv-format</command> is set to <command>true</command> to indicate
      that the <command>data</command> field comprises a command-separated list
      of values.  The values in the <command>data</command> must correspond to
      the types set in the <command>record-types</command> field of the option
      definition.
     </para>
     <note>
       <para>In the general case, boolean values are specified as <command>true</command> or
       <command>false</command>, without quotes. Some specific boolean parameters may
       accept also <command>"true"</command>, <command>"false"</command>,
       <command>0</command>, <command>1</command>, <command>"0"</command> and
       <command>"1"</command>. Future Kea versions will accept all those values
       for all boolean parameters.</para>
     </note>
    </section>

    <section id="dhcp4-vendor-opts">
      <title>DHCPv4 Vendor Specific Options</title>
      <para>
      Currently there are two option spaces defined for the DHCPv4 daemon:
      "dhcp4" (for the top level DHCPv4 options) and
      "vendor-encapsulated-options-space", which is empty by default but
      options can be defined in it. Those options will be carried in the
      Vendor Specific Information option (code 43). The following examples
      show how to define an option "foo", with code 1, that consists of an
      IPv4 address, an unsigned 16 bit integer and a string. The "foo"
      option is conveyed in a Vendor Specific Information option.
      </para>
      <para>
      The first step is to define the format of the option:
<screen>
"Dhcp4": {
    "option-def": [
        {
            <userinput>"name": "foo",
            "code": 1,
            "space": "vendor-encapsulated-options-space",
            "type": "record",
            "array": false,
            "record-types": "ipv4-address, uint16, string",
            "encapsulate": ""</userinput>
        }
    ],
    ...
}</screen>
     (Note that the option space is set to "vendor-encapsulated-options-space".)
     Once the option format is defined, the next step is to define actual values
     for that option:
<screen>
"Dhcp4": {
    "option-data": [
        {
            <userinput>"name": "foo",
            "space": "vendor-encapsulated-options-space",
            "code": 1,
            "csv-format": true,
            "data": "192.0.2.3, 123, Hello World"</userinput>
        }
    ],
    ...
}</screen>
    We also include the Vendor Specific Information option, the option
    that conveys our sub-option "foo". This is required, else the option
    will not be included in messages sent to the client.
<screen>
"Dhcp4": {
    "option-data": [
        {
            <userinput>"name": "vendor-encapsulated-options"</userinput>
        }
    ],
    ...
}</screen>
    Alternatively, the option can be specified using its code.

<screen>
"Dhcp4": {
    "option-data": [
        {
            <userinput>"code": 43</userinput>
        }
    ],
    ...
}</screen>
      </para>
    </section>

    <section id="dhcp4-option-spaces">

      <title>Nested DHCPv4 Options (Custom Option Spaces)</title>
      <para>It is sometimes useful to define completely new option
      space. This is the case when user creates new option in the
      standard option space ("dhcp4") and wants this option
      to convey sub-options. Since they are in a separate space,
      sub-option codes will have a separate numbering scheme and may
      overlap with the codes of standard options.
      </para>
      <para>Note that creation of a new option space when defining
      sub-options for a standard option is not required, because it is
      created by default if the standard option is meant to convey any
      sub-options (see <xref linkend="dhcp4-vendor-opts"/>).
      </para>
      <para>
      Assume that we want to have a DHCPv4 option called "container" with
      code 222 that conveys two sub-options with codes 1 and 2.
      First we need to define the new sub-options:
<screen>
"Dhcp4": {
    "option-def": [
        {
            <userinput>"name": "subopt1",
            "code": 1,
            "space": "isc",
            "type": "ipv4-address",
            "record-types": "",
            "array": false,
            "encapsulate ""
        },
        {
            "name": "subopt2",
            "code": 2,
            "space": "isc",
            "type": "string",
            "record-types": "",
            "array": false,
            "encapsulate": ""</userinput>
        }
    ],
    ...
}</screen>
    Note that we have defined the options to belong to a new option space
    (in this case, "isc").
    </para>
    <para>
    The next step is to define a regular DHCPv4 option with our desired
    code and specify that it should include options from the new option space:
<screen>
"Dhcp4": {
    "option-def": [
        ...,
        {
            <userinput>"name": "container",
            "code": 222,
            "space": "dhcp4",
            "type": "empty",
            "array": false,
            "record-types": "",
            "encapsulate": "isc"</userinput>
        }
    ],
    ...
}</screen>
    The name of the option space in which the sub-options are defined
    is set in the "encapsulate" field. The "type" field is set to "empty"
    to indicate that this option does not carry any data other than
    sub-options.
    </para>
    <para>
    Finally, we can set values for the new options:
<screen>
"Dhcp4": {
    "option-data": [
        {
            <userinput>"name": "subopt1",
            "code": 1,
            "space": "isc",
            "data": "192.0.2.3"</userinput>
        },
        }
            <userinput>"name": "subopt2",
            "code": 2,
            "space": "isc",
            "data": "Hello world"</userinput>
        },
        {
            <userinput>"name": "container",
            "code": 222,
            "space": "dhcp4"</userinput>
        }
    ],
    ...
}
</screen>
    </para>
    <para>Note that it is possible to create an option which carries some data
    in addition to the sub-options defined in the encapsulated option space.  For example,
    if the "container" option from the previous example was required to carry an uint16
    value as well as the sub-options, the "type" value would have to be set to "uint16" in
    the option definition. (Such an option would then have the following
    data structure: DHCP header, uint16 value, sub-options.) The value specified
    with the "data" parameter &mdash; which should be a valid integer enclosed in quotes,
    e.g. "123" &mdash; would then be assigned to the uint16 field in the "container" option.
    </para>
    </section>

    <section id="dhcp4-option-data-defaults">
      <title>Unspecified parameters for DHCPv4 option configuration</title>
      <para>In many cases it is not required to specify all parameters for
      an option configuration and the default values may be used. However, it is
      important to understand the implications of not specifying some of them
      as it may result in configuration errors. The list below explains
      the behavior of the server when a particular parameter is not explicitly
      specified:

      <itemizedlist>
        <listitem>
          <simpara><command>name</command> - the server requires an option name or
          option code to identify an option. If this parameter is unspecified, the
          option code must be specified.
          </simpara>
        </listitem>

        <listitem>
          <simpara><command>code</command> - the server requires an option name or
          option code to identify an option. This parameter may be left unspecified if
          the <command>name</command> parameter is specified. However, this also
          requires that the particular option has its definition (it is either a
          standard option or an administrator created a definition for the option
          using an 'option-def' structure), as the option definition associates an
          option with a particular name. It is possible to configure an option
          for which there is no definition (unspecified option format).
          Configuration of such options requires the use of option code.
          </simpara>
        </listitem>

        <listitem>
          <simpara><command>space</command> - if the option space is unspecified it
          will default to 'dhcp4' which is an option space holding DHCPv4 standard
          options.
          </simpara>
        </listitem>

        <listitem>
          <simpara><command>data</command> - if the option data is unspecified it
          defaults to an empty value. The empty value is mostly used for the
          options which have no payload (boolean options), but it is legal to specify
          empty values for some options which carry variable length data and which
          spec allows for the length of 0. For such options, the data parameter
          may be omitted in the configuration.</simpara>
        </listitem>

        <listitem>
          <simpara><command>csv-format</command> - if this value is not specified
          and the definition for the particular option exists, the server will assume
          that the option data is specified as a list of comma separated values to be
          assigned to individual fields of the DHCP option. If the definition
          does not exist for this option, the server will assume that the data
          parameter contains the option payload in the binary format (represented
          as a string of hexadecimal digits). Note that not specifying this
          parameter doesn't imply that it defaults to a fixed value, but
          the configuration data interpretation also depends on the presence
          of the option definition. An administrator must be aware if the
          definition for the particular option exists when this parameter
          is not specified. It is generally recommended to not specify this
          parameter only for the options for which the definition exists, e.g.
          standard options. Setting <command>csv-format</command> to an explicit
          value will cause the server to strictly check the format of the option
          data specified.
          </simpara>
        </listitem>
      </itemizedlist>
      </para>

    </section>

    <section id="dhcp4-stateless-configuration">
      <title>Stateless Configuration of DHCPv4 clients</title>
      <para>The DHCPv4 server supports the stateless client configuration whereby the
      client has an IP address configured (e.g. using manual configuration) and only
      contacts the server to obtain other configuration parameters, e.g. DNS servers' addresses.
      In order to obtain the stateless configuration parameters the client sends the
      DHCPINFORM message to the server with the "ciaddr" set to the address that the
      client is currently using. The server unicasts the DHCPACK message to the
      client that includes the stateless configuration ("yiaddr" not set).
      </para>

      <para>The server will respond to the DHCPINFORM when the client is associated
      with the particular subnet defined in the server's configuration. The example
      subnet configuration will look like this:
        <screen>
"Dhcp4": {
    "subnet4": [
        {
            "subnet": "192.0.2.0/24"
            "option-data": [ {
                "name": "domain-name-servers",
                "code": 6,
                "data": "192.0.2.200,192.0.2.201",
                "csv-format": true,
                "space": "dhcp4"
            } ]
        }
    ]
}</screen>
      </para>
      <para>This subnet specifies the single option which will be included in
      the DHCPACK message to the client in response to DHCPINFORM. Note that
      the subnet definition does not require the address pool configuration
      if it will be used solely for the stateless configuration.
      </para>

      <para>This server will associate the subnet with the client if one of
      the following conditions is met:
      <itemizedlist>
          <listitem>
            <simpara>The DHCPINFORM is relayed and the giaddr matches the
            configured subnet.</simpara>
          </listitem>
          <listitem>
            <simpara>The DHCPINFORM is unicast from the client and the ciaddr
            matches the configured subnet.</simpara>
          </listitem>
          <listitem>
            <simpara>The DHCPINFORM is unicast from the client, the ciaddr is
            not set but the source address of the IP packet matches the
            configured subnet.</simpara>
          </listitem>
          <listitem>
            <simpara>The DHCPINFORM is not relayed and the IP address on the
            interface on which the message is received matches the configured
            subnet.</simpara>
          </listitem>
      </itemizedlist>
      </para>
    </section>

    <section id="dhcp4-client-classifier">
      <title>Client Classification in DHCPv4</title>
      <para>
      The DHCPv4 server includes support for client classification.  At the
      current time the capabilities of the classification process are limited
      but it is expected they will be expanded in the future. For a deeper
      discussion of the classification process see <xref linkend="classify"/>.
      </para>

      <para>
      In certain cases it is useful to differentiate between different types of
      clients and treat them accordingly. It is envisaged that client
      classification will be used for changing the behavior of almost any part of
      the DHCP message processing, including the assignment of leases from different
      pools, the assignment of different options (or different values of the same
      options) etc. In the current release of the software however, there are
      only three mechanisms that take advantage of client classification:
      subnet selection, assignment of different options, and, for cable modems, there
      are specific options for use with the TFTP server address and the boot file field.
      </para>

      <para>
      Kea can be instructed to limit access to given subnets based on class information.
      This is particularly useful for cases where two types of devices share the
      same link and are expected to be served from two different subnets. The
      primary use case for such a scenario is cable networks. There are two
      classes of devices: the cable modem itself, which should be handed a lease
      from subnet A and all other devices behind the modem that should get a lease
      from subnet B. That segregation is essential to prevent overly curious
      users from playing with their cable modems. For details on how to set up
      class restrictions on subnets, see <xref linkend="classification-subnets"/>.
      </para>

      <para>
      The process of doing classification is conducted in three steps. The first step
      is to assess an incoming packet and assign it to zero or more classes.  The
      second step is to choose a subnet, possibly based on the class information.
      The third step is to assign options again possibly based on the class
      information.
      </para>

      <para>
      There are two methods of doing classification. The first is automatic and relies
      on examining the values in the vendor class options. Information from these
      options is extracted and a class name is constructed from it and added to
      the class list for the packet. The second allows you to specify an expression
      that is evaluated for each packet. If the result is true the packet is
      a member of the class.
      </para>

      <note><para>
        Care should be taken with client classification as it is easy for
        clients that do not meet class criteria to be denied any service altogether.
      </para></note>

      <section>
        <title>Using Vendor Class Information in Classification</title>
        <para>
        The server checks whether an incoming packet includes the vendor class identifier
        option (60). If it does, the content of that option is prepended with
        &quot;VENDOR_CLASS_&quot; then it is interpreted as a class. For example,
        modern cable modems will send this option with value &quot;docsis3.0&quot;
        and as a result the packet will belong to class &quot;VENDOR_CLASS_docsis3.0&quot;.
        </para>

        <para>
        For clients that belong to the VENDOR_CLASS_docsis3.0 class, the siaddr
        field is set to the value of next-server (if specified in a subnet). If
        there is a boot-file-name option specified, its value is also set in the
        file field in the DHCPv4 packet. For eRouter1.0 class, the siaddr is
        always set to 0.0.0.0. That capability is expected to be moved to
        an external hook library that will be dedicated to cable modems.
        </para>

        <para>
        This example shows a configuration using an automatically generated
        "VENDOR_CLASS_" class. The Administrator of the network has
        decided that addresses from range 192.0.2.10 to 192.0.2.20 are
        going to be managed by the Dhcp4 server and only clients belonging to the
        docsis3.0 client class are allowed to use that pool.

        <screen>
"Dhcp4": {
    "subnet4": [
        {
            "subnet": "192.0.2.0/24",
            "pools": [ { "pool": "192.0.2.10 - 192.0.2.20" } ],
            <userinput>"client-class": "VENDOR_CLASS_docsis3.0"</userinput>
        }
    ],
    ...
}</screen>
        </para>

      </section>

      <section>
        <title>Defining and Using Custom Classes</title>
        <para>
        The following example shows how to configure a class using an expression
        and a subnet making use of that class. This configuration defines the
        class named &quot;Client_foo&quot;.
        It is comprised of all clients who's client ids (option 61) start with the
        string &quot;foo&quot;. Members of this class will be given addresses from
        192.0.2.10 to 192.0.2.20 and 192.0.2.1 and 192.0.2.2 as their domain name
        servers. For a deeper discussion of the classification process see
        <xref linkend="classify"/>.

          <screen>
"Dhcp4": {
    "client-classes": [
        {<userinput>
            "name": "Client_foo",
            "test": "substring(option[61].hex,0,3) == 'foo'",
            "option-data": [
                {
                    "name": "domain-name-servers",
                    "code": 6,
                    "space": "dhcp4",
                    "csv-format": true,
                    "data": "192.0.2.1, 192.0.2.2"
                }
            ]</userinput>
        },
        ...
    ],
    "subnet4": [
        {
            "subnet": "192.0.2.0/24",
            "pools": [ { "pool": "192.0.2.10 - 192.0.2.20" } ],
            <userinput>"client-class": "Client_foo"</userinput>
        },
        ...
    ],
    ...
}</screen>
        </para>
      </section>
    </section>

    <section id="dhcp4-ddns-config">
      <title>Configuring DHCPv4 for DDNS</title>
      <para>
      As mentioned earlier, kea-dhcp4 can be configured to generate requests to the
      DHCP-DDNS server (referred to here as "D2" ) to update DNS entries.  These requests are known as
      NameChangeRequests or NCRs.  Each NCR contains the following information:
      <orderedlist>
      <listitem><para>
      Whether it is a request to add (update) or remove DNS entries
      </para></listitem>
      <listitem><para>
      Whether the change requests forward DNS updates (A records), reverse
      DNS updates (PTR records), or both.
      </para></listitem>
      <listitem><para>
      The FQDN, lease address, and DHCID
      </para></listitem>
      </orderedlist>
      The parameters for controlling the generation of NCRs for submission to D2
      are contained in the <command>dhcp-ddns</command> section of the kea-dhcp4 server
      configuration. The mandatory parameters for the DHCP DDNS configuration
      are <command>enable-updates</command> which is unconditionally
      required, and <command>qualifying-suffix</command> which has no
      default value and is required when <command>enable-updates</command>
      is set to <command>true</command>.

      The two (disabled and enabled) minimal DHCP DDNS configurations are:
<screen>
"Dhcp4": {
    "dhcp-ddns": {
        <userinput>"enable-updates": false</userinput>
    },
    ...
}
</screen>
      and for example:
<screen>
"Dhcp4": {
    "dhcp-ddns": {
        <userinput>"enable-updates": true,
        "qualifying-suffix": "example."</userinput>
    },
    ...
}
</screen>

      The default values for the "dhcp-ddns" section are as follows:
      <itemizedlist>
      <listitem><simpara>
      <command>"server-ip": "127.0.0.1"</command>
      </simpara></listitem>
      <listitem><simpara>
      <command>"server-port": 53001</command>
      </simpara></listitem>
      <listitem><simpara>
      <command>"sender-ip": ""</command>
      </simpara></listitem>
      <listitem><simpara>
      <command>"sender-port": 0</command>
      </simpara></listitem>
      <listitem><simpara>
      <command>"max-queue-size": 1024</command>
      </simpara></listitem>
      <listitem><simpara>
      <command>"ncr-protocol": "UDP"</command>
      </simpara></listitem>
      <listitem><simpara>
      <command>"ncr-format": "JSON"</command>
      </simpara></listitem>
      <listitem><simpara>
      <command>"override-no-update": false</command>
      </simpara></listitem>
      <listitem><simpara>
      <command>"override-client-update": false</command>
      </simpara></listitem>
      <listitem><simpara>
      <command>"replace-client-name": false</command>
      </simpara></listitem>
      <listitem><simpara>
      <command>"generated-prefix": "myhost"</command>
      </simpara></listitem>
      </itemizedlist>
      </para>

      <section id="dhcpv4-d2-io-config">
      <title>DHCP-DDNS Server Connectivity</title>
      <para>
      In order for NCRs to reach the D2 server, kea-dhcp4 must be able
      to communicate with it.  kea-dhcp4 uses the following configuration
      parameters to control how it communications with D2:
      <itemizedlist>
      <listitem><simpara>
      <command>enable-updates</command> - determines whether or not kea-dhcp4 will
      generate NCRs.  By default, this value is false hence DDNS updates are
      disabled.  To enable DDNS updates set this value to true:
      </simpara></listitem>

      <listitem><simpara>
      <command>server-ip</command> - IP address on which D2 listens for requests. The default is
      the local loopback interface at address 127.0.0.1. You may specify
      either an IPv4 or IPv6 address.
      </simpara></listitem>

      <listitem><simpara>
      <command>server-port</command> - port on which D2 listens for requests.  The default value
      is 53001.
      </simpara></listitem>

      <listitem><simpara>
      <command>sender-ip</command> - IP address which kea-dhcp4 should use to send requests to D2.
      The default value is blank which instructs kea-dhcp4 to select a suitable
      address.
      </simpara></listitem>

      <listitem><simpara>
      <command>sender-port</command> - port which kea-dhcp4 should use to send requests to D2. The
      default value of 0 instructs kea-dhcp4 to select a suitable port.
      </simpara></listitem>

      <listitem><simpara>
      <command>max-queue-size</command> - maximum number of requests allowed to queue waiting to
      be sent to D2. This value guards against requests accumulating
      uncontrollably if they are being generated faster than they can be
      delivered.  If the number of requests queued for transmission reaches
      this value, DDNS updating will be turned off until the queue backlog has
      been sufficiently reduced.  The intention is to allow the kea-dhcp4 server to
      continue lease operations without running the risk that its memory usage
      grows without limit.  The default value is 1024.
      </simpara></listitem>
      <listitem><simpara>
      <command>ncr-protocol</command> - socket protocol use when sending requests to D2.  Currently
      only UDP is supported.  TCP may be available in an upcoming release.
      </simpara></listitem>
      <listitem><simpara>
      <command>ncr-format</command> - packet format to use when sending requests to D2.
      Currently only JSON format is supported.  Other formats may be available
      in future releases.
      </simpara></listitem>
      </itemizedlist>
      By default, kea-dhcp-ddns is assumed to be running on the same machine as kea-dhcp4, and
      all of the default values mentioned above should be sufficient.
      If, however, D2 has been configured to listen on a different address or
      port, these values must be altered accordingly. For example, if D2 has been
      configured to listen on 192.168.1.10 port 900, the following configuration
      would be required:
<screen>
"Dhcp4": {
    "dhcp-ddns": {
        <userinput>"server-ip": "192.168.1.10",
        "server-port": 900</userinput>,
        ...
    },
    ...
}
</screen>
      </para>
      </section>
      <section id="dhcpv4-d2-rules-config">
      <title>When Does the kea-dhcp4 Server Generate DDNS Requests?</title>
      <para>kea-dhcp4 follows the behavior prescribed for DHCP servers in
      <ulink url="http://tools.ietf.org/html/rfc4702">RFC 4702</ulink>.
      It is important to keep in mind that kea-dhcp4 provides the initial decision
      making of when and what to update and forwards that information to D2 in
      the form of NCRs. Carrying out the actual DNS updates and dealing with
      such things as conflict resolution are within the purview of D2 itself (<xref linkend="dhcp-ddns-server"/>).
      This section describes when kea-dhcp4 will generate NCRs and the
      configuration parameters that can be used to influence this decision.
      It assumes that the "enable-updates" parameter is true.
      </para>
      <para>
      In general, kea-dhcp4 will generate DDNS update requests when:
      <orderedlist>
      <listitem><para>
      A new lease is granted in response to a DHCP REQUEST
      </para></listitem>
      <listitem><para>
      An existing lease is renewed but the FQDN associated with it has
      changed.
      </para></listitem>
      <listitem><para>
      An existing lease is released in response to a DHCP RELEASE
      </para></listitem>
      </orderedlist>
      In the second case, lease renewal, two  DDNS requests will be issued: one
      request to remove entries for the previous FQDN and a second request to
      add entries for the new FQDN.  In the last case, a lease release, a
      single DDNS request to remove its entries will be made.  The decision
      making involved when granting a new lease (the first case) is more
      involved and is discussed next.
      </para>
      <para>
      When a new lease is granted, kea-dhcp4 will generate a DDNS
      update request if the DHCP REQUEST contains either the FQDN option
      (code 81) or the Host Name option (code 12). If both are present,
      the server will use the FQDN option. By default kea-dhcp4
      will respect the FQDN N and S flags specified by the client as shown
      in the following table:
      </para>
        <table id="fqdn-flag-table">
          <title>Default FQDN Flag Behavior</title>
          <tgroup cols='4' align='left'>
          <colspec colname='cflags'/>
          <colspec colname='meaning'/>
          <colspec colname='response'/>
          <colspec colname='sflags'/>
          <thead>
              <row>
                <entry>Client Flags:N-S</entry>
                <entry>Client Intent</entry>
                <entry>Server Response</entry>
                <entry>Server Flags:N-S-O</entry>
              </row>
          </thead>
          <tbody>
            <row>
                <entry>0-0</entry>
                <entry>
                Client wants to do forward updates, server should do reverse updates
                </entry>
                <entry>Server generates reverse-only request</entry>
                <entry>1-0-0</entry>
            </row>
            <row>
                <entry>0-1</entry>
                <entry>Server should do both forward and reverse updates</entry>
                <entry>Server generates request to update both directions</entry>
                <entry>0-1-0</entry>
            </row>
            <row>
                <entry>1-0</entry>
                <entry>Client wants no updates done</entry>
                <entry>Server does not generate a request</entry>
                <entry>1-0-0</entry>
            </row>
          </tbody>
          </tgroup>
        </table>
      <para>
      The first row in the table above represents "client delegation". Here
      the DHCP client states that it intends to do the forward DNS updates and
      the server should do the reverse updates.  By default, kea-dhcp4 will honor
      the client's wishes and generate a DDNS request to the DHCP-DDNS server to update only
      reverse DNS data.  The parameter <command>override-client-update</command> can be used
      to instruct the server to override client delegation requests.  When
      this parameter is true, kea-dhcp4 will disregard requests for client
      delegation and generate a DDNS request to update both forward and
      reverse DNS data.  In this case, the N-S-O flags in the server's
      response to the client will be 0-1-1 respectively.
      </para>
      <para>
      (Note that the flag combination N=1, S=1 is prohibited according to
      <ulink url="http://tools.ietf.org/html/rfc4702">RFC 4702</ulink>. If such a combination is received from the client, the packet
      will be dropped by kea-dhcp4.)
      </para>
      <para>
      To override client delegation, set the following values in your configuration
      file:
      </para>
<screen>
"Dhcp4": {
    "dhcp-ddns": {
        <userinput>"override-client-update": true</userinput>,
        ...
    },
    ...
}
</screen>
      <para>
      The third row in the table above describes the case in which the client
      requests that no DNS updates be done. The parameter, <command>override-no-update</command>,
      can be used to instruct the server to disregard the client's wishes. When
      this parameter is true, kea-dhcp4 will generate a DDNS update request to kea-dhcp-ddns
      even if the client requests that no updates be done.  The N-S-O flags in the
      server's response to the client will be 0-1-1.
      </para>
      <para>
      To override client delegation, the following values should be set in your configuration:
      </para>
<screen>
"Dhcp4": {
    "dhcp-ddns": {
        <userinput>"override-no-update": true</userinput>,
        ...
    },
    ...
}
</screen>
      <para>
      kea-dhcp4 will always generate DDNS update requests if the client request
      only contains the Host Name option. In addition it will include an FQDN
      option in the response to the client with the FQDN N-S-O flags set to
      0-1-0 respectively. The domain name portion of the FQDN option will be
      the name submitted to D2 in the DDNS update request.
      </para>
      </section>
      <section id="dhcpv4-fqdn-name-generation">
      <title>kea-dhcp4 name generation for DDNS update requests</title>
      <para>Each NameChangeRequest must of course include the fully qualified domain
      name whose DNS entries are to be affected.  kea-dhcp4 can be configured to
      supply a portion or all of that name based upon what it receives from
      the client in the DHCP REQUEST.</para>
      <para>
      The rules for determining the FQDN option are as follows:
      <orderedlist>
      <listitem><para>
      If configured to do, so ignore the DHCPREQUEST contents and generate a
      FQDN using a configurable prefix and suffix.
      </para></listitem>
      <listitem><para>
      If the DHCPREQUEST contains the client FQDN option, the candidate
      name is taken from there, otherwise it is taken from the Host Name option.
      The candidate name may then be modified:
      <orderedlist>
      <listitem><para>
      If the candidate name is a fully qualified domain name, use it.
      </para></listitem>
      <listitem><para>
      If the candidate name is a partial (i.e. unqualified) name then
      add a configurable suffix to the name and use the result as the FQDN.
      </para></listitem>
      <listitem><para>
      If the candidate name is a empty, generate a FQDN using a
      configurable prefix and suffix.
      </para></listitem>
      </orderedlist>
      </para></listitem>
      </orderedlist>
      To instruct kea-dhcp4 to always generate the FQDN for a client, set the
      parameter <command>replace-client-name</command> to true as follows:
      </para>
<screen>
"Dhcp4": {
    "dhcp-ddns": {
        <userinput>"replace-client-name": true</userinput>,
        ...
    },
    ...
}
</screen>
      <para>
      The prefix used in the generation of a FQDN is specified by the
      <command>generated-prefix</command> parameter.  The default value is "myhost".  To alter
      its value simply set it to the desired string:
      </para>
<screen>
"Dhcp4": {
    "dhcp-ddns": {
        <userinput>"generated-prefix": "another.host"</userinput>,
        ...
    },
    ...
}
</screen>
      <para>
      The suffix used when generating a FQDN or when qualifying a
      partial name is specified by
      the <command>qualifying-suffix</command> parameter. This
      parameter has no default value, thus it is mandatory when
      DDNS updates are enabled.
      To set its value simply set it to the desired string:
      </para>
<screen>
"Dhcp4": {
    "dhcp-ddns": {
        <userinput>"qualifying-suffix": "foo.example.org"</userinput>,
        ...
    },
    ...
}
</screen>
      </section>
      <para>
      When generating a name, kea-dhcp4 will construct name of the format:
      </para>
      <para>
        [generated-prefix]-[address-text].[qualifying-suffix].
      </para>
      <para>
      where address-text is simply the lease IP address converted to a
      hyphenated string.  For example, if the lease address is 172.16.1.10,
      the qualifying suffix "example.com", and the default value is used for
      <command>generated-prefix</command>, the generated FQDN would be:
      </para>
      <para>
        myhost-172-16-1-10.example.com.
      </para>
    </section>

    <section id="dhcp4-next-server">
      <title>Next Server (siaddr)</title>
      <para>In some cases, clients want to obtain configuration from the TFTP server.
      Although there is a dedicated option for it, some devices may use the siaddr field
      in the DHCPv4 packet for that purpose. That specific field can be configured
      using <command>next-server</command> directive. It is possible to define it in the global scope or
      for a given subnet only. If both are defined, the subnet value takes precedence.
      The value in subnet can be set to 0.0.0.0, which means that <command>next-server</command> should
      not be sent. It may also be set to an empty string, which means the same as if
      it was not defined at all, i.e. use the global value.
      </para>

<screen>
"Dhcp4": {
    <userinput>"next-server": "192.0.2.123"</userinput>,
    ...,
    "subnet4": [
        {
            <userinput>"next-server": "192.0.2.234"</userinput>,
            ...
        }
    ]
}
</screen>
    </section>

    <section id="dhcp4-echo-client-id">
      <title>Echoing Client-ID (RFC 6842)</title>
      <para>The original DHCPv4 specification
      (<ulink url="http://tools.ietf.org/html/rfc2131">RFC 2131</ulink>)
      states that the DHCPv4
      server must not send back client-id options when responding to
      clients. However, in some cases that confused clients that did
      not have MAC address or client-id; see
      <ulink url="http://tools.ietf.org/html/rfc6842">RFC 6842</ulink>.
      for details. That
      behavior has changed with the publication of
      <ulink url="http://tools.ietf.org/html/rfc6842">RFC 6842</ulink>.
      which updated
      <ulink url="http://tools.ietf.org/html/rfc2131">RFC 2131</ulink>.
      That update now states that the server must
      send client-id if the client sent it. That is the default behaviour
      that Kea offers. However, in some cases older devices that do
      not support
      <ulink url="http://tools.ietf.org/html/rfc6842">RFC 6842</ulink>.
      may refuse to accept responses that include the
      client-id option. To enable backward compatibility, an optional
      configuration parameter has been introduced. To configure it,
      use the following configuration statement:</para>

<screen>
"Dhcp4": {
    <userinput>"echo-client-id": false</userinput>,
    ...
}
</screen>
    </section>

    <section id="dhcp4-match-client-id">
      <title>Using Client Identifier and Hardware Address</title>
      <para>DHCP server must be able to identify the client (distinguish it from
      other clients) from which it receives the message. There are many reasons
      why this identification is required and the most important ones are listed
      below.
      <itemizedlist>
        <listitem><simpara>When the client contacts the server to allocate a new
        lease, the server must store the client identification information in
        the lease database as a search key.</simpara></listitem>
        <listitem><simpara>When the client is trying to renew or release the existing
        lease, the server must be able to find the existing lease entry in the
        database for this client, using the client identification information as a
        search key.</simpara></listitem>
        <listitem><simpara>Some configurations use static reservations for the IP
        addresses and other configuration information. The server's administrator
        uses client identification information to create these static assignments.
        </simpara></listitem>
        <listitem><simpara>In the dual stack networks there is often a need to
        correlate the lease information stored in DHCPv4 and DHCPv6 server for
        a particular host. Using common identification information by the DHCPv4
        and DHCPv6 client allows the network administrator to achieve this
        correlation and better administer the network.</simpara></listitem>
      </itemizedlist>
      </para>

      <para>DHCPv4 makes use of two distinct identifiers which are placed
      by the client in the queries sent to the server and copied by the server
      to its responses to the client: 'chaddr' and 'client identifier'. The
      former was introduced as a part of the BOOTP specification and it is also
      used by DHCP to carry the hardware address of the interface used to send
      the query to the server (MAC address for the Ethernet). The latter is
      carried in the Client-identifier option, introduced in the
      <ulink url="http://tools.ietf.org/html/rfc2132">RFC 2132</ulink>.
      </para>

      <para>The <ulink url="http://tools.ietf.org/html/rfc2131">RFC 2131</ulink>
      indicates that the server may use both of these identifiers to identify
      the client but the 'client identifier', if present, takes precedence
      over 'chaddr'. One of the reasons for this is that 'client identifier'
      is independent from the hardware used by the client to communicate with
      the server. For example, if the client obtained the lease using one
      network card and then the network card is moved to another host, the
      server will wrongly identify this host is the one which has obtained
      the lease. Moreover, the
      <ulink url="https://tools.ietf.org/html/rfc4361">RFC 4361</ulink> gives
      the recommendation to use DUID
      (see <ulink url="https://tools.ietf.org/html/rfc3315">DHCPv6 specification</ulink>)
      carried as 'client identifier' when dual stack networks are in use,
      to provide consistent identification information of the client, regardless
      of the protocol type it is using. Kea adheres to these specifications and
      the 'client identifier' by default takes precedence over the value carried
      in 'chaddr' field when the server searches, creates, updates or removes
      the client's lease.
      </para>

      <para>When the server receives a DHCPDISCOVER or DHCPREQUEST message from the
      client, it will try to find out if the client already has a lease in the
      database and will hand out the existing lease rather than allocate
      a new one. Each lease in the lease database is associated with the
      'client identifier' and/or 'chaddr'. The server will first use the
      'client identifier' (if present) to search the lease. If the lease is
      found, the server will treat this lease as belonging to the client
      even if the current 'chaddr' and the 'chaddr' associated with
      the lease do not match. This facilitates the scenario when the network card
      on the client system has been replaced and thus the new MAC address
      appears in the messages sent by the DHCP client. If the server fails
      to find the lease using the 'client identifier' it will perform another lookup
      using the 'chaddr'. If this lookup returns no result, the client is
      considered as not having a lease and the new lease will be created.
      </para>

      <para>A common problem reported by network operators is that bogus
      client implementations do not use stable client identifiers such as
      generating a new 'client identifier' each time the client connects
      to the network. Another well known case is when the client changes its
      'client identifier' during the multi-stage boot process (PXE). In such
      cases, the MAC address of the client's interface remains stable and
      using 'chaddr' field to identify the client guarantees that the
      particular system is considered to be the same client, even though its
      'client identifier' changes.
      </para>

      <para>To address this problem, Kea includes a configuration option
      which enables client identification using 'chaddr' only by instructing
      the server to disregard server to "ignore" the 'client identifier' during
      lease lookups and allocations for a particular subnet. Consider the following
      simplified server configuration:</para>
<screen>
"Dhcp4": {
    ...
    <userinput>"match-client-id": true,</userinput>
    ...
    "subnet4": [
    {
        "subnet": "192.0.10.0/24",
        "pools": [ { "pool": "192.0.2.23-192.0.2.87" } ],
        <userinput>"match-client-id": false</userinput>
    },
    {
        "subnet": "10.0.0.0/8",
        "pools": [ { "pool": "10.0.0.23-10.0.2.99" } ],
    }
    ]
}
</screen>

     <para>The <command>match-client-id</command> is a boolean value which
     controls this behavior. The default value of <userinput>true</userinput>
     indicates that the server will use the 'client identifier' for lease
     lookups and 'chaddr' if the first lookup returns no results. The
     <command>false</command> means that the server will only
     use the 'chaddr' to search for client's lease. Whether the DHCID for
     DNS updates is generated from the 'client identifier' or 'chaddr' is
     controlled through the same parameter accordingly.</para>

     <para>The <command>match-client-id</command> parameter may appear
     both in the global configuration scope and/or under any subnet
     declaration. In the example shown above, the effective value of the
     <command>match-client-id</command> will be <userinput>false</userinput>
     for the subnet 192.0.10.0/24, because the subnet specific setting
     of the parameter overrides the global value of the parameter. The
     effective value of the <command>match-client-id</command> for the subnet
     10.0.0.0/8 will be set to <userinput>true</userinput> because the
     subnet declaration lacks this parameter and the global setting is
     by default used for this subnet. In fact, the global entry for this
     parameter could be omitted in this case, because
     <userinput>true</userinput> is the default value.
     </para>

     <para>It is important to explain what happens when the client obtains
     its lease for one setting of the <command>match-client-id</command>
     and then renews when the setting has been changed. Let's first consider
     the case when the client obtains the lease when the
     <command>match-client-id</command> is set to <userinput>true</userinput>.
     The server will store the lease information including 'client identifier'
     (if supplied) and 'chaddr' in the lease database. When the setting is
     changed and the client renews the lease the server will determine that
     it should use the 'chaddr' to search for the existing lease. If the
     client hasn't changed its MAC address the server should successfully
     find the existing lease. The 'client identifier' associated with the
     returned lease is ignored and the client is allowed to use this lease.
     When the lease is renewed only the 'chaddr' is recorded for this
     lease according to the new server setting.
     </para>

     <para>In the second case the client has the lease with only a 'chaddr'
     value recorded. When the setting is changed to
     <command>match-client-id</command> set to <userinput>true</userinput>
     the server will first try to use the 'client identifier' to find the
     existing client's lease. This will return no results because the
     'client identifier' was not recorded for this lease. The server will
     then use the 'chaddr' and the lease will be found. If the lease appears
     to have no 'client identifier' recorded, the server will assume that
     this lease belongs to the client and that it was created with the previous
     setting of the <command>match-client-id</command>.
     However, if the lease contains 'client identifier' which is different
     from the 'client identifier' used by the client the lease will be
     assumed to belong to another client and the new lease will be
     allocated.
     </para>

    </section>

  </section> <!-- end of configuring kea-dhcp4 server section with many subsections -->

  <!-- Host reservation is a large topic. There will be many subsections,
   so it should be a section on its own. -->
  <section id="host-reservation-v4">
    <title>Host reservation in DHCPv4</title>

    <para>There are many cases where it is useful to provide a configuration on
    a per host basis. The most obvious one is to reserve specific, static
    address for exclusive use by a given client (host) &dash; returning client will
    receive the same address from the server every time, and other clients will
    generally not receive that address. Note that there may be cases when the
    new reservation has been made for the client for the address being currently
    in use by another client. We call this situation a "conflict". The conflicts
    get resolved automatically over time as described in the subsequent sections.
    Once conflict is resolved, the client will keep receiving the reserved
    configuration when it renews.</para>

    <para>Another example when the host reservations are applicable is when a host
    that has specific requirements, e.g. a printer that needs additional DHCP options.
    Yet another possible use case is to define unique names for hosts. Although not all
    of the presented use cases are implemented yet, Kea software will support them in the
    near future.</para>

    <para>Hosts reservations are defined as parameters for each subnet. Each host
    has to be identified by its hardware/MAC address. There is an optional
    <command>reservations</command> array in the <command>Subnet4</command>
    element. Each element in that array is a structure, that holds information
    about reservations for a single host. In particular, such a structure has
<<<<<<< HEAD
    to have an indentifer that uniquely identifies a host.  In DHCPv4 context, such an
=======
    to have an identifier that uniquely identifies a host.  In DHCPv4 context, such an
>>>>>>> a8b0a481
    identifier is a hardware or MAC address.  In most cases, also an address
    will be specified. It is possible to specify a hostname. Additional
    capabilities are planned.</para>

    <note><para>In Kea 1.0.0 it is only possible to create host reservations
    using client's hardware address. Host reservations by client identifier
    (or DUID) are not supported in this version of Kea. This capability will
    be implemented in Kea 1.1.0. Currently, the configuration parsing code
    will accept the "duid" parameter in the reservation configuration, but
    the server will misinterpret its value. Therefore, this parameter MUST
    NOT be used until the client identifier based host reservations are
    properly implemented and documented.</para></note>

    <para>The following example shows how to reserve addresses for specific
    hosts:

<screen>
"subnet4": [
    {
        "pools": [ { "pool":  "192.0.2.1 - 192.0.2.200" } ],
        "subnet": "192.0.2.0/24",
        "interface": "eth0",
        <userinput>"reservations": [
            {
                "hw-address": "1a:1b:1c:1d:1e:1f",
                "ip-address": "192.0.2.202"
            },
            {
                "hw-address": "0a:0b:0c:0d:0e:0f",
                "ip-address": "192.0.2.100",
                "hostname": "alice-laptop"
            }
        ]</userinput>
    }
]
</screen>
    The first entry reserves the 192.0.2.202 address for the client that uses
    MAC address of 1a:1b:1c:1d:1e:1f. The second entry reserves the address
    192.0.2.100 and the hostname of alice-laptop for client using MAC
    address 0a:0b:0c:0d:0e:0f. Note that if you plan to do DNS updates, it
    is strongly recommended for the hostnames to be unique.
    </para>

    <para>Making a reservation for a mobile host that may visit multiple subnets
    requires a separate host definition in each subnet it is expected to visit.
    It is not allowed to define multiple host definitions with the same hardware
    address in a single subnet. It is a valid configuration, if such definitions
    are specified in different subnets, though.
    </para>

    <para>Adding host reservation incurs a performance penalty. In principle,
    when the server that does not support host reservation responds to a query,
    it needs to check whether there is a lease for a given address being
    considered for allocation or renewal. The server that also supports host
    reservation, has to perform additional checks: not only if the address is
    currently used (if there is a lease for it), but also whether the address
    could be used by someone else (if there is a reservation for it). That
    additional check incurs performance penalty.</para>

    <section id="reservation4-types">
      <title>Address reservation types</title>

      <para>In a typical scenario there is an IPv4 subnet defined,
      e.g. 192.0.2.0/24, with certain part of it dedicated for dynamic allocation
      by the DHCPv4 server. That dynamic part is referred to as a dynamic pool or
      simply a pool. In principle, the host reservation can reserve any address
      that belongs to the subnet. The reservations that specify addresses that
      belong to configured pools are called <command>in-pool reservations</command>.
      In contrast, those that do not belong to dynamic pools are called
      <command>out-of-pool reservations</command>. There is no formal difference
      in the reservation syntax. As of 0.9.1, both reservation types are
      handled uniformly. However, upcoming releases may offer improved performance
      if there are only out-of-pool reservations as the server will be able
      to skip reservation checks when dealing with existing leases. Therefore,
      system administrators are encouraged to use out-of-pool reservations, if
      possible.</para>
    </section>

    <section id="reservation4-conflict">
      <title>Conflicts in DHCPv4 reservations</title>
      <para>As the reservations and lease information are stored separately,
      conflicts may arise. Consider the following series of events. The server
      has configured the dynamic pool of addresses from the range of 192.0.2.10 to
      192.0.2.20. The Host A requests an address and gets 19.0.2.10. Now the system
      administrator decides to reserve the address for the Host B. He decides to
      reserve 192.0.2.10 for that purpose. In general, reserving an address that
      is currently assigned to someone else is not recommended, but there are
      valid use cases where such an operation is warranted.</para>

      <para>The server now has a conflict to resolve. Let's analyze the
      situation here. If the Host B boots up and requests an address, the server is
      not able to assign the reserved address 192.0.2.10 for the Host B. A naive
      approach would to be immediately remove the existing lease for the Host A
      and create a new one for the Host B. That would not solve the problem,
      though, because as soon as the Host B gets the address, it will detect
      that the address is already in use by the Host A and would send
      the DHCPDECLINE message. Therefore, in this situation, the server has
      to temporarily assign a different address (not matching what has been
      reserved) to the Host B.</para>

      <!-- let's keep this text around. It describes how that is working in v6
      <para>When the Host A renews its address, the server will discover that
      the address being renewed is now reserved for someone else (host
      B). Therefore the server will remove the lease and will inform the Host A
      that it is no longer allowed to use it by sending DHCPNAK message. Host A
      will then revert to server discovery and will eventually get a different
      address.  The address 192.0.2.10 is now no longer used. When host B tries
      to renew its temporarily assigned  address, the server will detect that
      it has a valid lease, but there is a reservation for a different address.
      The server will send DHCPNAK to inform host B that its address is no
      longer usable. The server will also remove its temporary lease. It will
      revert to the server discovery phase and will eventually send a
      DHCPREQUEST message. This time the server will find out that there is a
      reservation for that host and the reserved address 192.0.2.10 is not used,
      so it will be granted.</para> -->

      <para>When the Host A renews its address, the server will discover that
      the address being renewed is now reserved for another host - the Host
      B. Therefore the server will inform the Host A that it is no longer
      allowed to use it by sending DHCPNAK message. The server will not remove the
      lease, though, as there's small chance that the DHCPNAK may be lost if the
      network is lossy. If that happens, the client will not receive any
      responses, so it will retransmit its DHCPREQUEST packet. Once the
      DHCPNAK is received by the Host A, it will then revert to the server
      discovery and will eventually get a different address. Besides
      allocating a new lease, the server will also remove the old one. As
      a result, the address 192.0.2.10 will be no longer used. When Host B
      tries to renew its temporarily assigned address, the server will detect
      that it has a valid lease, but there is a reservation for a different
      address. The server will send DHCPNAK to inform Host B that its address
      is no longer usable, but will keep its lease (again, the DHCPNAK may be
      lost, so the server will keep it, until the client returns for a new
      address). The Host B will revert to the server discovery phase and will
      eventually send a DHCPREQUEST message. This time the server will find
      out that there is a reservation for that host and the reserved address
      192.0.2.10 is not used, so it will be granted. It will also remove the
      lease for the temporarily assigned address that the Host B previously
      obtained.</para>

      <para>This recovery will succeed, even if other hosts will attempt to get
      the reserved address. Had the Host C requested address 192.0.2.10 after
      the reservation was made, the server will either offer a different
      address (when responding to DHCPDISCOVER) or would send DHCPNAK
      (when responding to DHCPREQUEST).</para>

      <para>This recovery mechanism allows the server to fully recover from a
      case where reservations conflict with the existing leases. This procedure
      takes time and will roughly take as long as renew-timer value specified.
      The best way to avoid such recovery is to not define new reservations that
      conflict with existing leases. Another recommendation is to use
      out-of-pool reservations. If the reserved address does not belong to a
      pool, there is no way that other clients could get this address (note that
      having multiple reservations for the same address is not allowed).
      </para>
    </section>

    <section id="reservation4-hostname">
      <title>Reserving a hostname</title>
      <para>When the reservation for the client includes the <command>hostname
      </command>, the server will assign this hostname to the client and send
      it back in the Client FQDN or Hostname option, depending on which of them
      the client has sent to the server. The reserved hostname always takes
      precedence over the hostname supplied by the client or the autogenerated
      (from the IPv4 address) hostname.</para>

      <para>The server qualifies the reserved hostname with the value
      of the <command>qualifying-suffix</command> parameter. For example, the
      following subnet configuration:
<screen>
    {
        "subnet4": [ {
            "subnet": "10.0.0.0/24",
            "pools": [ { "pool": "10.0.0.10-10.0.0.100" } ],
            "reservations": [
               {
                 "hw-address": "aa:bb:cc:dd:ee:ff",
                 "hostname": "alice-laptop"
               }
            ]
         }],
        "dhcp-ddns": {
            "enable-updates": true,
            "qualifying-suffix": "example.isc.org."
        }
    }
</screen>
      will result in assigning the "alice-laptop.example.isc.org." hostname to the
      client using the MAC address "aa:bb:cc:dd:ee:ff". If the <command>qualifying-suffix
      </command> is not specified, the default (empty) value will be used, and
      in this case the value specified as a <command>hostname</command> will
      be treated as fully qualified name. Thus, by leaving the
      <command>qualifying-suffix</command> empty it is possible to qualify
      hostnames for the different clients with different domain names:
<screen>
    {
        "subnet4": [ {
            "subnet": "10.0.0.0/24",
            "pools": [ { "pool": "10.0.0.10-10.0.0.100" } ],
            "reservations": [
               {
                 "hw-address": "aa:bb:cc:dd:ee:ff",
                 "hostname": "alice-laptop.isc.org."
               },
               {
                 "hw-address": "12:34:56:78:99:AA",
                 "hostname": "mark-desktop.example.org."
               }

            ]
         }],
        "dhcp-ddns": {
            "enable-updates": true,
        }
    }
</screen>

      </para>
    </section>

    <section id="reservation4-options">
      <title>Reserving specific options</title>
      <!-- @todo: replace this with the actual text once #3572 is implemented -->
      <para>Currently it is not possible to specify options in host
      reservation. Such a feature will be added in the upcoming Kea
      releases.</para>
    </section>

    <section id="reservation4-mode">
      <title>Fine Tuning IPv4 Host Reservation</title>

      <note>
        <para><command>reservation-mode</command> configuration parameter in DHCPv4
        server is accepted, but not used in the Kea 0.9.1 beta. Full implementation
        will be available in the upcoming releases.</para>
      </note>

      <para>Host reservation capability introduces additional restrictions for the
      allocation engine during lease selection and renewal. In particular, three
      major checks are necessary. First, when selecting a new lease, it is not
      sufficient for a candidate lease to be not used by another DHCP client. It
      also must not be reserved for another client. Second, when renewing a lease,
      additional check must be performed whether the address being renewed is not
      reserved for another client. Finally, when a host renews an address, the server
      has to check whether there's a reservation for this host, so the existing
      (dynamically allocated) address should be revoked and the reserved one be
      used instead.
      </para>
      <para>Some of those checks may be unnecessary in certain deployments. Not
      performing them may improve performance. The Kea server provides the
      <command>reservation-mode</command> configuration parameter to select the
      types of reservations allowed for the particular subnet. Each reservation
      type has different constraints for the checks to be performed by the
      server when allocating or renewing a lease for the client.
      Allowed values are:

      <itemizedlist>
      <listitem><simpara> <command>all</command> - enables all host reservation
      types. This is the default value. This setting is the safest and the most
      flexible. It allows in-pool and out-of-pool reservations. As all checks
      are conducted, it is also the slowest.
      </simpara></listitem>

      <listitem><simpara> <command>out-of-pool</command> - allows only out of
      pool host reservations.  With this setting in place, the server may assume
      that all host reservations are for addresses that do not belong to the
      dynamic pool. Therefore it can skip the reservation checks when dealing
      with in-pool addresses, thus improving performance. Do not use this mode
      if any of your reservations use in-pool address. Caution is advised when
      using this setting. Kea 0.9.1 does not sanity check the reservations against
      <command>reservation-mode</command>. Misconfiguration may cause problems.
      </simpara></listitem>

      <listitem><simpara>
      <command>disabled</command> - host reservation support is disabled. As there
      are no reservations, the server will skip all checks. Any reservations defined
      will be completely ignored. As the checks are skipped, the server may
      operate faster in this mode.
      </simpara></listitem>

      </itemizedlist>
      </para>

      <para>
        An example configuration that disables reservation looks like follows:
<screen>
"Dhcp4": {
    "subnet4": [
    {
        "subnet": "192.0.2.0/24",
        <userinput>"reservation-mode": "disabled"</userinput>,
        ...
    }
    ]
}
</screen>
      </para>
   </section>

  </section>
  <!-- end of host reservations section -->

    <section id="dhcp4-serverid">
      <title>Server Identifier in DHCPv4</title>
      <para>
        The DHCPv4 protocol uses a "server identifier" to allow clients
        to discriminate between several servers present on the same link: this
        value is an IPv4 address of the server. The server chooses the IPv4 address
        of the interface on which the message from the client (or relay) has been
        received. A single server instance will use multiple server identifiers
        if it is receiving queries on multiple interfaces.
      </para>
      <para>
        Currently there is no mechanism to override the default server identifiers
        by an administrator. In the future, the configuration mechanism will be used
        to specify the custom server identifier.
      </para>
    </section>

    <section id="dhcp4-subnet-selection">
      <title>How the DHCPv4 Server Selects a Subnet for the Client</title>
      <para>
        The DHCPv4 server differentiates between the directly connected clients,
        clients trying to renew leases and clients sending their messages through
        relays. For the directly connected clients the server will check the
        configuration for the interface on which the message has been received, and
        if the server configuration doesn't match any configured subnet the
        message is discarded.</para>
        <para>Assuming that the server's interface is configured with the
        IPv4 address 192.0.2.3, the server will only process messages received through
        this interface from a directly connected client if there is a subnet
        configured to which this IPv4 address belongs, e.g. 192.0.2.0/24.
        The server will use this subnet to assign IPv4 address for the client.
      </para>
      <para>
        The rule above does not apply when the client unicasts its message, i.e.
        is trying to renew its lease. Such a message is accepted through any
        interface. The renewing client sets ciaddr to the currently used IPv4
        address. The server uses this address to select the subnet for the client
        (in particular, to extend the lease using this address).
      </para>
      <para>
        If the message is relayed it is accepted through any interface. The giaddr
        set by the relay agent is used to select the subnet for the client.
      </para>
      <para>
        It is also possible to specify a relay IPv4 address for a given subnet. It
        can be used to match incoming packets into a subnet in uncommon configurations,
        e.g. shared subnets. See <xref linkend="dhcp4-relay-override"/> for details.
      </para>
      <note>
        <para>The subnet selection mechanism described in this section is based
        on the assumption that client classification is not used. The classification
        mechanism alters the way in which a subnet is selected for the client,
        depending on the classes to which the client belongs.</para>
      </note>

    <section id="dhcp4-relay-override">
      <title>Using a Specific Relay Agent for a Subnet</title>
      <para>
        The relay has to have an interface connected to the link on which
        the clients are being configured. Typically the relay has an IPv4
        address configured on that interface that belongs to the subnet from which
        the server will assign addresses. In the typical case, the
        server is able to use the IPv4 address inserted by the relay (in the giaddr
        field of the DHCPv4 packet) to select the appropriate subnet.
      </para>
      <para>
        However, that is not always the case. In certain uncommon &mdash;
        valid &mdash; deployments, the relay address may not match the subnet. This
        usually means that there is more than one subnet allocated for a given
        link. The two most common examples where this is the case are long lasting
        network renumbering (where both old and new address space is still being
        used) and a cable network. In a cable network both cable modems and the
        devices behind them are physically connected to the same link, yet
        they use distinct addressing. In such a case, the DHCPv4 server needs
        additional information (the IPv4 address of the relay) to properly select
        an appropriate subnet.
      </para>
      <para>
        The following example assumes that there is a subnet 192.0.2.0/24
        that is accessible via a relay that uses 10.0.0.1 as its IPv4 address.
        The server will be able to select this subnet for any incoming packets
        that came from a relay that has an address in 192.0.2.0/24 subnet.
        It will also select that subnet for a relay with address 10.0.0.1.
<screen>
"Dhcp4": {
    "subnet4": [
        {
            "subnet": "192.0.2.0/24",
            "pools": [ { "pool": "192.0.2.10 - 192.0.2.20" } ],
            <userinput>"relay": {
                "ip-address": "10.0.0.1"
            }</userinput>,
            ...
        }
    ],
    ...
}
</screen>
      </para>

    </section>

      <section id="dhcp4-srv-example-client-class-relay">
        <title>Segregating IPv4 Clients in a Cable Network</title>
        <para>
          In certain cases, it is useful to mix relay address information,
          introduced in <xref linkend="dhcp4-relay-override"/> with client
          classification, explained in <xref linkend="classify"/>.
          One specific example is cable network, where typically modems
          get addresses from a different subnet than all devices connected
          behind them.
        </para>
        <para>
          Let's assume that there is one CMTS (Cable Modem Termination System)
          with one CM MAC (a physical link that modems are connected to).
          We want the modems to get addresses from the 10.1.1.0/24 subnet, while
          everything connected behind modems should get addresses from another
          subnet (192.0.2.0/24). The CMTS that acts as a relay uses address
          10.1.1.1. The following configuration can serve that configuration:
<screen>
"Dhcp4": {
    "subnet4": [
        {
            "subnet": "10.1.1.0/24",
            "pools":  [ { "pool": "10.1.1.2 - 10.1.1.20" } ],
            <userinput>"client-class" "docsis3.0",
            "relay": {
                "ip-address": "10.1.1.1"
            }</userinput>
        },
        {
            "subnet": "192.0.2.0/24",
            "pools": [ { "pool": "192.0.2.10 - 192.0.2.20" } ],
            <userinput>"relay": {
                "ip-address": "10.1.1.1"
            }</userinput>
        }
    ],
    ...
}
</screen>
      </para>
      </section>

    </section>

    <section id="dhcp4-decline">
      <title>Duplicate Addresses (DHCPDECLINE support)</title>

      <para>The DHCPv4 server is configured with a certain pool of addresses
      that it is expected to hand out to the DHCPv4 clients.  It is
      assumed that the server is authoritative and has complete jurisdiction
      over those addresses. However, due to various reasons, such as
      misconfiguration or a faulty client implementation that retains its
      address beyond the valid lifetime, there may be devices connected that use
      those addresses without the server's approval or knowledge.</para>

      <para>Such an
      unwelcome event can be detected by legitimate clients (using ARP or ICMP
      Echo Request mechanisms) and reported to the DHCPv4 server using a DHCPDECLINE
      message. The server will do a sanity check (if the client declining an
      address really was supposed to use it), and then will conduct a clean up
      operation. Any DNS entries related to that address will be removed, the
      fact will be logged and hooks will be triggered. After that is done, the
      address will be marked as declined (which indicates that it is used by an
      unknown entity and thus not available for assignment to anyone) and a
      probation time will be set on it. Unless otherwise configured, the
      probation period lasts 24 hours. After that period, the server will
      recover the lease, i.e. put it back into the available state. The address will
      be available for assignment again. It should be noted that if the
      underlying issue of a misconfigured device is not resolved, the duplicate
      address scenario will repeat. On the other hand, it provides an
      opportunity to recover from such an event automatically, without any
      sysadmin intervention.</para>

      <para>To configure the decline probation period to a value different
      than the default, the following syntax can be used:
<screen>
  "Dhcp4": {
    <userinput>"decline-probation-period": 3600</userinput>,
    "subnet4": [ ... ],
    ...
}
</screen>
      The parameter is expressed in seconds, so the example above will instruct
      the server to recycle declined leases after an hour.</para>

      <para>There are several statistics and hook points associated with the
      Decline handling procedure. The lease4_decline hook is triggered after the
      incoming DHCPDECLINE message has been sanitized and the server is about to
      decline the lease. The declined-addresses statistic is increased after the
      hook returns (both global and subnet specific variants).</para>

      <para>Once the probation time elapses, the declined lease is recovered
      using the standard expired lease reclamation procedure, with several
      additional steps. In particular, both declined-addresses statistics
      (global and subnet specific) are decreased. At the same time,
      reclaimed-declined-addresses statistics (again in two variants, global and
      subnet specific) are increased.</para>

      <para>Note about statistics: The server does not decrease
      assigned-addresses statistics when a DHCPDECLINE is received and processed
      successfully. While technically a declined address is no longer assigned,
      the primary usage of the assigned-addresses statistic is to monitor pool
      utilization. Most people would forget to include declined-addresses in the
      calculation, and simply do assigned-addresses/total-addresses. This would
      have a bias towards under-representing pool utilization. As this has a
      potential for major issues, we decided not to decrease assigned addresses
      immediately after receiving DHCPDECLINE, but to do it later when we
      recover the address back to the available pool.</para>

    </section>

    <section id="dhcp4-stats">
      <title>Statistics in DHCPv4 server</title>
      <note>
        <para>This section describes DHCPv4-specific statistics. For a general
        overview and usage of statistics, see <xref linkend="stats" />.</para>
      </note>

      <para>
        The DHCPv4 server supports the following statistics:
      </para>
        <table frame="all" id="dhcp4-statistics">
          <title>DHCPv4 Statistics</title>
          <tgroup cols='3'>
          <colspec colname='statistic' align='center'/>
          <colspec colname='type' align='center'/>
          <colspec colname='description' align='left'/>
          <thead>
            <row>
              <entry>Statistic</entry>
              <entry>Data Type</entry>
              <entry>Description</entry>
            </row>
          </thead>
          <tbody>

            <row>
            <entry>pkt4-received</entry>
            <entry>integer</entry>
            <entry>
            Number of DHCPv4 packets received. This includes all packets: valid,
            bogus, corrupted, rejected etc.  This statistic is expected to grow
            rapidly.
            </entry>
            </row>

            <row>
            <entry>pkt4-discover-received</entry>
            <entry>integer</entry>
            <entry>
            Number of DHCPDISCOVER packets received. This statistic is expected to grow.
            Its increase means that clients that just booted started their configuration process
            and their initial packets reached your server.
            </entry>
            </row>

            <row>
            <entry>pkt4-offer-received</entry>
            <entry>integer</entry>
            <entry>
            Number of DHCPOFFER packets received. This statistic
            is expected to remain zero at all times, as DHCPOFFER packets are sent
            by the server and the server is never expected to receive them. Non-zero
            value indicates an error. One likely cause would be a misbehaving relay
            agent that incorrectly forwards DHCPOFFER messages towards the server,
            rather back to the clients.
            </entry>
            </row>

            <row>
            <entry>pkt4-request-received</entry>
            <entry>integer</entry>
            <entry>
            Number of DHCPREQUEST packets received. This statistic
            is expected to grow. Its increase means that clients that just booted
            received server's response (DHCPOFFER), accepted it and now requesting
            an address (DHCPREQUEST).
            </entry>
            </row>

            <row>
            <entry>pkt4-ack-received</entry>
            <entry>integer</entry>
            <entry>
            Number of DHCPACK packets received. This statistic
            is expected to remain zero at all times, as DHCPACK packets are sent
            by the server and the server is never expected to receive them. Non-zero
            value indicates an error. One likely cause would be a misbehaving relay
            agent that incorrectly forwards DHCPACK messages towards the server,
            rather back to the clients.
            </entry>
            </row>

            <row>
            <entry>pkt4-nak-received</entry>
            <entry>integer</entry>
            <entry>
            Number of DHCPNAK packets received. This statistic
            is expected to remain zero at all times, as DHCPNAK packets are sent
            by the server and the server is never expected to receive them. Non-zero
            value indicates an error. One likely cause would be a misbehaving relay
            agent that incorrectly forwards DHCPNAK messages towards the server,
            rather back to the clients.
            </entry>
            </row>

            <row>
            <entry>pkt4-release-received</entry>
            <entry>integer</entry>
            <entry>
            Number of DHCPRELEASE packets received. This statistic
            is expected to grow. Its increase means that clients that had an address
            are shutting down or stop using their addresses.
            </entry>
            </row>

            <row>
            <entry>pkt4-decline-received</entry>
            <entry>integer</entry>
            <entry>
            Number of DHCPDECLINE packets received. This statistic
            is expected to remain close to zero. Its increase means that a client
            that leased an address, but discovered that the address is currently
            used by an unknown device in your network.
            </entry>
            </row>

            <row>
            <entry>pkt4-inform-received</entry>
            <entry>integer</entry>
            <entry>
            Number of DHCPINFORM packets received. This statistic
            is expected to grow. Its increase means that there are clients that
            either do not need an address or already have an address and are
            interested only in getting additional configuration parameters.
            </entry>
            </row>

            <row>
            <entry>pkt4-unknown-received</entry>
            <entry>integer</entry>
            <entry>
            Number of packets received of an unknown type. Non-zero
            value of this statistic indicates that the server received a packet
            that it wasn't able to recognize: either with unsupported type
            or possibly malformed (without message type option).
            </entry>
            </row>

            <row>
            <entry>pkt4-sent</entry>
            <entry>integer</entry>
            <entry>
            Number of DHCPv4 packets sent. This statistic is expected to grow
            every time the server transmits a packet. In general, it should
            roughly match pkt4-received, as most incoming packets cause
            server to respond. There are exceptions (e.g. DHCPRELEASE), so
            do not worry, if it is lesser than pkt4-received.
            </entry>
            </row>

            <row>
            <entry>pkt4-offer-sent</entry>
            <entry>integer</entry>
            <entry>
            Number of DHCPOFFER packets sent. This statistic is expected to
            grow in most cases after a DHCPDISCOVER is processed. There are
            certain uncommon, but valid cases where incoming DHCPDISCOVER is
            dropped, but in general this statistic is expected to be close to
            pkt4-discover-received.
            </entry>
            </row>

            <row>
            <entry>pkt4-ack-sent</entry>
            <entry>integer</entry>
            <entry>
            Number of DHCPACK packets sent. This statistic is expected to
            grow in most cases after a DHCPREQUEST is processed. There are
            certain cases where DHCPNAK is sent instead. In general, the sum of
            pkt4-ack-sent and pkt4-nak-sent should be close to
            pkt4-request-received.
            </entry>
            </row>

            <row>
            <entry>pkt4-nak-sent</entry>
            <entry>integer</entry>
            <entry>
            Number of DHCPNAK packets sent. This statistic is expected to
            grow when the server choses to not honor the address requested by a
            client. In general, the sum of pkt4-ack-sent and pkt4-nak-sent
            should be close to pkt4-request-received.
            </entry>
            </row>

            <row>
            <entry>pkt4-parse-failed</entry>
            <entry>integer</entry>
            <entry>
            Number of incoming packets that could not be parsed.  Non-zero value of
            this statistic indicates that the server received malformed or truncated packet.
            This may indicate problems in your network, faulty clients or server code bug.
            </entry>
            </row>

            <row>
            <entry>pkt4-receive-drop</entry>
            <entry>integer</entry>
            <entry>
            Number of incoming packets that were dropped.
            Exact reason for dropping packets is logged, but the most common
            reasons may be: an unacceptable packet type, direct responses are
            forbidden, or the server-id sent by the client does not match
            the server's server-id.
            </entry>
            </row>

            <row>
              <entry>subnet[id].total-addresses</entry>
              <entry>integer</entry>
              <entry>The total number of addresses available for the DHCPv4
              management. In other words, this is the sum of all addresses in
              all configured pools. This statistic changes only during
              configuration changes. Note it does not take into account any
              addresses that may be reserved due to host reservation. The
              <emphasis>id</emphasis> is the subnet-id of a given subnet. This
              statistic is exposed for each subnet separately. This statistic is
              reset during reconfiguration event.</entry>
            </row>
            <row>
              <entry>subnet[id].assigned-addresses</entry>
              <entry>integer</entry>
              <entry>This statistic shows the number of assigned addresses in a
              given subnet.  This statistic increases every time a new lease is
              allocated (as a result of receiving a DHCPREQUEST message) and is
              decreased every time a lease is released (a DHCPRELEASE message is
              received) or expires. The <emphasis>id</emphasis> is the subnet-id
              of a given subnet. This statistic is exposed for each subnet
              separately. This statistic is reset during reconfiguration event.
              </entry>
            </row>

            <row>
            <entry>declined-addresses</entry>
            <entry>integer</entry>
            <entry>
              This statistic shows the number of IPv4 addresses that are
              currently declined. This statistic counts the number of leases
              currently unavailable. Once a lease is recovered, this
              statistic will be decreased. Ideally, this statistic should be
              zero. If this statistic is non-zero (or worse increasing),
              a network administrator should investigate if there is
              a misbehaving device in his network. This is a global statistic
              that covers all subnets.
            </entry>
            </row>

            <row>
            <entry>subnet[id].declined-addresses</entry>
            <entry>integer</entry>
            <entry>
              This statistic shows the number of IPv4 addresses that are
              currently declined in a given subnet. This statistic counts the
              number of leases currently unavailable. Once a lease is
              recovered, this statistic will be decreased. Ideally, this
              statistic should be zero. If this statistic is
              non-zero (or worse increasing), a network administrator should
              investigate if there is a misbehaving device in his network. The
              <emphasis>id</emphasis> is the subnet-id of a given subnet. This
              statistic is exposed for each subnet separately.
            </entry>
            </row>

            <row>
            <entry>reclaimed-declined-addresses</entry>
            <entry>integer</entry>
            <entry>
              This statistic shows the number of IPv4 addresses that were
              declined, but have now been recovered. Unlike
              declined-addresses, this statistic never decreases. It can be used
              as a long term indicator of how many actual valid Declines were
              processed and recovered from. This is a global statistic that
              covers all subnets.
            </entry>
            </row>

            <row>
            <entry>subnet[id].reclaimed-declined-addresses</entry>
            <entry>integer</entry>
            <entry>
              This statistic shows the number of IPv4 addresses that were
              declined, but have now been recovered. Unlike
              declined-addresses, this statistic never decreases. It can be used
              as a long term indicator of how many actual valid Declines were
              processed and recovered from. The
              <emphasis>id</emphasis> is the subnet-id of a given subnet. This
              statistic is exposed for each subnet separately.
            </entry>
            </row>

        </tbody>
        </tgroup>
        </table>
    </section>

    <section id="dhcp4-ctrl-channel">
      <title>Management API for the DHCPv4 server</title>
      <para>
        Management API has been introduced in Kea 0.9.2-beta. It allows issuing specific
        management commands, like statistics retrieval, reconfiguration or shutdown.
        For more details, see <xref linkend="ctrl-channel" />. Currently the only
        supported communication channel type is UNIX stream socket. By default there
        are no sockets open. To instruct Kea to open a socket, the following entry
        in the configuration file can be used:
<screen>
"Dhcp4": {
    "control-socket": {
        "socket-type": "unix",
        "socket-name": <userinput>"/path/to/the/unix/socket"</userinput>
    },

    "subnet4": [
        ...
    ],
    ...
}
</screen>
      </para>

      <para>
	The length of the path specified by the <command>socket-name</command>
	parameter is restricted by the maximum length for the unix socket name
	on your operating system, i.e. the size of the <command>sun_path</command>
	field in the <command>sockaddr_un</command> structure, decreased by 1.
	This value varies on different operating systems between 91 and 107
	characters. The typical values are 107 on Linux and 103 on FreeBSD.
      </para>

      <para>
        Communication over control channel is conducted using JSON structures.
        See the Control Channel section in the Kea Developer's Guide for more details.
      </para>

      <para>DHCPv4 server supports <command>statistic-get</command>,
      <command>statistic-reset</command>, <command>statistic-remove</command>,
      <command>statistic-get-all</command>, <command>statistic-reset-all</command>
      and <command>statistic-remove-all</command>, specified in
      <xref linkend="command-stats"/>. It also supports
      <command>list-commands</command> and <command>shutdown</command>,
      specified in <xref linkend="command-list-commands" /> and
      <xref linkend="command-shutdown" />, respectively.</para>
    </section>

    <section id="dhcp4-std">
      <title>Supported DHCP Standards</title>
      <para>The following standards are currently supported:</para>
      <itemizedlist>
          <listitem>
            <simpara><emphasis>Dynamic Host Configuration Protocol</emphasis>,
            <ulink url="http://tools.ietf.org/html/rfc2131">RFC 2131</ulink>:
            Supported messages are DHCPDISCOVER (1), DHCPOFFER (2),
            DHCPREQUEST (3), DHCPRELEASE (7), DHCPINFORM (8), DHCPACK (5), and
            DHCPNAK(6).</simpara>
          </listitem>
          <listitem>
            <simpara><emphasis>DHCP Options and BOOTP Vendor Extensions</emphasis>,
            <ulink url="http://tools.ietf.org/html/rfc2132">RFC 2132</ulink>:
            Supported options are: PAD (0),
            END(255), Message Type(53), DHCP Server Identifier (54),
            Domain Name (15), DNS Servers (6), IP Address Lease Time
            (51), Subnet mask (1), and Routers (3).</simpara>
          </listitem>
          <listitem>
            <simpara><emphasis>DHCP Relay Agent Information Option</emphasis>,
            <ulink url="http://tools.ietf.org/html/rfc3046">RFC 3046</ulink>:
            Relay Agent Information option is supported.</simpara>
          </listitem>
          <listitem>
            <simpara><emphasis>Vendor-Identifying Vendor Options for
            Dynamic Host Configuration Protocol version 4</emphasis>,
            <ulink url="http://tools.ietf.org/html/rfc3925">RFC 3925</ulink>:
            Vendor-Identifying Vendor Class and Vendor-Identifying Vendor-Specific
            Information options are supported.</simpara>
          </listitem>
          <listitem>
            <simpara><emphasis>Client Identifier Option in DHCP Server Replies</emphasis>,
            <ulink url="http://tools.ietf.org/html/rfc6842">RFC 6842</ulink>:
            Server by default sends back client-id option. That capability may be
            disabled. See <xref linkend="dhcp4-echo-client-id"/> for details.
            </simpara>
          </listitem>
      </itemizedlist>
    </section>

    <section id="dhcp4-limit">
      <title>DHCPv4 Server Limitations</title>
      <para>These are the current limitations of the DHCPv4 server
      software. Most of them are reflections of the current stage of
      development and should be treated as <quote>not implemented
      yet</quote>, rather than actual limitations. However, some of them
      are implications of the design choices made. Those are clearly
      marked as such.</para>
      <itemizedlist>
          <listitem> <!-- see tickets #3234, #3281 -->
            <simpara>
              Removal of a subnet during server reconfiguration may cause renumbering
              of auto-generated subnet identifiers, as described in section
              <xref linkend="ipv4-subnet-id"/>.
            </simpara>
          </listitem>
          <listitem>
            <simpara>Host reservation (static addresses) is not supported yet.</simpara>
          </listitem>
          <listitem>
            <simpara>Full featured client classification is not supported yet.</simpara>
          </listitem>
          <listitem>
            <simpara>
              BOOTP (<ulink url="http://tools.ietf.org/html/rfc951">RFC 951</ulink>)
              is not supported. This is a design choice. BOOTP support is not planned.
            </simpara>
          </listitem>
          <listitem>
            <simpara>On Linux and BSD system families the DHCP messages are sent
            and received over the raw sockets (using LPF and BPF) and all packet
            headers (including data link layer, IP and UDP headers) are created and
            parsed by Kea, rather than the system kernel. Currently, Kea can
            only parse the data link layer headers with a format adhering to
            IEEE 802.3 standard and assumes this data link layer header format
            for all interfaces. Hence, Kea will fail to work on interfaces
            which use different data link layer header formats (e.g. Infiniband).
            </simpara>
          </listitem>
          <listitem>
            <simpara>The DHCPv4 server does not  verify that
            assigned address is unused. According to <ulink url="http://tools.ietf.org/html/rfc2131">RFC 2131</ulink>, the
            allocating server should verify that address is not used by
            sending ICMP echo request.</simpara>
          </listitem>
          <listitem>
            <simpara>Address duplication report (DECLINE) is not supported yet.</simpara>
          </listitem>
      </itemizedlist>
    </section>

    <!--
    <section id="dhcp4-srv-examples">
      <title>Kea DHCPv4 server examples</title>

      <para>
        This section provides easy to use example. Each example can be read
        separately. It is not intended to be read sequentially as there will
        be many repetitions between examples. They are expected to serve as
        easy to use copy-paste solutions to many common deployments.
      </para>

      @todo: add simple configuration for direct clients
      @todo: add configuration for relayed clients
      @todo: add client classification example

    </section> -->

  </chapter><|MERGE_RESOLUTION|>--- conflicted
+++ resolved
@@ -2404,11 +2404,7 @@
     <command>reservations</command> array in the <command>Subnet4</command>
     element. Each element in that array is a structure, that holds information
     about reservations for a single host. In particular, such a structure has
-<<<<<<< HEAD
-    to have an indentifer that uniquely identifies a host.  In DHCPv4 context, such an
-=======
     to have an identifier that uniquely identifies a host.  In DHCPv4 context, such an
->>>>>>> a8b0a481
     identifier is a hardware or MAC address.  In most cases, also an address
     will be specified. It is possible to specify a hostname. Additional
     capabilities are planned.</para>
