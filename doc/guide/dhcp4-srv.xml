--- conflicted
+++ resolved
@@ -2825,7 +2825,6 @@
         </table>
     </section>
 
-<<<<<<< HEAD
 <!-- proper section structure added in ticket 3794, will merge it
 appropiately -->
 
@@ -2860,7 +2859,7 @@
     </itemizedlist>
     </para>
 </section>
-=======
+
     <section id="dhcp4-ctrl-channel">
       <title>Management API for the DHCPv4 server</title>
       <para>
@@ -2890,7 +2889,6 @@
         See the Control Channel section in the Kea Developer's Guide for more details.
       </para>
     </section>
->>>>>>> 7d1aa845
 
     <section id="dhcp4-std">
       <title>Supported DHCP Standards</title>
