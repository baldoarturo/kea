<?xml version="1.0" encoding="UTF-8"?>
<!DOCTYPE book PUBLIC "-//OASIS//DTD DocBook XML V4.2//EN"
"http://www.oasis-open.org/docbook/xml/4.2/docbookx.dtd" [
<!ENTITY mdash  "&#x2014;" >
]>

  <chapter id="dhcp4">
    <title>The DHCPv4 Server</title>

    <section id="dhcp4-start-stop">
      <title>Starting and Stopping the DHCPv4 Server</title>

      <para>
        It is recommended that the Kea DHCPv4 server be started and stopped
        using <command>keactrl</command> (described in <xref linkend="keactrl"/>).
        However, it is also possible to run the server directly: it accepts
        the following command-line switches:
      </para>

      <itemizedlist>
          <listitem>
            <simpara>
            <command>-c <replaceable>file</replaceable></command> -
            specifies the configuration file. This is the only mandatory
            switch.</simpara>
          </listitem>
          <listitem>
            <simpara>
            <command>-d</command> - specifies whether the server
            logging should be switched to debug/verbose mode. In verbose mode,
            the logging severity and debuglevel specified in the configuration
            file are ignored and "debug" severity and the maximum debuglevel
            (99) are assumed. The flag is convenient, for temporarily
            switching the server into maximum verbosity, e.g. when
            debugging.</simpara>
          </listitem>
          <listitem>
            <simpara>
            <command>-p <replaceable>port</replaceable></command> -
            specifies UDP port on which the server will listen. This is only
            useful during testing, as a DHCPv4 server listening on
            ports other than the standard ones will not be able to
            handle regular DHCPv4 queries.</simpara>
          </listitem>
          <listitem>
            <simpara>
              <command>-v</command> - prints out the Kea version and exits.
            </simpara>
          </listitem>
          <listitem>
            <simpara>
              <command>-V</command> - prints out the Kea extended version with
              additional parameters and exits. The listing includes the versions
              of the libraries dynamically linked to Kea.
            </simpara>
          </listitem>
          <listitem>
            <simpara>
              <command>-W</command> - prints out the Kea configuration report
              and exits. The report is a copy of the
              <filename>config.report</filename> file produced by
              <userinput>./configure</userinput>: it is embedded in the
              executable binary.
            </simpara>
          </listitem>
      </itemizedlist>

      <para>
        The <filename>config.report</filename> may also be accessed more
        directly.  The following command may be used to extract this
        information.  The binary <userinput>path</userinput> may be found
        in the install directory or in the <filename>.libs</filename>
        subdirectory in the source tree. For example
        <filename>kea/src/bin/dhcp4/.libs/kea-dhcp4</filename>.

<screen>
strings <userinput>path</userinput>/kea-dhcp4 | sed -n 's/;;;; //p'
</screen>
      </para>

      <para>
        On start-up, the server will detect available network interfaces
        and will attempt to open UDP sockets on all interfaces
        mentioned in the configuration file.
        Since the DHCPv4 server opens privileged ports, it requires root
        access. Make sure you run this daemon as root.
      </para>

      <para>
        During startup the server will attempt to create a PID file of the
        form: localstatedir]/[conf name].kea-dhcp6.pid where:
        <itemizedlist>
            <listitem>
            <simpara><command>localstatedir</command>: The value as passed into the
            build configure script. It defaults to "/usr/local/var".  (Note
            that this value may be overridden at run time by setting the environment
            variable KEA_PIDFILE_DIR.  This is intended primarily for testing purposes.)
            </simpara>
            </listitem>
            <listitem>
            <simpara><command>conf name</command>: The configuration file name
            used to start the server, minus all preceding path and file extension.
            For example, given a pathname of "/usr/local/etc/kea/myconf.txt", the
            portion used would be "myconf".
            </simpara>
            </listitem>
        </itemizedlist>
        If the file already exists and contains the PID of a live process,
        the server will issue a DHCP4_ALREADY_RUNNING log message and exit. It
        is possible, though unlikely, that the file is a remnant of a system crash
        and the process to which the PID belongs is unrelated to Kea.  In such a
        case it would be necessary to manually delete the PID file.
      </para>

      <para>
        The server can be stopped using the <command>kill</command> command.
        When running in a console, the server can also be shut down by
        pressing ctrl-c. It detects the key combination and shuts
        down gracefully.
      </para>
    </section>

    <section id="dhcp4-configuration">
      <title>DHCPv4 Server Configuration</title>
<section>
  <title>Introduction</title>
      <para>
        This section explains how to configure the DHCPv4 server using the
        Kea configuration backend. (Kea configuration using any other
        backends is outside of scope of this document.) Before DHCPv4
        is started, its configuration file has to be created. The
        basic configuration is as follows:
<screen>
{
# DHCPv4 configuration starts in this line
"Dhcp4": {

# First we set up global values
    "valid-lifetime": 4000,
    "renew-timer": 1000,
    "rebind-timer": 2000,

# Next we setup the interfaces to be used by the server.
    "interfaces-config": {
        "interfaces": [ "eth0" ]
    },

# And we specify the type of lease database
    "lease-database": {
        "type": "memfile",
        "persist": true,
        "name": "/var/kea/dhcp4.leases"
    },

# Finally, we list the subnets from which we will be leasing addresses.
    "subnet4": [
        {
            "subnet": "192.0.2.0/24",
            "pools": [
                {
                     "pool": "192.0.2.1 - 192.0.2.200"
                }
            ]
        }
    ]
# DHCPv4 configuration ends with the next line
}

} </screen>
</para>

<para>The following paragraphs provide a brief overview of the parameters in
the above example together with
their format. Subsequent sections of this chapter go into much greater detail
for these and other parameters.</para>

<para>The lines starting with a hash (#) are comments and are ignored by
the server; they do not impact its
operation in any way.</para>

<para>The configuration starts in the first line with the initial
opening curly bracket (or brace). Each configuration consists of
one or more objects. In this specific example, we have only one
object, called Dhcp4. This is a simplified configuration, as usually
there will be additional objects, like <command>Logging</command> or
<command>DhcpDns</command>, but we omit them now for clarity. The Dhcp4
configuration starts with the <command>"Dhcp4": {</command> line
and ends with the corresponding closing brace (in the above example,
the brace after the last comment).  Everything defined between those
lines is considered to be the Dhcp4 configuration.</para>

<para>In the general case, the order in which those parameters appear does not
matter. There are two caveats here though. The first one is to remember that
the configuration file must be well formed JSON. That means that the parameters
for any given scope must be separated by a comma and there must not be a comma
after the last parameter. When reordering a configuration file, keep in mind that
moving a parameter to or from the last position in a given scope may also require
moving the comma. The second caveat is that it is uncommon &mdash; although
legal JSON &mdash; to
repeat the same parameter multiple times. If that happens, the last occurrence of a
given parameter in a given scope is used while all previous instances are
ignored. This is unlikely to cause any confusion as there are no real life
reasons to keep multiple copies of the same parameter in your configuration
file.</para>

<para>Moving onto the DHCPv4 configuration elements, the first few elements
define some global parameters. <command>valid-lifetime</command>
defines for how long the addresses (leases) given out by the
server are valid. If nothing changes, a client that got an address is allowed to
use it for 4000 seconds. (Note that integer numbers are specified as is,
without any quotes around them.) <command>renew-timer</command> and
<command>rebind-timer</command> are values (also in seconds) that
define T1 and T2 timers that govern when the client will begin the renewal and
rebind procedures. Note that <command>renew-timer</command> and
<command>rebind-timer</command> are optional. If they are not specified the
client will select values for T1 and T2 timers according to the
<ulink url="http://tools.ietf.org/html/rfc2131">RFC 2131</ulink>.</para>

<para>The <command>interfaces-config</command> map specifies the server
configuration concerning the network interfaces, on which the server should
listen to the DHCP messages. The <command>interfaces</command> parameter
specifies a list of network interfaces on which the server should listen.
Lists are opened and closed with square brackets, with elements separated
by commas. Had we wanted to listen on two interfaces, the
<command>interfaces-config</command> would look like this:
<screen>
"interfaces-config": {
    "interfaces": [ "eth0", "eth1" ]
},
</screen>
</para>

<para>The next couple of lines define the lease database, the place where the server
stores its lease information. This particular example tells the server to use
<command>memfile</command>, which is the simplest (and fastest) database
backend. It uses an in-memory database and stores leases on disk in a CSV
file. This is a very simple configuration. Usually the lease database configuration
is more extensive and contains additional parameters.  Note that
<command>lease-database</command>
is an object and opens up a new scope, using an opening brace.
Its parameters (just one in this example - <command>type</command>)
follow. Had there been more than one, they would be separated by commas. This
scope is closed with a closing brace. As more parameters for the Dhcp4 definition
follow, a trailing comma is present.</para>

<para>Finally, we need to define a list of IPv4 subnets. This is the
most important DHCPv4 configuration structure as the server uses that
information to process clients' requests. It defines all subnets from
which the server is expected to receive DHCP requests. The subnets are
specified with the <command>subnet4</command> parameter.  It is a list,
so it starts and ends with square brackets.  Each subnet definition in
the list has several attributes associated with it, so it is a structure
and is opened and closed with braces. At a minimum, a subnet definition
has to have at least two parameters: <command>subnet</command> (that
defines the whole subnet) and <command>pools</command> (which is a list of
dynamically allocated pools that are governed by the DHCP server).</para>

<para>The example contains a single subnet. Had more than one been defined,
additional elements
in the <command>subnet4</command> parameter would be specified and
separated by commas. For example, to define three subnets, the following
syntax would be used:
<screen>
"subnet4": [
    {
        "pools": [ { "pool":  "192.0.2.1 - 192.0.2.200" } ],
        "subnet": "192.0.2.0/24"
    },
    {
        "pools": [ { "pool": "192.0.3.100 - 192.0.3.200" } ],
        "subnet": "192.0.3.0/24"
    },
    {
        "pools": [ { "pool": "192.0.4.1 - 192.0.4.254" } ],
        "subnet": "192.0.4.0/24"
    }
]
</screen>
Note that indentation is optional and is used for aesthetic purposes only.
In some cases in may be preferable to use more compact notation.
</para>

<para>After all the parameters have been specified, we have two contexts open:
global and Dhcp4, hence we need two closing curly brackets to close them.
In a real life configuration file there most likely would be additional
components defined such as Logging or DhcpDdns, so the closing brace would
be followed by a comma and another object definition.</para>
</section>

<section>
  <title>Lease Storage</title>
  <para>All leases issued by the server are stored in the lease database.
  Currently there are four database backends available:  memfile (which is the
  default backend), MySQL, PostgreSQL and Cassandra.</para>
<section>
  <title>Memfile - Basic Storage for Leases</title>

  <para>The server is able to store lease data in different repositories. Larger
  deployments may elect to store leases in a database. <xref
  linkend="database-configuration4"/> describes this option. In typical
  smaller deployments though, the server will store lease information in a CSV file rather
  than a database. As well as requiring less administration, an
  advantage of using a file for storage is that it
  eliminates a dependency on third-party database software.</para>

  <para>The configuration of the file backend (Memfile) is controlled through
  the Dhcp4/lease-database parameters. The <command>type</command> parameter
  is mandatory and it specifies which storage for leases the server should use.
  The value of <userinput>"memfile"</userinput> indicates that the file should
  be used as the storage. The following list gives additional, optional,
  parameters that can be used to configure the Memfile backend.

  <itemizedlist>
    <listitem>
      <simpara><command>persist</command>: controls whether the new leases and
      updates to existing leases are written to the file. It is strongly
      recommended that the value of this parameter is set to
      <userinput>true</userinput> at all times, during the server's normal
      operation. Not writing leases to disk will mean that if a server is restarted
      (e.g. after a power failure), it will not know what addresses have been
      assigned.  As a result, it may hand out addresses to new clients that are
      already in use. The value of <userinput>false</userinput> is mostly useful
      for performance testing purposes. The default value of the
      <command>persist</command> parameter is <userinput>true</userinput>,
      which enables writing lease updates
      to the lease file.
      </simpara>
    </listitem>

    <listitem>
      <simpara><command>name</command>: specifies an absolute location of the lease
      file in which new leases and lease updates will be recorded. The default value
      for this parameter is <userinput>"[kea-install-dir]/var/kea/kea-leases4.csv"
      </userinput>.</simpara>
    </listitem>

    <listitem>
      <simpara><command>lfc-interval</command>: specifies the interval in seconds, at
      which the server will perform a lease file cleanup (LFC).  This
      removes redundant (historical) information from the lease file
      and effectively reduces the lease file size. The cleanup process is described
      in more detailed fashion further in this section. The default value of the
      <command>lfc-interval</command> is <userinput>0</userinput>, which disables
      the LFC.</simpara>
    </listitem>

  </itemizedlist>
  </para>

  <para>An example configuration of the Memfile backend is presented below:

<screen>
"Dhcp4": {
    "lease-database": {
        <userinput>"type": "memfile"</userinput>,
        <userinput>"persist": true</userinput>,
        <userinput>"name": "/tmp/kea-leases4.csv",</userinput>
        <userinput>"lfc-interval": 1800</userinput>
    }
}
</screen>

    This configuration selects the <filename>/tmp/kea-leases4.csv</filename> as
    the storage for lease information and enables persistence (writing lease updates
    to this file). It also configures the backend perform the periodic cleanup
    of the lease files, executed every 30 minutes.
  </para>

  <para>It is important to know how the lease file contents are organized
  to understand why the periodic lease file cleanup is needed. Every time
  the server updates a lease or creates a new lease for the client, the new
  lease information must be recorded in the lease file. For performance reasons,
  the server does not update the existing client's lease in the file, as it would
  potentially require rewriting the entire file. Instead, it simply appends the new lease
  information to the end of the file: the previous lease entries for the
  client are not removed. When the server loads leases from the lease file, e.g.
  at the server startup, it assumes that the latest lease entry for the client
  is the valid one. The previous entries are discarded. This means that the
  server can re-construct the accurate information about the leases even though
  there may be many lease entries for each client. However, storing many entries
  for each client results in bloated lease file and impairs the performance of
  the server's startup and reconfiguration as it needs to process a larger number
  of lease entries.
  </para>

  <para>Lease file cleanup (LFC) removes all previous entries for each client and
  leaves only the latest ones. The interval at which the cleanup is performed
  is configurable, and it should be selected according to the frequency of lease
  renewals initiated by the clients. The more frequent the renewals, the smaller
  the value of <command>lfc-interval</command> should be. Note however, that the
  LFC takes time and thus it is possible (although unlikely) that new cleanup
  is started while the previous cleanup instance is still running, if the
  <command>lfc-interval</command> is too short. The server would recover from
  this by skipping the new cleanup when it detects that the previous cleanup
  is still in progress. But it implies that the actual cleanups will be
  triggered more rarely than configured. Moreover, triggering a new cleanup
  adds an overhead to the server which will not be able to respond to new
  requests for a short period of time when the new cleanup process is spawned.
  Therefore, it is recommended that the <command>lfc-interval</command> value
  is selected in a way that would allow for the LFC to complete the cleanup before a
  new cleanup is triggered.
  </para>

  <para>Lease file cleanup is performed by a separate process (in background) to avoid
  a performance impact on the server process. In order to avoid the conflicts
  between two processes both using the same lease files, the LFC process
  operates on the copy of the original lease file, rather than on the lease
  file used by the server to record lease updates. There are also other files
  being created as a side effect of the lease file cleanup. The detailed
  description of the LFC is located on the Kea wiki:
  <ulink url="http://kea.isc.org/wiki/LFCDesign"/>.
  </para>

</section>

<section id="database-configuration4">
  <title>Lease Database Configuration</title>

  <note>
    <para>Lease database access information must be configured for the DHCPv4 server,
    even if it has already been configured for the DHCPv6 server. The servers
    store their information independently, so each server can use a separate
    database or both servers can use the same database.</para>
  </note>

  <para>Lease database configuration is controlled through the Dhcp4/lease-database
  parameters. The type of the database must be set to "memfile", "mysql", "postgresql" or
  "cql", e.g.
<screen>
"Dhcp4": { "lease-database": { <userinput>"type": "mysql"</userinput>, ... }, ... }
</screen>
  Next, the name of the database to hold the leases must be set: this is the
  name used when the database was created
  (see <xref linkend="mysql-database-create"/>,
  <xref linkend="pgsql-database-create"/> or
  <xref linkend="cql-database-create"/>).
<screen>
"Dhcp4": { "lease-database": { <userinput>"name": "<replaceable>database-name</replaceable>" </userinput>, ... }, ... }
</screen>
  If the database is located on a different system to the DHCPv4 server, the
  database host name must also be specified. (It should be noted that this
  configuration may have a severe impact on server performance.):
<screen>
"Dhcp4": { "lease-database": { <userinput>"host": <replaceable>remote-host-name</replaceable></userinput>, ... }, ... }
</screen>
  The usual state of affairs will be to have the database on the same machine as
  the DHCPv4 server.  In this case, set the value to the empty string:
<screen>
"Dhcp4": { "lease-database": { <userinput>"host" : ""</userinput>, ... }, ... }
</screen>
  Should the database be located on a different system, you may need to specify a longer interval
  for the connection timeout:
<screen>
"Dhcp4": { "lease-database": { <userinput>"connect-timeout" : <replaceable>timeout-in-seconds</replaceable></userinput>, ... }, ... }
</screen>
The default value of five seconds should be more than adequate for local connections.
If a timeout is given though, it should be an integer greater than zero.
  </para>
  <para>Finally, the credentials of the account under which the server will
  access the database should be set:
<screen>
"Dhcp4": { "lease-database": { <userinput>"user": "<replaceable>user-name</replaceable>"</userinput>,
                               <userinput>"password": "<replaceable>password</replaceable>"</userinput>,
                              ... },
           ... }
</screen>
  If there is no password to the account, set the password to the empty string
  "". (This is also the default.)</para>
</section>
</section>

<section id="hosts-storage4">
  <title>Hosts Storage</title>
<<<<<<< HEAD

=======
>>>>>>> 449390ca
    <para>Kea is also able to store information about host reservations in the
    database. The hosts database configuration uses the same syntax as the lease
    database. In fact, a Kea server opens independent connections for each
    purpose, be it lease or hosts information. This arrangement gives the most
    flexibility. Kea can be used to keep leases and host reservations
    separately, but can also point to the same database. Currently the
    supported hosts database types are MySQL and PostgreSQL. The Cassandra
    backend does not support host reservations yet.</para>

    <para>Please note that usage of hosts storage is optional. A user can define
    all host reservations in the configuration file. That is the recommended way
    if the number of reservations is small. However, when the number of
    reservations grows it's more convenient to use host storage. Please note
    that both storage methods (configuration file and one of the supported databases)
    can be used together. If hosts are defined in both places, the definitions
    from the configuration file are checked first and external storage is checked
    later, if necessary.</para>

<section id="hosts-database-configuration4">
  <title>DHCPv4 Hosts Database Configuration</title>

  <para>Hosts database configuration is controlled through the Dhcp4/hosts-database
  parameters. If enabled, the type of the database must be set to "mysql" or
  "postgresql". Other hosts backends may be added in later versions of Kea.
<screen>
"Dhcp4": { "hosts-database": { <userinput>"type": "mysql"</userinput>, ... }, ... }
</screen>
  Next, the name of the database to hold the reservations must be set: this is the
  name used when the lease database was created (see <xref linkend="supported-databases"/>
  for instructions how to setup the desired database type).
<screen>
"Dhcp4": { "hosts-database": { <userinput>"name": "<replaceable>database-name</replaceable>" </userinput>, ... }, ... }
</screen>
  If the database is located on a different system than the DHCPv4 server, the
  database host name must also be specified. (Again it should be noted that this
  configuration may have a severe impact on server performance.):
<screen>
"Dhcp4": { "hosts-database": { <userinput>"host": <replaceable>remote-host-name</replaceable></userinput>, ... }, ... }
</screen>
  The usual state of affairs will be to have the database on the same machine as
  the DHCPv4 server.  In this case, set the value to the empty string:
<screen>
"Dhcp4": { "hosts-database": { <userinput>"host" : ""</userinput>, ... }, ... }
</screen>
  </para>
  <para>Finally, the credentials of the account under which the server will
  access the database should be set:
<screen>
"Dhcp4": { "hosts-database": { <userinput>"user": "<replaceable>user-name</replaceable>"</userinput>,
                               <userinput>"password": "<replaceable>password</replaceable>"</userinput>,
                              ... },
           ... }
</screen>
  If there is no password to the account, set the password to the empty string
  "". (This is also the default.)</para>
</section>

<section id="read-only-database-configuration4">
<title>Using Read-Only Databases for Host Reservations</title>
<para>
In some deployments the database user whose name is specified in the database backend
configuration may not have write privileges to the database. This is often
required by the policy within a given network to secure the data from being
unintentionally modified. In many cases administrators have inventory databases
deployed, which contain substantially more information about the hosts than
static reservations assigned to them. The inventory database can be used to create
a view of a Kea hosts database and such view is often read only.
</para>
<para>
Kea host database backends operate with an implicit configuration to both
read from and write to the database. If the database user does not have
write access to the host database, the backend will fail to start and the
server will refuse to start (or reconfigure). However, if access to a read
only host database is required for retrieving reservations for clients
and/or assign specific addresses and options, it is possible to explicitly
configure Kea to start in "read-only" mode. This is controlled by the
<command>readonly</command> boolean parameter as follows:
<screen>
"Dhcp4": { "hosts-database": { <userinput>"readonly": true</userinput>, ... }, ... }
</screen>
Setting this parameter to <userinput>false</userinput> would configure the
database backend to operate in "read-write" mode, which is also a default
configuration if the parameter is not specified.
</para>
<note><para>The <command>readonly</command> parameter is currently only supported
for MySQL and PostgreSQL databases.</para></note>
</section>

</section>

<section id="dhcp4-interface-configuration">
  <title>Interface Configuration</title>
  <para>The DHCPv4 server has to be configured to listen on specific network
  interfaces.  The simplest network interface configuration tells the server to
  listen on all available interfaces:
  <screen>
"Dhcp4": {
    "interfaces-config": {
        "interfaces": [ <userinput>"*"</userinput> ]
    }
    ...
},
  </screen>
  The asterisk plays the role of a wildcard and means "listen on all interfaces".
  However, it is usually a good idea to explicitly specify interface names:
  <screen>
"Dhcp4": {
    "interfaces-config": {
        "interfaces": [ <userinput>"eth1", "eth3"</userinput> ]
    },
    ...
}
  </screen>
  </para>
  <para>It is possible to use wildcard interface name (asterisk) concurrently
  with explicit interface names:
  <screen>
"Dhcp4": {
    "interfaces-config": {
        "interfaces": [ <userinput>"eth1", "eth3", "*"</userinput> ]
    },
    ...
}
  </screen>
It is anticipated that this form of usage will only be used when it is desired to
temporarily override a list of interface names and listen on all interfaces.
  </para>
  <para>Some deployments of DHCP servers require that the servers listen
  on the interfaces with multiple IPv4 addresses configured. In these situations,
  the address to use can be selected by appending an IPv4 address to the interface
  name in the following manner:
  <screen>
"Dhcp4": {
    "interfaces-config": {
        "interfaces": [ <userinput>"eth1/10.0.0.1", "eth3/192.0.2.3"</userinput> ]
    },
    ...
}
  </screen>
  </para>

  <para>Should the server be required to listen on multiple IPv4 addresses assigned
  to the same interface, multiple addresses can be specified for an interface
  as in the example below:
  <screen>
"Dhcp4": {
    "interfaces-config": {
        "interfaces": [ <userinput>"eth1/10.0.0.1", "eth1/10.0.0.2"</userinput> ]
    },
    ...
}
  </screen>
  </para>

  <para>Alternatively, if the server should listen on all addresses for the particular
  interface, an interface name without any address should be specified.</para>

  <para>Kea supports responding to directly connected clients which don't have
  an address configured. This requires that the server
  injects the hardware address of the destination into the data link layer
  of the packet being sent to the client. The DHCPv4 server utilizes the
  raw sockets to achieve this, and builds the entire IP/UDP stack for the
  outgoing packets. The down side of raw socket use, however, is that incoming
  and outgoing packets bypass the firewalls (e.g. iptables). It is also
  troublesome to handle traffic on multiple IPv4 addresses assigned to the
  same interface, as raw sockets are bound to the interface and advanced
  packet filtering techniques (e.g. using the BPF) have to be used to
  receive unicast traffic on the desired addresses assigned to the interface,
  rather than capturing whole traffic reaching the interface to which the raw
  socket is bound. Therefore, in the deployments where the server doesn't
  have to provision the directly connected clients and only receives the
  unicast packets from the relay agents, the
  DHCP server should be configured to utilize IP/UDP datagram sockets instead of raw sockets.
  The following configuration demonstrates how this can be achieved:

  <screen>
"Dhcp4": {
    "interfaces-config": {
        "interfaces": [ <userinput>"eth1", "eth3"</userinput> ],
        "dhcp-socket-type": "udp"
    },
    ...
}
  </screen>
  The <command>dhcp-socket-type</command> specifies that the IP/UDP sockets will
  be opened on all interfaces on which the server listens, i.e. "eth1" and
  "eth3" in our case. If the <command>dhcp-socket-type</command> is set to
  <userinput>raw</userinput>, it configures the server to use raw sockets
  instead. If the <command>dhcp-socket-type</command> value is not specified, the
  default value <userinput>raw</userinput> is used.
  </para>

  <para>Using UDP sockets automatically disables the reception of broadcast
  packets from directly connected clients. This effectively means that the
  UDP sockets can be used for relayed traffic only. When using the raw sockets,
  both the traffic from the directly connected clients and the relayed traffic
  will be handled. Caution should be taken when configuring the server to open
  multiple raw sockets on the interface with several IPv4 addresses assigned.
  If the directly connected client sends the message to the broadcast address
  all sockets on this link will receive this message and multiple responses
  will be sent to the client. Hence, the configuration with multiple IPv4
  addresses assigned to the interface should not be used when the directly
  connected clients are operating on that link. To use a single address on
  such interface, the "interface-name/address" notation should be used.
  </para>

  <note>
    <para>Specifying the value <userinput>raw</userinput> as the socket type,
    doesn't guarantee that the raw sockets will be used! The use of raw sockets
    to handle the traffic from the directly connected clients is currently
    supported on Linux and BSD systems only. If the raw sockets are not
    supported on the particular OS, the server will issue a warning and
    fall back to use IP/UDP sockets.</para>
  </note>
</section>

<section id="dhcpinform-unicast-issues">
  <title>Issues with Unicast Responses to DHCPINFORM</title>
  <para>The use of UDP sockets has certain benefits in deployments
  where the server receives only relayed traffic; these benefits are
  mentioned in <xref linkend="dhcp4-interface-configuration"/>. From
  the administrator's perspective it is often desirable to
  configure the system's firewall to filter out the unwanted traffic, and
  the use of UDP sockets facilitates this. However, the administrator must
  also be aware of the implications related to filtering certain types
  of traffic as it may impair the DHCP server's operation.
  </para>

  <para>In this section we are focusing on the case when the server
  receives the DHCPINFORM message from the client via a relay. According
  to <ulink url="http://tools.ietf.org/html/rfc2131">RFC 2131</ulink>,
  the server should unicast the DHCPACK response to the address carried in
  the "ciaddr" field. When the UDP socket is in use, the DHCP server
  relies on the low level functions of an operating system to build the
  data link, IP and UDP layers of the outgoing message. Typically, the
  OS will first use ARP to obtain the client's link layer address to be
  inserted into the frame's header, if the address is not cached from
  a previous transaction that the client had with the server.
  When the ARP exchange is successful, the DHCP message can be unicast
  to the client, using the  obtained address.
  </para>

  <para>Some system administrators block ARP messages in their network,
  which causes issues for the server when it responds to the
  DHCPINFORM messages, because the server is unable to send the
  DHCPACK if the preceding ARP communication fails. Since the OS is
  entirely responsible for the ARP communication and then sending
  the DHCP packet over the wire, the DHCP server has no means to
  determine that the ARP exchange failed and the DHCP response message
  was dropped. Thus, the server does not log any error messages when
  the outgoing DHCP response is dropped. At the same time, all hooks
  pertaining to the packet sending operation will be called, even
  though the message never reaches its destination.
  </para>

  <para>Note that the issue described in this section is not observed
  when the raw sockets are in use, because, in this case, the DHCP server
  builds all the layers of the outgoing message on its own and does not
  use ARP. Instead, it inserts the value carried in the 'chaddr' field
  of the DHCPINFORM message into the link layer.
  </para>

  <para>Server administrators willing to support DHCPINFORM
  messages via relays should not block ARP traffic in their
  networks or should use raw sockets instead of UDP sockets.
  </para>
</section>

<section id="ipv4-subnet-id">
  <title>IPv4 Subnet Identifier</title>
  <para>
    The subnet identifier is a unique number associated with a particular subnet.
    In principle, it is used to associate clients' leases with their respective subnets.
    When a subnet identifier is not specified for a subnet being configured, it will
    be automatically assigned by the configuration mechanism. The identifiers
    are assigned from 1 and are monotonically increased for each subsequent
    subnet: 1, 2, 3 ....
  </para>
  <para>
    If there are multiple subnets configured with auto-generated identifiers and
    one of them is removed, the subnet identifiers may be renumbered. For example:
    if there are four subnets and the third is removed the last subnet will be assigned
    the identifier that the third subnet had before removal. As a result, the leases
    stored in the lease database for subnet 3 are now associated with
    subnet 4, something that may have unexpected consequences. It is planned
    to implement a mechanism to preserve auto-generated subnet ids in a
    future version of Kea.  However, the only remedy for this issue
    at present is to
    manually specify a unique identifier for each subnet.
  </para>
      <para>
        The following configuration will assign the specified subnet
        identifier to the newly configured subnet:

        <screen>
"Dhcp4": {
    "subnet4": [
        {
            "subnet": "192.0.2.0/24",
            <userinput>"id": 1024</userinput>,
            ...
        }
    ]
}
</screen>
    This identifier will not change for this subnet unless the "id" parameter is
    removed or set to 0. The value of 0 forces auto-generation of the subnet
    identifier.
  </para>
    <!-- @todo: describe whether database needs to be updated after changing
      id -->
</section>

<section id="dhcp4-address-config">
  <title>Configuration of IPv4 Address Pools</title>
  <para>
    The main role of a DHCPv4 server is address assignment. For this, the server has to
    be configured with at least one subnet and one pool of dynamic addresses for it to manage.
    For example, assume that the server is connected to a network
    segment that uses the 192.0.2.0/24 prefix. The Administrator of that network
    has decided that addresses from range 192.0.2.10 to 192.0.2.20 are going to
    be managed by the Dhcp4 server. Such a configuration can be achieved in the
    following way:
    <screen>
"Dhcp4": {
    <userinput>"subnet4": [
        {
            "subnet": "192.0.2.0/24",
            "pools": [
                { "pool": "192.0.2.10 - 192.0.2.20" }
            ],
            ...
        }
    ]</userinput>
}</screen>

    Note that <command>subnet</command> is defined as a simple string, but
    the <command>pools</command> parameter is actually a list of pools: for
    this reason, the pool definition is enclosed in square brackets, even
    though only one range of addresses is specified.</para>

    <para>Each <command>pool</command> is a structure that contains the
    parameters that describe a single pool. Currently there is only one
    parameter, <command>pool</command>, which gives the range of addresses
    in the pool. Additional parameters will be added in future releases of
    Kea.</para>

    <para>It is possible to define more than one pool in a subnet: continuing
    the previous example, further assume that 192.0.2.64/26 should be also be
    managed by the server. It could be written as 192.0.2.64 to
    192.0.2.127. Alternatively, it can be expressed more simply as
    192.0.2.64/26. Both formats are supported by Dhcp4 and can be mixed in the
    pool list.  For example, one could define the following pools:
<screen>
"Dhcp4": {
    "subnet4": [
        {
            "subnet": "192.0.2.0/24",
            <userinput>"pools": [
                { "pool": "192.0.2.10-192.0.2.20" },
                { "pool": "192.0.2.64/26" }
            ]</userinput>,
            ...
        }
    ],
    ...
}
</screen>
    White space in pool definitions is ignored, so spaces before and after the hyphen are optional.
    They can be used to improve readability.
  </para>
  <para>
    The number of pools is not limited, but for performance reasons it is recommended to
    use as few as possible.
  </para>
  <para>
    The server may be configured to serve more than one subnet:
<screen>
"Dhcp4": {
    "subnet4": [
        {
            "subnet": "192.0.2.0/24",
            "pools": [ { "pool": "192.0.2.1 - 192.0.2.200" } ],
            ...
        },
        {
            "subnet": "192.0.3.0/24",
            "pools": [ { "pool": "192.0.3.100 - 192.0.3.200" } ],
            ...
        },
        {
            "subnet": "192.0.4.0/24",
            "pools": [ { "pool": "192.0.4.1 - 192.0.4.254" } ],
            ...
        }
    ]
}
</screen>
  </para>
  <para>
    When configuring a DHCPv4 server using prefix/length notation, please pay
    attention to the boundary values. When specifying that the server can use
    a given pool, it will also be able to allocate the first (typically network
    address) and the last (typically broadcast address) address from that pool.
    In the aforementioned example of pool 192.0.3.0/24, both 192.0.3.0 and
    192.0.3.255 addresses may be assigned as well. This may be invalid in some
    network configurations. If you want to avoid this, please use the "min-max" notation.
  </para>
</section>

    <section id="dhcp4-std-options">
      <title>Standard DHCPv4 Options</title>
      <para>
        One of the major features of the DHCPv4 server is to provide configuration
        options to clients. Most of the options are sent by the server only if the
        client explicitly requests them using the Parameter Request List option.
        Those that do not require inclusion in the Parameter Request List
        option are commonly used options, e.g. "Domain Server", and options which
        require special behavior, e.g. "Client FQDN" is returned to the client
        if the client has included this option in its message to the server.
      </para>

      <para>
        <xref linkend="dhcp4-std-options-list"/> comprises the list of the
        standard DHCPv4 options whose values can be configured using the
        configuration structures described in this section. This table excludes
        the options which require special processing and thus cannot be configured
        with some fixed values. The last column of the table indicates which
        options can be sent by the server even when they are not requested in
        the Parameter Request list option, and those which are sent only when
        explicitly requested.
      </para>

      <para>
        The following example shows how to configure the addresses of DNS
        servers, which is one of the most frequently used options. Options
        specified in this way are considered global and apply to all
        configured subnets.

        <screen>
"Dhcp4": {
    "option-data": [
        {
           <userinput>"name": "domain-name-servers",
           "code": 6,
           "space": "dhcp4",
           "csv-format": true,
           "data": "192.0.2.1, 192.0.2.2"</userinput>
        },
        ...
    ]
}
</screen>
      </para>
    <para>
      The <command>name</command> parameter specifies the
      option name. For a list of currently supported names, see
      <xref linkend="dhcp4-std-options-list"/> below.
      The <command>code</command> parameter specifies the option code, which must match one of the
      values from that list. The next line specifies the option space, which must always
      be set to "dhcp4" as these are standard DHCPv4 options. For
      other option spaces, including custom option spaces, see <xref
      linkend="dhcp4-option-spaces"/>. The next line specifies the format in
      which the data will be entered: use of CSV (comma
      separated values) is recommended. The sixth line gives the actual value to
      be sent to clients. Data is specified as normal text, with
      values separated by commas if more than one value is
      allowed.
    </para>

    <para>
      Options can also be configured as hexadecimal values. If
      <command>csv-format</command> is
      set to false, option data must be specified as a hexadecimal string. The
      following commands configure the domain-name-servers option for all
      subnets with the following addresses: 192.0.3.1 and 192.0.3.2.
      Note that <command>csv-format</command> is set to false.
      <screen>
"Dhcp4": {
    "option-data": [
        {
            <userinput>"name": "domain-name-servers",
            "code": 6,
            "space": "dhcp4",
            "csv-format": false,
            "data": "C0 00 03 01 C0 00 03 02"</userinput>
        },
        ...
    ],
    ...
}</screen>
      </para>

      <para>
        Most of the parameters in the "option-data" structure are optional and
        can be omitted in some circumstances as discussed in the
        <xref linkend="dhcp4-option-data-defaults"/>.
      </para>

      <para>
        It is possible to specify or override options on a per-subnet basis.  If
        clients connected to most of your subnets are expected to get the
        same values of a given option, you should use global options: you
        can then override specific values for a small number of subnets.
        On the other hand, if you use different values in each subnet,
        it does not make sense to specify global option values
        (Dhcp4/option-data), rather you should set only subnet-specific values
        (Dhcp4/subnet[X]/option-data[Y]).
      </para>
      <para>
        The following commands override the global
        DNS servers option for a particular subnet, setting a single DNS
        server with address 192.0.2.3.
<screen>
"Dhcp4": {
    "subnet4": [
        {
            <userinput>"option-data": [
                {
                    "name": "domain-name-servers",
                    "code": 6,
                    "space": "dhcp4",
                    "csv-format": true,
                    "data": "192.0.2.3"
                },
                ...
            ]</userinput>,
            ...
        },
        ...
    ],
    ...
}
</screen>
      </para>

      <para>
        The currently supported standard DHCPv4 options are
        listed in <xref linkend="dhcp4-std-options-list"/>
        and <xref linkend="dhcp4-std-options-list-part2"/>.
        The "Name" and "Code"
        are the values that should be used as a name in the option-data
        structures. "Type" designates the format of the data: the meanings of
        the various types is given in <xref linkend="dhcp-types"/>.
      </para>
      <para>
        Some options are designated as arrays, which means that more than one
        value is allowed in such an option. For example the option time-servers
        allows the specification of more than one IPv4 address, so allowing
        clients to obtain the addresses of multiple NTP servers.
      </para>
      <!-- @todo: describe record types -->

      <para>
        The <xref linkend="dhcp4-custom-options"/> describes the configuration
        syntax to create custom option definitions (formats). It is generally not
        allowed to create custom definitions for standard options, even if the
        definition being created matches the actual option format defined in the
        RFCs. There is an exception from this rule for standard options for which
        Kea currently does not provide a definition. In order to use such options,
        a server administrator must create a definition as described in
        <xref linkend="dhcp4-custom-options"/> in the 'dhcp4' option space. This
        definition should match the option format described in the relevant
        RFC but the configuration mechanism will allow any option format as it
        presently has no means to validate it.
      </para>

      <para>
        <table frame="all" id="dhcp4-std-options-list">
          <title>List of standard DHCPv4 options</title>
          <tgroup cols='5'>
          <colspec colname='name'/>
          <colspec colname='code' align='center'/>
          <colspec colname='type' align='center'/>
          <colspec colname='array' align='center'/>
          <colspec colname='always-returned' align='center'/>
          <thead>
            <row>
              <entry>Name</entry>
              <entry>Code</entry>
              <entry>Type</entry>
              <entry>Array?</entry>
              <entry>Returned if not requested?</entry>
            </row>
          </thead>
          <tbody>
<!-- Subnet Mask option is not configured by the user
<row><entry>subnet-mask</entry><entry>1</entry><entry>ipv4-address</entry><entry>false</entry><entry>true</entry></row>
-->
<row><entry>time-offset</entry><entry>2</entry><entry>int32</entry><entry>false</entry><entry>false</entry></row>
<row><entry>routers</entry><entry>3</entry><entry>ipv4-address</entry><entry>true</entry><entry>true</entry></row>
<row><entry>time-servers</entry><entry>4</entry><entry>ipv4-address</entry><entry>true</entry><entry>false</entry></row>
<row><entry>name-servers</entry><entry>5</entry><entry>ipv4-address</entry><entry>true</entry><entry>false</entry></row>
<row><entry>domain-name-servers</entry><entry>6</entry><entry>ipv4-address</entry><entry>true</entry><entry>true</entry></row>
<row><entry>log-servers</entry><entry>7</entry><entry>ipv4-address</entry><entry>true</entry><entry>false</entry></row>
<row><entry>cookie-servers</entry><entry>8</entry><entry>ipv4-address</entry><entry>true</entry><entry>false</entry></row>
<row><entry>lpr-servers</entry><entry>9</entry><entry>ipv4-address</entry><entry>true</entry><entry>false</entry></row>
<row><entry>impress-servers</entry><entry>10</entry><entry>ipv4-address</entry><entry>true</entry><entry>false</entry></row>
<row><entry>resource-location-servers</entry><entry>11</entry><entry>ipv4-address</entry><entry>true</entry><entry>false</entry></row>
<!-- Hostname option value is not explicitly configured by the user.
This rather belong to the DDNS configuration
<row><entry>host-name</entry><entry>12</entry><entry>string</entry><entry>false</entry><entry>true</entry></row>
-->
<row><entry>boot-size</entry><entry>13</entry><entry>uint16</entry><entry>false</entry><entry>false</entry></row>
<row><entry>merit-dump</entry><entry>14</entry><entry>string</entry><entry>false</entry><entry>false</entry></row>
<row><entry>domain-name</entry><entry>15</entry><entry>fqdn</entry><entry>false</entry><entry>true</entry></row>
<row><entry>swap-server</entry><entry>16</entry><entry>ipv4-address</entry><entry>false</entry><entry>false</entry></row>
<row><entry>root-path</entry><entry>17</entry><entry>string</entry><entry>false</entry><entry>false</entry></row>
<row><entry>extensions-path</entry><entry>18</entry><entry>string</entry><entry>false</entry><entry>false</entry></row>
<row><entry>ip-forwarding</entry><entry>19</entry><entry>boolean</entry><entry>false</entry><entry>false</entry></row>
<row><entry>non-local-source-routing</entry><entry>20</entry><entry>boolean</entry><entry>false</entry><entry>false</entry></row>
<row><entry>policy-filter</entry><entry>21</entry><entry>ipv4-address</entry><entry>true</entry><entry>false</entry></row>
<row><entry>max-dgram-reassembly</entry><entry>22</entry><entry>uint16</entry><entry>false</entry><entry>false</entry></row>
<row><entry>default-ip-ttl</entry><entry>23</entry><entry>uint8</entry><entry>false</entry><entry>false</entry></row>
<row><entry>path-mtu-aging-timeout</entry><entry>24</entry><entry>uint32</entry><entry>false</entry><entry>false</entry></row>
<row><entry>path-mtu-plateau-table</entry><entry>25</entry><entry>uint16</entry><entry>true</entry><entry>false</entry></row>
<row><entry>interface-mtu</entry><entry>26</entry><entry>uint16</entry><entry>false</entry><entry>false</entry></row>
<row><entry>all-subnets-local</entry><entry>27</entry><entry>boolean</entry><entry>false</entry><entry>false</entry></row>
<row><entry>broadcast-address</entry><entry>28</entry><entry>ipv4-address</entry><entry>false</entry><entry>false</entry></row>
<row><entry>perform-mask-discovery</entry><entry>29</entry><entry>boolean</entry><entry>false</entry><entry>false</entry></row>
<row><entry>mask-supplier</entry><entry>30</entry><entry>boolean</entry><entry>false</entry><entry>false</entry></row>
<row><entry>router-discovery</entry><entry>31</entry><entry>boolean</entry><entry>false</entry><entry>false</entry></row>
<row><entry>router-solicitation-address</entry><entry>32</entry><entry>ipv4-address</entry><entry>false</entry><entry>false</entry></row>
<row><entry>static-routes</entry><entry>33</entry><entry>ipv4-address</entry><entry>true</entry><entry>false</entry></row>
<row><entry>trailer-encapsulation</entry><entry>34</entry><entry>boolean</entry><entry>false</entry><entry>false</entry></row>
<row><entry>arp-cache-timeout</entry><entry>35</entry><entry>uint32</entry><entry>false</entry><entry>false</entry></row>
<row><entry>ieee802-3-encapsulation</entry><entry>36</entry><entry>boolean</entry><entry>false</entry><entry>false</entry></row>
<row><entry>default-tcp-ttl</entry><entry>37</entry><entry>uint8</entry><entry>false</entry><entry>false</entry></row>
<row><entry>tcp-keepalive-interval</entry><entry>38</entry><entry>uint32</entry><entry>false</entry><entry>false</entry></row>
<row><entry>tcp-keepalive-garbage</entry><entry>39</entry><entry>boolean</entry><entry>false</entry><entry>false</entry></row>

          </tbody>
          </tgroup>
        </table>
      </para>

      <para>
        <table frame="all" id="dhcp4-std-options-list-part2">
          <title>List of standard DHCPv4 options (continued)</title>
          <tgroup cols='5'>
          <colspec colname='name'/>
          <colspec colname='code' align='center'/>
          <colspec colname='type' align='center'/>
          <colspec colname='array' align='center'/>
          <colspec colname='always-returned' align='center'/>
          <thead>
            <row>
              <entry>Name</entry>
              <entry>Code</entry>
              <entry>Type</entry>
              <entry>Array?</entry>
              <entry>Returned if not requested?</entry>
            </row>
          </thead>
          <tbody>

<row><entry>nis-domain</entry><entry>40</entry><entry>string</entry><entry>false</entry><entry>false</entry></row>
<row><entry>nis-servers</entry><entry>41</entry><entry>ipv4-address</entry><entry>true</entry><entry>false</entry></row>
<row><entry>ntp-servers</entry><entry>42</entry><entry>ipv4-address</entry><entry>true</entry><entry>false</entry></row>
<row><entry>vendor-encapsulated-options</entry><entry>43</entry><entry>empty</entry><entry>false</entry><entry>false</entry></row>
<row><entry>netbios-name-servers</entry><entry>44</entry><entry>ipv4-address</entry><entry>true</entry><entry>false</entry></row>
<row><entry>netbios-dd-server</entry><entry>45</entry><entry>ipv4-address</entry><entry>true</entry><entry>false</entry></row>
<row><entry>netbios-node-type</entry><entry>46</entry><entry>uint8</entry><entry>false</entry><entry>false</entry></row>
<row><entry>netbios-scope</entry><entry>47</entry><entry>string</entry><entry>false</entry><entry>false</entry></row>
<row><entry>font-servers</entry><entry>48</entry><entry>ipv4-address</entry><entry>true</entry><entry>false</entry></row>
<row><entry>x-display-manager</entry><entry>49</entry><entry>ipv4-address</entry><entry>true</entry><entry>false</entry></row>
<!-- Lease time and requested address should not be configured by a user.
<row><entry>dhcp-requested-address</entry><entry>50</entry><entry>ipv4-address</entry><entry>false</entry><entry>true</entry></row>
<row><entry>dhcp-lease-time</entry><entry>51</entry><entry>uint32</entry><entry>false</entry><entry>true</entry></row>
-->
<row><entry>dhcp-option-overload</entry><entry>52</entry><entry>uint8</entry><entry>false</entry><entry>false</entry></row>
<!-- Message Type, Server Identifier and Parameter Request List should not be configured by a user.
<row><entry>dhcp-message-type</entry><entry>53</entry><entry>uint8</entry><entry>false</entry><entry>false</entry></row>
<row><entry>dhcp-server-identifier</entry><entry>54</entry><entry>ipv4-address</entry><entry>false</entry><entry>true</entry></row>
<row><entry>dhcp-parameter-request-list</entry><entry>55</entry><entry>uint8</entry><entry>true</entry><entry>true</entry></row>
-->
<row><entry>dhcp-message</entry><entry>56</entry><entry>string</entry><entry>false</entry><entry>false</entry></row>
<row><entry>dhcp-max-message-size</entry><entry>57</entry><entry>uint16</entry><entry>false</entry><entry>false</entry></row>
<!-- Renewal and rebinding time should not be configured by a user.
<row><entry>dhcp-renewal-time</entry><entry>58</entry><entry>uint32</entry><entry>false</entry><entry>true</entry></row>
<row><entry>dhcp-rebinding-time</entry><entry>59</entry><entry>uint32</entry><entry>false</entry><entry>true</entry></row>
-->
<row><entry>vendor-class-identifier</entry><entry>60</entry><entry>binary</entry><entry>false</entry><entry>false</entry></row>
<!-- Client identifier should not be configured by a user.
<row><entry>dhcp-client-identifier</entry><entry>61</entry><entry>binary</entry><entry>false</entry><entry>true</entry></row>
-->
<row><entry>nwip-domain-name</entry><entry>62</entry><entry>string</entry><entry>false</entry><entry>false</entry></row>
<row><entry>nwip-suboptions</entry><entry>63</entry><entry>binary</entry><entry>false</entry><entry>false</entry></row>
<row><entry>nisplus-domain-name</entry><entry>64</entry><entry>string</entry><entry>false</entry><entry>false</entry></row>
<row><entry>nisplus-servers</entry><entry>65</entry><entry>ipv4-address</entry><entry>true</entry><entry>false</entry></row>
<row><entry>tftp-server-name</entry><entry>66</entry><entry>string</entry><entry>false</entry><entry>false</entry></row>
<row><entry>boot-file-name</entry><entry>67</entry><entry>string</entry><entry>false</entry><entry>false</entry></row>
<row><entry>mobile-ip-home-agent</entry><entry>68</entry><entry>ipv4-address</entry><entry>true</entry><entry>false</entry></row>
<row><entry>smtp-server</entry><entry>69</entry><entry>ipv4-address</entry><entry>true</entry><entry>false</entry></row>
<row><entry>pop-server</entry><entry>70</entry><entry>ipv4-address</entry><entry>true</entry><entry>false</entry></row>
<row><entry>nntp-server</entry><entry>71</entry><entry>ipv4-address</entry><entry>true</entry><entry>false</entry></row>
<row><entry>www-server</entry><entry>72</entry><entry>ipv4-address</entry><entry>true</entry><entry>false</entry></row>
<row><entry>finger-server</entry><entry>73</entry><entry>ipv4-address</entry><entry>true</entry><entry>false</entry></row>
<row><entry>irc-server</entry><entry>74</entry><entry>ipv4-address</entry><entry>true</entry><entry>false</entry></row>
<row><entry>streettalk-server</entry><entry>75</entry><entry>ipv4-address</entry><entry>true</entry><entry>false</entry></row>
<row><entry>streettalk-directory-assistance-server</entry><entry>76</entry><entry>ipv4-address</entry><entry>true</entry><entry>false</entry></row>
<row><entry>user-class</entry><entry>77</entry><entry>binary</entry><entry>false</entry><entry>false</entry></row>
<!-- The Client FQDN option value is not explicitly configured.
It is a part of the DDNS/D2 configuration
<row><entry>fqdn</entry><entry>81</entry><entry>record</entry><entry>false</entry><entry>true</entry></row>
-->
<!-- Relay Agent Information is not configured by the user.
It is merely echoed by the server
<row><entry>dhcp-agent-options</entry><entry>82</entry><entry>empty</entry><entry>false</entry><entry>false</entry></row>
-->
<!-- Authentication option requires special processing
<row><entry>authenticate</entry><entry>90</entry><entry>binary</entry><entry>false</entry><entry>false</entry></row>
-->
<!-- Last transaction time and associated IP is dynamically calculated
<row><entry>client-last-transaction-time</entry><entry>91</entry><entry>uint32</entry><entry>false</entry><entry>false</entry></row>
<row><entry>associated-ip</entry><entry>92</entry><entry>ipv4-address</entry><entry>true</entry><entry>false</entry></row>
-->
<row><entry>client-system</entry><entry>93</entry><entry>uint16</entry><entry>true</entry><entry>false</entry></row>
<row><entry>client-ndi</entry><entry>94</entry><entry>record (uint8, uint8, uint8)</entry><entry>false</entry><entry>false</entry></row>
<row><entry>uuid-guid</entry><entry>97</entry><entry>record (uint8, binary)</entry><entry>false</entry><entry>false</entry></row>
<row><entry>subnet-selection</entry><entry>118</entry><entry>ipv4-address</entry><entry>false</entry><entry>false</entry></row>
<row><entry>domain-search</entry><entry>119</entry><entry>binary</entry><entry>false</entry><entry>false</entry></row>
<row><entry>vivco-suboptions</entry><entry>124</entry><entry>binary</entry><entry>false</entry><entry>false</entry></row>
<row><entry>vivso-suboptions</entry><entry>125</entry><entry>binary</entry><entry>false</entry><entry>false</entry></row>
          </tbody>
          </tgroup>
        </table>

      </para>
      <para>
        <table frame="all" id="dhcp-types">
          <title>List of standard DHCP option types</title>
          <tgroup cols='2'>
          <colspec colname='name'/>
          <colspec colname='meaning'/>
          <thead>
            <row><entry>Name</entry><entry>Meaning</entry></row>
          </thead>
          <tbody>
            <row><entry>binary</entry><entry>An arbitrary string of bytes, specified as a set of hexadecimal digits.</entry></row>
            <row><entry>boolean</entry><entry>Boolean value with allowed values true or false</entry></row>
            <row><entry>empty</entry><entry>No value, data is carried in suboptions</entry></row>
            <row><entry>fqdn</entry><entry>Fully qualified domain name (e.g. www.example.com)</entry></row>
            <row><entry>ipv4-address</entry><entry>IPv4 address in the usual dotted-decimal notation (e.g. 192.0.2.1)</entry></row>
            <row><entry>ipv6-address</entry><entry>IPv6 address in the usual colon notation (e.g. 2001:db8::1)</entry></row>
            <row><entry>record</entry><entry>Structured data that may comprise any types (except "record" and "empty")</entry></row>
            <row><entry>string</entry><entry>Any text</entry></row>
            <row><entry>uint8</entry><entry>8 bit unsigned integer with allowed values 0 to 255</entry></row>
            <row><entry>uint16</entry><entry>16 bit unsigned integer with allowed values 0 to 65535</entry></row>
            <row><entry>uint32</entry><entry>32 bit unsigned integer with allowed values 0 to 4294967295</entry></row>
          </tbody>
          </tgroup>
       </table>
      </para>
    </section>

    <section id="dhcp4-custom-options">
      <title>Custom DHCPv4 options</title>
      <para>Kea supports custom (non-standard) DHCPv4 options. Assume
      that we want to define a new DHCPv4 option called "foo" which
      will have a code 222 and will convey a single unsigned 32 bit
      integer value. We can define such an option by using the
      following entry in the configuration file:
<screen>
"Dhcp4": {
    "option-def": [
        {
            <userinput>"name": "foo",
            "code": 222,
            "type": "uint32",
            "array": false,
            "record-types": "",
            "space": "dhcp4",
            "encapsulate": ""</userinput>
        }, ...
    ],
    ...
}
</screen>
      The <command>false</command> value of the <command>array</command>
      parameter determines that the option does NOT comprise an array of
      "uint32" values but is, instead, a single value.  Two other parameters have been
      left blank: <command>record-types</command> and
      <command>encapsulate</command>.  The former specifies the comma separated
      list of option data fields if the option comprises a record of data
      fields. This should be non-empty if the <command>type</command> is set to
      "record". Otherwise it must be left blank. The latter parameter specifies
      the name of the option space being encapsulated by the particular
      option. If the particular option does not encapsulate any option space it
      should be left blank.  Note that the above set of comments define the
      format of the new option and do not set its values.
      </para>

      <para>The <command>name</command>, <command>code</command> and
      <command>type</command> parameters are required, all others are
      optional. The <command>array</command> default value is
      <command>false</command>. The <command>record-types</command>
      and <command>encapsulate</command> default values are blank
      (i.e. ""). The default <command>space</command> is "dhcp4".
      </para>

      <para>Once the new option format is defined, its value is set
      in the same way as for a standard option. For example the following
      commands set a global value that applies to all subnets.
<screen>
"Dhcp4": {
    "option-data": [
        {
            <userinput>"name": "foo",
            "code": 222,
            "space": "dhcp4",
            "csv-format": true,
            "data": "12345"</userinput>
        }, ...
    ],
    ...
}
</screen>
      </para>

      <para>New options can take more complex forms than simple use of
      primitives (uint8, string, ipv4-address etc): it is possible to
      define an option comprising a number of existing primitives.
      Assume we want to define a new option that will consist of
      an IPv4 address, followed by an unsigned 16 bit integer, followed by
      a boolean value, followed by a text string. Such an option could
      be defined in the following way:
<screen>
"Dhcp4": {
    "option-def": [
        {
            <userinput>"name": "bar",
            "code": 223,
            "space": "dhcp4",
            "type": "record",
            "array": false,
            "record-types": "ipv4-address, uint16, boolean, string",
            "encapsulate": ""</userinput>
        }, ...
    ],
    ...
}
</screen>
      The <command>type</command> is set to "record" to indicate that the option contains
      multiple values of different types.  These types are given as a comma-separated
      list in the <command>record-types</command> field and should be ones from those listed in <xref linkend="dhcp-types"/>.
      </para>
      <para>
      The values of the option are set as follows:
<screen>
"Dhcp4": {
    "option-data": [
        {
            <userinput>"name": "bar",
            "space": "dhcp4",
            "code": 223,
            "csv-format": true,
            "data": "192.0.2.100, 123, true, Hello World"</userinput>
        }
    ],
    ...
}</screen>
      <command>csv-format</command> is set to <command>true</command> to indicate
      that the <command>data</command> field comprises a command-separated list
      of values.  The values in the <command>data</command> must correspond to
      the types set in the <command>record-types</command> field of the option
      definition.
     </para>
     <note>
       <para>In the general case, boolean values are specified as <command>true</command> or
       <command>false</command>, without quotes. Some specific boolean parameters may
       accept also <command>"true"</command>, <command>"false"</command>,
       <command>0</command>, <command>1</command>, <command>"0"</command> and
       <command>"1"</command>. Future versions of Kea will accept all those values
       for all boolean parameters.</para>
     </note>
    </section>

    <section id="dhcp4-vendor-opts">
      <title>DHCPv4 Vendor Specific Options</title>
      <para>
      Currently there are two option spaces defined for the DHCPv4 daemon:
      "dhcp4" (for the top level DHCPv4 options) and
      "vendor-encapsulated-options-space", which is empty by default but
      in which options can be defined. Such options will be carried in the
      Vendor Specific Information option (code 43). The following examples
      show how to define an option "foo" in that space that has a code 1,
      and comprises an
      IPv4 address, an unsigned 16 bit integer and a string. The "foo"
      option is conveyed in a Vendor Specific Information option.
      </para>
      <para>
      The first step is to define the format of the option:
<screen>
"Dhcp4": {
    "option-def": [
        {
            <userinput>"name": "foo",
            "code": 1,
            "space": "vendor-encapsulated-options-space",
            "type": "record",
            "array": false,
            "record-types": "ipv4-address, uint16, string",
            "encapsulate": ""</userinput>
        }
    ],
    ...
}</screen>
     (Note that the option space is set to "vendor-encapsulated-options-space".)
     Once the option format is defined, the next step is to define actual values
     for that option:
<screen>
"Dhcp4": {
    "option-data": [
        {
            <userinput>"name": "foo",
            "space": "vendor-encapsulated-options-space",
            "code": 1,
            "csv-format": true,
            "data": "192.0.2.3, 123, Hello World"</userinput>
        }
    ],
    ...
}</screen>
    We also include the Vendor Specific Information option, the option
    that conveys our sub-option "foo". This is required, else the option
    will not be included in messages sent to the client.
<screen>
"Dhcp4": {
    "option-data": [
        {
            <userinput>"name": "vendor-encapsulated-options"</userinput>
        }
    ],
    ...
}</screen>
    Alternatively, the option can be specified using its code.

<screen>
"Dhcp4": {
    "option-data": [
        {
            <userinput>"code": 43</userinput>
        }
    ],
    ...
}</screen>
      </para>
    </section>

    <section id="dhcp4-option-spaces">

      <title>Nested DHCPv4 Options (Custom Option Spaces)</title>
      <para>It is sometimes useful to define a completely new option
      space. This is the case when user creates new option in the
      standard option space ("dhcp4") and wants this option
      to convey sub-options. Since they are in a separate space,
      sub-option codes will have a separate numbering scheme and may
      overlap with the codes of standard options.
      </para>
      <para>Note that creation of a new option space when defining
      sub-options for a standard option is not required, because it is
      created by default if the standard option is meant to convey any
      sub-options (see <xref linkend="dhcp4-vendor-opts"/>).
      </para>
      <para>
      Assume that we want to have a DHCPv4 option called "container" with
      code 222 that conveys two sub-options with codes 1 and 2.
      First we need to define the new sub-options:
<screen>
"Dhcp4": {
    "option-def": [
        {
            <userinput>"name": "subopt1",
            "code": 1,
            "space": "isc",
            "type": "ipv4-address",
            "record-types": "",
            "array": false,
            "encapsulate": ""
        },
        {
            "name": "subopt2",
            "code": 2,
            "space": "isc",
            "type": "string",
            "record-types": "",
            "array": false,
            "encapsulate": ""</userinput>
        }
    ],
    ...
}</screen>
    Note that we have defined the options to belong to a new option space
    (in this case, "isc").
    </para>
    <para>
    The next step is to define a regular DHCPv4 option with our desired
    code and specify that it should include options from the new option space:
<screen>
"Dhcp4": {
    "option-def": [
        ...,
        {
            <userinput>"name": "container",
            "code": 222,
            "space": "dhcp4",
            "type": "empty",
            "array": false,
            "record-types": "",
            "encapsulate": "isc"</userinput>
        }
    ],
    ...
}</screen>
    The name of the option space in which the sub-options are defined
    is set in the <command>encapsulate</command> field. The <command>type</command> field is set to "empty"
    to indicate that this option does not carry any data other than
    sub-options.
    </para>
    <para>
    Finally, we can set values for the new options:
<screen>
"Dhcp4": {
    "option-data": [
        {
            <userinput>"name": "subopt1",
            "code": 1,
            "space": "isc",
            "data": "192.0.2.3"</userinput>
        },
        }
            <userinput>"name": "subopt2",
            "code": 2,
            "space": "isc",
            "data": "Hello world"</userinput>
        },
        {
            <userinput>"name": "container",
            "code": 222,
            "space": "dhcp4"</userinput>
        }
    ],
    ...
}
</screen>
    </para>
    <para>Note that it is possible to create an option which carries some data
    in addition to the sub-options defined in the encapsulated option space.  For example,
    if the "container" option from the previous example was required to carry an uint16
    value as well as the sub-options, the <command>type</command> value would have to be set to "uint16" in
    the option definition. (Such an option would then have the following
    data structure: DHCP header, uint16 value, sub-options.) The value specified
    with the <command>data</command> parameter &mdash; which should be a valid integer enclosed in quotes,
    e.g. "123" &mdash; would then be assigned to the uint16 field in the "container" option.
    </para>
    </section>

    <section id="dhcp4-option-data-defaults">
      <title>Unspecified Parameters for DHCPv4 Option Configuration</title>
      <para>In many cases it is not required to specify all parameters for
      an option configuration and the default values may be used. However, it is
      important to understand the implications of not specifying some of them
      as it may result in configuration errors. The list below explains
      the behavior of the server when a particular parameter is not explicitly
      specified:

      <itemizedlist>
        <listitem>
          <simpara><command>name</command> - the server requires an option name or
          option code to identify an option. If this parameter is unspecified, the
          option code must be specified.
          </simpara>
        </listitem>

        <listitem>
          <simpara><command>code</command> - the server requires an option name or
          option code to identify an option. This parameter may be left unspecified if
          the <command>name</command> parameter is specified. However, this also
          requires that the particular option has its definition (it is either a
          standard option or an administrator created a definition for the option
          using an 'option-def' structure), as the option definition associates an
          option with a particular name. It is possible to configure an option
          for which there is no definition (unspecified option format).
          Configuration of such options requires the use of option code.
          </simpara>
        </listitem>

        <listitem>
          <simpara><command>space</command> - if the option space is unspecified it
          will default to 'dhcp4' which is an option space holding DHCPv4 standard
          options.
          </simpara>
        </listitem>

        <listitem>
          <simpara><command>data</command> - if the option data is unspecified it
          defaults to an empty value. The empty value is mostly used for the
          options which have no payload (boolean options), but it is legal to specify
          empty values for some options which carry variable length data and which
          the specification allows for the length of 0. For such options, the data parameter
          may be omitted in the configuration.</simpara>
        </listitem>

        <listitem>
          <simpara><command>csv-format</command> - if this value is not specified
          and the definition for the particular option exists, the server will assume
          that the option data is specified as a list of comma separated values to be
          assigned to individual fields of the DHCP option. If the definition
          does not exist for this option, the server will assume that the data
          parameter contains the option payload in the binary format (represented
          as a string of hexadecimal digits). Note that not specifying this
          parameter doesn't imply that it defaults to a fixed value, but
          the configuration data interpretation also depends on the presence
          of the option definition. An administrator must be aware if the
          definition for the particular option exists when this parameter
          is not specified. It is generally recommended to not specify this
          parameter only for the options for which the definition exists, e.g.
          standard options. Setting <command>csv-format</command> to an explicit
          value will cause the server to strictly check the format of the option
          data specified.
          </simpara>
        </listitem>
      </itemizedlist>
      </para>

    </section>

    <section id="dhcp4-stateless-configuration">
      <title>Stateless Configuration of DHCPv4 Clients</title>
      <para>The DHCPv4 server supports the stateless client configuration whereby the
      client has an IP address configured (e.g. using manual configuration) and only
      contacts the server to obtain other configuration parameters, e.g. addresses of DNS servers.
      In order to obtain the stateless configuration parameters the client sends the
      DHCPINFORM message to the server with the "ciaddr" set to the address that the
      client is currently using. The server unicasts the DHCPACK message to the
      client that includes the stateless configuration ("yiaddr" not set).
      </para>

      <para>The server will respond to the DHCPINFORM when the client is associated
      with a subnet defined in the server's configuration. An example
      subnet configuration will look like this:
        <screen>
"Dhcp4": {
    "subnet4": [
        {
            "subnet": "192.0.2.0/24"
            "option-data": [ {
                "name": "domain-name-servers",
                "code": 6,
                "data": "192.0.2.200,192.0.2.201",
                "csv-format": true,
                "space": "dhcp4"
            } ]
        }
    ]
}</screen>
      </para>
      <para>This subnet specifies the single option which will be included in
      the DHCPACK message to the client in response to DHCPINFORM. Note that
      the subnet definition does not require the address pool configuration
      if it will be used solely for the stateless configuration.
      </para>

      <para>This server will associate the subnet with the client if one of
      the following conditions is met:
      <itemizedlist>
          <listitem>
            <simpara>The DHCPINFORM is relayed and the giaddr matches the
            configured subnet.</simpara>
          </listitem>
          <listitem>
            <simpara>The DHCPINFORM is unicast from the client and the ciaddr
            matches the configured subnet.</simpara>
          </listitem>
          <listitem>
            <simpara>The DHCPINFORM is unicast from the client, the ciaddr is
            not set but the source address of the IP packet matches the
            configured subnet.</simpara>
          </listitem>
          <listitem>
            <simpara>The DHCPINFORM is not relayed and the IP address on the
            interface on which the message is received matches the configured
            subnet.</simpara>
          </listitem>
      </itemizedlist>
      </para>
    </section>

    <section id="dhcp4-client-classifier">
      <title>Client Classification in DHCPv4</title>
      <para>
      The DHCPv4 server includes support for client classification.  For a deeper
      discussion of the classification process see <xref linkend="classify"/>.
      </para>

      <para>
      In certain cases it is useful to differentiate between different types of
      clients and treat them accordingly. It is envisaged that client
      classification will be used for changing the behavior of almost any part of
      the DHCP message processing, including the assignment of leases from different
      pools, the assignment of different options (or different values of the same
      options) etc. In the current release of the software however, there are
      only three mechanisms that take advantage of client classification:
      subnet selection, assignment of different options, and, for cable modems, there
      are specific options for use with the TFTP server address and the boot file field.
      </para>

      <para>
      Kea can be instructed to limit access to given subnets based on class information.
      This is particularly useful for cases where two types of devices share the
      same link and are expected to be served from two different subnets. The
      primary use case for such a scenario is cable networks. Here, there are two
      classes of devices: the cable modem itself, which should be handed a lease
      from subnet A and all other devices behind the modem that should get a lease
      from subnet B. That segregation is essential to prevent overly curious
      users from playing with their cable modems. For details on how to set up
      class restrictions on subnets, see <xref linkend="classification-subnets"/>.
      </para>

      <para>
      The process of doing classification is conducted in three steps. The first step
      is to assess an incoming packet and assign it to zero or more classes.  The
      second step is to choose a subnet, possibly based on the class information.
      The third step is to assign options, again possibly based on the class
      information.
      </para>

      <para>
      There are two methods of doing classification. The first is automatic and relies
      on examining the values in the vendor class options. Information from these
      options is extracted and a class name is constructed from it and added to
      the class list for the packet. The second allows you to specify an expression
      that is evaluated for each packet. If the result is true the packet is
      a member of the class.
      </para>

      <note><para>
        Care should be taken with client classification as it is easy for
        clients that do not meet class criteria to be denied any service altogether.
      </para></note>

      <section>
        <title>Setting Fixed Fields in Classification</title>
        <para>
          It is possible to specify that clients belonging to a particular class
          should receive packets with specific values in certain fixed fields.
          In particular, three fixed fields are supported:
          <command>next-server</command> (that conveys an IPv4 address, which is
          set in the siaddr field), <command>server-hostname</command> (that
          conveys a server hostname, can be up to 64 bytes long and will be sent
          in the sname field) and <command>boot-file-name</command> (that
          conveys the configuration file, can be up to 128 bytes long and will
          be sent using file field).
        </para>
        <para>
          Obviously, there are many ways to assign clients to specific classes,
          but for the PXE clients the client architecture type option (code 93)
          seems to be particularly suited to
          make the distinction. The following example checks if the client
          identifies itself as PXE device with architecture EFI x86-64, and
          sets several fields if it does. See
          <ulink url="https://tools.ietf.org/html/rfc4578#section-2.1">Section 2.1 of RFC 4578</ulink>)
          or the documentation of your client for specific values.
        </para>
          <screen>
"Dhcp4": {
    "client-classes": [
        {
            "name": "ipxe_efi_x64",
            "test": "option[93].hex == 0x0009",
            <userinput>"next-server": "192.0.2.254",
            "server-hostname": "hal9000",
            "boot-file-name": "/dev/null"</userinput>
        },
        ...
    ],
    ...
          }</screen>

          <para>
            If there are multiple classes defined and an incoming packet is matched
            to multiple classes, the class whose name is alphabetically the first
            is used.
          </para>
        </section>

      <section>
        <title>Using Vendor Class Information in Classification</title>
        <para>
        The server checks whether an incoming packet includes the vendor class identifier
        option (60). If it does, the content of that option is prepended with
        &quot;VENDOR_CLASS_&quot;, it is interpreted as a class. For example,
        modern cable modems will send this option with value &quot;docsis3.0&quot;
        and as a result the packet will belong to class &quot;VENDOR_CLASS_docsis3.0&quot;.
        </para>

        <note>
        <para>
          Kea 1.0 and earlier versions performed special actions for
          clients that were in VENDOR_CLASS_docsis3.0. This is no longer the
          case in Kea 1.1 and later. In these versions the old behavior
          can be achieved by defining VENDOR_CLASS_docsis3.0 and setting
          its next-server and boot-file-name values appropriately.
        </para>
        </note>

        <para>
        This example shows a configuration using an automatically generated
        "VENDOR_CLASS_" class. The administrator of the network has
        decided that addresses from range 192.0.2.10 to 192.0.2.20 are
        going to be managed by the Dhcp4 server and only clients belonging to the
        docsis3.0 client class are allowed to use that pool.

        <screen>
"Dhcp4": {
    "subnet4": [
        {
            "subnet": "192.0.2.0/24",
            "pools": [ { "pool": "192.0.2.10 - 192.0.2.20" } ],
            <userinput>"client-class": "VENDOR_CLASS_docsis3.0"</userinput>
        }
    ],
    ...
}</screen>
        </para>

      </section>

      <section>
        <title>Defining and Using Custom Classes</title>
        <para>
        The following example shows how to configure a class using an expression
        and a subnet that makes use of the class. This configuration defines the
        class named &quot;Client_foo&quot;.
        It is comprised of all clients who's client ids (option 61) start with the
        string &quot;foo&quot;. Members of this class will be given addresses from
        192.0.2.10 to 192.0.2.20 and the addresses of their DNS servers
        set to 192.0.2.1 and 192.0.2.2.

          <screen>
"Dhcp4": {
    "client-classes": [
        {<userinput>
            "name": "Client_foo",
            "test": "substring(option[61].hex,0,3) == 'foo'",
            "option-data": [
                {
                    "name": "domain-name-servers",
                    "code": 6,
                    "space": "dhcp4",
                    "csv-format": true,
                    "data": "192.0.2.1, 192.0.2.2"
                }
            ]</userinput>
        },
        ...
    ],
    "subnet4": [
        {
            "subnet": "192.0.2.0/24",
            "pools": [ { "pool": "192.0.2.10 - 192.0.2.20" } ],
            <userinput>"client-class": "Client_foo"</userinput>
        },
        ...
    ],
    ...
}</screen>
        </para>
      </section>
    </section>

    <section id="dhcp4-ddns-config">
      <title>DDNS for DHCPv4</title>
      <para>
      As mentioned earlier, kea-dhcp4 can be configured to generate requests to the
      DHCP-DDNS server (referred to here as "D2" ) to update DNS entries.  These requests are known as
      NameChangeRequests or NCRs.  Each NCR contains the following information:
      <orderedlist>
      <listitem><para>
      Whether it is a request to add (update) or remove DNS entries
      </para></listitem>
      <listitem><para>
      Whether the change requests forward DNS updates (A records), reverse
      DNS updates (PTR records), or both.
      </para></listitem>
      <listitem><para>
      The FQDN, lease address, and DHCID
      </para></listitem>
      </orderedlist>
      The parameters for controlling the generation of NCRs for submission to D2
      are contained in the <command>dhcp-ddns</command> section of the kea-dhcp4 server
      configuration. The mandatory parameters for the DHCP DDNS configuration
      are <command>enable-updates</command> which is unconditionally
      required, and <command>qualifying-suffix</command> which has no
      default value and is required when <command>enable-updates</command>
      is set to <command>true</command>.

      The two (disabled and enabled) minimal DHCP DDNS configurations are:
<screen>
"Dhcp4": {
    "dhcp-ddns": {
        <userinput>"enable-updates": false</userinput>
    },
    ...
}
</screen>
      and for example:
<screen>
"Dhcp4": {
    "dhcp-ddns": {
        <userinput>"enable-updates": true,
        "qualifying-suffix": "example."</userinput>
    },
    ...
}
</screen>

      The default values for the "dhcp-ddns" section are as follows:
      <itemizedlist>
      <listitem><simpara>
      <command>"server-ip": "127.0.0.1"</command>
      </simpara></listitem>
      <listitem><simpara>
      <command>"server-port": 53001</command>
      </simpara></listitem>
      <listitem><simpara>
      <command>"sender-ip": ""</command>
      </simpara></listitem>
      <listitem><simpara>
      <command>"sender-port": 0</command>
      </simpara></listitem>
      <listitem><simpara>
      <command>"max-queue-size": 1024</command>
      </simpara></listitem>
      <listitem><simpara>
      <command>"ncr-protocol": "UDP"</command>
      </simpara></listitem>
      <listitem><simpara>
      <command>"ncr-format": "JSON"</command>
      </simpara></listitem>
      <listitem><simpara>
      <command>"override-no-update": false</command>
      </simpara></listitem>
      <listitem><simpara>
      <command>"override-client-update": false</command>
      </simpara></listitem>
      <listitem><simpara>
      <command>"replace-client-name": "never"</command>
      </simpara></listitem>
      <listitem><simpara>
      <command>"generated-prefix": "myhost"</command>
      </simpara></listitem>
      </itemizedlist>
      </para>

      <section id="dhcpv4-d2-io-config">
      <title>DHCP-DDNS Server Connectivity</title>
      <para>
      In order for NCRs to reach the D2 server, kea-dhcp4 must be able
      to communicate with it.  kea-dhcp4 uses the following configuration
      parameters to control this communication:
      <itemizedlist>
      <listitem><simpara>
      <command>enable-updates</command> - determines whether or not kea-dhcp4 will
      generate NCRs.  By default, this value is false hence DDNS updates are
      disabled.  To enable DDNS updates set this value to true:
      </simpara></listitem>
      <listitem><simpara>
      <command>server-ip</command> - IP address on which D2 listens for requests. The default is
      the local loopback interface at address 127.0.0.1. You may specify
      either an IPv4 or IPv6 address.
      </simpara></listitem>
      <listitem><simpara>
      <command>server-port</command> - port on which D2 listens for requests.  The default value
      is 53001.
      </simpara></listitem>
      <listitem><simpara>
      <command>sender-ip</command> - IP address which kea-dhcp4 should use to send requests to D2.
      The default value is blank which instructs kea-dhcp4 to select a suitable
      address.
      </simpara></listitem>
      <listitem><simpara>
      <command>sender-port</command> - port which kea-dhcp4 should use to send requests to D2. The
      default value of 0 instructs kea-dhcp4 to select a suitable port.
      </simpara></listitem>
      <listitem><simpara>
      <command>max-queue-size</command> - maximum number of requests allowed to queue waiting to
      be sent to D2. This value guards against requests accumulating
      uncontrollably if they are being generated faster than they can be
      delivered.  If the number of requests queued for transmission reaches
      this value, DDNS updating will be turned off until the queue backlog has
      been sufficiently reduced.  The intention is to allow the kea-dhcp4 server to
      continue lease operations without running the risk that its memory usage
      grows without limit.  The default value is 1024.
      </simpara></listitem>
      <listitem><simpara>
      <command>ncr-protocol</command> - socket protocol use when sending requests to D2.  Currently
      only UDP is supported.  TCP may be available in an upcoming release.
      </simpara></listitem>
      <listitem><simpara>
      <command>ncr-format</command> - packet format to use when sending requests to D2.
      Currently only JSON format is supported.  Other formats may be available
      in future releases.
      </simpara></listitem>
      </itemizedlist>
      By default, kea-dhcp-ddns is assumed to be running on the same machine as kea-dhcp4, and
      all of the default values mentioned above should be sufficient.
      If, however, D2 has been configured to listen on a different address or
      port, these values must be altered accordingly. For example, if D2 has been
      configured to listen on 192.168.1.10 port 900, the following configuration
      would be required:
<screen>
"Dhcp4": {
    "dhcp-ddns": {
        <userinput>"server-ip": "192.168.1.10",
        "server-port": 900</userinput>,
        ...
    },
    ...
}
</screen>
      </para>
      </section>
      <section id="dhcpv4-d2-rules-config">
      <title>When Does the kea-dhcp4 Server Generate DDNS Requests?</title>
      <para>kea-dhcp4 follows the behavior prescribed for DHCP servers in
      <ulink url="http://tools.ietf.org/html/rfc4702">RFC 4702</ulink>.
      It is important to keep in mind that kea-dhcp4 provides the initial decision
      making of when and what to update and forwards that information to D2 in
      the form of NCRs. Carrying out the actual DNS updates and dealing with
      such things as conflict resolution are within the purview of D2 itself (<xref linkend="dhcp-ddns-server"/>).
      This section describes when kea-dhcp4 will generate NCRs and the
      configuration parameters that can be used to influence this decision.
      It assumes that the <command>enable-updates</command> parameter is true.
      </para>
      <para>
      In general, kea-dhcp4 will generate DDNS update requests when:
      <orderedlist>
      <listitem><para>
      A new lease is granted in response to a DHCP REQUEST
      </para></listitem>
      <listitem><para>
      An existing lease is renewed but the FQDN associated with it has
      changed.
      </para></listitem>
      <listitem><para>
      An existing lease is released in response to a DHCP RELEASE
      </para></listitem>
      </orderedlist>
      In the second case, lease renewal, two  DDNS requests will be issued: one
      request to remove entries for the previous FQDN and a second request to
      add entries for the new FQDN.  In the last case, a lease release, a
      single DDNS request to remove its entries will be made.
      </para>
      <para>
      The decision making involved when granting a new lease (the first case) is more
      involved.  When a new lease is granted, kea-dhcp4 will generate a DDNS
      update request if the DHCP REQUEST contains either the FQDN option
      (code 81) or the Host Name option (code 12). If both are present,
      the server will use the FQDN option. By default kea-dhcp4
      will respect the FQDN N and S flags specified by the client as shown
      in the following table:
      </para>
        <table id="fqdn-flag-table">
          <title>Default FQDN Flag Behavior</title>
          <tgroup cols='4' align='left'>
          <colspec colname='cflags'/>
          <colspec colname='meaning'/>
          <colspec colname='response'/>
          <colspec colname='sflags'/>
          <thead>
              <row>
                <entry>Client Flags:N-S</entry>
                <entry>Client Intent</entry>
                <entry>Server Response</entry>
                <entry>Server Flags:N-S-O</entry>
              </row>
          </thead>
          <tbody>
            <row>
                <entry>0-0</entry>
                <entry>
                Client wants to do forward updates, server should do reverse updates
                </entry>
                <entry>Server generates reverse-only request</entry>
                <entry>1-0-0</entry>
            </row>
            <row>
                <entry>0-1</entry>
                <entry>Server should do both forward and reverse updates</entry>
                <entry>Server generates request to update both directions</entry>
                <entry>0-1-0</entry>
            </row>
            <row>
                <entry>1-0</entry>
                <entry>Client wants no updates done</entry>
                <entry>Server does not generate a request</entry>
                <entry>1-0-0</entry>
            </row>
          </tbody>
          </tgroup>
        </table>
      <para>
      The first row in the table above represents "client delegation". Here
      the DHCP client states that it intends to do the forward DNS updates and
      the server should do the reverse updates.  By default, kea-dhcp4 will honor
      the client's wishes and generate a DDNS request to the D2 server to update only
      reverse DNS data.  The parameter <command>override-client-update</command> can be used
      to instruct the server to override client delegation requests.  When
      this parameter is true, kea-dhcp4 will disregard requests for client
      delegation and generate a DDNS request to update both forward and
      reverse DNS data.  In this case, the N-S-O flags in the server's
      response to the client will be 0-1-1 respectively.
      </para>
      <para>
      (Note that the flag combination N=1, S=1 is prohibited according to
      <ulink url="http://tools.ietf.org/html/rfc4702">RFC 4702</ulink>. If such a
      combination is received from the client, the packet will be dropped by kea-dhcp4.)
      </para>
      <para>
      To override client delegation, set the following values in the configuration file:
      </para>
<screen>
"Dhcp4": {
    "dhcp-ddns": {
        <userinput>"override-client-update": true</userinput>,
        ...
    },
    ...
}
</screen>
      <para>
      The third row in the table above describes the case in which the client
      requests that no DNS updates be done. The parameter, <command>override-no-update</command>,
      can be used to instruct the server to disregard the client's wishes. When
      this parameter is true, kea-dhcp4 will generate DDNS update requests to kea-dhcp-ddns
      even if the client requests that no updates be done.  The N-S-O flags in the
      server's response to the client will be 0-1-1.
      </para>
      <para>
      To override client delegation, the following values should be set in your configuration:
      </para>
<screen>
"Dhcp4": {
    "dhcp-ddns": {
        <userinput>"override-no-update": true</userinput>,
        ...
    },
    ...
}
</screen>
      <para>
      kea-dhcp4 will always generate DDNS update requests if the client request
      only contains the Host Name option. In addition it will include an FQDN
      option in the response to the client with the FQDN N-S-O flags set to
      0-1-0 respectively. The domain name portion of the FQDN option will be
      the name submitted to D2 in the DDNS update request.
      </para>
      </section>

      <section id="dhcpv4-fqdn-name-generation">
      <title>kea-dhcp4 name generation for DDNS update requests</title>
      <para>Each NameChangeRequest must of course include the fully qualified domain
      name whose DNS entries are to be affected.  kea-dhcp4 can be configured to
      supply a portion or all of that name based upon what it receives from
      the client in the DHCP REQUEST.</para>
      <para>
       The default rules for constructing the FQDN that will be used for DNS
       entries are:
      <orderedlist>
      <listitem><para>
        If the DHCPREQUEST contains the client FQDN option, the candidate name
        is taken from there, otherwise it is taken from the Host Name option.
      </para></listitem>
      <listitem><para>
        If the candidate name is a partial (i.e. unqualified) name then add a
        configurable suffix to the name and use the result as the FQDN.
      </para></listitem>
      <listitem><para>
        If the candidate name provided is empty, generate a FQDN using a
        configurable prefix and suffix.
      </para></listitem>
      <listitem><para>
        If the client provided neither option, then no DNS action will be taken.
      </para></listitem>
      </orderedlist>
        These rules can amended by setting the
        <command>replace-client-name</command> parameter which provides the
        following modes of behavior:
      <itemizedlist>
      <listitem><para>
        <command>never</command> - Use the name the client sent.  If the client
        sent no name, do not generate one.  This is the default mode.
      </para></listitem>
      <listitem><para>
        <command>always</command> - Replace the name the client sent. If the
        client sent no name, generate one for the client.
      </para></listitem>
      <listitem><para>
        <command>when-present</command> - Replace the name the client sent.
        If the client sent no name, do not generate one.
      </para></listitem>
      <listitem><para>
        <command>when-not-present</command> - Use the name the client sent.
        If the client sent no name, generate one for the client.
      </para></listitem>
      </itemizedlist>
    <note>
    Note that formerly, this parameter was a boolean and permitted only values
    of <command>true</command> and <command>false</command>.  Boolean values
    will still be accepted but may eventually be deprecated. A value of
    <command>true</command> equates to <command>when-present</command>,
    <command>false</command> equates to <command>never</command>.
    </note>

      For example, To instruct kea-dhcp4 to always generate the FQDN for a
      client, set the parameter <command>replace-client-name</command> to
      <command>always</command> as follows:
      </para>
<screen>
"Dhcp4": {
    "dhcp-ddns": {
        <userinput>"replace-client-name": "always"</userinput>,
        ...
    },
    ...
}
</screen>
      <para>
      The prefix used in the generation of a FQDN is specified by the
      <command>generated-prefix</command> parameter.  The default value is "myhost".  To alter
      its value, simply set it to the desired string:
      </para>
<screen>
"Dhcp4": {
    "dhcp-ddns": {
        <userinput>"generated-prefix": "another.host"</userinput>,
        ...
    },
    ...
}
</screen>
      <para>
      The suffix used when generating a FQDN or when qualifying a
      partial name is specified by
      the <command>qualifying-suffix</command> parameter. This
      parameter has no default value, thus it is mandatory when
      DDNS updates are enabled.
      To set its value simply set it to the desired string:
      </para>
<screen>
"Dhcp4": {
    "dhcp-ddns": {
        <userinput>"qualifying-suffix": "foo.example.org"</userinput>,
        ...
    },
    ...
}
</screen>
      </section>
      <para>
      When generating a name, kea-dhcp4 will construct name of the format:
      </para>
      <para>
        [generated-prefix]-[address-text].[qualifying-suffix].
      </para>
      <para>
      where address-text is simply the lease IP address converted to a
      hyphenated string.  For example, if the lease address is 172.16.1.10,
      the qualifying suffix "example.com", and the default value is used for
      <command>generated-prefix</command>, the generated FQDN would be:
      </para>
      <para>
        myhost-172-16-1-10.example.com.
      </para>
    </section>

    <section id="dhcp4-next-server">
      <title>Next Server (siaddr)</title>
      <para>In some cases, clients want to obtain configuration from a TFTP server.
      Although there is a dedicated option for it, some devices may use the siaddr field
      in the DHCPv4 packet for that purpose. That specific field can be configured
      using <command>next-server</command> directive. It is possible to define it in the global scope or
      for a given subnet only. If both are defined, the subnet value takes precedence.
      The value in subnet can be set to 0.0.0.0, which means that <command>next-server</command> should
      not be sent. It may also be set to an empty string, which means the same as if
      it was not defined at all, i.e. use the global value.
      </para>

<screen>
"Dhcp4": {
    <userinput>"next-server": "192.0.2.123"</userinput>,
    ...,
    "subnet4": [
        {
            <userinput>"next-server": "192.0.2.234"</userinput>,
            ...
        }
    ]
}
</screen>
    </section>

    <section id="dhcp4-echo-client-id">
      <title>Echoing Client-ID (RFC 6842)</title>
      <para>The original DHCPv4 specification
      (<ulink url="http://tools.ietf.org/html/rfc2131">RFC 2131</ulink>)
      states that the DHCPv4
      server must not send back client-id options when responding to
      clients. However, in some cases that confused clients that did
      not have MAC address or client-id; see
      <ulink url="http://tools.ietf.org/html/rfc6842">RFC 6842</ulink>.
      for details. That
      behavior has changed with the publication of
      <ulink url="http://tools.ietf.org/html/rfc6842">RFC 6842</ulink>
      which updated
      <ulink url="http://tools.ietf.org/html/rfc2131">RFC 2131</ulink>.
      That update states that the server must
      send client-id if the client sent it. That is Kea's default behavior.
      However, in some cases older devices that do not support
      <ulink url="http://tools.ietf.org/html/rfc6842">RFC 6842</ulink>.
      may refuse to accept responses that include the
      client-id option. To enable backward compatibility, an optional
      configuration parameter has been introduced. To configure it,
      use the following configuration statement:</para>

<screen>
"Dhcp4": {
    <userinput>"echo-client-id": false</userinput>,
    ...
}
</screen>
    </section>

    <section id="dhcp4-match-client-id">
      <title>Using Client Identifier and Hardware Address</title>
      <para>The DHCP server must be able to identify the client (and distinguish it from
      other clients) from which it receives the message. There are many reasons
      why this identification is required and the most important ones are:
      <itemizedlist>
        <listitem><simpara>When the client contacts the server to allocate a new
        lease, the server must store the client identification information in
        the lease database as a search key.</simpara></listitem>
        <listitem><simpara>When the client is trying to renew or release the existing
        lease, the server must be able to find the existing lease entry in the
        database for this client, using the client identification information as a
        search key.</simpara></listitem>
        <listitem><simpara>Some configurations use static reservations for the IP
        addresses and other configuration information. The server's administrator
        uses client identification information to create these static assignments.
        </simpara></listitem>
        <listitem><simpara>In the dual stack networks there is often a need to
        correlate the lease information stored in DHCPv4 and DHCPv6 server for
        a particular host. Using common identification information by the DHCPv4
        and DHCPv6 client allows the network administrator to achieve this
        correlation and better administer the network.</simpara></listitem>
      </itemizedlist>
      </para>

      <para>DHCPv4 makes use of two distinct identifiers which are placed
      by the client in the queries sent to the server and copied by the server
      to its responses to the client: "chaddr" and "client identifier". The
      former was introduced as a part of the BOOTP specification and it is also
      used by DHCP to carry the hardware address of the interface used to send
      the query to the server (MAC address for the Ethernet). The latter is
      carried in the Client-identifier option, introduced in
      <ulink url="http://tools.ietf.org/html/rfc2132">RFC 2132</ulink>.
      </para>

      <para><ulink url="http://tools.ietf.org/html/rfc2131">RFC 2131</ulink>
      indicates that the server may use both of these identifiers to identify
      the client but the "client identifier", if present, takes precedence
      over "chaddr". One of the reasons for this is that "client identifier"
      is independent from the hardware used by the client to communicate with
      the server. For example, if the client obtained the lease using one
      network card and then the network card is moved to another host, the
      server will wrongly identify this host is the one which has obtained
      the lease. Moreover,
      <ulink url="https://tools.ietf.org/html/rfc4361">RFC 4361</ulink> gives
      the recommendation to use a DUID
      (see <ulink url="https://tools.ietf.org/html/rfc3315">RFC 3315</ulink>,
      the DHCPv6 specification)
      carried as "client identifier" when dual stack networks are in use
      to provide consistent identification information of the client, regardless
      of the protocol type it is using. Kea adheres to these specifications and
      the "client identifier" by default takes precedence over the value carried
      in "chaddr" field when the server searches, creates, updates or removes
      the client's lease.
      </para>

      <para>When the server receives a DHCPDISCOVER or DHCPREQUEST message from the
      client, it will try to find out if the client already has a lease in the
      database and will hand out that lease rather than allocate
      a new one. Each lease in the lease database is associated with the
      "client identifier" and/or "chaddr". The server will first use the
      "client identifier" (if present) to search the lease. If the lease is
      found, the server will treat this lease as belonging to the client
      even if the current "chaddr" and the "chaddr" associated with
      the lease do not match. This facilitates the scenario when the network card
      on the client system has been replaced and thus the new MAC address
      appears in the messages sent by the DHCP client. If the server fails
      to find the lease using the "client identifier" it will perform another lookup
      using the "chaddr". If this lookup returns no result, the client is
      considered as not having a lease and the new lease will be created.
      </para>

      <para>A common problem reported by network operators is that poor
      client implementations do not use stable client identifiers, instead
      generating a new "client identifier" each time the client connects
      to the network. Another well known case is when the client changes its
      "client identifier" during the multi-stage boot process (PXE). In such
      cases, the MAC address of the client's interface remains stable and
      using "chaddr" field to identify the client guarantees that the
      particular system is considered to be the same client, even though its
      "client identifier" changes.
      </para>

      <para>To address this problem, Kea includes a configuration option
      which enables client identification using "chaddr" only by instructing
      the server to disregard server to "ignore" the "client identifier" during
      lease lookups and allocations for a particular subnet. Consider the following
      simplified server configuration:</para>
<screen>
"Dhcp4": {
    ...
    <userinput>"match-client-id": true,</userinput>
    ...
    "subnet4": [
    {
        "subnet": "192.0.10.0/24",
        "pools": [ { "pool": "192.0.2.23-192.0.2.87" } ],
        <userinput>"match-client-id": false</userinput>
    },
    {
        "subnet": "10.0.0.0/8",
        "pools": [ { "pool": "10.0.0.23-10.0.2.99" } ],
    }
    ]
}
</screen>

     <para>The <command>match-client-id</command> is a boolean value which
     controls this behavior. The default value of <userinput>true</userinput>
     indicates that the server will use the "client identifier" for lease
     lookups and "chaddr" if the first lookup returns no results. The
     <command>false</command> means that the server will only
     use the "chaddr" to search for client"s lease. Whether the DHCID for
     DNS updates is generated from the "client identifier" or "chaddr" is
     controlled through the same parameter accordingly.</para>

     <para>The <command>match-client-id</command> parameter may appear
     both in the global configuration scope and/or under any subnet
     declaration. In the example shown above, the effective value of the
     <command>match-client-id</command> will be <userinput>false</userinput>
     for the subnet 192.0.10.0/24, because the subnet specific setting
     of the parameter overrides the global value of the parameter. The
     effective value of the <command>match-client-id</command> for the subnet
     10.0.0.0/8 will be set to <userinput>true</userinput> because the
     subnet declaration lacks this parameter and the global setting is
     by default used for this subnet. In fact, the global entry for this
     parameter could be omitted in this case, because
     <userinput>true</userinput> is the default value.
     </para>

     <para>It is important to explain what happens when the client obtains
     its lease for one setting of the <command>match-client-id</command>
     and then renews when the setting has been changed. First consider
     the case when the client obtains the lease when the
     <command>match-client-id</command> is set to <userinput>true</userinput>.
     The server will store the lease information including "client identifier"
     (if supplied) and "chaddr" in the lease database. When the setting is
     changed and the client renews the lease the server will determine that
     it should use the "chaddr" to search for the existing lease. If the
     client hasn't changed its MAC address the server should successfully
     find the existing lease. The "client identifier" associated with the
     returned lease is ignored and the client is allowed to use this lease.
     When the lease is renewed only the "chaddr" is recorded for this
     lease according to the new server setting.
     </para>

     <para>In the second case the client has the lease with only a "chaddr"
     value recorded. When the setting is changed to
     <command>match-client-id</command> set to <userinput>true</userinput>
     the server will first try to use the "client identifier" to find the
     existing client's lease. This will return no results because the
     "client identifier" was not recorded for this lease. The server will
     then use the "chaddr" and the lease will be found. If the lease appears
     to have no "client identifier" recorded, the server will assume that
     this lease belongs to the client and that it was created with the previous
     setting of the <command>match-client-id</command>.
     However, if the lease contains "client identifier" which is different
     from the "client identifier" used by the client the lease will be
     assumed to belong to another client and the new lease will be
     allocated.
     </para>

    </section>

     <section id="dhcp4-dhcp4o6-config">
      <title>DHCPv4-over-DHCPv6: DHCPv4 Side</title>
      <para>
      The support of DHCPv4-over-DHCPv6 transport is described in
      <ulink url="http://tools.ietf.org/html/rfc7341">RFC 7341</ulink>
      and is implemented using cooperating DHCPv4 and DHCPv6 servers.
      This section is about the configuration of the DHCPv4 side
      (the DHCPv6 side is described in <xref linkend="dhcp6-dhcp4o6-config"/>).
      </para>
      <note>
      DHCPv4-over-DHCPv6 support is experimental and the details of
      the inter-process communication can change: both the
      DHCPv4 and DHCPv6 sides should be running the same version of Kea.
      </note>
      <para>
      The <command>dhcp4o6-port</command> global parameter specifies
      the first of the two consecutive ports of the UDP sockets used
      for the communication between the DHCPv6 and DHCPv4 servers
      (the DHCPv4 server is bound to ::1 on <command>port</command> + 1
      and connected to ::1 on <command>port</command>).
      </para>
      <para>
      With DHCPv4-over-DHCPv6 the DHCPv4 server does not have access
      to several of the identifiers it would normally use to select a
      subnet.  In order to address this issue three new configuration
      entires have been added.  The presence of any of these allows the
      subnet to be used with DHCPv4-over-DHCPv6.  These entries are:
      <itemizedlist>
        <listitem>
        <simpara><command>4o6-subnet</command>: Takes a prefix (i.e., an
        IPv6 address followed by a slash and a prefix length) which is
        matched against the source address.
        </simpara>
        </listitem>
        <listitem>
        <simpara><command>4o6-interface-id</command>: Takes a relay interface
        ID option value.
        </simpara>
        </listitem>
        <listitem>
        <simpara><command>4o6-interface</command>: Takes an interface name
        which is matched against the incoming interface name.
        </simpara>
        </listitem>
      </itemizedlist>
      </para>
      <para>
      The following configuration was used during some tests:
<screen>
{

# DHCPv4 conf
"Dhcp4": {
    "interfaces-config": {
        "interfaces": [ "eno33554984" ]
    },

    "lease-database": {
        "type": "memfile",
        "name": "leases4"
    },

    "valid-lifetime": 4000,

    "subnet4": [ {
        "subnet": "10.10.10.0/24",
        <userinput>"4o6-interface": "eno33554984",</userinput>
        <userinput>"4o6-subnet": "2001:db8:1:1::/64",</userinput>
        "pools": [ { "pool": "10.10.10.100 - 10.10.10.199" } ]
    } ],

    <userinput>"dhcp4o6-port": 6767</userinput>

},

"Logging": {
    "loggers": [ {
        "name": "kea-dhcp4",
        "output_options": [ {
            "output": "/tmp/kea-dhcp4.log"
        } ],
        "severity": "DEBUG",
        "debuglevel": 0
    } ]
}

}
</screen>
    </para>
    </section>

  </section> <!-- end of configuring kea-dhcp4 server section -->

  <!-- Host reservation is a large topic. There will be many subsections,
   so it should be a section on its own. -->
  <section id="host-reservation-v4">
    <title>Host Reservation in DHCPv4</title>

    <para>There are many cases where it is useful to provide a configuration on
    a per host basis. The most obvious one is to reserve a specific, static
    address for exclusive use by a given client (host) &dash; the returning client will
    receive the same address from the server every time, and other clients will
    generally not receive that address.
    Another example when the host reservations are applicable is when a host
    has specific requirements, e.g. a printer that needs additional DHCP options.
    Yet another possible use case is to define unique names for hosts.</para>

    <para>Note that there may be cases when the
    new reservation has been made for the client for the address being currently
    in use by another client. We call this situation a "conflict". The conflicts
    get resolved automatically over time as described in subsequent sections.
    Once the conflict is resolved, the client will keep receiving the reserved
    configuration when it renews.</para>

    <para>Host reservations are defined as parameters for each subnet. Each host
    has to be identified by an identifier, for example the hardware/MAC address. There is an optional
    <command>reservations</command> array in the <command>Subnet4</command>
    element. Each element in that array is a structure that holds information
    about reservations for a single host. In particular, the structure has
    to have an identifier that uniquely identifies a host.  In the DHCPv4 context, the
    identifier is usually a hardware or MAC address.  In most cases an IP address
    will be specified. It is also possible to specify a hostname, host
    specific options or fields carried within DHCPv4 message such as siaddr,
    sname or file.</para>

    <para>In Kea 1.0.0 it was only possible to create host reservations
    using client's hardware address. Host reservations by client
    identifier, DUID and circuit-id have been added in Kea 1.1.0.</para>

    <para>The following example shows how to reserve addresses for specific
    hosts:

<screen>
"subnet4": [
    {
        "pools": [ { "pool":  "192.0.2.1 - 192.0.2.200" } ],
        "subnet": "192.0.2.0/24",
        "interface": "eth0",
        <userinput>"reservations": [
            {
                "hw-address": "1a:1b:1c:1d:1e:1f",
                "ip-address": "192.0.2.202"
            },
            {
                "duid": "0a:0b:0c:0d:0e:0f",
                "ip-address": "192.0.2.100",
                "hostname": "alice-laptop"
            },
            {
                "circuit-id": "'charter950'",
                "ip-address": "192.0.2.203"
            },
            {
                "client-id": "01:11:22:33:44:55:66",
                "ip-address": "192.0.2.204"
            }
        ]</userinput>
    }
]
</screen>
    The first entry reserves the 192.0.2.202 address for the client that uses
    a MAC address of 1a:1b:1c:1d:1e:1f. The second entry reserves the address
    192.0.2.100 and the hostname of alice-laptop for the client using a DUID
    0a:0b:0c:0d:0e:0f. (Note that if you plan to do DNS updates, it
    is strongly recommended for the hostnames to be unique.) The third
    example reserves address 192.0.3.203 to a client whose request
    would be relayed by a relay agent that inserts a circuid-it option
    with the value 'charter950'. The fourth entry reserves address
    192.0.2.204 for a client that uses a client identifier with value
    01:11:22:33:44:55:66.</para>

    <para>The above example is used for ilustrational purposes only
    and in actual deployments it is recommended to use as few types as possible
    (preferably just one). See <xref linkend="reservations4-tuning"/> for a detailed
    discussion of this point.</para>

    <para>Making a reservation for a mobile host that may visit multiple subnets
    requires a separate host definition in each subnet it is expected to visit.
    It is not allowed to define multiple host definitions with the same hardware
    address in a single subnet. Multiple host definitions with the same hardware
    address are valid if each is in a different subnet.
    </para>

    <para>Adding host reservation incurs a performance penalty. In principle,
    when a server that does not support host reservation responds to a query,
    it needs to check whether there is a lease for a given address being
    considered for allocation or renewal. The server that also supports host
    reservation has to perform additional checks: not only if the address is
    currently used (i.e. if there is a lease for it), but also whether the address
    could be used by someone else (i.e. there is a reservation for it). That
    additional check incurs additional overhead.</para>

    <section id="reservation4-types">
      <title>Address Reservation Types</title>

      <para>In a typical scenario there is an IPv4 subnet defined,
      e.g. 192.0.2.0/24, with certain part of it dedicated for dynamic allocation
      by the DHCPv4 server. That dynamic part is referred to as a dynamic pool or
      simply a pool. In principle, a host reservation can reserve any address
      that belongs to the subnet. The reservations that specify addresses that
      belong to configured pools are called "in-pool reservations".
      In contrast, those that do not belong to dynamic pools are called
      "out-of-pool reservations". There is no formal difference
      in the reservation syntax and both reservation types are
      handled uniformly. However, upcoming releases may offer improved performance
      if there are only out-of-pool reservations as the server will be able
      to skip reservation checks when dealing with existing leases. Therefore,
      system administrators are encouraged to use out-of-pool reservations if
      possible.</para>
    </section>

    <section id="reservation4-conflict">
      <title>Conflicts in DHCPv4 Reservations</title>
      <para>As the reservations and lease information are stored separately,
      conflicts may arise. Consider the following series of events. The server
      has configured the dynamic pool of addresses from the range of 192.0.2.10 to
      192.0.2.20. Host A requests an address and gets 192.0.2.10. Now the system
      administrator decides to reserve address 192.0.2.10 for Host B.
      In general, reserving an address that
      is currently assigned to someone else is not recommended, but there are
      valid use cases where such an operation is warranted.</para>

      <para>The server now has a conflict to resolve. Let's analyze the
      situation here. If Host B boots up and requests an address, the server is
      not able to assign the reserved address 192.0.2.10. A naive approach
      would to be immediately remove the existing lease for the Host A
      and create a new one for the Host B. That would not solve the problem,
      though, because as soon as the Host B gets the address, it will detect
      that the address is already in use by the Host A and would send
      the DHCPDECLINE message. Therefore, in this situation, the server has
      to temporarily assign a different address (not matching what has been
      reserved) to the Host B.</para>

      <!-- let's keep this text around. It describes how that is working in v6
      <para>When the Host A renews its address, the server will discover that
      the address being renewed is now reserved for someone else (host
      B). Therefore the server will remove the lease and will inform the Host A
      that it is no longer allowed to use it by sending DHCPNAK message. Host A
      will then revert to server discovery and will eventually get a different
      address.  The address 192.0.2.10 is now no longer used. When host B tries
      to renew its temporarily assigned  address, the server will detect that
      it has a valid lease, but there is a reservation for a different address.
      The server will send DHCPNAK to inform host B that its address is no
      longer usable. The server will also remove its temporary lease. It will
      revert to the server discovery phase and will eventually send a
      DHCPREQUEST message. This time the server will find out that there is a
      reservation for that host and the reserved address 192.0.2.10 is not used,
      so it will be granted.</para> -->

      <para>When Host A renews its address, the server will discover that
      the address being renewed is now reserved for another host - Host
      B. Therefore the server will inform the Host A that it is no longer
      allowed to use it by sending a DHCPNAK message. The server will not remove the
      lease, though, as there's small chance that the DHCPNAK may be lost if the
      network is lossy. If that happens, the client will not receive any
      responses, so it will retransmit its DHCPREQUEST packet. Once the
      DHCPNAK is received by Host A, it will revert to the server
      discovery and will eventually get a different address. Besides
      allocating a new lease, the server will also remove the old one. As
      a result, address 192.0.2.10 will become free . When Host B
      tries to renew its temporarily assigned address, the server will detect
      that it has a valid lease, but there is a reservation for a different
      address. The server will send DHCPNAK to inform Host B that its address
      is no longer usable, but will keep its lease (again, the DHCPNAK may be
      lost, so the server will keep it, until the client returns for a new
      address). Host B will revert to the server discovery phase and will
      eventually send a DHCPREQUEST message. This time the server will find
      out that there is a reservation for that host and the reserved address
      192.0.2.10 is not used, so it will be granted. It will also remove the
      lease for the temporarily assigned address that Host B previously
      obtained.</para>

      <para>This recovery will succeed, even if other hosts will attempt to get
      the reserved address. Had the Host C requested address 192.0.2.10 after
      the reservation was made, the server will either offer a different
      address (when responding to DHCPDISCOVER) or would send DHCPNAK
      (when responding to DHCPREQUEST).</para>

      <para>This recovery mechanism allows the server to fully recover from a
      case where reservations conflict with the existing leases. This procedure
      takes time and will roughly take as long as the value set for of renew-timer.
      The best way to avoid such recovery is to not define new reservations that
      conflict with existing leases. Another recommendation is to use
      out-of-pool reservations. If the reserved address does not belong to a
      pool, there is no way that other clients could get this address.
      </para>
    </section>

    <section id="reservation4-hostname">
      <title>Reserving a Hostname</title>
      <para>When the reservation for a client includes the <command>hostname</command>,
      the server will return this hostname to the client in
      the Client FQDN or Hostname options. The server responds with the Client
      FQDN option only if the client has included Client FQDN option in its
      message to the server. The server will respond with the Hostname option
      if the client included Hostname option in its message to the server
      or when the client requested Hostname option using Parameter Request
      List option. The server will return the Hostname option even if it is not
      configured to perform DNS updates. The reserved hostname always takes
      precedence over the hostname supplied by the client or the autogenerated
      (from the IPv4 address) hostname.</para>

      <para>The server qualifies the reserved hostname with the value
      of the <command>qualifying-suffix</command> parameter. For example, the
      following subnet configuration:
<screen>
    {
        "subnet4": [ {
            "subnet": "10.0.0.0/24",
            "pools": [ { "pool": "10.0.0.10-10.0.0.100" } ],
            "reservations": [
               {
                 "hw-address": "aa:bb:cc:dd:ee:ff",
                 "hostname": "alice-laptop"
               }
            ]
         }],
        "dhcp-ddns": {
            "enable-updates": true,
            "qualifying-suffix": "example.isc.org."
        }
    }
</screen>
      will result in assigning the "alice-laptop.example.isc.org." hostname to the
      client using the MAC address "aa:bb:cc:dd:ee:ff". If the <command>qualifying-suffix
      </command> is not specified, the default (empty) value will be used, and
      in this case the value specified as a <command>hostname</command> will
      be treated as fully qualified name. Thus, by leaving the
      <command>qualifying-suffix</command> empty it is possible to qualify
      hostnames for the different clients with different domain names:
<screen>
    {
        "subnet4": [ {
            "subnet": "10.0.0.0/24",
            "pools": [ { "pool": "10.0.0.10-10.0.0.100" } ],
            "reservations": [
               {
                 "hw-address": "aa:bb:cc:dd:ee:ff",
                 "hostname": "alice-laptop.isc.org."
               },
               {
                 "hw-address": "12:34:56:78:99:AA",
                 "hostname": "mark-desktop.example.org."
               }

            ]
         }],
        "dhcp-ddns": {
            "enable-updates": true,
        }
    }
</screen>

      </para>
    </section>

    <section id="reservation4-options">
      <title>Including Specific DHCPv4 Options in Reservations</title>
      <para>Kea 1.1.0 introduced the ability to specify options on a
      per host basis. The options follow the same rules as any other
      options. These can be standard options (see <xref
      linkend="dhcp4-std-options" />), custom options (see <xref
      linkend="dhcp4-custom-options"/>) or vendor specific options
      (see <xref linkend="dhcp4-vendor-opts" />). The following
      example demonstrates how standard options can be defined.</para>

      <screen>
{
    "subnet4": [ {
        "reservations": [
        {
            "hw-address": "aa:bb:cc:dd:ee:ff",
            "ip-address": "192.0.2.1",
            <userinput>"option-data": [
            {
                "name": "cookie-servers",
                "data": "10.1.1.202,10.1.1.203"
            },
            {
                "name": "log-servers",
                "data": "10.1.1.200,10.1.1.201"
            } ]</userinput>
        } ]
    } ]
}</screen>

    <para>Vendor specific options can be reserved in a similar manner:</para>

    <screen>
{
    "subnet4": [ {
        "reservations": [
        {
            "hw-address": "aa:bb:cc:dd:ee:ff",
            "ip-address": "10.0.0.7",
            <userinput>"option-data": [
            {
                "name": "vivso-suboptions",
                "data": "4491"
            },
            {
                "name": "tftp-servers",
                "space": "vendor-4491",
                "data": "10.1.1.202,10.1.1.203"
            } ]</userinput>
        } ]
    } ]
}</screen>

<para>
 Options defined on host level have the highest priority. In other words,
 if there are options defined with the same type on global, subnet, class and
 host level, the host specific values will be used.
</para>

    </section>

    <section id="reservation4-message-fields">
      <title>Reserving Next Server, Server Hostname and Boot File Name</title>
      <para>BOOTP/DHCPv4 messages include "siaddr", "sname" and "file" fields.
      Even though, DHCPv4 includes corresponding options, such as option 66 and
      option 67, some clients may not support these options. For this reason, server
      administrators often use the "siaddr", "sname" and "file" fields instead.</para>

      <para>With Kea, it is possible to make static reservations for these DHCPv4
      message fields:</para>

    <screen>
{
    "subnet4": [ {
        "reservations": [
        {
            "hw-address": "aa:bb:cc:dd:ee:ff",
            <userinput>"next-server": "10.1.1.2",
            "server-hostname": "server-hostname.example.org",
            "boot-file-name": "/tmp/bootfile.efi"</userinput>
        } ]
    } ]
}</screen>

    <para>Note that those parameters can be specified in combination with
    other parameters for a reservation, e.g. reserved IPv4 address. These
    parameters are optional, i.e. a subset of them can specified, or all of
    them can be omitted.</para>
    </section>

    <section id="reservation4-client-classes">
      <title>Reserving Client Classes in DHCPv4</title>
      <para><xref linkend="classification-using-expressions"/> explains how
      to configure the server to assign classes to a client based on the content
      of the options that this client sends to the server. Host reservations
      mechanisms also allow for statically assigning classes to the clients.
      The definitions of these classes must exist in the Kea
      configuration. The following configuration snippet shows how to specify
      that a client belongs to classes <command>reserved-class1</command>
      and <command>reserved-class2</command>. Those classes are associated with
      specific options being sent to the clients which belong to them.
      </para>

<screen>
{
    "client-classes": [
    {
       "name": "reserved-class1",
       "option-data": [
       {
           "name": "routers",
           "data": "10.0.0.200"
       }
       ]
    },
    {
       "name": "reserved-class2",
       "option-data": [
       {
           "name": "domain-name-servers",
           "data": "10.0.0.201"
       }
       ]
    }
    ],
    "subnet4": [ {
        "subnet": "10.0.0.0/24",
        "pools": [ { "pool": "10.0.0.10-10.0.0.100" } ],
        "reservations": [
        {
            "hw-address": "aa:bb:cc:dd:ee:ff",
            <userinput>
            "client-classes": [ "reserved-class1", "reserved-class2" ]
            </userinput>
        }
        ]
    } ]
}

</screen>

    <para>Static class assignments, as shown above, can be used in conjuction
    with classification using expressions.</para>
    </section>

    <section id="reservations4-mysql-pgsql">
      <title>Storing Host Reservations in MySQL or PostgreSQL</title>

      <para>
        It is possible to store host reservations in MySQL or PostgreSQL database. See
        <xref linkend="hosts-storage4"/> for information on how to configure Kea to use
        reservations stored in MySQL or PostgreSQL. Kea does not provide any dedicated
        tools for managing reservations in a database. The Kea wiki <ulink
        url="http://kea.isc.org/wiki/HostReservationsHowTo" /> provides detailed
        information and examples of how reservations can be inserted into the
        database.
      </para>

      <note><simpara>In Kea 1.1.0 maximum length of an option specified per host is
      arbitrarily set to 4096 bytes.</simpara></note>
    </section>

    <section id="reservations4-cql">
      <title>Storing host reservations in CQL (Cassandra)</title>
      <para>Kea currently does not support storing reservations in
      Cassandra (CQL).</para>
    </section>


    <section id="reservations4-tuning">
      <title>Fine Tuning DHCPv4 Host Reservation</title>

      <para>The host reservation capability introduces additional restrictions for the
      allocation engine (the component of Kea that selects an address for a client)
      during lease selection and renewal. In particular, three
      major checks are necessary. First, when selecting a new lease, it is not
      sufficient for a candidate lease to not be used by another DHCP client. It
      also must not be reserved for another client. Second, when renewing a lease,
      additional check must be performed whether the address being renewed is not
      reserved for another client. Finally, when a host renews an address, the server
      has to check whether there is a reservation for this host, so the existing
      (dynamically allocated) address should be revoked and the reserved one be
      used instead.
      </para>
      <para>Some of those checks may be unnecessary in certain deployments and not
      performing them may improve performance. The Kea server provides the
      <command>reservation-mode</command> configuration parameter to select the
      types of reservations allowed for the particular subnet. Each reservation
      type has different constraints for the checks to be performed by the
      server when allocating or renewing a lease for the client.
      Allowed values are:

      <itemizedlist>
      <listitem><simpara> <command>all</command> - enables all host reservation
      types. This is the default value. This setting is the safest and the most
      flexible. It allows in-pool and out-of-pool reservations. As all checks
      are conducted, it is also the slowest.
      </simpara></listitem>

      <listitem><simpara> <command>out-of-pool</command> - allows only out of
      pool host reservations.  With this setting in place, the server may assume
      that all host reservations are for addresses that do not belong to the
      dynamic pool. Therefore it can skip the reservation checks when dealing
      with in-pool addresses, thus improving performance. Do not use this mode
      if any of your reservations use in-pool address. Caution is advised when
      using this setting: Kea 1.1.0 does not sanity check the reservations against
      <command>reservation-mode</command> and misconfiguration may cause problems.
      </simpara></listitem>

      <listitem><simpara>
      <command>disabled</command> - host reservation support is disabled. As there
      are no reservations, the server will skip all checks. Any reservations defined
      will be completely ignored. As the checks are skipped, the server may
      operate faster in this mode.
      </simpara></listitem>

      </itemizedlist>
      </para>

      <para>
        An example configuration that disables reservation looks like follows:
<screen>
"Dhcp4": {
    "subnet4": [
    {
        "subnet": "192.0.2.0/24",
        <userinput>"reservation-mode": "disabled"</userinput>,
        ...
    }
    ]
}
</screen>
      </para>

      <para>Another aspect of the host reservations are the different types of
      identifiers. Kea 1.1.0 supports four types of identifiers
      (hw-address, duid, client-id and circuit-id), but more identifier types
      are likely to be added in the future. This is beneficial from a
      usability perspective. However, there is a drawback. For each incoming
      packet Kea has to to extract each identifier type and then query the
      database to see if there is a reservation done by this particular
      identifier. If nothing is found, the next identifier is extracted and the next
      query is issued. This process continues until either a reservation is
      found or all identifier types have been checked. Over time with an increasing
      number of supported identifier types, Kea would become slower and
      slower.</para>

      <para>To address this problem, a parameter called
      <command>host-reservation-identifiers</command> has been introduced. It
      takes a list of identifier types as a parameter. Kea will check only those
      identifier types enumerated in host-reservation-identifiers. From a
      performance perspective the number of identifier types should be kept to a
      minimum, ideally limited to one. If your deployment uses several
      reservation types, please enumerate them from most to least frequently
      used as this increases the chances of Kea finding the reservation using the
      fewest number of queries. An example of host reservation identifiers looks
      as follows:

<screen>
<userinput>"host-reservation-identifiers": [ "circuit-id", "hw-address", "duid", "client-id" ],</userinput>
"subnet4": [
    {
        "subnet": "192.0.2.0/24",
        ...
    }
]</screen>
</para>

<para>
If not specified, the default value is:
<screen>
<userinput>"host-reservation-identifiers": [ "hw-address", "duid", "circuit-id", "client-id" ]</userinput>
</screen>
<!-- see CfgHostOperations::createConfig4() in
src/lib/dhcpsrv/cfg_host_operations.cc -->

</para>



   </section>

  </section>
  <!-- end of host reservations section -->

    <section id="dhcp4-serverid">
      <title>Server Identifier in DHCPv4</title>
      <para>
        The DHCPv4 protocol uses a "server identifier" to allow clients
        to discriminate between several servers present on the same link: this
        value is an IPv4 address of the server. The server chooses the IPv4 address
        of the interface on which the message from the client (or relay) has been
        received. A single server instance will use multiple server identifiers
        if it is receiving queries on multiple interfaces.
      </para>
      <para>
        Currently there is no mechanism to override the default server identifiers
        by an administrator. In the future, the configuration mechanism will be used
        to specify the custom server identifier.
      </para>
    </section>

    <section id="dhcp4-subnet-selection">
      <title>How the DHCPv4 Server Selects a Subnet for the Client</title>
      <para>
        The DHCPv4 server differentiates between the directly connected clients,
        clients trying to renew leases and clients sending their messages through
        relays. For directly connected clients, the server will check the
        configuration for the interface on which the message has been received and,
        if the server configuration doesn't match any configured subnet, the
        message is discarded.</para>
        <para>Assuming that the server's interface is configured with the
        IPv4 address 192.0.2.3, the server will only process messages received through
        this interface from a directly connected client if there is a subnet
        configured to which this IPv4 address belongs, e.g. 192.0.2.0/24.
        The server will use this subnet to assign IPv4 address for the client.
      </para>
      <para>
        The rule above does not apply when the client unicasts its message, i.e.
        is trying to renew its lease. Such a message is accepted through any
        interface. The renewing client sets ciaddr to the currently used IPv4
        address. The server uses this address to select the subnet for the client
        (in particular, to extend the lease using this address).
      </para>
      <para>
        If the message is relayed it is accepted through any interface. The giaddr
        set by the relay agent is used to select the subnet for the client.
      </para>
      <para>
        It is also possible to specify a relay IPv4 address for a given subnet. It
        can be used to match incoming packets into a subnet in uncommon configurations,
        e.g. shared subnets. See <xref linkend="dhcp4-relay-override"/> for details.
      </para>
      <note>
        <para>The subnet selection mechanism described in this section is based
        on the assumption that client classification is not used. The classification
        mechanism alters the way in which a subnet is selected for the client,
        depending on the classes to which the client belongs.</para>
      </note>

    <section id="dhcp4-relay-override">
      <title>Using a Specific Relay Agent for a Subnet</title>
      <para>
        A relay has to have an interface connected to the link on which
        the clients are being configured. Typically the relay has an IPv4
        address configured on that interface that belongs to the subnet from which
        the server will assign addresses. In the typical case, the
        server is able to use the IPv4 address inserted by the relay (in the giaddr
        field of the DHCPv4 packet) to select the appropriate subnet.
      </para>
      <para>
        However, that is not always the case. In certain uncommon &mdash;
        but valid &mdash; deployments, the relay address may not match the subnet. This
        usually means that there is more than one subnet allocated for a given
        link. The two most common examples where this is the case are long lasting
        network renumbering (where both old and new address space is still being
        used) and a cable network. In a cable network both cable modems and the
        devices behind them are physically connected to the same link, yet
        they use distinct addressing. In such a case, the DHCPv4 server needs
        additional information (the IPv4 address of the relay) to properly select
        an appropriate subnet.
      </para>
      <para>
        The following example assumes that there is a subnet 192.0.2.0/24
        that is accessible via a relay that uses 10.0.0.1 as its IPv4 address.
        The server will be able to select this subnet for any incoming packets
        that came from a relay that has an address in 192.0.2.0/24 subnet.
        It will also select that subnet for a relay with address 10.0.0.1.
<screen>
"Dhcp4": {
    "subnet4": [
        {
            "subnet": "192.0.2.0/24",
            "pools": [ { "pool": "192.0.2.10 - 192.0.2.20" } ],
            <userinput>"relay": {
                "ip-address": "10.0.0.1"
            }</userinput>,
            ...
        }
    ],
    ...
}
</screen>
      </para>

    </section>

      <section id="dhcp4-srv-example-client-class-relay">
        <title>Segregating IPv4 Clients in a Cable Network</title>
        <para>
          In certain cases, it is useful to mix relay address information,
          introduced in <xref linkend="dhcp4-relay-override"/> with client
          classification, explained in <xref linkend="classify"/>.
          One specific example is cable network, where typically modems
          get addresses from a different subnet than all devices connected
          behind them.
        </para>
        <para>
          Let us assume that there is one CMTS (Cable Modem Termination System)
          with one CM MAC (a physical link that modems are connected to).
          We want the modems to get addresses from the 10.1.1.0/24 subnet, while
          everything connected behind modems should get addresses from another
          subnet (192.0.2.0/24). The CMTS that acts as a relay uses address
          10.1.1.1. The following configuration can serve that configuration:
<screen>
"Dhcp4": {
    "subnet4": [
        {
            "subnet": "10.1.1.0/24",
            "pools":  [ { "pool": "10.1.1.2 - 10.1.1.20" } ],
            <userinput>"client-class" "docsis3.0",
            "relay": {
                "ip-address": "10.1.1.1"
            }</userinput>
        },
        {
            "subnet": "192.0.2.0/24",
            "pools": [ { "pool": "192.0.2.10 - 192.0.2.20" } ],
            <userinput>"relay": {
                "ip-address": "10.1.1.1"
            }</userinput>
        }
    ],
    ...
}
</screen>
      </para>
      </section>

    </section>

    <section id="dhcp4-decline">
      <title>Duplicate Addresses (DHCPDECLINE Support)</title>

      <para>The DHCPv4 server is configured with a certain pool of addresses
      that it is expected to hand out to the DHCPv4 clients.  It is
      assumed that the server is authoritative and has complete jurisdiction
      over those addresses. However, due to various reasons, such as
      misconfiguration or a faulty client implementation that retains its
      address beyond the valid lifetime, there may be devices connected that use
      those addresses without the server's approval or knowledge.</para>

      <para>Such an
      unwelcome event can be detected by legitimate clients (using ARP or ICMP
      Echo Request mechanisms) and reported to the DHCPv4 server using a DHCPDECLINE
      message. The server will do a sanity check (if the client declining an
      address really was supposed to use it), and then will conduct a clean up
      operation. Any DNS entries related to that address will be removed, the
      fact will be logged and hooks will be triggered. After that is done, the
      address will be marked as declined (which indicates that it is used by an
      unknown entity and thus not available for assignment to anyone) and a
      probation time will be set on it. Unless otherwise configured, the
      probation period lasts 24 hours. After that period, the server will
      recover the lease (i.e. put it back into the available state) and the address will
      be available for assignment again. It should be noted that if the
      underlying issue of a misconfigured device is not resolved, the duplicate
      address scenario will repeat. On the other hand, it provides an
      opportunity to recover from such an event automatically, without any
      sysadmin intervention.</para>

      <para>To configure the decline probation period to a value other
      than the default, the following syntax can be used:
<screen>
  "Dhcp4": {
    <userinput>"decline-probation-period": 3600</userinput>,
    "subnet4": [ ... ],
    ...
}
</screen>
      The parameter is expressed in seconds, so the example above will instruct
      the server to recycle declined leases after an hour.</para>

      <para>There are several statistics and hook points associated with the
      Decline handling procedure. The lease4_decline hook is triggered after the
      incoming DHCPDECLINE message has been sanitized and the server is about to
      decline the lease. The declined-addresses statistic is increased after the
      hook returns (both global and subnet specific variants). (See
      <xref linkend="dhcp4-stats"/> and <xref linkend="hooks-libraries"/> for more details
      on DHCPv4 statistics and Kea hook points.)</para>

      <para>Once the probation time elapses, the declined lease is recovered
      using the standard expired lease reclamation procedure, with several
      additional steps. In particular, both declined-addresses statistics
      (global and subnet specific) are decreased. At the same time,
      reclaimed-declined-addresses statistics (again in two variants, global and
      subnet specific) are increased.</para>

      <para>Note about statistics: The server does not decrease the
      assigned-addresses statistics when a DHCPDECLINE is received and processed
      successfully. While technically a declined address is no longer assigned,
      the primary usage of the assigned-addresses statistic is to monitor pool
      utilization. Most people would forget to include declined-addresses in the
      calculation, and simply do assigned-addresses/total-addresses. This would
      have a bias towards under-representing pool utilization. As this has a
      potential for major issues, we decided not to decrease assigned addresses
      immediately after receiving DHCPDECLINE, but to do it later when we
      recover the address back to the available pool.</para>

    </section>

    <section id="dhcp4-stats">
      <title>Statistics in the DHCPv4 Server</title>
      <note>
        <para>This section describes DHCPv4-specific statistics. For a general
        overview and usage of statistics, see <xref linkend="stats" />.</para>
      </note>

      <para>
        The DHCPv4 server supports the following statistics:
      </para>
        <table frame="all" id="dhcp4-statistics">
          <title>DHCPv4 Statistics</title>
          <tgroup cols='3'>
          <colspec colname='statistic' align='center'/>
          <colspec colname='type' align='center'/>
          <colspec colname='description' align='left'/>
          <thead>
            <row>
              <entry>Statistic</entry>
              <entry>Data Type</entry>
              <entry>Description</entry>
            </row>
          </thead>
          <tbody>

            <row>
            <entry>pkt4-received</entry>
            <entry>integer</entry>
            <entry>
            Number of DHCPv4 packets received. This includes all packets: valid,
            bogus, corrupted, rejected etc.  This statistic is expected to grow
            rapidly.
            </entry>
            </row>

            <row>
            <entry>pkt4-discover-received</entry>
            <entry>integer</entry>
            <entry>
            Number of DHCPDISCOVER packets received. This statistic is expected to grow.
            Its increase means that clients that just booted started their configuration process
            and their initial packets reached your server.
            </entry>
            </row>

            <row>
            <entry>pkt4-offer-received</entry>
            <entry>integer</entry>
            <entry>
            Number of DHCPOFFER packets received. This statistic
            is expected to remain zero at all times, as DHCPOFFER packets are sent
            by the server and the server is never expected to receive them. Non-zero
            value indicates an error. One likely cause would be a misbehaving relay
            agent that incorrectly forwards DHCPOFFER messages towards the server,
            rather back to the clients.
            </entry>
            </row>

            <row>
            <entry>pkt4-request-received</entry>
            <entry>integer</entry>
            <entry>
            Number of DHCPREQUEST packets received. This statistic
            is expected to grow. Its increase means that clients that just booted
            received server's response (DHCPOFFER), accepted it and now requesting
            an address (DHCPREQUEST).
            </entry>
            </row>

            <row>
            <entry>pkt4-ack-received</entry>
            <entry>integer</entry>
            <entry>
            Number of DHCPACK packets received. This statistic
            is expected to remain zero at all times, as DHCPACK packets are sent
            by the server and the server is never expected to receive them. Non-zero
            value indicates an error. One likely cause would be a misbehaving relay
            agent that incorrectly forwards DHCPACK messages towards the server,
            rather back to the clients.
            </entry>
            </row>

            <row>
            <entry>pkt4-nak-received</entry>
            <entry>integer</entry>
            <entry>
            Number of DHCPNAK packets received. This statistic
            is expected to remain zero at all times, as DHCPNAK packets are sent
            by the server and the server is never expected to receive them. Non-zero
            value indicates an error. One likely cause would be a misbehaving relay
            agent that incorrectly forwards DHCPNAK messages towards the server,
            rather back to the clients.
            </entry>
            </row>

            <row>
            <entry>pkt4-release-received</entry>
            <entry>integer</entry>
            <entry>
            Number of DHCPRELEASE packets received. This statistic
            is expected to grow. Its increase means that clients that had an address
            are shutting down or stop using their addresses.
            </entry>
            </row>

            <row>
            <entry>pkt4-decline-received</entry>
            <entry>integer</entry>
            <entry>
            Number of DHCPDECLINE packets received. This statistic
            is expected to remain close to zero. Its increase means that a client
            that leased an address, but discovered that the address is currently
            used by an unknown device in your network.
            </entry>
            </row>

            <row>
            <entry>pkt4-inform-received</entry>
            <entry>integer</entry>
            <entry>
            Number of DHCPINFORM packets received. This statistic
            is expected to grow. Its increase means that there are clients that
            either do not need an address or already have an address and are
            interested only in getting additional configuration parameters.
            </entry>
            </row>

            <row>
            <entry>pkt4-unknown-received</entry>
            <entry>integer</entry>
            <entry>
            Number of packets received of an unknown type. Non-zero
            value of this statistic indicates that the server received a packet
            that it wasn't able to recognize: either with unsupported type
            or possibly malformed (without message type option).
            </entry>
            </row>

            <row>
            <entry>pkt4-sent</entry>
            <entry>integer</entry>
            <entry>
            Number of DHCPv4 packets sent. This statistic is expected to grow
            every time the server transmits a packet. In general, it should
            roughly match pkt4-received, as most incoming packets cause
            server to respond. There are exceptions (e.g. DHCPRELEASE), so
            do not worry, if it is lesser than pkt4-received.
            </entry>
            </row>

            <row>
            <entry>pkt4-offer-sent</entry>
            <entry>integer</entry>
            <entry>
            Number of DHCPOFFER packets sent. This statistic is expected to
            grow in most cases after a DHCPDISCOVER is processed. There are
            certain uncommon, but valid cases where incoming DHCPDISCOVER is
            dropped, but in general this statistic is expected to be close to
            pkt4-discover-received.
            </entry>
            </row>

            <row>
            <entry>pkt4-ack-sent</entry>
            <entry>integer</entry>
            <entry>
            Number of DHCPACK packets sent. This statistic is expected to
            grow in most cases after a DHCPREQUEST is processed. There are
            certain cases where DHCPNAK is sent instead. In general, the sum of
            pkt4-ack-sent and pkt4-nak-sent should be close to
            pkt4-request-received.
            </entry>
            </row>

            <row>
            <entry>pkt4-nak-sent</entry>
            <entry>integer</entry>
            <entry>
            Number of DHCPNAK packets sent. This statistic is expected
            to grow when the server chooses to not honor the address
            requested by a client. In general, the sum of
            pkt4-ack-sent and pkt4-nak-sent should be close to
            pkt4-request-received.
            </entry>
            </row>

            <row>
            <entry>pkt4-parse-failed</entry>
            <entry>integer</entry>
            <entry>
            Number of incoming packets that could not be parsed.  A non-zero value of
            this statistic indicates that the server received malformed or truncated packet.
            This may indicate problems in your network, faulty clients or a bug in the server.
            </entry>
            </row>

            <row>
            <entry>pkt4-receive-drop</entry>
            <entry>integer</entry>
            <entry>
            Number of incoming packets that were dropped. The
            exact reason for dropping packets is logged, but the most common
            reasons may be: an unacceptable packet type, direct responses are
            forbidden, or the server-id sent by the client does not match
            the server's server-id.
            </entry>
            </row>

            <row>
              <entry>subnet[id].total-addresses</entry>
              <entry>integer</entry>
              <entry>The total number of addresses available for DHCPv4
              management. In other words, this is the sum of all addresses in
              all configured pools. This statistic changes only during
              configuration changes. Note it does not take into account any
              addresses that may be reserved due to host reservation. The
              <emphasis>id</emphasis> is the subnet-id of a given subnet. This
              statistic is exposed for each subnet separately. This statistic is
              reset during reconfiguration event.</entry>
            </row>
            <row>
              <entry>subnet[id].assigned-addresses</entry>
              <entry>integer</entry>
              <entry>This statistic shows the number of assigned addresses in a
              given subnet. It increases every time a new lease is
              allocated (as a result of receiving a DHCPREQUEST message) and is
              decreased every time a lease is released (a DHCPRELEASE message is
              received) or expires. The <emphasis>id</emphasis> is the subnet-id
              of the subnet. This statistic is exposed for each subnet
              separately. This statistic is reset during reconfiguration event.
              </entry>
            </row>

            <row>
            <entry>declined-addresses</entry>
            <entry>integer</entry>
            <entry>
              This statistic shows the number of IPv4 addresses that are
              currently declined, so counting the number of leases
              currently unavailable. Once a lease is recovered, this
              statistic will be decreased. Ideally, this statistic should be
              zero. If this statistic is non-zero (or worse increasing),
              a network administrator should investigate if there is
              a misbehaving device in his network. This is a global statistic
              that covers all subnets.
            </entry>
            </row>

            <row>
            <entry>subnet[id].declined-addresses</entry>
            <entry>integer</entry>
            <entry>
              This statistic shows the number of IPv4 addresses that are
              currently declined in a given subnet, so is a count of the
              number of leases currently unavailable. Once a lease is
              recovered, this statistic will be decreased. Ideally, this
              statistic should be zero. If this statistic is
              non-zero (or worse increasing), a network administrator should
              investigate if there is a misbehaving device in his network. The
              <emphasis>id</emphasis> is the subnet-id of a given subnet. This
              statistic is exposed for each subnet separately.
            </entry>
            </row>

            <row>
            <entry>reclaimed-declined-addresses</entry>
            <entry>integer</entry>
            <entry>
              This statistic shows the number of IPv4 addresses that were
              declined, but have now been recovered. Unlike
              declined-addresses, this statistic never decreases. It can be used
              as a long term indicator of how many actual valid Declines were
              processed and recovered from. This is a global statistic that
              covers all subnets.
            </entry>
            </row>

            <row>
            <entry>subnet[id].reclaimed-declined-addresses</entry>
            <entry>integer</entry>
            <entry>
              This statistic shows the number of IPv4 addresses that were
              declined, but have now been recovered. Unlike
              declined-addresses, this statistic never decreases. It can be used
              as a long term indicator of how many actual valid Declines were
              processed and recovered from. The
              <emphasis>id</emphasis> is the subnet-id of a given subnet. This
              statistic is exposed for each subnet separately.
            </entry>
            </row>

        </tbody>
        </tgroup>
        </table>
    </section>

    <section id="dhcp4-ctrl-channel">
      <title>Management API for the DHCPv4 Server</title>
      <para>
        The management API allows the issuing of specific
        management commands, such as statistics retrieval, reconfiguration or shutdown.
        For more details, see <xref linkend="ctrl-channel" />. Currently the only
        supported communication channel type is UNIX stream socket. By default there
        are no sockets open. To instruct Kea to open a socket, the following entry
        in the configuration file can be used:
<screen>
"Dhcp4": {
    "control-socket": {
        "socket-type": "unix",
        "socket-name": <userinput>"/path/to/the/unix/socket"</userinput>
    },

    "subnet4": [
        ...
    ],
    ...
}
</screen>
      </para>

      <para>
        The length of the path specified by the <command>socket-name</command>
        parameter is restricted by the maximum length for the unix socket name
        on your operating system, i.e. the size of the <command>sun_path</command>
        field in the <command>sockaddr_un</command> structure, decreased by 1.
        This value varies on different operating systems between 91 and 107
        characters. Typical values are 107 on Linux and 103 on FreeBSD.
      </para>

      <para>
        Communication over control channel is conducted using JSON structures.
        See the Control Channel section in the Kea Developer's Guide for more details.
      </para>

      <para>The DHCPv4 server supports <command>statistic-get</command>,
      <command>statistic-reset</command>, <command>statistic-remove</command>,
      <command>statistic-get-all</command>, <command>statistic-reset-all</command>
      and <command>statistic-remove-all</command>, specified in
      <xref linkend="command-stats"/>. It also supports
      <command>list-commands</command> and <command>shutdown</command>,
      specified in <xref linkend="command-list-commands" /> and
      <xref linkend="command-shutdown" />, respectively.</para>
    </section>

    <section id="dhcp4-std">
      <title>Supported DHCP Standards</title>
      <para>The following standards are currently supported:</para>
      <itemizedlist>
          <listitem>
            <simpara><emphasis>Dynamic Host Configuration Protocol</emphasis>,
            <ulink url="http://tools.ietf.org/html/rfc2131">RFC 2131</ulink>:
            Supported messages are DHCPDISCOVER (1), DHCPOFFER (2),
            DHCPREQUEST (3), DHCPRELEASE (7), DHCPINFORM (8), DHCPACK (5), and
            DHCPNAK(6).</simpara>
          </listitem>
          <listitem>
            <simpara><emphasis>DHCP Options and BOOTP Vendor Extensions</emphasis>,
            <ulink url="http://tools.ietf.org/html/rfc2132">RFC 2132</ulink>:
            Supported options are: PAD (0),
            END(255), Message Type(53), DHCP Server Identifier (54),
            Domain Name (15), DNS Servers (6), IP Address Lease Time
            (51), Subnet mask (1), and Routers (3).</simpara>
          </listitem>
          <listitem>
            <simpara><emphasis>DHCP Relay Agent Information Option</emphasis>,
            <ulink url="http://tools.ietf.org/html/rfc3046">RFC 3046</ulink>:
            Relay Agent Information option is supported.</simpara>
          </listitem>
          <listitem>
            <simpara><emphasis>Vendor-Identifying Vendor Options for
            Dynamic Host Configuration Protocol version 4</emphasis>,
            <ulink url="http://tools.ietf.org/html/rfc3925">RFC 3925</ulink>:
            Vendor-Identifying Vendor Class and Vendor-Identifying Vendor-Specific
            Information options are supported.</simpara>
          </listitem>
          <listitem>
            <simpara><emphasis>Client Identifier Option in DHCP Server Replies</emphasis>,
            <ulink url="http://tools.ietf.org/html/rfc6842">RFC 6842</ulink>:
            Server by default sends back client-id option. That capability may be
            disabled. See <xref linkend="dhcp4-echo-client-id"/> for details.
            </simpara>
          </listitem>
      </itemizedlist>
    </section>

    <section id="dhcp4-limit">
      <title>DHCPv4 Server Limitations</title>
      <para>These are the current limitations of the DHCPv4 server
      software. Most of them are reflections of the current stage of
      development and should be treated as <quote>not implemented
      yet</quote>, rather than actual limitations. However, some of them
      are implications of the design choices made. Those are clearly
      marked as such.</para>
      <itemizedlist>
          <listitem>
            <simpara>
              BOOTP (<ulink url="http://tools.ietf.org/html/rfc951">RFC 951</ulink>)
              is not supported. This is a design choice: BOOTP support is not planned.
            </simpara>
          </listitem>
          <listitem>
            <simpara>On Linux and BSD system families the DHCP messages are sent
            and received over the raw sockets (using LPF and BPF) and all packet
            headers (including data link layer, IP and UDP headers) are created and
            parsed by Kea, rather than the system kernel. Currently, Kea can
            only parse the data link layer headers with a format adhering to
            IEEE 802.3 standard and assumes this data link layer header format
            for all interfaces. Hence, Kea will fail to work on interfaces
            which use different data link layer header formats (e.g. Infiniband).
            </simpara>
          </listitem>
          <listitem>
            <simpara>The DHCPv4 server does not  verify that
            assigned address is unused. According to <ulink url="http://tools.ietf.org/html/rfc2131">RFC 2131</ulink>, the
            allocating server should verify that address is not used by
            sending ICMP echo request.</simpara>
          </listitem>
      </itemizedlist>
    </section>

    <!--
    <section id="dhcp4-srv-examples">
      <title>Kea DHCPv4 server examples</title>

      <para>
        This section provides easy to use example. Each example can be read
        separately. It is not intended to be read sequentially as there will
        be many repetitions between examples. They are expected to serve as
        easy to use copy-paste solutions to many common deployments.
      </para>

      @todo: add simple configuration for direct clients
      @todo: add configuration for relayed clients
      @todo: add client classification example

    </section> -->

  </chapter><|MERGE_RESOLUTION|>--- conflicted
+++ resolved
@@ -471,10 +471,6 @@
 
 <section id="hosts-storage4">
   <title>Hosts Storage</title>
-<<<<<<< HEAD
-
-=======
->>>>>>> 449390ca
     <para>Kea is also able to store information about host reservations in the
     database. The hosts database configuration uses the same syntax as the lease
     database. In fact, a Kea server opens independent connections for each
