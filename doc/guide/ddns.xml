<<<<<<< HEAD
<!--
 - Copyright (C) 2014-2018 Internet Systems Consortium, Inc. ("ISC")
 -
 - This Source Code Form is subject to the terms of the Mozilla Public
 - License, v. 2.0. If a copy of the MPL was not distributed with this
 - file, You can obtain one at http://mozilla.org/MPL/2.0/.
-->

<!-- Converted by db4-upgrade version 1.1 -->
<chapter xmlns="http://docbook.org/ns/docbook" version="5.0" xml:id="dhcp-ddns-server">
=======
<?xml version="1.0" encoding="UTF-8"?>
<!DOCTYPE book PUBLIC "-//OASIS//DTD DocBook XML V4.2//EN"
"http://www.oasis-open.org/docbook/xml/4.2/docbookx.dtd" [
<!ENTITY mdash  "&#x2018;" >
]>

  <chapter id="dhcp-ddns-server">
>>>>>>> 5ff49209
    <title>The DHCP-DDNS Server</title>

    <section id="dhcp-ddns-overview">
      <title>Overview</title>
      <para>
      The DHCP-DDNS Server (kea-dhcp-ddns, known informally as D2) conducts
      the client side of the DDNS protocol (defined in  <link
      xmlns:xlink="http://www.w3.org/1999/xlink" xlink:href="http://tools.ietf.org/html/rfc2136">RFC 2136</link>)
      on behalf of the DHCPv4 and DHCPv6 servers (kea-dhcp4 and kea-dhcp6
      respectively). The DHCP servers construct DDNS update requests, known
      as NameChangeRequests (NCRs), based upon DHCP lease change events and
      then post these to D2. D2 attempts to match each such request to the
      appropriate DNS server(s) and carry out the necessary conversation with
      those servers to update the DNS data.
    </para>
    <section id="dhcp-ddns-dns-server-selection">
      <title>DNS Server selection</title>
      <para>
      In order to match a request to the appropriate DNS servers, D2 must have a
      catalog of servers from which to select. In fact, D2 has two such catalogs,
      one for forward DNS and one for reverse DNS; these catalogs are referred
      to as DDNS Domain Lists.  Each list consists of one or more named DDNS
      Domains. Further, each DDNS Domain has a list of one or more DNS
      servers that publish the DNS data for that domain.
      </para>
      <para>
      When conducting forward domain matching, D2 will compare the FQDN in
      the request against the name of each forward DDNS Domain. The domain
      whose name matches the longest portion of the FQDN is considered the
      best match.  For example, if the FQDN is "myhost.sample.example.com.",
      and there are two forward domains in the catalog: "sample.example.com."
      and "example.com.", the former is regarded as the best match.  In some
      cases, it may not be possible to find a suitable match. Given the same two
      forward domains there would be no match for the FQDN, "bogus.net", so the
      request would be rejected.   Finally, if there are no forward DDNS Domains
      defined, D2 will simply disregard the forward update portion of requests.
      </para>
      <para>
      When conducting reverse domain matching, D2 constructs a reverse
      FQDN from the lease address in the request and compare that against
      the name of each reverse DDNS Domain. Again, the domain whose name matches
      the longest portion of the FQDN is considered the best match. For instance,
      if the lease address is "172.16.1.40" and there are two reverse domains in
      the catalog: "1.16.172.in-addr.arpa." and "16.172.in-addr.arpa", the
      former is the best match.  As with forward matching, it is possible to not
      find a suitable match.  Given the same two domains, there would be no
      match for the lease address, "192.168.1.50", and the request would be
      rejected. Finally, if there are no reverse DDNS Domains defined, D2 will
      simply disregard the reverse update portion of requests.
      </para>
    </section>
    <section xml:id="dhcp-ddns-conflict-resolution">
      <title>Conflict Resolution</title>
        <para>
        D2 implements the conflict resolution strategy prescribed by
        <ulink url="http://tools.ietf.org/html/rfc4703">RFC 4703</ulink>.
        Conflict resolution is intended to prevent different clients from
        mapping to the same FQDN at the same time.  To make this possible, the
        RFC requires that forward DNS entries for a given FQDN must be
        accompanied by a DHCID resource record (RR).  This record contains a
        client identifier that uniquely identifies the client to whom the name
        belongs. Furthermore, any DNS updater who wishes to update or remove
        existing forward entries for an FQDN may only do so if their client
        matches that of the DHCID RR.
        </para>
        <para>
        In other words, the DHCID RR maps an FQDN to the client to whom it
        belongs and thereafter only changes to that mapping should only be
        done by or at the behest of that client.
        </para>
        <para>
        Currently, conflict detection is always performed.  Future releases may
        offer alternative behavior.
        </para>
    </section>
    <section id="dhcp-ddns-dual-stack">
      <title>Dual Stack Environments</title>
      <para>
        <ulink url="http://tools.ietf.org/html/rfc4703#section-5.2">RFC 4703,
        sec. 5.2,</ulink> describes issues that may arise with dual stack
        clients. These are clients that wish to have have both IPv4 and IPv6
        mappings for the same FQDN.  In order for this work properly, such
        clients are required to embed ther IPv6 DUID within their IPv4 client
        identifier option as described in
        <ulink url="http://tools.ietf.org/html/rfc4361">RFC 4703</ulink>.
        In this way, DNS upates for both IPv4 and IPv6 can be managed under
        the same DHCID RR. Support for this does not yet exist in Kea but is
        called for in the ticket, http://kea.isc.org/ticket/4519, which we
        hope to include in a future release.
      </para>
    </section>
    </section>
    <section id="dhcp-ddns-server-start-stop">
      <title>Starting and Stopping the DHCP-DDNS Server</title>

      <para>
      <command>kea-dhcp-ddns</command> is the Kea DHCP-DDNS server
      and, due to the nature of DDNS, it is run alongside either the
      DHCPv4 or DHCPv6 components (or both).  Like other parts of
      Kea, it is a separate binary that can be run on its own or through
      <command>keactrl</command> (see <xref linkend="keactrl"/>). In
      normal operation, controlling <command>kea-dhcp-ddns</command>
      with <command>keactrl</command> is recommended. However, it is also
      possible to run the DHCP-DDNS server directly. It accepts the
      following command-line switches:
      </para>

      <itemizedlist>
          <listitem>
            <simpara>
            <command>-c <replaceable>file</replaceable></command> -
            specifies the configuration file. This is the only mandatory
            switch.</simpara>
          </listitem>
          <listitem>
            <simpara>
            <command>-d</command> - specifies whether the server
            logging should be switched to debug/verbose mode. In verbose mode,
            the logging severity and debuglevel specified in the configuration
            file are ignored and "debug" severity and the maximum debuglevel
            (99) are assumed. The flag is convenient, for temporarily
            switching the server into maximum verbosity, e.g. when
            debugging.</simpara>
          </listitem>
          <listitem>
            <simpara>
              <command>-v</command> - prints out Kea version and exits.
            </simpara>
          </listitem>
          <listitem>
            <simpara>
              <command>-W</command> - prints out the Kea configuration report
              and exits. The report is a copy of the
              <filename>config.report</filename> file produced by
              <userinput>./configure</userinput>: it is embedded in the
              executable binary.
            </simpara>
          </listitem>
          <listitem>
            <simpara>
            <command>-t <replaceable>file</replaceable></command>
            specifies the configuration file to be tested. Kea-dhcp-ddns
            will attempt to load it, and will conduct sanity checks.
            Note that certain checks are possible only while running
            the actual server. The actual status is reported with exit
            code (0 = configuration looks ok, 1 = error encountered).
            Kea will print out log messages to standard output and error
            to standard error when testing configuration.</simpara>
          </listitem>
      </itemizedlist>

      <para>
            The <filename>config.report</filename> may also be accessed more
            directly.  The following command may be used to extract this
            information.  The binary <userinput>path</userinput> may be found
            in the install directory or in the <filename>.libs</filename>
            subdirectory in the source tree. For example
            <filename>kea/src/bin/d2/.libs/kea-dhcp-ddns</filename>.
<screen>
strings <userinput>path</userinput>/kea-dhcp-ddns | sed -n 's/;;;; //p'
</screen>
      </para>

      <para>
      Upon start up the module will load its configuration and begin listening
      for NCRs based on that configuration.
      </para>

      <para>
        During startup the server will attempt to create a PID file of the
        form: [localstatedir]/[conf name].kea-dhcp-ddns.pid
        where:
        <itemizedlist>
            <listitem>
            <simpara><command>localstatedir</command>: The value as passed into the
            build configure script. It defaults to "/usr/local/var".  Note
            that this value may be overridden at run time by setting the environment
            variable KEA_PIDFILE_DIR.  This is intended primarily for testing purposes.
            </simpara>
            </listitem>
            <listitem>
            <simpara><command>conf name</command>: The configuration file name
            used to start the server, minus all preceding path and file extension.
            For example, given a pathname of "/usr/local/etc/kea/myconf.txt", the
            portion used would be "myconf".
            </simpara>
            </listitem>
        </itemizedlist>
        If the file already exists and contains the PID of a live process,
        the server will issue a DHCP_DDNS_ALREADY_RUNNING log message and exit. It
        is possible, though unlikely, that the file is a remnant of a system crash
        and the process to which the PID belongs is unrelated to Kea.  In such a
        case it would be necessary to manually delete the PID file.
      </para>


    </section> <!-- end start-stop -->
    <section xml:id="d2-configuration">
      <title>Configuring the DHCP-DDNS Server</title>
      <para>
        Before starting <command>kea-dhcp-ddns</command> module for the
        first time, a configuration file needs to be created. The following default
        configuration is a template that can be customized to your requirements.
<screen>
<userinput>"DhcpDdns": {
    "ip-address": "127.0.0.1",
    "port": 53001,
    "dns-server-timeout": 100,
    "ncr-protocol": "UDP",
    "ncr-format": "JSON",
    "tsig-keys": [ ],
    "forward-ddns": {
        "ddns-domains": [ ]
    },
    "reverse-ddns": {
        "ddns-domains": [ ]
    }
}</userinput>
</screen>
      </para>
      <para>
      The configuration can be divided as follows, each of which is described
      in its own section:
      </para>
        <itemizedlist>
          <listitem>
            <simpara>
        <emphasis>Global Server Parameters</emphasis> - values which control connectivity and global server behavior
            </simpara>
          </listitem>
          <listitem>
            <simpara>
              <emphasis>TSIG Key Info</emphasis> - defines the TSIG keys used for secure traffic with DNS servers
            </simpara>
          </listitem>
          <listitem>
            <simpara>
              <emphasis>Forward DDNS</emphasis> - defines the catalog of Forward DDNS Domains
            </simpara>
          </listitem>
          <listitem>
            <simpara>
              <emphasis>Reverse DDNS</emphasis> - defines the catalog of Forward DDNS Domains
            </simpara>
          </listitem>
        </itemizedlist>
      <section xml:id="d2-server-parameter-config">
        <title>Global Server Parameters</title>
      <itemizedlist>

      <listitem><simpara>
      <command>ip-address</command> - IP address on which D2
      listens for requests. The default is the local loopback interface at
      address 127.0.0.1. You may specify either an IPv4 or IPv6 address.
      </simpara></listitem>

      <listitem><simpara>
      <command>port</command> - Port on which D2 listens for requests.  The default value
      is 53001.
      </simpara></listitem>

      <listitem><simpara>
      <command>dns-server-timeout</command> - The maximum amount
      of time in milliseconds, that D2 will wait for a response from a
      DNS server to a single DNS update message.
      </simpara></listitem>

      <listitem><simpara>
      <command>ncr-protocol</command> - Socket protocol to use when sending requests to D2.
      Currently only UDP is supported.  TCP may be available in a future release.
      </simpara></listitem>

      <listitem><simpara>
      <command>ncr-format</command> - Packet format to use when sending requests to D2.
      Currently only JSON format is supported.  Other formats may be available
      in future releases.
      </simpara></listitem>

      </itemizedlist>
        <para>
        D2 must listen for change requests on a known address and port.  By
        default it listens at 127.0.0.1 on port 53001. The following example
        illustrates how to change D2's global parameters so it will listen
        at 192.168.1.10 port 900:
<screen>
"DhcpDdns": {
    <userinput>"ip-address": "192.168.1.10",
    "port": 900,</userinput>
    ...
    }
}</screen>
        </para>
        <warning>
          <simpara>
            It is possible for a malicious attacker to send bogus
            NameChangeRequests to the DHCP-DDNS server.  Addresses
            other than the IPv4 or IPv6 loopback addresses (127.0.0.1
            or ::1) should only be used for testing purposes, but
            note that local users may still communicate with the
            DHCP-DDNS server.  A future version of Kea will implement
            authentication to guard against such attacks.
          </simpara>
<!-- see ticket #3514 -->
        </warning>
<note>
<simpara>
If the ip-address and port are changed, it will be necessary to change the
corresponding values in the DHCP servers' "dhcp-ddns" configuration section.
</simpara>
</note>
      </section> <!-- "d2-server-parameter-config" -->

      <section xml:id="d2-tsig-key-list-config">
        <title>TSIG Key List</title>
        <para>
        A DDNS protocol exchange can be conducted with or without TSIG
        (defined in <link xmlns:xlink="http://www.w3.org/1999/xlink" xlink:href="http://tools.ietf/org/html/rfc2845">RFC
        2845</link>). This configuration section allows the administrator
        to define the set of TSIG keys that may be used in such
        exchanges.</para>

        <para>To use TSIG when updating entries in a DNS Domain,
        a key must be defined in the TSIG Key List and referenced by
        name in that domain's configuration entry.  When D2 matches a
        change request to a domain, it checks whether the domain has
        a TSIG key associated with it.  If so, D2 will use that key to
        sign DNS update messages sent to and verify responses received
        from the domain's DNS server(s). For each TSIG key required by
        the DNS servers that D2 will be working with there must be a
        corresponding TSIG key in the TSIG Key list.</para>

        <para>
        As one might gather from the name, the tsig-key section of the
        D2 configuration lists the TSIG keys.  Each entry describes a
        TSIG key used by one or more DNS servers to authenticate requests
        and sign responses.  Every entry in the list has three parameters:
        <itemizedlist>
          <listitem>
            <simpara>
              <command>name</command> -
              a unique text label used to identify this key within the
              list.  This value is used to specify which key (if any) should be
              used when updating a specific domain. So long as it is unique its
              content is arbitrary, although for clarity and ease of maintenance
              it is recommended that it match the name used on the DNS server(s).
              It cannot be blank.
            </simpara>
          </listitem>
          <listitem>
            <simpara>
              <command>algorithm</command> -
              specifies which hashing algorithm should be used with this
              key.  This value must specify the same algorithm used for the
              key on the DNS server(s). The supported algorithms are listed below:
              <itemizedlist>
                <listitem>
                   <command>HMAC-MD5</command>
                </listitem>
                <listitem>
                    <command>HMAC-SHA1</command>
                </listitem>
                <listitem>
                  <command>HMAC-SHA224</command>
              </listitem>
              <listitem>
                  <command>HMAC-SHA256</command>
              </listitem>
              <listitem>
                  <command>HMAC-SHA384</command>
                  </listitem>
              <listitem>
                  <command>HMAC-SHA512</command>
              </listitem>
              </itemizedlist>
              This value is not case sensitive.
            </simpara>
          </listitem>
          <listitem>
            <simpara>
              <command>digest-bits</command> -
              is used to specify the minimum truncated length in bits.
              The default value 0 means truncation is forbidden, non-zero
              values must be an integral number of octets, be greater
              than 80 and the half of the full length. Note in BIND9
              this parameter is appended after a dash to the algorithm
              name.
            </simpara>
          </listitem>
          <listitem>
            <simpara>
              <command>secret</command> -
              is used to specify the shared secret key code for this key.  This value is
              case sensitive and must exactly match the value specified on the DNS server(s).
              It is a base64-encoded text value.
            </simpara>
          </listitem>
        </itemizedlist>
        </para>
        <para>
        As an example, suppose that a domain D2 will be updating is
        maintained by a BIND9 DNS server which requires dynamic updates
        to be secured with TSIG.  Suppose further that the entry for
        the TSIG key in BIND9's named.conf file looks like this:
<screen>
   :
   key "key.four.example.com." {
       algorithm hmac-sha224;
       secret "bZEG7Ow8OgAUPfLWV3aAUQ==";
   };
   :
</screen>
        By default, the TSIG Key list is empty:
<screen>
"DhcpDdns": {
   <userinput>"tsig-keys": [ ]</userinput>,
   ...
}
</screen>

        We must extend the list with a new key:
<screen>
"DhcpDdns": {
    "tsig-keys": [
    <userinput>    {
            "name": "key.four.example.com.",
            "algorithm": "HMAC-SHA224",
            "secret": "bZEG7Ow8OgAUPfLWV3aAUQ=="
        }</userinput>
    ],
    ...
}
</screen>
        </para>

        <para>These steps would be repeated for each TSIG key needed.  Note that
        the same TSIG key can be used with more than one domain.</para>
      </section>
        <!-- "d2-tsig-key-list-config" -->

      <section xml:id="d2-forward-ddns-config">
        <title>Forward DDNS</title>
        <para>
        The Forward DDNS section is used to configure D2's forward update
        behavior. Currently it contains a single parameter, the catalog of
        forward DDNS Domains, which is a list of structures.
<screen>
"DhcpDdns": {
    <userinput>"forward-ddns": {
        "ddns-domains": [ ]
    }</userinput>,
    ...
}
</screen>

        By default, this list is empty, which will cause the server to ignore
        the forward update portions of requests.
        </para>
        <section xml:id="add-forward-ddns-domain">
          <title>Adding Forward DDNS Domains</title>
          <para>
          A forward DDNS Domain maps a forward DNS zone to a set of
          DNS servers which maintain the forward DNS data (i.e. name to
          address mapping) for that zone.  You will need one forward DDNS
          Domain for each zone you wish to service.  It may very well
          be that some or all of your zones are maintained by the same
          servers. You will still need one DDNS Domain per zone. Remember
          that matching a request to the appropriate server(s) is done
          by zone and a DDNS Domain only defines a single zone.
          </para>
          <para>
          This section describes how to add Forward DDNS Domains. Repeat these
          steps for each Forward DDNS Domain desired.  Each Forward DDNS Domain
          has the following parameters:
          <itemizedlist>
            <listitem>
              <simpara>
              <command>name</command> -
              The fully qualified domain name (or zone) that this DDNS Domain
              can update.  This is value used to compare against the request
              FQDN during forward matching.  It must be unique within the
              catalog.
              </simpara>
            </listitem>
            <listitem>
              <simpara>
              <command>key-name</command> -
              If TSIG is used with this domain's servers, this
              value should be the name of the key from within the TSIG Key List
              to use.  If the value is blank (the default), TSIG will not be
              used in DDNS conversations with this domain's servers.
              </simpara>
            </listitem>
            <listitem>
              <simpara>
              <command>dns-servers</command> -
              A list of one or more DNS servers which can conduct the server
              side of the DDNS protocol for this domain.  The servers
              are used in a first to last preference. In other words, when D2
              begins to process a request for this domain it will pick the
              first server in this list and attempt to communicate with it.
              If that attempt fails, it will move to next one in the list and
              so on until the it achieves success or the list is exhausted.
              </simpara>
            </listitem>
          </itemizedlist>
        To create a new forward DDNS Domain, one must add a new domain
        element and set its parameters:
<screen>
"DhcpDdns": {
    "forward-ddns": {
        "ddns-domains": [
            <userinput>{
                "name": "other.example.com.",
                "key-name": "",
                "dns-servers": [
                ]
            }</userinput>
        ]
    }
}
</screen>

        It is permissible to add a domain without any servers. If that domain
        should be matched to a request, however, the request will fail.  In
        order to make the domain useful though, we must add at least one DNS
        server to it.
        </para>

        <section xml:id="add-forward-dns-servers">
          <title>Adding Forward DNS Servers</title>
          <para>
          This section describes how to add DNS servers to a Forward DDNS Domain.
          Repeat them for as many servers as desired for a each domain.
          </para>
          <para>
          Forward DNS Server entries represent actual DNS servers which
          support the server side of the DDNS protocol. Each Forward DNS Server
          has the following parameters:
          <itemizedlist>
            <listitem>
              <simpara>
              <command>hostname</command> -
              The resolvable host name of the DNS server. This value is not
              yet implemented.
              </simpara>
            </listitem>
            <listitem>
              <simpara>
              <command>ip-address</command> -
              The IP address at which the server listens for DDNS requests.
              This may be either an IPv4 or an IPv6 address.
              </simpara>
            </listitem>
            <listitem>
              <simpara>
              <command>port</command> -
              The port on which the server listens for DDNS requests. It
              defaults to the standard DNS service port of 53.
              </simpara>
            </listitem>
          </itemizedlist>
          To create a new forward DNS Server, one must add a new server
          element to the domain and fill in its parameters.  If for
        example the service is running at "172.88.99.10", then set it as
        follows:
<screen>
"DhcpDdns": {
    "forward-ddns": {
        "ddns-domains": [
            {
                "name": "other.example.com.",
                "key-name": "",
                "dns-servers": [
                    <userinput>{
                        "hostname": "",
                        "ip-address": "172.88.99.10",
                        "port": 53
                    }</userinput>
                ]
            }
        ]
    }
}
</screen>
          </para>

    <note><simpara>
        As stated earlier, "hostname" is not yet supported so, the parameter
        "ip-address" must be set to the address of the DNS server.
    </simpara></note>

        </section> <!-- "add-forward-dns-servers" -->

      </section> <!-- "add-forward-ddns-domains" -->

      </section> <!-- "d2-forward-ddns-config" -->

      <section xml:id="d2-reverse-ddns-config">
        <title>Reverse DDNS</title>
        <para>
        The Reverse DDNS section is used to configure D2's reverse update
        behavior, and the concepts are the same as for the forward DDNS
        section. Currently it contains a single parameter, the catalog of
        reverse DDNS Domains, which is a list of structures.
<screen>
"DhcpDdns": {
    <userinput>"reverse-ddns": {
        "ddns-domains": [ ]
    }</userinput>
    ...
}
</screen>
        By default, this list is empty, which will cause the server to ignore
        the reverse update portions of requests.
        </para>
        <section xml:id="add-reverse-ddns-domain">
          <title>Adding Reverse DDNS Domains</title>
          <para>
          A reverse DDNS Domain maps a reverse DNS zone to a set of DNS
          servers which maintain the reverse DNS data (address to name
          mapping) for that zone.  You will need one reverse DDNS Domain
          for each zone you wish to service.  It may very well be that
          some or all of your zones are maintained by the same servers;
          even then, you will still need one DDNS Domain entry for each
          zone. Remember that matching a request to the appropriate
          server(s) is done by zone and a DDNS Domain only defines a
          single zone.
          </para>
          <para>
          This section describes how to add Reverse DDNS Domains. Repeat these
          steps for each Reverse DDNS Domain desired.  Each Reverse DDNS Domain
          has the following parameters:
          <itemizedlist>
            <listitem>
              <simpara>
              <command>name</command> -
              The fully qualified reverse zone that this DDNS Domain
              can update.  This is the value used during reverse matching
              which will compare it with a reversed version of the request's
              lease address. The zone name should follow the appropriate
              standards: for example, to to support the IPv4 subnet 172.16.1,
              the name should be. "1.16.172.in-addr.arpa.".  Similarly,
              to support an IPv6 subnet of 2001:db8:1, the name should be
              "1.0.0.0.8.B.D.0.1.0.0.2.ip6.arpa."
              Whatever the name, it must be unique within the catalog.
              </simpara>
            </listitem>
            <listitem>
              <simpara>
              <command>key-name</command> -
              If TSIG should be used with this domain's servers, then this
              value should be the name of that key from the TSIG Key List.
              If the value is blank (the default), TSIG will not be
              used in DDNS conversations with this domain's servers.  Currently
              this value is not used as TSIG has not been implemented.
              </simpara>
            </listitem>
            <listitem>
              <simpara>
              <command>dns-servers</command> -
              a list of one or more DNS servers which can conduct the server
              side of the DDNS protocol for this domain.  Currently the servers
              are used in a first to last preference. In other words, when D2
              begins to process a request for this domain it will pick the
              first server in this list and attempt to communicate with it.
              If that attempt fails, it will move to next one in the list and
              so on until the it achieves success or the list is exhausted.
              </simpara>
            </listitem>
          </itemizedlist>
        To create a new reverse DDNS Domain, one must add a new domain element
        and set its parameters. For example, to support subnet 2001:db8:1::,
        the following configuration could be used:
<screen>
"DhcpDdns": {
    "reverse-ddns": {
        "ddns-domains": [
            <userinput>{
                "name": "1.0.0.0.8.B.D.0.1.0.0.2.ip6.arpa.",
                "key-name": "",
                "dns-servers": [
                ]
            }</userinput>
        ]
    }
}
</screen>

        It is permissible to add a domain without any servers. If that domain
        should be matched to a request, however, the request will fail.  In
        order to make the domain useful though, we must add at least one DNS
        server to it.
        </para>

        <section xml:id="add-reverse-dns-servers">
          <title>Adding Reverse DNS Servers</title>
          <para>
          This section describes how to add DNS servers to a Reverse DDNS Domain.
          Repeat them for as many servers as desired for each domain.
          </para>
          <para>
          Reverse DNS Server entries represents a actual DNS servers which
          support the server side of the DDNS protocol. Each Reverse DNS Server
          has the following parameters:
          <itemizedlist>
            <listitem>
              <simpara>
              <command>hostname</command> -
              The resolvable host name of the DNS server. This value is
              currently ignored.
              </simpara>
            </listitem>
            <listitem>
              <simpara>
              <command>ip-address</command> -
              The IP address at which the server listens for DDNS requests.
              </simpara>
            </listitem>
            <listitem>
              <simpara>
              <command>port</command> -
              The port on which the server listens for DDNS requests. It
              defaults to the standard DNS service port of 53.
              </simpara>
            </listitem>
          </itemizedlist>
          To create a new reverse DNS Server, one must first add a new server
          element to the domain and fill in its parameters.  If for
        example the service is running at "172.88.99.10", then set it as
        follows:
<screen>
"DhcpDdns": {
    "reverse-ddns": {
        "ddns-domains": [
            {
                "name": "1.0.0.0.8.B.D.0.1.0.0.2.ip6.arpa.",
                "key-name": "",
                "dns-servers": [
                    <userinput>{
                        "hostname": "",
                        "ip-address": "172.88.99.10",
                        "port": 53
                    }</userinput>
                ]
            }
        ]
    }
}
</screen>
</para>

    <note>
    <simpara>
    As stated earlier, "hostname" is not yet supported so, the parameter
    "ip-address" must be set to the address of the DNS server.
    </simpara>
    </note>

        </section> <!-- "add-reverse-dns-servers" -->

      </section> <!-- "add-reverse-ddns-domains" -->

      </section> <!-- "d2-reverse-ddns-config" -->

<<<<<<< HEAD
      <section xml:id="d2-example-config">
=======
      <section id="d2-user-contexts">
        <title>User context in DDNS</title>

        <note>
          <para>User contexts were designed for hook libraries which
          are not yet supported for DHCP-DDNS server configuration.</para>
        </note>

        <para>
          User contexts can store arbitrary data as long as it is valid JSON
          syntax and its top level element is a map (i.e. the data must be
          enclosed in curly brackets).
        </para>

        <para>
          User contexts can be specified on either global scope, ddns
          domain, dns server, tsig key and loggers. One other useful
          usage is the ability to store comments or descriptions: the
          parser translates a "comment" entry into a user-context with
          the entry, this allows to attach a comment inside the
          configuration itself.
        </para>
      </section> <!-- "d2-user-contexts" -->

      <section id="d2-example-config">
>>>>>>> 5ff49209
        <title>Example DHCP-DDNS Server Configuration</title>
        <para>
        This section provides an example DHCP-DDNS server configuration based
        on a small example network.  Let's suppose our example network has
        three domains, each with their own subnet.

        <table>
          <title>Our example network</title>
          <tgroup cols="4" align="left">
          <colspec colname="domain"/>
          <colspec colname="subnet"/>
          <colspec colname="fservers"/>
          <colspec colname="rservers"/>
          <thead>
            <row>
              <entry>Domain</entry>
              <entry>Subnet</entry>
              <entry>Forward DNS Servers</entry>
              <entry>Reverse DNS Servers</entry>
            </row>
          </thead>
          <tbody>
            <row>
              <entry>four.example.com</entry>
              <entry>192.0.2.0/24</entry>
              <entry>172.16.1.5, 172.16.2.5</entry>
              <entry>172.16.1.5, 172.16.2.5</entry>
            </row>
            <row>
              <entry>six.example.com</entry>
              <entry>2001:db8:1::/64</entry>
              <entry>3001:1::50</entry>
              <entry>3001:1::51</entry>
            </row>
            <row>
              <entry>example.com</entry>
              <entry>192.0.0.0/16</entry>
              <entry>172.16.2.5</entry>
              <entry>172.16.2.5</entry>
            </row>
          </tbody>
          </tgroup>
        </table>
        </para>
        <para>
        We need to construct three forward DDNS Domains:
        <table>
          <title>Forward DDNS Domains Needed</title>
          <tgroup cols="3" align="left">
          <colspec colname="num"/>
          <colspec colname="name"/>
          <colspec colname="servers"/>
          <thead>
            <row>
              <entry>#</entry>
              <entry>DDNS Domain Name</entry>
              <entry>DNS Servers</entry>
            </row>
          </thead>
          <tbody>
            <row>
              <entry>1.</entry>
              <entry>four.example.com.</entry>
              <entry>172.16.1.5, 172.16.2.5</entry>
            </row>
            <row>
              <entry>2.</entry>
              <entry>six.example.com.</entry>
              <entry>3001:1::50</entry>
            </row>
            <row>
              <entry>3.</entry>
              <entry>example.com.</entry>
              <entry>172.16.2.5</entry>
            </row>
          </tbody>
          </tgroup>
        </table>
        As discussed earlier, FQDN to domain matching is based on the longest
        match. The FQDN, "myhost.four.example.com.", will match the first
        domain ("four.example.com") while "admin.example.com." will match the
        third domain ("example.com"). The
        FQDN, "other.example.net." will fail to match any domain and would
        be rejected.
        </para>
        <para>
        The following example configuration specified the Forward DDNS Domains.
<screen><userinput>
"DhcpDdns": {
    "comment": "example configuration: forward part",
    "forward-ddns": {
        "ddns-domains": [
            {
                "name": "four.example.com.",
                "key-name": "",
                "dns-servers": [
                    { "ip-address": "172.16.1.5" },
                    { "ip-address": "172.16.2.5" }
                ]
            },
            {
                "name": "six.example.com.",
                "key-name": "",
                "dns-servers": [
                    { "ip-address": "2001:db8::1" }
                ]
            },
            {
                "name": "example.com.",
                "key-name": "",
                "dns-servers": [
                    { "ip-address": "172.16.2.5" }
                ],
                "user-context": { "backup": false }
            },

        ]
    }
}</userinput>
</screen>

        </para>
        <para>
        Similarly, we need to construct the three reverse DDNS Domains:
        <table>
          <title>Reverse DDNS Domains Needed</title>
          <tgroup cols="3" align="left">
          <colspec colname="num"/>
          <colspec colname="DDNS Domain name"/>
          <colspec colname="DDNS Domain DNS Servers"/>
          <thead>
            <row>
              <entry>#</entry>
              <entry>DDNS Domain Name</entry>
              <entry>DNS Servers</entry>
            </row>
          </thead>
          <tbody>
            <row>
              <entry>1.</entry>
              <entry>2.0.192.in-addr.arpa.</entry>
              <entry>172.16.1.5, 172.16.2.5</entry>
            </row>
            <row>
              <entry>2.</entry>
              <entry>1.0.0.0.8.d.b.0.1.0.0.2.ip6.arpa.</entry>
              <entry>3001:1::50</entry>
            </row>
            <row>
              <entry>3.</entry>
              <entry>0.182.in-addr.arpa.</entry>
              <entry>172.16.2.5</entry>
            </row>
          </tbody>
          </tgroup>
        </table>
        An address of "192.0.2.150" will match the first domain,
        "2001:db8:1::10" will match the second domain, and "192.0.50.77"
        the third domain.
        </para>
        <para>
        These Reverse DDNS Domains are specified as follows:

<screen><userinput>
"DhcpDdns": {
    "comment": "example configuration: reverse part",
    "reverse-ddns": {
        "ddns-domains": [
            {
                "name": "2.0.192.in-addr.arpa.",
                "key-name": "",
                "dns-servers": [
                    { "ip-address": "172.16.1.5" },
                    { "ip-address": "172.16.2.5" }
                ]
            }
            {
                "name": "1.0.0.0.8.B.D.0.1.0.0.2.ip6.arpa.",
                "key-name": "",
                "dns-servers": [
                    { "ip-address": "2001:db8::1" }
                ]
            }
            {
                "name": "0.192.in-addr.arpa.",
                "key-name": "",
                "dns-servers": [
                    { "ip-address": "172.16.2.5" }
                ]
            }
        ]
    }
}</userinput>
</screen>

        </para>
        </section> <!-- end of "d2-example" -->
    </section> <!-- end of section "d2-configuration" -->
    <section>
      <title>DHCP-DDNS Server Limitations</title>
      <para>The following are the current limitations of the DHCP-DDNS Server.</para>
      <itemizedlist>
        <listitem>
          <simpara>
            Requests received from the DHCP servers are placed in a
            queue until they are processed.  Currently all queued requests
            are lost when the server shuts down.
          </simpara>
        </listitem>
      </itemizedlist>
    </section>
  </chapter><|MERGE_RESOLUTION|>--- conflicted
+++ resolved
@@ -1,4 +1,3 @@
-<<<<<<< HEAD
 <!--
  - Copyright (C) 2014-2018 Internet Systems Consortium, Inc. ("ISC")
  -
@@ -9,15 +8,6 @@
 
 <!-- Converted by db4-upgrade version 1.1 -->
 <chapter xmlns="http://docbook.org/ns/docbook" version="5.0" xml:id="dhcp-ddns-server">
-=======
-<?xml version="1.0" encoding="UTF-8"?>
-<!DOCTYPE book PUBLIC "-//OASIS//DTD DocBook XML V4.2//EN"
-"http://www.oasis-open.org/docbook/xml/4.2/docbookx.dtd" [
-<!ENTITY mdash  "&#x2018;" >
-]>
-
-  <chapter id="dhcp-ddns-server">
->>>>>>> 5ff49209
     <title>The DHCP-DDNS Server</title>
 
     <section id="dhcp-ddns-overview">
@@ -782,10 +772,7 @@
 
       </section> <!-- "d2-reverse-ddns-config" -->
 
-<<<<<<< HEAD
-      <section xml:id="d2-example-config">
-=======
-      <section id="d2-user-contexts">
+      <section xml:id="d2-user-contexts">
         <title>User context in DDNS</title>
 
         <note>
@@ -809,8 +796,7 @@
         </para>
       </section> <!-- "d2-user-contexts" -->
 
-      <section id="d2-example-config">
->>>>>>> 5ff49209
+      <section xml:id="d2-example-config">
         <title>Example DHCP-DDNS Server Configuration</title>
         <para>
         This section provides an example DHCP-DDNS server configuration based
