--- conflicted
+++ resolved
@@ -272,13 +272,8 @@
           your code. Please consult
           <uri xmlns:xlink="http://www.w3.org/1999/xlink" xlink:href="https://help.github.com/articles/fork-a-repo/">https://help.github.com/articles/fork-a-repo/</uri> for help on
           how to fork a Github repository.
-<<<<<<< HEAD
-          The <link xmlns:xlink="http://www.w3.org/1999/xlink" xlink:href="http://git.kea.isc.org/~tester/kea/doxygen/">Kea
+          The <link xmlns:xlink="http://www.w3.org/1999/xlink" xlink:href="http://kea.isc.org/docs/devel/">Kea
           Developer's Guide</link> contains more information about the process, as
-=======
-          The <ulink url="kea.isc.org/docs/devel/">Kea
-          Developer's Guide</ulink> contains more information about the process, as
->>>>>>> 111d9872
           well as describing the requirements for contributed code to be accepted by ISC.
         </para>
 
@@ -362,9 +357,7 @@
                 Google Test framework. This option specifies the path to the
                 gtest source. (If the framework
                 is not installed on your system, it can be downloaded
-<<<<<<< HEAD
-                from <uri xmlns:xlink="http://www.w3.org/1999/xlink" xlink:href="https://code.google.com/p/googletest">https://code.google.com/p/googletest</uri>.)
-=======
+                from <uri xmlns:xlink="http://www.w3.org/1999/xlink" xlink:href="https://github.com/google/googletest">https://github.com/google/googletest</uri>.)
                 from <ulink url="https://github.com/google/googletest"/>.)
               </simpara>
             </listitem>
@@ -378,7 +371,6 @@
               option specifies the path to the gtest source. (If the
               framework is not installed on your system, it can be downloaded
               from <ulink url="https://github.com/google/benchmark"/>.)
->>>>>>> 111d9872
               </simpara>
             </listitem>
           </varlistentry>
