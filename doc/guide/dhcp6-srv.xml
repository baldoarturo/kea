--- conflicted
+++ resolved
@@ -2223,29 +2223,19 @@
       users from playing with their cable modems. For details on how to set up
       class restrictions on subnets, see <xref linkend="classification-subnets"/>.
       </para>
-
-      <para>
-<<<<<<< HEAD
-      Client classification can also be used to restrict access to specific
-      pools within a subnet. This is useful when to segregate clients belonging
-      to the same subnet into different address or prefix ranges.
-      </para>
-
-      <para>
-      The process of doing classification is conducted in three steps. The first step
-=======
       When subnets belong to a shared network the classification applies
       to subnet selection but not to pools, e.g., a pool in a subnet
       limited to a particular class can still be used by clients which do not
       belong to the class if the pool they are expected to use is exhausted.
       So the limit access based on class information is also available
       at the address/prefix pool level, see <xref
-      linkend="classification-pools"/>.
+      linkend="classification-pools"/> within a subnet.
+      This is useful when to segregate clients belonging to the same subnet
+      into different address ranges.
       </para>
 
       <para>
       The process of doing classification is conducted in several steps. The first step
->>>>>>> 36c5b81b
       is to assess an incoming packet and assign it to zero or more classes.  The
       second step is to choose a subnet, possibly based on the class information.
       The third step is to assign classes from host reservations and
