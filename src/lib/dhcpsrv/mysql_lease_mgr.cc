// Copyright (C) 2012-2016 Internet Systems Consortium, Inc. ("ISC")
//
// This Source Code Form is subject to the terms of the Mozilla Public
// License, v. 2.0. If a copy of the MPL was not distributed with this
// file, You can obtain one at http://mozilla.org/MPL/2.0/.

#include <config.h>

#include <asiolink/io_address.h>
#include <dhcp/duid.h>
#include <dhcp/hwaddr.h>
#include <dhcpsrv/dhcpsrv_log.h>
#include <dhcpsrv/mysql_lease_mgr.h>
#include <dhcpsrv/mysql_connection.h>

#include <boost/array.hpp>
#include <boost/static_assert.hpp>
#include <mysqld_error.h>

#include <iostream>
#include <iomanip>
#include <limits.h>
#include <sstream>
#include <string>
#include <time.h>

using namespace isc;
using namespace isc::dhcp;
using namespace std;

/// @file
///
/// This file holds the implementation of the Lease Manager using MySQL.  The
/// implementation uses MySQL's C API, as it comes as standard with the MySQL
/// client libraries.
///
/// In general, each of the database access methods corresponds to one SQL
/// statement.  To avoid the overhead of parsing a statement every time it is
/// used, when the database is opened "prepared statements" are created -
/// essentially doing the SQL parsing up front.  Every time a method is used
/// to access data, the corresponding prepared statement is referenced. Each
/// prepared statement contains a set of placeholders for data, each
/// placeholder being for:
///
/// - data being added to the database (as in adding or updating a lease)
/// - data being retrieved from the database (as in getting lease information)
/// - selection criteria used to determine which records to update/retrieve.
///
/// All such data is associated with the prepared statment using an array of
/// MYSQL_BIND structures.  Each element in the array corresponds to one
/// parameter in the prepared statement - the first element in the array is
/// associated with the first parameter, the second element with the second
/// parameter etc.
///
/// Within this file, the setting up of the MYSQL_BIND arrays for data being
/// passed to and retrieved from the database is handled in the
/// isc::dhcp::MySqlLease4Exchange and isc::dhcp::MySqlLease6Exchange classes.
/// The classes also hold intermediate variables required for exchanging some
/// of the data.
///
/// With these exchange objects in place, many of the methods follow similar
/// logic:
/// - Set up the MYSQL_BIND array for data being transferred to/from the
///   database.  For data being transferred to the database, some of the
///   data is extracted from the lease to intermediate variables, whilst
///   in other cases the MYSQL_BIND arrays point to the data in the lease.
/// - Set up the MYSQL_BIND array for the data selection parameters.
/// - Bind these arrays to the prepared statement.
/// - Execute the statement.
/// - If there is output, copy the data from the bound variables to the output
///   lease object.

namespace {
/// @brief Maximum length of the hostname stored in DNS.
///
/// This length is restricted by the length of the domain-name carried
/// in the Client FQDN %Option (see RFC4702 and RFC4704).
const size_t HOSTNAME_MAX_LEN = 255;

/// @brief Maximum size of an IPv6 address represented as a text string.
///
/// This is 32 hexadecimal characters written in 8 groups of four, plus seven
/// colon separators.
const size_t ADDRESS6_TEXT_MAX_LEN = 39;

boost::array<TaggedStatement, MySqlLeaseMgr::NUM_STATEMENTS>
tagged_statements = { {
    {MySqlLeaseMgr::DELETE_LEASE4,
                    "DELETE FROM lease4 WHERE address = ?"},
    {MySqlLeaseMgr::DELETE_LEASE4_STATE_EXPIRED,
                    "DELETE FROM lease4 "
                        "WHERE state = ? AND expire < ?"},
    {MySqlLeaseMgr::DELETE_LEASE6,
                    "DELETE FROM lease6 WHERE address = ?"},
    {MySqlLeaseMgr::DELETE_LEASE6_STATE_EXPIRED,
                    "DELETE FROM lease6 "
                        "WHERE state = ? AND expire < ?"},
    {MySqlLeaseMgr::GET_LEASE4_ADDR,
                    "SELECT address, hwaddr, client_id, "
                        "valid_lifetime, expire, subnet_id, "
                        "fqdn_fwd, fqdn_rev, hostname, "
                        "state "
                            "FROM lease4 "
                            "WHERE address = ?"},
    {MySqlLeaseMgr::GET_LEASE4_CLIENTID,
                    "SELECT address, hwaddr, client_id, "
                        "valid_lifetime, expire, subnet_id, "
                        "fqdn_fwd, fqdn_rev, hostname, "
                        "state "
                            "FROM lease4 "
                            "WHERE client_id = ?"},
    {MySqlLeaseMgr::GET_LEASE4_CLIENTID_SUBID,
                    "SELECT address, hwaddr, client_id, "
                        "valid_lifetime, expire, subnet_id, "
                        "fqdn_fwd, fqdn_rev, hostname, "
                        "state "
                            "FROM lease4 "
                            "WHERE client_id = ? AND subnet_id = ?"},
    {MySqlLeaseMgr::GET_LEASE4_HWADDR,
                    "SELECT address, hwaddr, client_id, "
                        "valid_lifetime, expire, subnet_id, "
                        "fqdn_fwd, fqdn_rev, hostname, "
                        "state "
                            "FROM lease4 "
                            "WHERE hwaddr = ?"},
    {MySqlLeaseMgr::GET_LEASE4_HWADDR_SUBID,
                    "SELECT address, hwaddr, client_id, "
                        "valid_lifetime, expire, subnet_id, "
                        "fqdn_fwd, fqdn_rev, hostname, "
                        "state "
                            "FROM lease4 "
                            "WHERE hwaddr = ? AND subnet_id = ?"},
    {MySqlLeaseMgr::GET_LEASE4_EXPIRE,
                    "SELECT address, hwaddr, client_id, "
                        "valid_lifetime, expire, subnet_id, "
                        "fqdn_fwd, fqdn_rev, hostname, "
                        "state "
                            "FROM lease4 "
                            "WHERE state != ? AND expire < ? "
                            "ORDER BY expire ASC "
                            "LIMIT ?"},
    {MySqlLeaseMgr::GET_LEASE6_ADDR,
                    "SELECT address, duid, valid_lifetime, "
                        "expire, subnet_id, pref_lifetime, "
                        "lease_type, iaid, prefix_len, "
                        "fqdn_fwd, fqdn_rev, hostname, "
                        "hwaddr, hwtype, hwaddr_source, "
                        "state "
                            "FROM lease6 "
                            "WHERE address = ? AND lease_type = ?"},
    {MySqlLeaseMgr::GET_LEASE6_DUID_IAID,
                    "SELECT address, duid, valid_lifetime, "
                        "expire, subnet_id, pref_lifetime, "
                        "lease_type, iaid, prefix_len, "
                        "fqdn_fwd, fqdn_rev, hostname, "
                        "hwaddr, hwtype, hwaddr_source, "
                        "state "
                            "FROM lease6 "
                            "WHERE duid = ? AND iaid = ? AND lease_type = ?"},
    {MySqlLeaseMgr::GET_LEASE6_DUID_IAID_SUBID,
                    "SELECT address, duid, valid_lifetime, "
                        "expire, subnet_id, pref_lifetime, "
                        "lease_type, iaid, prefix_len, "
                        "fqdn_fwd, fqdn_rev, hostname, "
                        "hwaddr, hwtype, hwaddr_source, "
                        "state "
                            "FROM lease6 "
                            "WHERE duid = ? AND iaid = ? AND subnet_id = ? "
                            "AND lease_type = ?"},
    {MySqlLeaseMgr::GET_LEASE6_EXPIRE,
                    "SELECT address, duid, valid_lifetime, "
                        "expire, subnet_id, pref_lifetime, "
                        "lease_type, iaid, prefix_len, "
                        "fqdn_fwd, fqdn_rev, hostname, "
                        "hwaddr, hwtype, hwaddr_source, "
                        "state "
                            "FROM lease6 "
                            "WHERE state != ? AND expire < ? "
                            "ORDER BY expire ASC "
                            "LIMIT ?"},
    {MySqlLeaseMgr::GET_VERSION,
                    "SELECT version, minor FROM schema_version"},
    {MySqlLeaseMgr::INSERT_LEASE4,
                    "INSERT INTO lease4(address, hwaddr, client_id, "
                        "valid_lifetime, expire, subnet_id, "
                        "fqdn_fwd, fqdn_rev, hostname, state) "
                            "VALUES (?, ?, ?, ?, ?, ?, ?, ?, ?, ?)"},
    {MySqlLeaseMgr::INSERT_LEASE6,
                    "INSERT INTO lease6(address, duid, valid_lifetime, "
                        "expire, subnet_id, pref_lifetime, "
                        "lease_type, iaid, prefix_len, "
                        "fqdn_fwd, fqdn_rev, hostname, "
                        "hwaddr, hwtype, hwaddr_source, "
                        "state) "
                            "VALUES (?, ?, ?, ?, ?, ?, ?, ?, ?, ?, ?, ?, ?, ?, ?, ?)"},
    {MySqlLeaseMgr::UPDATE_LEASE4,
                    "UPDATE lease4 SET address = ?, hwaddr = ?, "
                        "client_id = ?, valid_lifetime = ?, expire = ?, "
                        "subnet_id = ?, fqdn_fwd = ?, fqdn_rev = ?, "
                        "hostname = ?, state = ? "
                            "WHERE address = ?"},
    {MySqlLeaseMgr::UPDATE_LEASE6,
                    "UPDATE lease6 SET address = ?, duid = ?, "
                        "valid_lifetime = ?, expire = ?, subnet_id = ?, "
                        "pref_lifetime = ?, lease_type = ?, iaid = ?, "
                        "prefix_len = ?, fqdn_fwd = ?, fqdn_rev = ?, "
                        "hostname = ?, hwaddr = ?, hwtype = ?, hwaddr_source = ?, "
                        "state = ? "
<<<<<<< HEAD
                            "WHERE address = ?"}
    }
=======
                            "WHERE address = ?"},
    {MySqlLeaseMgr::RECOUNT_LEASE4_STATS,
     "SELECT subnet_id, state, count(state) as state_count "
     "  FROM lease4 GROUP BY subnet_id, state ORDER BY subnet_id"},

    {MySqlLeaseMgr::RECOUNT_LEASE6_STATS,
     "SELECT subnet_id, lease_type, state, count(state) as state_count"
     "  FROM lease6 GROUP BY subnet_id, lease_type, state "
     "  ORDER BY subnet_id" },

    // End of list sentinel
    {MySqlLeaseMgr::NUM_STATEMENTS, NULL}
>>>>>>> 52ff5a4e
};

};

namespace isc {
namespace dhcp {

/// @brief Common MySQL and Lease Data Methods
///
/// The MySqlLease4Exchange and MySqlLease6Exchange classes provide the
/// functionaility to set up binding information between variables in the
/// program and data extracted from the database.  This class is the common
/// base to both of them, containing some common methods.

class MySqlLeaseExchange {
public:
    /// @brief Set error indicators
    ///
    /// Sets the error indicator for each of the MYSQL_BIND elements.  It points
    /// the "error" field within an element of the input array to the
    /// corresponding element of the passed error array.
    ///
    /// @param bind Array of BIND elements
    /// @param error Array of error elements.  If there is an error in getting
    ///        data associated with one of the "bind" elements, the
    ///        corresponding element in the error array is set to MLM_TRUE.
    /// @param count Size of each of the arrays.
    static void setErrorIndicators(MYSQL_BIND* bind, my_bool* error,
                                   size_t count) {
        for (size_t i = 0; i < count; ++i) {
            error[i] = MLM_FALSE;
            bind[i].error = reinterpret_cast<char*>(&error[i]);
        }
    }

    /// @brief Return columns in error
    ///
    /// If an error is returned from a fetch (in particular, a truncated
    /// status), this method can be called to get the names of the fields in
    /// error.  It returns a string comprising the names of the fields
    /// separated by commas.  In the case of there being no error indicators
    /// set, it returns the string "(None)".
    ///
    /// @param error Array of error elements.  An element is set to MLM_TRUE
    ///        if the corresponding column in the database is the source of
    ///        the error.
    /// @param names Array of column names, the same size as the error array.
    /// @param count Size of each of the arrays.
    static std::string getColumnsInError(my_bool* error, std::string* names,
                                         size_t count) {
        std::string result = "";

        // Accumulate list of column names
        for (size_t i = 0; i < count; ++i) {
            if (error[i] == MLM_TRUE) {
                if (!result.empty()) {
                    result += ", ";
                }
                result += names[i];
            }
        }

        if (result.empty()) {
            result = "(None)";
        }

        return (result);
    }
};


/// @brief Exchange MySQL and Lease4 Data
///
/// On any MySQL operation, arrays of MYSQL_BIND structures must be built to
/// describe the parameters in the prepared statements.  Where information is
/// inserted or retrieved - INSERT, UPDATE, SELECT - a large amount of that
/// structure is identical.  This class handles the creation of that array.
///
/// Owing to the MySQL API, the process requires some intermediate variables
/// to hold things like data length etc.  This object holds those variables.
///
/// @note There are no unit tests for this class.  It is tested indirectly
/// in all MySqlLeaseMgr::xxx4() calls where it is used.

class MySqlLease4Exchange : public MySqlLeaseExchange {
    /// @brief Set number of database columns for this lease structure
    static const size_t LEASE_COLUMNS = 10;

public:
    /// @brief Constructor
    ///
    /// The initialization of the variables here is only to satisfy cppcheck -
    /// all variables are initialized/set in the methods before they are used.
    MySqlLease4Exchange() : addr4_(0), hwaddr_length_(0), client_id_length_(0),
                            client_id_null_(MLM_FALSE),
                            subnet_id_(0), valid_lifetime_(0),
                            fqdn_fwd_(false), fqdn_rev_(false), hostname_length_(0),
                            state_(0) {
        memset(hwaddr_buffer_, 0, sizeof(hwaddr_buffer_));
        memset(client_id_buffer_, 0, sizeof(client_id_buffer_));
        memset(hostname_buffer_, 0, sizeof(hostname_buffer_));
        std::fill(&error_[0], &error_[LEASE_COLUMNS], MLM_FALSE);

        // Set the column names (for error messages)
        columns_[0] = "address";
        columns_[1] = "hwaddr";
        columns_[2] = "client_id";
        columns_[3] = "valid_lifetime";
        columns_[4] = "expire";
        columns_[5] = "subnet_id";
        columns_[6] = "fqdn_fwd";
        columns_[7] = "fqdn_rev";
        columns_[8] = "hostname";
        columns_[9] = "state";
        BOOST_STATIC_ASSERT(9 < LEASE_COLUMNS);
    }

    /// @brief Create MYSQL_BIND objects for Lease4 Pointer
    ///
    /// Fills in the MYSQL_BIND array for sending data in the Lease4 object to
    /// the database.
    ///
    /// @param lease Lease object to be added to the database.  None of the
    ///        fields in the lease are modified - the lease data is only read.
    ///
    /// @return Vector of MySQL BIND objects representing the data to be added.
    std::vector<MYSQL_BIND> createBindForSend(const Lease4Ptr& lease) {

        // Store lease object to ensure it remains valid.
        lease_ = lease;

        // Initialize prior to constructing the array of MYSQL_BIND structures.
        // It sets all fields, including is_null, to zero, so we need to set
        // is_null only if it should be true. This gives up minor performance
        // benefit while being safe approach. For improved readability, the
        // code that explicitly sets is_null is there, but is commented out.
        memset(bind_, 0, sizeof(bind_));

        // Set up the structures for the various components of the lease4
        // structure.

        try {
            // Address: uint32_t
            // The address in the Lease structure is an IOAddress object.  Convert
            // this to an integer for storage.
            addr4_ = static_cast<uint32_t>(lease_->addr_);
            bind_[0].buffer_type = MYSQL_TYPE_LONG;
            bind_[0].buffer = reinterpret_cast<char*>(&addr4_);
            bind_[0].is_unsigned = MLM_TRUE;
            // bind_[0].is_null = &MLM_FALSE; // commented out for performance
                                              // reasons, see memset() above

            // hwaddr: varbinary(128)
            // For speed, we avoid copying the data into temporary storage and
            // instead extract it from the lease structure directly.
            hwaddr_length_ = lease_->hwaddr_->hwaddr_.size();
            bind_[1].buffer_type = MYSQL_TYPE_BLOB;
            bind_[1].buffer = reinterpret_cast<char*>(&(lease_->hwaddr_->hwaddr_[0]));
            bind_[1].buffer_length = hwaddr_length_;
            bind_[1].length = &hwaddr_length_;
            // bind_[1].is_null = &MLM_FALSE; // commented out for performance
                                              // reasons, see memset() above

            // client_id: varbinary(128)
            if (lease_->client_id_) {
                client_id_ = lease_->client_id_->getClientId();
                client_id_length_ = client_id_.size();
                bind_[2].buffer_type = MYSQL_TYPE_BLOB;
                bind_[2].buffer = reinterpret_cast<char*>(&client_id_[0]);
                bind_[2].buffer_length = client_id_length_;
                bind_[2].length = &client_id_length_;
                // bind_[2].is_null = &MLM_FALSE; // commented out for performance
                                                 // reasons, see memset() above
            } else {
                bind_[2].buffer_type = MYSQL_TYPE_NULL;

                // According to http://dev.mysql.com/doc/refman/5.5/en/
                // c-api-prepared-statement-data-structures.html, the other
                // fields doesn't matter if type is set to MYSQL_TYPE_NULL,
                // but let's set them to some sane values in case earlier versions
                // didn't have that assumption.
                client_id_null_ = MLM_TRUE;
                bind_[2].buffer = NULL;
                bind_[2].is_null = &client_id_null_;
            }

            // valid lifetime: unsigned int
            bind_[3].buffer_type = MYSQL_TYPE_LONG;
            bind_[3].buffer = reinterpret_cast<char*>(&lease_->valid_lft_);
            bind_[3].is_unsigned = MLM_TRUE;
            // bind_[3].is_null = &MLM_FALSE; // commented out for performance
                                              // reasons, see memset() above

            // expire: timestamp
            // The lease structure holds the client last transmission time (cltt_)
            // For convenience for external tools, this is converted to lease
            // expiry time (expire).  The relationship is given by:
            //
            // expire = cltt_ + valid_lft_
            MySqlConnection::convertToDatabaseTime(lease_->cltt_, lease_->valid_lft_,
                                                   expire_);
            bind_[4].buffer_type = MYSQL_TYPE_TIMESTAMP;
            bind_[4].buffer = reinterpret_cast<char*>(&expire_);
            bind_[4].buffer_length = sizeof(expire_);
            // bind_[4].is_null = &MLM_FALSE; // commented out for performance
                                              // reasons, see memset() above

            // subnet_id: unsigned int
            // Can use lease_->subnet_id_ directly as it is of type uint32_t.
            bind_[5].buffer_type = MYSQL_TYPE_LONG;
            bind_[5].buffer = reinterpret_cast<char*>(&lease_->subnet_id_);
            bind_[5].is_unsigned = MLM_TRUE;
            // bind_[5].is_null = &MLM_FALSE; // commented out for performance
                                              // reasons, see memset() above

            // fqdn_fwd: boolean
            bind_[6].buffer_type = MYSQL_TYPE_TINY;
            bind_[6].buffer = reinterpret_cast<char*>(&lease_->fqdn_fwd_);
            bind_[6].is_unsigned = MLM_TRUE;
            // bind_[6].is_null = &MLM_FALSE; // commented out for performance
                                              // reasons, see memset() above

            // fqdn_rev: boolean
            bind_[7].buffer_type = MYSQL_TYPE_TINY;
            bind_[7].buffer = reinterpret_cast<char*>(&lease_->fqdn_rev_);
            bind_[7].is_unsigned = MLM_TRUE;
            // bind_[7].is_null = &MLM_FALSE; // commented out for performance
                                              // reasons, see memset() above

            // hostname: varchar(255)
            bind_[8].buffer_type = MYSQL_TYPE_VARCHAR;
            bind_[8].buffer = const_cast<char*>(lease_->hostname_.c_str());
            bind_[8].buffer_length = lease_->hostname_.length();
            // bind_[8].is_null = &MLM_FALSE; // commented out for performance
                                              // reasons, see memset() above

            // state: uint32_t.
            bind_[9].buffer_type = MYSQL_TYPE_LONG;
            bind_[9].buffer = reinterpret_cast<char*>(&lease_->state_);
            bind_[9].is_unsigned = MLM_TRUE;
            // bind_[9].is_null = &MLM_FALSE; // commented out for performance
                                              // reasons, see memset() above
            // Add the error flags
            setErrorIndicators(bind_, error_, LEASE_COLUMNS);

            // .. and check that we have the numbers correct at compile time.
            BOOST_STATIC_ASSERT(9 < LEASE_COLUMNS);

        } catch (const std::exception& ex) {
            isc_throw(DbOperationError,
                      "Could not create bind array from Lease4: "
                      << lease_->addr_.toText() << ", reason: " << ex.what());
        }

        // Add the data to the vector.  Note the end element is one after the
        // end of the array.
        return (std::vector<MYSQL_BIND>(&bind_[0], &bind_[LEASE_COLUMNS]));
    }

    /// @brief Create BIND array to receive data
    ///
    /// Creates a MYSQL_BIND array to receive Lease4 data from the database.
    /// After data is successfully received, getLeaseData() can be used to copy
    /// it to a Lease6 object.
    ///
    std::vector<MYSQL_BIND> createBindForReceive() {

        // Initialize MYSQL_BIND array.
        // It sets all fields, including is_null, to zero, so we need to set
        // is_null only if it should be true. This gives up minor performance
        // benefit while being safe approach. For improved readability, the
        // code that explicitly sets is_null is there, but is commented out.
        memset(bind_, 0, sizeof(bind_));

        // address:  uint32_t
        bind_[0].buffer_type = MYSQL_TYPE_LONG;
        bind_[0].buffer = reinterpret_cast<char*>(&addr4_);
        bind_[0].is_unsigned = MLM_TRUE;
        // bind_[0].is_null = &MLM_FALSE; // commented out for performance
                                          // reasons, see memset() above

        // hwaddr: varbinary(20)
        hwaddr_length_ = sizeof(hwaddr_buffer_);
        bind_[1].buffer_type = MYSQL_TYPE_BLOB;
        bind_[1].buffer = reinterpret_cast<char*>(hwaddr_buffer_);
        bind_[1].buffer_length = hwaddr_length_;
        bind_[1].length = &hwaddr_length_;
        // bind_[1].is_null = &MLM_FALSE; // commented out for performance
                                          // reasons, see memset() above

        // client_id: varbinary(128)
        client_id_length_ = sizeof(client_id_buffer_);
        bind_[2].buffer_type = MYSQL_TYPE_BLOB;
        bind_[2].buffer = reinterpret_cast<char*>(client_id_buffer_);
        bind_[2].buffer_length = client_id_length_;
        bind_[2].length = &client_id_length_;
        bind_[2].is_null = &client_id_null_;
        // bind_[2].is_null = &MLM_FALSE; // commented out for performance
                                          // reasons, see memset() above

        // lease_time: unsigned int
        bind_[3].buffer_type = MYSQL_TYPE_LONG;
        bind_[3].buffer = reinterpret_cast<char*>(&valid_lifetime_);
        bind_[3].is_unsigned = MLM_TRUE;
        // bind_[3].is_null = &MLM_FALSE; // commented out for performance
                                          // reasons, see memset() above

        // expire: timestamp
        bind_[4].buffer_type = MYSQL_TYPE_TIMESTAMP;
        bind_[4].buffer = reinterpret_cast<char*>(&expire_);
        bind_[4].buffer_length = sizeof(expire_);
        // bind_[4].is_null = &MLM_FALSE; // commented out for performance
                                          // reasons, see memset() above

        // subnet_id: unsigned int
        bind_[5].buffer_type = MYSQL_TYPE_LONG;
        bind_[5].buffer = reinterpret_cast<char*>(&subnet_id_);
        bind_[5].is_unsigned = MLM_TRUE;
        // bind_[5].is_null = &MLM_FALSE; // commented out for performance
                                          // reasons, see memset() above

        // fqdn_fwd: boolean
        bind_[6].buffer_type = MYSQL_TYPE_TINY;
        bind_[6].buffer = reinterpret_cast<char*>(&fqdn_fwd_);
        bind_[6].is_unsigned = MLM_TRUE;
        // bind_[6].is_null = &MLM_FALSE; // commented out for performance
                                          // reasons, see memset() above

        // fqdn_rev: boolean
        bind_[7].buffer_type = MYSQL_TYPE_TINY;
        bind_[7].buffer = reinterpret_cast<char*>(&fqdn_rev_);
        bind_[7].is_unsigned = MLM_TRUE;
        // bind_[7].is_null = &MLM_FALSE; // commented out for performance
                                          // reasons, see memset() above

        // hostname: varchar(255)
        hostname_length_ = sizeof(hostname_buffer_);
        bind_[8].buffer_type = MYSQL_TYPE_STRING;
        bind_[8].buffer = reinterpret_cast<char*>(hostname_buffer_);
        bind_[8].buffer_length = hostname_length_;
        bind_[8].length = &hostname_length_;
        // bind_[8].is_null = &MLM_FALSE; // commented out for performance
                                          // reasons, see memset() above

        // state:  uint32_t
        bind_[9].buffer_type = MYSQL_TYPE_LONG;
        bind_[9].buffer = reinterpret_cast<char*>(&state_);
        bind_[9].is_unsigned = MLM_TRUE;
        // bind_[9].is_null = &MLM_FALSE; // commented out for performance
                                          // reasons, see memset() above

        // Add the error flags
        setErrorIndicators(bind_, error_, LEASE_COLUMNS);

        // .. and check that we have the numbers correct at compile time.
        BOOST_STATIC_ASSERT(9 < LEASE_COLUMNS);

        // Add the data to the vector.  Note the end element is one after the
        // end of the array.
        return(std::vector<MYSQL_BIND>(&bind_[0], &bind_[LEASE_COLUMNS]));
    }

    /// @brief Copy Received Data into Lease4 Object
    ///
    /// Called after the MYSQL_BIND array created by createBindForReceive()
    /// has been used, this copies data from the internal member variables
    /// into a Lease4 object.
    ///
    /// @return Lease4Ptr Pointer to a Lease6 object holding the relevant
    ///         data.
    Lease4Ptr getLeaseData() {
        // Convert times received from the database to times for the lease
        // structure
        time_t cltt = 0;
        MySqlConnection::convertFromDatabaseTime(expire_, valid_lifetime_, cltt);

        if (client_id_null_==MLM_TRUE) {
            // There's no client-id, so we pass client-id_length_ set to 0
            client_id_length_ = 0;
        }

        // Hostname is passed to Lease4 as a string object. We have to create
        // it from the buffer holding hostname and the buffer length.
        std::string hostname(hostname_buffer_,
                             hostname_buffer_ + hostname_length_);

        // Recreate the hardware address.
        HWAddrPtr hwaddr(new HWAddr(hwaddr_buffer_, hwaddr_length_, HTYPE_ETHER));

        // note that T1 and T2 are not stored
        Lease4Ptr lease(new Lease4(addr4_, hwaddr,
                                     client_id_buffer_, client_id_length_,
                                     valid_lifetime_, 0, 0, cltt, subnet_id_,
                                     fqdn_fwd_, fqdn_rev_, hostname));
        lease->state_ = state_;
        return (lease);
    }

    /// @brief Return columns in error
    ///
    /// If an error is returned from a fetch (in particular, a truncated
    /// status), this method can be called to get the names of the fields in
    /// error.  It returns a string comprising the names of the fields
    /// separated by commas.  In the case of there being no error indicators
    /// set, it returns the string "(None)".
    ///
    /// @return Comma-separated list of columns in error, or the string
    ///         "(None)".
    std::string getErrorColumns() {
        return (getColumnsInError(error_, columns_, LEASE_COLUMNS));
    }

private:

    // Note: All array lengths are equal to the corresponding variable in the
    //       schema.
    // Note: Arrays are declared fixed length for speed of creation
    uint32_t        addr4_;             ///< IPv4 address
    MYSQL_BIND      bind_[LEASE_COLUMNS]; ///< Bind array
    std::string     columns_[LEASE_COLUMNS];///< Column names
    my_bool         error_[LEASE_COLUMNS];  ///< Error array
    std::vector<uint8_t> hwaddr_;       ///< Hardware address
    uint8_t         hwaddr_buffer_[HWAddr::MAX_HWADDR_LEN];
                                        ///< Hardware address buffer
    unsigned long   hwaddr_length_;     ///< Hardware address length
    std::vector<uint8_t> client_id_;    ///< Client identification
    uint8_t         client_id_buffer_[ClientId::MAX_CLIENT_ID_LEN];
                                        ///< Client ID buffer
    unsigned long   client_id_length_;  ///< Client ID address length
    my_bool         client_id_null_;    ///< Is Client ID null?

    MYSQL_TIME      expire_;            ///< Lease expiry time
    Lease4Ptr       lease_;             ///< Pointer to lease object
    uint32_t        subnet_id_;         ///< Subnet identification
    uint32_t        valid_lifetime_;    ///< Lease time

    my_bool         fqdn_fwd_;          ///< Has forward DNS update been
                                        ///< performed
    my_bool         fqdn_rev_;          ///< Has reverse DNS update been
                                        ///< performed
    char            hostname_buffer_[HOSTNAME_MAX_LEN];
                                        ///< Client hostname
    unsigned long   hostname_length_;   ///< Client hostname length
    uint32_t        state_;             ///< Lease state

};



/// @brief Exchange MySQL and Lease6 Data
///
/// On any MySQL operation, arrays of MYSQL_BIND structures must be built to
/// describe the parameters in the prepared statements.  Where information is
/// inserted or retrieved - INSERT, UPDATE, SELECT - a large amount of that
/// structure is identical.  This class handles the creation of that array.
///
/// Owing to the MySQL API, the process requires some intermediate variables
/// to hold things like data length etc.  This object holds those variables.
///
/// @note There are no unit tests for this class.  It is tested indirectly
/// in all MySqlLeaseMgr::xxx6() calls where it is used.

class MySqlLease6Exchange : public MySqlLeaseExchange {
    /// @brief Set number of database columns for this lease structure
    static const size_t LEASE_COLUMNS = 16;

public:
    /// @brief Constructor
    ///
    /// The initialization of the variables here is nonly to satisfy cppcheck -
    /// all variables are initialized/set in the methods before they are used.
    MySqlLease6Exchange() : addr6_length_(0), duid_length_(0),
                            iaid_(0), lease_type_(0), prefixlen_(0),
                            pref_lifetime_(0), subnet_id_(0), valid_lifetime_(0),
                            fqdn_fwd_(false), fqdn_rev_(false),
                            hostname_length_(0), hwaddr_length_(0),
                            hwaddr_null_(MLM_FALSE), hwtype_(0), hwaddr_source_(0),
                            state_(0) {
        memset(addr6_buffer_, 0, sizeof(addr6_buffer_));
        memset(duid_buffer_, 0, sizeof(duid_buffer_));
        memset(hostname_buffer_, 0, sizeof(hostname_buffer_));
        memset(hwaddr_buffer_, 0, sizeof(hwaddr_buffer_));
        std::fill(&error_[0], &error_[LEASE_COLUMNS], MLM_FALSE);

        // Set the column names (for error messages)
        columns_[0]  = "address";
        columns_[1]  = "duid";
        columns_[2]  = "valid_lifetime";
        columns_[3]  = "expire";
        columns_[4]  = "subnet_id";
        columns_[5]  = "pref_lifetime";
        columns_[6]  = "lease_type";
        columns_[7]  = "iaid";
        columns_[8]  = "prefix_len";
        columns_[9]  = "fqdn_fwd";
        columns_[10] = "fqdn_rev";
        columns_[11] = "hostname";
        columns_[12] = "hwaddr";
        columns_[13] = "hwtype";
        columns_[14] = "hwaddr_source";
        columns_[15] = "state";
        BOOST_STATIC_ASSERT(15 < LEASE_COLUMNS);
    }

    /// @brief Create MYSQL_BIND objects for Lease6 Pointer
    ///
    /// Fills in the MYSQL_BIND array for sending data in the Lease4 object to
    /// the database.
    ///
    /// @param lease Lease object to be added to the database.
    ///
    /// @return Vector of MySQL BIND objects representing the data to be added.
    std::vector<MYSQL_BIND> createBindForSend(const Lease6Ptr& lease) {
        // Store lease object to ensure it remains valid.
        lease_ = lease;

        // Ensure bind_ array clear for constructing the MYSQL_BIND structures
        // for this lease.
        // It sets all fields, including is_null, to zero, so we need to set
        // is_null only if it should be true. This gives up minor performance
        // benefit while being safe approach. For improved readability, the
        // code that explicitly sets is_null is there, but is commented out.
        memset(bind_, 0, sizeof(bind_));

        try {
            // address: varchar(39)
            addr6_ = lease_->addr_.toText();
            addr6_length_ = addr6_.size();

            // In the following statement, the string is being read.  However, the
            // MySQL C interface does not use "const", so the "buffer" element
            // is declared as "char*" instead of "const char*".  To resolve this,
            // the "const" is discarded.  (Note that the address of addr6_.c_str()
            // is guaranteed to be valid until the next non-const operation on
            // addr6_.)
            //
            // The const_cast could be avoided by copying the string to a writeable
            // buffer and storing the address of that in the "buffer" element.
            // However, this introduces a copy operation (with additional overhead)
            // purely to get round the structures introduced by design of the
            // MySQL interface (which uses the area pointed to by "buffer" as input
            // when specifying query parameters and as output when retrieving data).
            // For that reason, "const_cast" has been used.
            bind_[0].buffer_type = MYSQL_TYPE_STRING;
            bind_[0].buffer = const_cast<char*>(addr6_.c_str());
            bind_[0].buffer_length = addr6_length_;
            bind_[0].length = &addr6_length_;
            // bind_[0].is_null = &MLM_FALSE; // commented out for performance
                                              // reasons, see memset() above

            // duid: varchar(128)
            if (!lease_->duid_) {
                isc_throw(DbOperationError, "lease6 for address " << addr6_
                          << " is missing mandatory client-id.");
            }
            duid_ = lease_->duid_->getDuid();
            duid_length_ = duid_.size();

            bind_[1].buffer_type = MYSQL_TYPE_BLOB;
            bind_[1].buffer = reinterpret_cast<char*>(&(duid_[0]));
            bind_[1].buffer_length = duid_length_;
            bind_[1].length = &duid_length_;
            // bind_[1].is_null = &MLM_FALSE; // commented out for performance
                                              // reasons, see memset() above

            // valid lifetime: unsigned int
            bind_[2].buffer_type = MYSQL_TYPE_LONG;
            bind_[2].buffer = reinterpret_cast<char*>(&lease_->valid_lft_);
            bind_[2].is_unsigned = MLM_TRUE;
            // bind_[2].is_null = &MLM_FALSE; // commented out for performance
                                              // reasons, see memset() above

            // expire: timestamp
            // The lease structure holds the client last transmission time (cltt_)
            // For convenience for external tools, this is converted to lease
            /// expiry time (expire).  The relationship is given by:
            //
            // expire = cltt_ + valid_lft_
            //
            MySqlConnection::convertToDatabaseTime(lease_->cltt_, lease_->valid_lft_,
                                                   expire_);
            bind_[3].buffer_type = MYSQL_TYPE_TIMESTAMP;
            bind_[3].buffer = reinterpret_cast<char*>(&expire_);
            bind_[3].buffer_length = sizeof(expire_);
            // bind_[3].is_null = &MLM_FALSE; // commented out for performance
                                              // reasons, see memset() above

            // subnet_id: unsigned int
            // Can use lease_->subnet_id_ directly as it is of type uint32_t.
            bind_[4].buffer_type = MYSQL_TYPE_LONG;
            bind_[4].buffer = reinterpret_cast<char*>(&lease_->subnet_id_);
            bind_[4].is_unsigned = MLM_TRUE;
            // bind_[4].is_null = &MLM_FALSE; // commented out for performance
                                              // reasons, see memset() above

            // pref_lifetime: unsigned int
            // Can use lease_->preferred_lft_ directly as it is of type uint32_t.
            bind_[5].buffer_type = MYSQL_TYPE_LONG;
            bind_[5].buffer = reinterpret_cast<char*>(&lease_->preferred_lft_);
            bind_[5].is_unsigned = MLM_TRUE;
            // bind_[5].is_null = &MLM_FALSE; // commented out for performance
                                              // reasons, see memset() above

            // lease_type: tinyint
            // Must convert to uint8_t as lease_->type_ is a LeaseType variable.
            lease_type_ = lease_->type_;
            bind_[6].buffer_type = MYSQL_TYPE_TINY;
            bind_[6].buffer = reinterpret_cast<char*>(&lease_type_);
            bind_[6].is_unsigned = MLM_TRUE;
            // bind_[6].is_null = &MLM_FALSE; // commented out for performance
                                              // reasons, see memset() above

            // iaid: unsigned int
            // Can use lease_->iaid_ directly as it is of type uint32_t.
            bind_[7].buffer_type = MYSQL_TYPE_LONG;
            bind_[7].buffer = reinterpret_cast<char*>(&lease_->iaid_);
            bind_[7].is_unsigned = MLM_TRUE;
            // bind_[7].is_null = &MLM_FALSE; // commented out for performance
                                              // reasons, see memset() above

            // prefix_len: unsigned tinyint
            // Can use lease_->prefixlen_ directly as it is uint32_t.
            bind_[8].buffer_type = MYSQL_TYPE_TINY;
            bind_[8].buffer = reinterpret_cast<char*>(&lease_->prefixlen_);
            bind_[8].is_unsigned = MLM_TRUE;
            // bind_[8].is_null = &MLM_FALSE; // commented out for performance
                                              // reasons, see memset() above

            // fqdn_fwd: boolean
            bind_[9].buffer_type = MYSQL_TYPE_TINY;
            bind_[9].buffer = reinterpret_cast<char*>(&lease_->fqdn_fwd_);
            bind_[9].is_unsigned = MLM_TRUE;
            // bind_[7].is_null = &MLM_FALSE; // commented out for performance
                                              // reasons, see memset() above

            // fqdn_rev: boolean
            bind_[10].buffer_type = MYSQL_TYPE_TINY;
            bind_[10].buffer = reinterpret_cast<char*>(&lease_->fqdn_rev_);
            bind_[10].is_unsigned = MLM_TRUE;
            // bind_[10].is_null = &MLM_FALSE; // commented out for performance
                                               // reasons, see memset() above

            // hostname: varchar(255)
            bind_[11].buffer_type = MYSQL_TYPE_VARCHAR;
            bind_[11].buffer = const_cast<char*>(lease_->hostname_.c_str());
            bind_[11].buffer_length = lease_->hostname_.length();
            // bind_[11].is_null = &MLM_FALSE; // commented out for performance
                                               // reasons, see memset() above

            // hwaddr: varbinary(20) - hardware/MAC address
            HWAddrPtr hwaddr = lease_->hwaddr_;
            if (hwaddr) {
                hwaddr_ = hwaddr->hwaddr_;
                hwaddr_length_ = hwaddr->hwaddr_.size();

                bind_[12].buffer_type = MYSQL_TYPE_BLOB;
                bind_[12].buffer = reinterpret_cast<char*>(&(hwaddr_[0]));
                bind_[12].buffer_length = hwaddr_length_;
                bind_[12].length = &hwaddr_length_;
            } else {
                bind_[12].buffer_type = MYSQL_TYPE_NULL;

                // According to http://dev.mysql.com/doc/refman/5.5/en/
                // c-api-prepared-statement-data-structures.html, the other
                // fields doesn't matter if type is set to MYSQL_TYPE_NULL,
                // but let's set them to some sane values in case earlier versions
                // didn't have that assumption.
                hwaddr_null_ = MLM_TRUE;
                bind_[12].buffer = NULL;
                bind_[12].is_null = &hwaddr_null_;
            }

            // hwtype
            if (hwaddr) {
                hwtype_ = lease->hwaddr_->htype_;
                bind_[13].buffer_type = MYSQL_TYPE_SHORT;
                bind_[13].buffer = reinterpret_cast<char*>(&hwtype_);
                bind_[13].is_unsigned = MLM_TRUE;
            } else {
                hwtype_ = 0;
                bind_[13].buffer_type = MYSQL_TYPE_NULL;
                // According to http://dev.mysql.com/doc/refman/5.5/en/
                // c-api-prepared-statement-data-structures.html, the other
                // fields doesn't matter if type is set to MYSQL_TYPE_NULL,
                // but let's set them to some sane values in case earlier versions
                // didn't have that assumption.
                hwaddr_null_ = MLM_TRUE;
                bind_[13].buffer = NULL;
                bind_[13].is_null = &hwaddr_null_;
            }

            /// Hardware source
            if (hwaddr) {
                hwaddr_source_ = lease->hwaddr_->source_;
                bind_[14].buffer_type = MYSQL_TYPE_LONG;
                bind_[14].buffer = reinterpret_cast<char*>(&hwaddr_source_);
                bind_[14].is_unsigned = MLM_TRUE;
            } else {
                hwaddr_source_ = 0;

                bind_[14].buffer_type = MYSQL_TYPE_NULL;
                // According to http://dev.mysql.com/doc/refman/5.5/en/
                // c-api-prepared-statement-data-structures.html, the other
                // fields doesn't matter if type is set to MYSQL_TYPE_NULL,
                // but let's set them to some sane values in case earlier versions
                // didn't have that assumption.
                hwaddr_null_ = MLM_TRUE;
                bind_[14].buffer = NULL;
                bind_[14].is_null = &hwaddr_null_;
            }

            // state:  uint32_t
            bind_[15].buffer_type = MYSQL_TYPE_LONG;
            bind_[15].buffer = reinterpret_cast<char*>(&lease_->state_);
            bind_[15].is_unsigned = MLM_TRUE;
            // bind_[15].is_null = &MLM_FALSE; // commented out for performance
                                               // reasons, see memset() above

            // Add the error flags
            setErrorIndicators(bind_, error_, LEASE_COLUMNS);

            // .. and check that we have the numbers correct at compile time.
            BOOST_STATIC_ASSERT(14 < LEASE_COLUMNS);

        } catch (const std::exception& ex) {
            isc_throw(DbOperationError,
                      "Could not create bind array from Lease6: "
                      << lease_->addr_.toText() << ", reason: " << ex.what());
        }

        // Add the data to the vector.  Note the end element is one after the
        // end of the array.
        return (std::vector<MYSQL_BIND>(&bind_[0], &bind_[LEASE_COLUMNS]));
    }

    /// @brief Create BIND array to receive data
    ///
    /// Creates a MYSQL_BIND array to receive Lease6 data from the database.
    /// After data is successfully received, getLeaseData() is used to copy
    /// it to a Lease6 object.
    ///
    /// @return Vector of MySQL BIND objects passed to the MySQL data retrieval
    ///         functions.
    std::vector<MYSQL_BIND> createBindForReceive() {

        // Initialize MYSQL_BIND array.
        // It sets all fields, including is_null, to zero, so we need to set
        // is_null only if it should be true. This gives up minor performance
        // benefit while being safe approach. For improved readability, the
        // code that explicitly sets is_null is there, but is commented out.
        memset(bind_, 0, sizeof(bind_));

        // address:  varchar(39)
        // A Lease6_ address has a maximum of 39 characters.  The array is
        // one byte longer than this to guarantee that we can always null
        // terminate it whatever is returned.
        addr6_length_ = sizeof(addr6_buffer_) - 1;
        bind_[0].buffer_type = MYSQL_TYPE_STRING;
        bind_[0].buffer = addr6_buffer_;
        bind_[0].buffer_length = addr6_length_;
        bind_[0].length = &addr6_length_;
        // bind_[0].is_null = &MLM_FALSE; // commented out for performance
                                          // reasons, see memset() above

        // client_id: varbinary(128)
        duid_length_ = sizeof(duid_buffer_);
        bind_[1].buffer_type = MYSQL_TYPE_BLOB;
        bind_[1].buffer = reinterpret_cast<char*>(duid_buffer_);
        bind_[1].buffer_length = duid_length_;
        bind_[1].length = &duid_length_;
        // bind_[1].is_null = &MLM_FALSE; // commented out for performance
                                          // reasons, see memset() above

        // lease_time: unsigned int
        bind_[2].buffer_type = MYSQL_TYPE_LONG;
        bind_[2].buffer = reinterpret_cast<char*>(&valid_lifetime_);
        bind_[2].is_unsigned = MLM_TRUE;
        // bind_[2].is_null = &MLM_FALSE; // commented out for performance
                                          // reasons, see memset() above

        // expire: timestamp
        bind_[3].buffer_type = MYSQL_TYPE_TIMESTAMP;
        bind_[3].buffer = reinterpret_cast<char*>(&expire_);
        bind_[3].buffer_length = sizeof(expire_);
        // bind_[3].is_null = &MLM_FALSE; // commented out for performance
                                          // reasons, see memset() above

        // subnet_id: unsigned int
        bind_[4].buffer_type = MYSQL_TYPE_LONG;
        bind_[4].buffer = reinterpret_cast<char*>(&subnet_id_);
        bind_[4].is_unsigned = MLM_TRUE;
        // bind_[4].is_null = &MLM_FALSE; // commented out for performance
                                          // reasons, see memset() above

        // pref_lifetime: unsigned int
        bind_[5].buffer_type = MYSQL_TYPE_LONG;
        bind_[5].buffer = reinterpret_cast<char*>(&pref_lifetime_);
        bind_[5].is_unsigned = MLM_TRUE;
        // bind_[5].is_null = &MLM_FALSE; // commented out for performance
                                          // reasons, see memset() above

        // lease_type: tinyint
        bind_[6].buffer_type = MYSQL_TYPE_TINY;
        bind_[6].buffer = reinterpret_cast<char*>(&lease_type_);
        bind_[6].is_unsigned = MLM_TRUE;
        // bind_[6].is_null = &MLM_FALSE; // commented out for performance
                                          // reasons, see memset() above

        // iaid: unsigned int
        bind_[7].buffer_type = MYSQL_TYPE_LONG;
        bind_[7].buffer = reinterpret_cast<char*>(&iaid_);
        bind_[7].is_unsigned = MLM_TRUE;
        // bind_[7].is_null = &MLM_FALSE; // commented out for performance
                                          // reasons, see memset() above

        // prefix_len: unsigned tinyint
        bind_[8].buffer_type = MYSQL_TYPE_TINY;
        bind_[8].buffer = reinterpret_cast<char*>(&prefixlen_);
        bind_[8].is_unsigned = MLM_TRUE;
        // bind_[8].is_null = &MLM_FALSE; // commented out for performance
                                          // reasons, see memset() above

        // fqdn_fwd: boolean
        bind_[9].buffer_type = MYSQL_TYPE_TINY;
        bind_[9].buffer = reinterpret_cast<char*>(&fqdn_fwd_);
        bind_[9].is_unsigned = MLM_TRUE;
        // bind_[9].is_null = &MLM_FALSE; // commented out for performance
                                          // reasons, see memset() above

        // fqdn_rev: boolean
        bind_[10].buffer_type = MYSQL_TYPE_TINY;
        bind_[10].buffer = reinterpret_cast<char*>(&fqdn_rev_);
        bind_[10].is_unsigned = MLM_TRUE;
        // bind_[10].is_null = &MLM_FALSE; // commented out for performance
                                           // reasons, see memset() above

        // hostname: varchar(255)
        hostname_length_ = sizeof(hostname_buffer_);
        bind_[11].buffer_type = MYSQL_TYPE_STRING;
        bind_[11].buffer = reinterpret_cast<char*>(hostname_buffer_);
        bind_[11].buffer_length = hostname_length_;
        bind_[11].length = &hostname_length_;
        // bind_[11].is_null = &MLM_FALSE; // commented out for performance
                                           // reasons, see memset() above

        // hardware address
        // hwaddr: varbinary(20)
        hwaddr_null_ = MLM_FALSE;
        hwaddr_length_ = sizeof(hwaddr_buffer_);
        bind_[12].buffer_type = MYSQL_TYPE_BLOB;
        bind_[12].buffer = reinterpret_cast<char*>(hwaddr_buffer_);
        bind_[12].buffer_length = hwaddr_length_;
        bind_[12].length = &hwaddr_length_;
        bind_[12].is_null = &hwaddr_null_;

        // hardware type: unsigned short int (16 bits)
        bind_[13].buffer_type = MYSQL_TYPE_SHORT;
        bind_[13].buffer = reinterpret_cast<char*>(&hwtype_);
        bind_[13].is_unsigned = MLM_TRUE;

        // hardware source: unsigned int (32 bits)
        bind_[14].buffer_type = MYSQL_TYPE_LONG;
        bind_[14].buffer = reinterpret_cast<char*>(&hwaddr_source_);
        bind_[14].is_unsigned = MLM_TRUE;

        // state:  uint32_t
        bind_[15].buffer_type = MYSQL_TYPE_LONG;
        bind_[15].buffer = reinterpret_cast<char*>(&state_);
        bind_[15].is_unsigned = MLM_TRUE;
        // bind_[15].is_null = &MLM_FALSE; // commented out for performance
                                           // reasons, see memset() above
        // Add the error flags
        setErrorIndicators(bind_, error_, LEASE_COLUMNS);

        // .. and check that we have the numbers correct at compile time.
        BOOST_STATIC_ASSERT(15 < LEASE_COLUMNS);

        // Add the data to the vector.  Note the end element is one after the
        // end of the array.
        return(std::vector<MYSQL_BIND>(&bind_[0], &bind_[LEASE_COLUMNS]));
    }

    /// @brief Copy Received Data into Lease6 Object
    ///
    /// Called after the MYSQL_BIND array created by createBindForReceive()
    /// has been used, this copies data from the internal member variables
    /// into a Lease6 object.
    ///
    /// @return Lease6Ptr Pointer to a Lease6 object holding the relevant
    ///         data.
    ///
    /// @throw isc::BadValue Unable to convert Lease Type value in database
    Lease6Ptr getLeaseData() {
        // The address buffer is declared larger than the buffer size passed
        // to the access function so that we can always append a null byte.
        // Create the IOAddress object corresponding to the received data.
        addr6_buffer_[addr6_length_] = '\0';
        std::string address = addr6_buffer_;
        isc::asiolink::IOAddress addr(address);

        // Set the lease type in a variable of the appropriate data type, which
        // has been initialized with an arbitrary (but valid) value.
        Lease::Type type = Lease::TYPE_NA;
        switch (lease_type_) {
            case Lease::TYPE_NA:
                type = Lease::TYPE_NA;
                break;

            case Lease::TYPE_TA:
                type = Lease::TYPE_TA;
                break;

            case Lease::TYPE_PD:
                type = Lease::TYPE_PD;
                break;

            default:
                isc_throw(BadValue, "invalid lease type returned (" <<
                          static_cast<int>(lease_type_) << ") for lease with "
                          << "address " << address << ". Only 0, 1, or 2 are "
                          << "allowed.");
        }

        // Set up DUID,
        DuidPtr duid_ptr(new DUID(duid_buffer_, duid_length_));

        // Hostname is passed to Lease6 as a string object, so we have to
        // create it from the hostname buffer and length.
        std::string hostname(hostname_buffer_,
                             hostname_buffer_ + hostname_length_);

        /// Set hardware address if it was set
        HWAddrPtr hwaddr;
        if (hwaddr_null_ == MLM_FALSE) {
            hwaddr.reset(new HWAddr(hwaddr_buffer_, hwaddr_length_, hwtype_));
            hwaddr->source_ = hwaddr_source_;
        }

        // Create the lease and set the cltt (after converting from the
        // expire time retrieved from the database).
        Lease6Ptr result(new Lease6(type, addr, duid_ptr, iaid_,
                                    pref_lifetime_, valid_lifetime_, 0, 0,
                                    subnet_id_, fqdn_fwd_, fqdn_rev_,
                                    hostname, hwaddr, prefixlen_));
        time_t cltt = 0;
        MySqlConnection::convertFromDatabaseTime(expire_, valid_lifetime_, cltt);
        result->cltt_ = cltt;

        // Set state.
        result->state_ = state_;

        return (result);
    }

    /// @brief Return columns in error
    ///
    /// If an error is returned from a fetch (in particular, a truncated
    /// status), this method can be called to get the names of the fields in
    /// error.  It returns a string comprising the names of the fields
    /// separated by commas.  In the case of there being no error indicators
    /// set, it returns the string "(None)".
    ///
    /// @return Comma-separated list of columns in error, or the string
    ///         "(None)".
    std::string getErrorColumns() {
        return (getColumnsInError(error_, columns_, LEASE_COLUMNS));
    }

private:
    // Note: All array lengths are equal to the corresponding variable in the
    // schema.
    // Note: arrays are declared fixed length for speed of creation
    std::string     addr6_;             ///< String form of address
    char            addr6_buffer_[ADDRESS6_TEXT_MAX_LEN + 1];  ///< Character
                                        ///< array form of V6 address
    unsigned long   addr6_length_;      ///< Length of the address
    MYSQL_BIND      bind_[LEASE_COLUMNS]; ///< Bind array
    std::string     columns_[LEASE_COLUMNS];///< Column names
    std::vector<uint8_t> duid_;         ///< Client identification
    uint8_t         duid_buffer_[DUID::MAX_DUID_LEN]; ///< Buffer form of DUID
    unsigned long   duid_length_;       ///< Length of the DUID
    my_bool         error_[LEASE_COLUMNS]; ///< Error indicators
    MYSQL_TIME      expire_;            ///< Lease expiry time
    uint32_t        iaid_;              ///< Identity association ID
    Lease6Ptr       lease_;             ///< Pointer to lease object
    uint8_t         lease_type_;        ///< Lease type
    uint8_t         prefixlen_;         ///< Prefix length
    uint32_t        pref_lifetime_;     ///< Preferred lifetime
    uint32_t        subnet_id_;         ///< Subnet identification
    uint32_t        valid_lifetime_;    ///< Lease time
    my_bool         fqdn_fwd_;          ///< Has forward DNS update been
                                        ///< performed
    my_bool         fqdn_rev_;          ///< Has reverse DNS update been
                                        ///< performed
    char            hostname_buffer_[HOSTNAME_MAX_LEN];
                                        ///< Client hostname
    unsigned long   hostname_length_;   ///< Client hostname length
    uint8_t         hwaddr_buffer_[HWAddr::MAX_HWADDR_LEN];
                                        ///< Buffer for Hardware address
    std::vector<uint8_t> hwaddr_;       ///< Hardware address (optional)
    unsigned long   hwaddr_length_;     ///< Aux. variable denoting hwaddr_ size()
    my_bool         hwaddr_null_;       ///< Used when HWAddr is null
    uint16_t        hwtype_;            ///< Hardware type
    uint32_t        hwaddr_source_;     ///< Source of the hardware address
    uint32_t        state_;             ///< Lease state.
};

/// @brief MySql derivation of the statistical lease data query
///
/// This class is used to recalculate lease statistics for MySQL
/// lease storage.  It does so by executing a query which returns a result
/// containining contain one row per monitored state per lease type per
/// subnet, ordered by subnet id in ascending order.
///
class MySqlLeaseStatsQuery : public LeaseStatsQuery {
public:
    /// @brief Constructor
    ///
    /// @param conn A open connection to the database housing the lease data
    /// @brief statement_index Index of the query's prepared statement
    /// @brief fetch_type Indicates if query supplies lease type
    MySqlLeaseStatsQuery(MySqlConnection& conn, const size_t statement_index,
                         const bool fetch_type)
        : conn_(conn), statement_index_(statement_index), statement_(NULL),
         fetch_type_(fetch_type),
         // Set the number of columns in the bind array based on fetch_type
         // This is the number of columns expected in the result set
         bind_(fetch_type_ ? 4 : 3) {
        if (statement_index_ >= MySqlLeaseMgr::NUM_STATEMENTS) {
            isc_throw(BadValue, "MySqlLeaseStatsQuery"
                      " - invalid statement index" << statement_index_);
        }

        statement_ = conn.statements_[statement_index_];
    }

    /// @brief Destructor
    virtual ~MySqlLeaseStatsQuery() {
        (void) mysql_stmt_free_result(statement_);
    }

    /// @brief Creates the IPv4 lease statistical data result set
    ///
    /// The result set is populated by executing a SQL query against the
    /// lease(4/6) table which sums the leases per lease state per lease
    /// type (v6 only) per subnet id. This method binds the statement to
    /// the output bind array and then executes the statement, and fetches
    /// entire result set.
    void start() {
        int col = 0;
        // subnet_id: unsigned int
        bind_[col].buffer_type = MYSQL_TYPE_LONG;
        bind_[col].buffer = reinterpret_cast<char*>(&subnet_id_);
        bind_[col].is_unsigned = MLM_TRUE;
        ++col;

        // Fetch the lease type if we were told to do so.
        if (fetch_type_) {
            // lease type:  uint32_t
            bind_[col].buffer_type = MYSQL_TYPE_LONG;
            bind_[col].buffer = reinterpret_cast<char*>(&lease_type_);
            bind_[col].is_unsigned = MLM_TRUE;
            ++col;
        } else {
            fetch_type_ = Lease::TYPE_NA;
        }

        // state:  uint32_t
        bind_[col].buffer_type = MYSQL_TYPE_LONG;
        bind_[col].buffer = reinterpret_cast<char*>(&lease_state_);
        bind_[col].is_unsigned = MLM_TRUE;
        ++col;

        // state_count_: uint32_t
        bind_[col].buffer_type = MYSQL_TYPE_LONG;
        bind_[col].buffer = reinterpret_cast<char*>(&state_count_);
        bind_[col].is_unsigned = MLM_TRUE;

        // Set up the MYSQL_BIND array for the data being returned
        // and bind it to the statement.
        int status = mysql_stmt_bind_result(statement_, &bind_[0]);
        conn_.checkError(status, statement_index_, "outbound binding failed");

        // Execute the statement
        status = mysql_stmt_execute(statement_);
        conn_.checkError(status, statement_index_, "unable to execute");

        // Ensure that all the lease information is retrieved in one go to avoid
        // overhead of going back and forth between client and server.
        status = mysql_stmt_store_result(statement_);
        conn_.checkError(status, statement_index_, "results storage failed");
    }


    /// @brief Fetches the next row in the result set
    ///
    /// Once the internal result set has been populated by invoking the
    /// the start() method, this method is used to iterate over the
    /// result set rows. Once the last row has been fetched, subsequent
    /// calls will return false.
    ///
    /// @param row Storage for the fetched row
    ///
    /// @return True if the fetch succeeded, false if there are no more
    /// rows to fetch.
    bool getNextRow(LeaseStatsRow& row) {
        bool have_row = false;
        int status = mysql_stmt_fetch(statement_);
        if (status == MLM_MYSQL_FETCH_SUCCESS) {
            row.subnet_id_ = static_cast<SubnetID>(subnet_id_);
            row.lease_type_ = static_cast<Lease::Type>(lease_type_);
            row.lease_state_ = lease_state_;
            row.state_count_ = state_count_;
            have_row = true;
        } else if (status != MYSQL_NO_DATA) {
            conn_.checkError(status, statement_index_, "getNextRow failed");
        }

        return (have_row);
    }

private:
    /// @brief Database connection to use to execute the query
    MySqlConnection& conn_;

    /// @brief Index of the query's prepared statement
    size_t statement_index_;

    /// @brief The query's prepared statement
    MYSQL_STMT *statement_;

    /// @brief Indicates if query supplies lease type
    bool fetch_type_;

    /// @brief Bind array used to store the query result set;
    std::vector<MYSQL_BIND> bind_;

    /// @brief Receives subnet ID when fetching a row
    uint32_t subnet_id_;
    /// @brief Receives the lease type when fetching a row
    uint32_t lease_type_;
    /// @brief Receives the lease state when fetching a row
    uint32_t lease_state_;
    /// @brief Receives the state count when fetching a row
    uint32_t state_count_;
};

// MySqlLeaseMgr Constructor and Destructor

MySqlLeaseMgr::MySqlLeaseMgr(const MySqlConnection::ParameterMap& parameters)
    : conn_(parameters) {

    // Open the database.
    conn_.openDatabase();

    // Enable autocommit.  To avoid a flush to disk on every commit, the global
    // parameter innodb_flush_log_at_trx_commit should be set to 2.  This will
    // cause the changes to be written to the log, but flushed to disk in the
    // background every second.  Setting the parameter to that value will speed
    // up the system, but at the risk of losing data if the system crashes.
    my_bool result = mysql_autocommit(conn_.mysql_, 1);
    if (result != 0) {
        isc_throw(DbOperationError, mysql_error(conn_.mysql_));
    }

    // Prepare all statements likely to be used.
    conn_.prepareStatements(tagged_statements.begin(), tagged_statements.end());

    // Create the exchange objects for use in exchanging data between the
    // program and the database.
    exchange4_.reset(new MySqlLease4Exchange());
    exchange6_.reset(new MySqlLease6Exchange());
}


MySqlLeaseMgr::~MySqlLeaseMgr() {
    // There is no need to close the database in this destructor: it is
    // closed in the destructor of the mysql_ member variable.
}

std::string
MySqlLeaseMgr::getDBVersion() {
    std::stringstream tmp;
    tmp << "MySQL backend " << MYSQL_SCHEMA_VERSION_MAJOR;
    tmp << "." << MYSQL_SCHEMA_VERSION_MINOR;
    tmp << ", library " << mysql_get_client_info();
    return (tmp.str());
}

// Add leases to the database.  The two public methods accept a lease object
// (either V4 of V6), bind the contents to the appropriate prepared
// statement, then call common code to execute the statement.

bool
MySqlLeaseMgr::addLeaseCommon(StatementIndex stindex,
                              std::vector<MYSQL_BIND>& bind) {

    // Bind the parameters to the statement
    int status = mysql_stmt_bind_param(conn_.statements_[stindex], &bind[0]);
    checkError(status, stindex, "unable to bind parameters");

    // Execute the statement
    status = mysql_stmt_execute(conn_.statements_[stindex]);
    if (status != 0) {

        // Failure: check for the special case of duplicate entry.  If this is
        // the case, we return false to indicate that the row was not added.
        // Otherwise we throw an exception.
        if (mysql_errno(conn_.mysql_) == ER_DUP_ENTRY) {
            return (false);
        }
        checkError(status, stindex, "unable to execute");
    }

    // Insert succeeded
    return (true);
}

bool
MySqlLeaseMgr::addLease(const Lease4Ptr& lease) {
    LOG_DEBUG(dhcpsrv_logger, DHCPSRV_DBG_TRACE_DETAIL,
              DHCPSRV_MYSQL_ADD_ADDR4).arg(lease->addr_.toText());

    // Create the MYSQL_BIND array for the lease
    std::vector<MYSQL_BIND> bind = exchange4_->createBindForSend(lease);

    // ... and drop to common code.
    return (addLeaseCommon(INSERT_LEASE4, bind));
}

bool
MySqlLeaseMgr::addLease(const Lease6Ptr& lease) {
    LOG_DEBUG(dhcpsrv_logger, DHCPSRV_DBG_TRACE_DETAIL,
              DHCPSRV_MYSQL_ADD_ADDR6).arg(lease->addr_.toText())
              .arg(lease->type_);

    // Create the MYSQL_BIND array for the lease
    std::vector<MYSQL_BIND> bind = exchange6_->createBindForSend(lease);

    // ... and drop to common code.
    return (addLeaseCommon(INSERT_LEASE6, bind));
}

// Extraction of leases from the database.
//
// All getLease() methods ultimately call getLeaseCollection().  This
// binds the input parameters passed to it with the appropriate prepared
// statement and executes the statement.  It then gets the results from the
// database.  getlease() methods that expect a single result back call it
// with the "single" parameter set true: this causes an exception to be
// generated if multiple records can be retrieved from the result set. (Such
// an occurrence either indicates corruption in the database, or that an
// assumption that a query can only return a single record is incorrect.)
// Methods that require a collection of records have "single" set to the
// default value of false.  The logic is the same for both Lease4 and Lease6
// objects,  so the code is templated.
//
// Methods that require a collection of objects access this method through
// two interface methods (also called getLeaseCollection()).  These are
// short enough as to be defined in the header file: all they do is to supply
// the appropriate MySqlLeaseXExchange object depending on the type of the
// LeaseCollection objects passed to them.
//
// Methods that require a single object to be returned access the method
// through two interface methods (called getLease()).  As well as supplying
// the appropriate exchange object, they convert between lease collection
// holding zero or one leases into an appropriate Lease object.

template <typename Exchange, typename LeaseCollection>
void MySqlLeaseMgr::getLeaseCollection(StatementIndex stindex,
                                       MYSQL_BIND* bind,
                                       Exchange& exchange,
                                       LeaseCollection& result,
                                       bool single) const {

    // Bind the selection parameters to the statement
    int status = mysql_stmt_bind_param(conn_.statements_[stindex], bind);
    checkError(status, stindex, "unable to bind WHERE clause parameter");

    // Set up the MYSQL_BIND array for the data being returned and bind it to
    // the statement.
    std::vector<MYSQL_BIND> outbind = exchange->createBindForReceive();
    status = mysql_stmt_bind_result(conn_.statements_[stindex], &outbind[0]);
    checkError(status, stindex, "unable to bind SELECT clause parameters");

    // Execute the statement
    status = mysql_stmt_execute(conn_.statements_[stindex]);
    checkError(status, stindex, "unable to execute");

    // Ensure that all the lease information is retrieved in one go to avoid
    // overhead of going back and forth between client and server.
    status = mysql_stmt_store_result(conn_.statements_[stindex]);
    checkError(status, stindex, "unable to set up for storing all results");

    // Set up the fetch "release" object to release resources associated
    // with the call to mysql_stmt_fetch when this method exits, then
    // retrieve the data.
    MySqlFreeResult fetch_release(conn_.statements_[stindex]);
    int count = 0;
    while ((status = mysql_stmt_fetch(conn_.statements_[stindex])) == 0) {
        try {
            result.push_back(exchange->getLeaseData());

        } catch (const isc::BadValue& ex) {
            // Rethrow the exception with a bit more data.
            isc_throw(BadValue, ex.what() << ". Statement is <" <<
                      conn_.text_statements_[stindex] << ">");
        }

        if (single && (++count > 1)) {
            isc_throw(MultipleRecords, "multiple records were found in the "
                      "database where only one was expected for query "
                      << conn_.text_statements_[stindex]);
        }
    }

    // How did the fetch end?
    if (status == 1) {
        // Error - unable to fetch results
        checkError(status, stindex, "unable to fetch results");
    } else if (status == MYSQL_DATA_TRUNCATED) {
        // Data truncated - throw an exception indicating what was at fault
        isc_throw(DataTruncated, conn_.text_statements_[stindex]
                  << " returned truncated data: columns affected are "
                  << exchange->getErrorColumns());
    }
}


void MySqlLeaseMgr::getLease(StatementIndex stindex, MYSQL_BIND* bind,
                             Lease4Ptr& result) const {
    // Create appropriate collection object and get all leases matching
    // the selection criteria.  The "single" paraeter is true to indicate
    // that the called method should throw an exception if multiple
    // matching records are found: this particular method is called when only
    // one or zero matches is expected.
    Lease4Collection collection;
    getLeaseCollection(stindex, bind, exchange4_, collection, true);

    // Return single record if present, else clear the lease.
    if (collection.empty()) {
        result.reset();
    } else {
        result = *collection.begin();
    }
}


void MySqlLeaseMgr::getLease(StatementIndex stindex, MYSQL_BIND* bind,
                             Lease6Ptr& result) const {
    // Create appropriate collection object and get all leases matching
    // the selection criteria.  The "single" paraeter is true to indicate
    // that the called method should throw an exception if multiple
    // matching records are found: this particular method is called when only
    // one or zero matches is expected.
    Lease6Collection collection;
    getLeaseCollection(stindex, bind, exchange6_, collection, true);

    // Return single record if present, else clear the lease.
    if (collection.empty()) {
        result.reset();
    } else {
        result = *collection.begin();
    }
}


// Basic lease access methods.  Obtain leases from the database using various
// criteria.

Lease4Ptr
MySqlLeaseMgr::getLease4(const isc::asiolink::IOAddress& addr) const {
    LOG_DEBUG(dhcpsrv_logger, DHCPSRV_DBG_TRACE_DETAIL,
              DHCPSRV_MYSQL_GET_ADDR4).arg(addr.toText());

    // Set up the WHERE clause value
    MYSQL_BIND inbind[1];
    memset(inbind, 0, sizeof(inbind));

    uint32_t addr4 = static_cast<uint32_t>(addr);
    inbind[0].buffer_type = MYSQL_TYPE_LONG;
    inbind[0].buffer = reinterpret_cast<char*>(&addr4);
    inbind[0].is_unsigned = MLM_TRUE;

    // Get the data
    Lease4Ptr result;
    getLease(GET_LEASE4_ADDR, inbind, result);

    return (result);
}


Lease4Collection
MySqlLeaseMgr::getLease4(const HWAddr& hwaddr) const {
    LOG_DEBUG(dhcpsrv_logger, DHCPSRV_DBG_TRACE_DETAIL,
              DHCPSRV_MYSQL_GET_HWADDR).arg(hwaddr.toText());

    // Set up the WHERE clause value
    MYSQL_BIND inbind[1];
    memset(inbind, 0, sizeof(inbind));

    // As "buffer" is "char*" - even though the data is being read - we need
    // to cast away the "const"ness as well as reinterpreting the data as
    // a "char*". (We could avoid the "const_cast" by copying the data to a
    // local variable, but as the data is only being read, this introduces
    // an unnecessary copy).
    unsigned long hwaddr_length = hwaddr.hwaddr_.size();
    uint8_t* data = const_cast<uint8_t*>(&hwaddr.hwaddr_[0]);

    inbind[0].buffer_type = MYSQL_TYPE_BLOB;
    inbind[0].buffer = reinterpret_cast<char*>(data);
    inbind[0].buffer_length = hwaddr_length;
    inbind[0].length = &hwaddr_length;

    // Get the data
    Lease4Collection result;
    getLeaseCollection(GET_LEASE4_HWADDR, inbind, result);

    return (result);
}


Lease4Ptr
MySqlLeaseMgr::getLease4(const HWAddr& hwaddr, SubnetID subnet_id) const {
    LOG_DEBUG(dhcpsrv_logger, DHCPSRV_DBG_TRACE_DETAIL,
              DHCPSRV_MYSQL_GET_SUBID_HWADDR)
        .arg(subnet_id).arg(hwaddr.toText());

    // Set up the WHERE clause value
    MYSQL_BIND inbind[2];
    memset(inbind, 0, sizeof(inbind));

    // As "buffer" is "char*" - even though the data is being read - we need
    // to cast away the "const"ness as well as reinterpreting the data as
    // a "char*". (We could avoid the "const_cast" by copying the data to a
    // local variable, but as the data is only being read, this introduces
    // an unnecessary copy).
    unsigned long hwaddr_length = hwaddr.hwaddr_.size();
    uint8_t* data = const_cast<uint8_t*>(&hwaddr.hwaddr_[0]);

    inbind[0].buffer_type = MYSQL_TYPE_BLOB;
    inbind[0].buffer = reinterpret_cast<char*>(data);
    inbind[0].buffer_length = hwaddr_length;
    inbind[0].length = &hwaddr_length;

    inbind[1].buffer_type = MYSQL_TYPE_LONG;
    inbind[1].buffer = reinterpret_cast<char*>(&subnet_id);
    inbind[1].is_unsigned = MLM_TRUE;

    // Get the data
    Lease4Ptr result;
    getLease(GET_LEASE4_HWADDR_SUBID, inbind, result);

    return (result);
}


Lease4Collection
MySqlLeaseMgr::getLease4(const ClientId& clientid) const {
    LOG_DEBUG(dhcpsrv_logger, DHCPSRV_DBG_TRACE_DETAIL,
              DHCPSRV_MYSQL_GET_CLIENTID).arg(clientid.toText());

    // Set up the WHERE clause value
    MYSQL_BIND inbind[1];
    memset(inbind, 0, sizeof(inbind));

    std::vector<uint8_t> client_data = clientid.getClientId();
    unsigned long client_data_length = client_data.size();
    inbind[0].buffer_type = MYSQL_TYPE_BLOB;
    inbind[0].buffer = reinterpret_cast<char*>(&client_data[0]);
    inbind[0].buffer_length = client_data_length;
    inbind[0].length = &client_data_length;

    // Get the data
    Lease4Collection result;
    getLeaseCollection(GET_LEASE4_CLIENTID, inbind, result);

    return (result);
}

Lease4Ptr
MySqlLeaseMgr::getLease4(const ClientId&, const HWAddr&, SubnetID) const {
    /// This function is currently not implemented because allocation engine
    /// searches for the lease using HW address or client identifier.
    /// It never uses both parameters in the same time. We need to
    /// consider if this function is needed at all.
    isc_throw(NotImplemented, "The MySqlLeaseMgr::getLease4 function was"
              " called, but it is not implemented");
}

Lease4Ptr
MySqlLeaseMgr::getLease4(const ClientId& clientid, SubnetID subnet_id) const {
    LOG_DEBUG(dhcpsrv_logger, DHCPSRV_DBG_TRACE_DETAIL,
              DHCPSRV_MYSQL_GET_SUBID_CLIENTID)
              .arg(subnet_id).arg(clientid.toText());

    // Set up the WHERE clause value
    MYSQL_BIND inbind[2];
    memset(inbind, 0, sizeof(inbind));

    std::vector<uint8_t> client_data = clientid.getClientId();
    unsigned long client_data_length = client_data.size();
    inbind[0].buffer_type = MYSQL_TYPE_BLOB;
    inbind[0].buffer = reinterpret_cast<char*>(&client_data[0]);
    inbind[0].buffer_length = client_data_length;
    inbind[0].length = &client_data_length;

    inbind[1].buffer_type = MYSQL_TYPE_LONG;
    inbind[1].buffer = reinterpret_cast<char*>(&subnet_id);
    inbind[1].is_unsigned = MLM_TRUE;

    // Get the data
    Lease4Ptr result;
    getLease(GET_LEASE4_CLIENTID_SUBID, inbind, result);

    return (result);
}


Lease6Ptr
MySqlLeaseMgr::getLease6(Lease::Type lease_type,
                         const isc::asiolink::IOAddress& addr) const {
    LOG_DEBUG(dhcpsrv_logger, DHCPSRV_DBG_TRACE_DETAIL,
              DHCPSRV_MYSQL_GET_ADDR6).arg(addr.toText())
              .arg(lease_type);

    // Set up the WHERE clause value
    MYSQL_BIND inbind[2];
    memset(inbind, 0, sizeof(inbind));

    std::string addr6 = addr.toText();
    unsigned long addr6_length = addr6.size();

    // See the earlier description of the use of "const_cast" when accessing
    // the address for an explanation of the reason.
    inbind[0].buffer_type = MYSQL_TYPE_STRING;
    inbind[0].buffer = const_cast<char*>(addr6.c_str());
    inbind[0].buffer_length = addr6_length;
    inbind[0].length = &addr6_length;

    // LEASE_TYPE
    inbind[1].buffer_type = MYSQL_TYPE_TINY;
    inbind[1].buffer = reinterpret_cast<char*>(&lease_type);
    inbind[1].is_unsigned = MLM_TRUE;

    Lease6Ptr result;
    getLease(GET_LEASE6_ADDR, inbind, result);

    return (result);
}


Lease6Collection
MySqlLeaseMgr::getLeases6(Lease::Type lease_type,
                          const DUID& duid, uint32_t iaid) const {
    LOG_DEBUG(dhcpsrv_logger, DHCPSRV_DBG_TRACE_DETAIL,
              DHCPSRV_MYSQL_GET_IAID_DUID).arg(iaid).arg(duid.toText())
              .arg(lease_type);

    // Set up the WHERE clause value
    MYSQL_BIND inbind[3];
    memset(inbind, 0, sizeof(inbind));

    // In the following statement, the DUID is being read.  However, the
    // MySQL C interface does not use "const", so the "buffer" element
    // is declared as "char*" instead of "const char*".  To resolve this,
    // the "const" is discarded before the uint8_t* is cast to char*.
    //
    // Note that the const_cast could be avoided by copying the DUID to
    // a writeable buffer and storing the address of that in the "buffer"
    // element.  However, this introduces a copy operation (with additional
    // overhead) purely to get round the structures introduced by design of
    // the MySQL interface (which uses the area pointed to by "buffer" as
    // input when specifying query parameters and as output when retrieving
    // data).  For that reason, "const_cast" has been used.
    const vector<uint8_t>& duid_vector = duid.getDuid();
    unsigned long duid_length = duid_vector.size();
    inbind[0].buffer_type = MYSQL_TYPE_BLOB;
    inbind[0].buffer = reinterpret_cast<char*>(
            const_cast<uint8_t*>(&duid_vector[0]));
    inbind[0].buffer_length = duid_length;
    inbind[0].length = &duid_length;

    // IAID
    inbind[1].buffer_type = MYSQL_TYPE_LONG;
    inbind[1].buffer = reinterpret_cast<char*>(&iaid);
    inbind[1].is_unsigned = MLM_TRUE;

    // LEASE_TYPE
    inbind[2].buffer_type = MYSQL_TYPE_TINY;
    inbind[2].buffer = reinterpret_cast<char*>(&lease_type);
    inbind[2].is_unsigned = MLM_TRUE;

    // ... and get the data
    Lease6Collection result;
    getLeaseCollection(GET_LEASE6_DUID_IAID, inbind, result);

    return (result);
}

Lease6Collection
MySqlLeaseMgr::getLeases6(Lease::Type lease_type,
                          const DUID& duid, uint32_t iaid,
                          SubnetID subnet_id) const {
    LOG_DEBUG(dhcpsrv_logger, DHCPSRV_DBG_TRACE_DETAIL,
              DHCPSRV_MYSQL_GET_IAID_SUBID_DUID)
              .arg(iaid).arg(subnet_id).arg(duid.toText())
              .arg(lease_type);

    // Set up the WHERE clause value
    MYSQL_BIND inbind[4];
    memset(inbind, 0, sizeof(inbind));

    // See the earlier description of the use of "const_cast" when accessing
    // the DUID for an explanation of the reason.
    const vector<uint8_t>& duid_vector = duid.getDuid();
    unsigned long duid_length = duid_vector.size();
    inbind[0].buffer_type = MYSQL_TYPE_BLOB;
    inbind[0].buffer = reinterpret_cast<char*>(
            const_cast<uint8_t*>(&duid_vector[0]));
    inbind[0].buffer_length = duid_length;
    inbind[0].length = &duid_length;

    // IAID
    inbind[1].buffer_type = MYSQL_TYPE_LONG;
    inbind[1].buffer = reinterpret_cast<char*>(&iaid);
    inbind[1].is_unsigned = MLM_TRUE;

    // Subnet ID
    inbind[2].buffer_type = MYSQL_TYPE_LONG;
    inbind[2].buffer = reinterpret_cast<char*>(&subnet_id);
    inbind[2].is_unsigned = MLM_TRUE;

    // LEASE_TYPE
    inbind[3].buffer_type = MYSQL_TYPE_TINY;
    inbind[3].buffer = reinterpret_cast<char*>(&lease_type);
    inbind[3].is_unsigned = MLM_TRUE;

    // ... and get the data
    Lease6Collection result;
    getLeaseCollection(GET_LEASE6_DUID_IAID_SUBID, inbind, result);

    return (result);
}

void
MySqlLeaseMgr::getExpiredLeases6(Lease6Collection& expired_leases,
                                 const size_t max_leases) const {
    LOG_DEBUG(dhcpsrv_logger, DHCPSRV_DBG_TRACE_DETAIL, DHCPSRV_MYSQL_GET_EXPIRED6)
        .arg(max_leases);
    getExpiredLeasesCommon(expired_leases, max_leases, GET_LEASE6_EXPIRE);
}

void
MySqlLeaseMgr::getExpiredLeases4(Lease4Collection& expired_leases,
                                 const size_t max_leases) const {
    LOG_DEBUG(dhcpsrv_logger, DHCPSRV_DBG_TRACE_DETAIL, DHCPSRV_MYSQL_GET_EXPIRED4)
        .arg(max_leases);
    getExpiredLeasesCommon(expired_leases, max_leases, GET_LEASE4_EXPIRE);
}

template<typename LeaseCollection>
void
MySqlLeaseMgr::getExpiredLeasesCommon(LeaseCollection& expired_leases,
                                      const size_t max_leases,
                                      StatementIndex statement_index) const {
    // Set up the WHERE clause value
    MYSQL_BIND inbind[3];
    memset(inbind, 0, sizeof(inbind));

    // Exclude reclaimed leases.
    uint32_t state = static_cast<uint32_t>(Lease::STATE_EXPIRED_RECLAIMED);
    inbind[0].buffer_type = MYSQL_TYPE_LONG;
    inbind[0].buffer = reinterpret_cast<char*>(&state);
    inbind[0].is_unsigned = MLM_TRUE;

    // Expiration timestamp.
    MYSQL_TIME expire_time;
    conn_.convertToDatabaseTime(time(NULL), expire_time);
    inbind[1].buffer_type = MYSQL_TYPE_TIMESTAMP;
    inbind[1].buffer = reinterpret_cast<char*>(&expire_time);
    inbind[1].buffer_length = sizeof(expire_time);

    // If the number of leases is 0, we will return all leases. This is
    // achieved by setting the limit to a very high value.
    uint32_t limit = max_leases > 0 ? static_cast<uint32_t>(max_leases) :
        std::numeric_limits<uint32_t>::max();
    inbind[2].buffer_type = MYSQL_TYPE_LONG;
    inbind[2].buffer = reinterpret_cast<char*>(&limit);
    inbind[2].is_unsigned = MLM_TRUE;

    // Get the data
    getLeaseCollection(statement_index, inbind, expired_leases);
}



// Update lease methods.  These comprise common code that handles the actual
// update, and type-specific methods that set up the parameters for the prepared
// statement depending on the type of lease.

template <typename LeasePtr>
void
MySqlLeaseMgr::updateLeaseCommon(StatementIndex stindex, MYSQL_BIND* bind,
                                 const LeasePtr& lease) {

    // Bind the parameters to the statement
    int status = mysql_stmt_bind_param(conn_.statements_[stindex], bind);
    checkError(status, stindex, "unable to bind parameters");

    // Execute
    status = mysql_stmt_execute(conn_.statements_[stindex]);
    checkError(status, stindex, "unable to execute");

    // See how many rows were affected.  The statement should only update a
    // single row.
    int affected_rows = mysql_stmt_affected_rows(conn_.statements_[stindex]);
    if (affected_rows == 0) {
        isc_throw(NoSuchLease, "unable to update lease for address " <<
                  lease->addr_ << " as it does not exist");
    } else if (affected_rows > 1) {
        // Should not happen - primary key constraint should only have selected
        // one row.
        isc_throw(DbOperationError, "apparently updated more than one lease "
                  "that had the address " << lease->addr_);
    }
}


void
MySqlLeaseMgr::updateLease4(const Lease4Ptr& lease) {
    const StatementIndex stindex = UPDATE_LEASE4;

    LOG_DEBUG(dhcpsrv_logger, DHCPSRV_DBG_TRACE_DETAIL,
              DHCPSRV_MYSQL_UPDATE_ADDR4).arg(lease->addr_.toText());

    // Create the MYSQL_BIND array for the data being updated
    std::vector<MYSQL_BIND> bind = exchange4_->createBindForSend(lease);

    // Set up the WHERE clause and append it to the MYSQL_BIND array
    MYSQL_BIND where;
    memset(&where, 0, sizeof(where));

    uint32_t addr4 = static_cast<uint32_t>(lease->addr_);
    where.buffer_type = MYSQL_TYPE_LONG;
    where.buffer = reinterpret_cast<char*>(&addr4);
    where.is_unsigned = MLM_TRUE;
    bind.push_back(where);

    // Drop to common update code
    updateLeaseCommon(stindex, &bind[0], lease);
}


void
MySqlLeaseMgr::updateLease6(const Lease6Ptr& lease) {
    const StatementIndex stindex = UPDATE_LEASE6;

    LOG_DEBUG(dhcpsrv_logger, DHCPSRV_DBG_TRACE_DETAIL,
              DHCPSRV_MYSQL_UPDATE_ADDR6).arg(lease->addr_.toText())
              .arg(lease->type_);

    // Create the MYSQL_BIND array for the data being updated
    std::vector<MYSQL_BIND> bind = exchange6_->createBindForSend(lease);

    // Set up the WHERE clause value
    MYSQL_BIND where;
    memset(&where, 0, sizeof(where));

    std::string addr6 = lease->addr_.toText();
    unsigned long addr6_length = addr6.size();

    // See the earlier description of the use of "const_cast" when accessing
    // the address for an explanation of the reason.
    where.buffer_type = MYSQL_TYPE_STRING;
    where.buffer = const_cast<char*>(addr6.c_str());
    where.buffer_length = addr6_length;
    where.length = &addr6_length;
    bind.push_back(where);

    // Drop to common update code
    updateLeaseCommon(stindex, &bind[0], lease);
}

// Delete lease methods.  Similar to other groups of methods, these comprise
// a per-type method that sets up the relevant MYSQL_BIND array (in this
// case, a single method for both V4 and V6 addresses) and a common method that
// handles the common processing.

uint64_t
MySqlLeaseMgr::deleteLeaseCommon(StatementIndex stindex, MYSQL_BIND* bind) {

    // Bind the input parameters to the statement
    int status = mysql_stmt_bind_param(conn_.statements_[stindex], bind);
    checkError(status, stindex, "unable to bind WHERE clause parameter");

    // Execute
    status = mysql_stmt_execute(conn_.statements_[stindex]);
    checkError(status, stindex, "unable to execute");

    // See how many rows were affected.  Note that the statement may delete
    // multiple rows.
    return (static_cast<uint64_t>(mysql_stmt_affected_rows(conn_.statements_[stindex])));
}

bool
MySqlLeaseMgr::deleteLease(const isc::asiolink::IOAddress& addr) {
    LOG_DEBUG(dhcpsrv_logger, DHCPSRV_DBG_TRACE_DETAIL,
              DHCPSRV_MYSQL_DELETE_ADDR).arg(addr.toText());

    // Set up the WHERE clause value
    MYSQL_BIND inbind[1];
    memset(inbind, 0, sizeof(inbind));

    if (addr.isV4()) {
        uint32_t addr4 = static_cast<uint32_t>(addr);

        inbind[0].buffer_type = MYSQL_TYPE_LONG;
        inbind[0].buffer = reinterpret_cast<char*>(&addr4);
        inbind[0].is_unsigned = MLM_TRUE;

        return (deleteLeaseCommon(DELETE_LEASE4, inbind) > 0);

    } else {
        std::string addr6 = addr.toText();
        unsigned long addr6_length = addr6.size();

        // See the earlier description of the use of "const_cast" when accessing
        // the address for an explanation of the reason.
        inbind[0].buffer_type = MYSQL_TYPE_STRING;
        inbind[0].buffer = const_cast<char*>(addr6.c_str());
        inbind[0].buffer_length = addr6_length;
        inbind[0].length = &addr6_length;

        return (deleteLeaseCommon(DELETE_LEASE6, inbind) > 0);
    }
}

uint64_t
MySqlLeaseMgr::deleteExpiredReclaimedLeases4(const uint32_t secs) {
    LOG_DEBUG(dhcpsrv_logger, DHCPSRV_DBG_TRACE_DETAIL,
              DHCPSRV_MYSQL_DELETE_EXPIRED_RECLAIMED4)
        .arg(secs);
    return (deleteExpiredReclaimedLeasesCommon(secs, DELETE_LEASE4_STATE_EXPIRED));
}

uint64_t
MySqlLeaseMgr::deleteExpiredReclaimedLeases6(const uint32_t secs) {
    LOG_DEBUG(dhcpsrv_logger, DHCPSRV_DBG_TRACE_DETAIL,
              DHCPSRV_MYSQL_DELETE_EXPIRED_RECLAIMED6)
        .arg(secs);
    return (deleteExpiredReclaimedLeasesCommon(secs, DELETE_LEASE6_STATE_EXPIRED));
}

uint64_t
MySqlLeaseMgr::deleteExpiredReclaimedLeasesCommon(const uint32_t secs,
                                                  StatementIndex statement_index) {
    // Set up the WHERE clause value
    MYSQL_BIND inbind[2];
    memset(inbind, 0, sizeof(inbind));

    // State is reclaimed.
    uint32_t state = static_cast<uint32_t>(Lease::STATE_EXPIRED_RECLAIMED);
    inbind[0].buffer_type = MYSQL_TYPE_LONG;
    inbind[0].buffer = reinterpret_cast<char*>(&state);
    inbind[0].is_unsigned = MLM_TRUE;

    // Expiration timestamp.
    MYSQL_TIME expire_time;
    conn_.convertToDatabaseTime(time(NULL) - static_cast<time_t>(secs), expire_time);
    inbind[1].buffer_type = MYSQL_TYPE_TIMESTAMP;
    inbind[1].buffer = reinterpret_cast<char*>(&expire_time);
    inbind[1].buffer_length = sizeof(expire_time);

    // Get the number of deleted leases and log it.
    uint64_t deleted_leases = deleteLeaseCommon(statement_index, inbind);
    LOG_DEBUG(dhcpsrv_logger, DHCPSRV_DBG_TRACE_DETAIL,
              DHCPSRV_MYSQL_DELETED_EXPIRED_RECLAIMED)
        .arg(deleted_leases);

    return (deleted_leases);
}



// Miscellaneous database methods.

std::string
MySqlLeaseMgr::getName() const {
    std::string name = "";
    try {
        name = conn_.getParameter("name");
    } catch (...) {
        // Return an empty name
    }
    return (name);
}


std::string
MySqlLeaseMgr::getDescription() const {
    return (std::string("MySQL Database"));
}


std::pair<uint32_t, uint32_t>
MySqlLeaseMgr::getVersion() const {
    const StatementIndex stindex = GET_VERSION;

    LOG_DEBUG(dhcpsrv_logger, DHCPSRV_DBG_TRACE_DETAIL,
              DHCPSRV_MYSQL_GET_VERSION);

    uint32_t    major;      // Major version number
    uint32_t    minor;      // Minor version number

    // Execute the prepared statement
    int status = mysql_stmt_execute(conn_.statements_[stindex]);
    if (status != 0) {
        isc_throw(DbOperationError, "unable to execute <"
                  << conn_.text_statements_[stindex] << "> - reason: " <<
                  mysql_error(conn_.mysql_));
    }

    // Bind the output of the statement to the appropriate variables.
    MYSQL_BIND bind[2];
    memset(bind, 0, sizeof(bind));

    bind[0].buffer_type = MYSQL_TYPE_LONG;
    bind[0].is_unsigned = 1;
    bind[0].buffer = &major;
    bind[0].buffer_length = sizeof(major);

    bind[1].buffer_type = MYSQL_TYPE_LONG;
    bind[1].is_unsigned = 1;
    bind[1].buffer = &minor;
    bind[1].buffer_length = sizeof(minor);

    status = mysql_stmt_bind_result(conn_.statements_[stindex], bind);
    if (status != 0) {
        isc_throw(DbOperationError, "unable to bind result set: " <<
                  mysql_error(conn_.mysql_));
    }

    // Fetch the data and set up the "release" object to release associated
    // resources when this method exits then retrieve the data.
    MySqlFreeResult fetch_release(conn_.statements_[stindex]);
    status = mysql_stmt_fetch(conn_.statements_[stindex]);
    if (status != 0) {
        isc_throw(DbOperationError, "unable to obtain result set: " <<
                  mysql_error(conn_.mysql_));
    }

    return (std::make_pair(major, minor));
}

LeaseStatsQueryPtr
MySqlLeaseMgr::startLeaseStatsQuery4() {
    LeaseStatsQueryPtr query(new MySqlLeaseStatsQuery(conn_,
                                                      RECOUNT_LEASE4_STATS,
                                                      false));
    query->start();
    return(query);
}

LeaseStatsQueryPtr
MySqlLeaseMgr::startLeaseStatsQuery6() {
    LeaseStatsQueryPtr query(new MySqlLeaseStatsQuery(conn_,
                                                      RECOUNT_LEASE6_STATS,
                                                      true));
    query->start();
    return(query);
}

void
MySqlLeaseMgr::commit() {
    LOG_DEBUG(dhcpsrv_logger, DHCPSRV_DBG_TRACE_DETAIL, DHCPSRV_MYSQL_COMMIT);
    if (mysql_commit(conn_.mysql_) != 0) {
        isc_throw(DbOperationError, "commit failed: " << mysql_error(conn_.mysql_));
    }
}


void
MySqlLeaseMgr::rollback() {
    LOG_DEBUG(dhcpsrv_logger, DHCPSRV_DBG_TRACE_DETAIL, DHCPSRV_MYSQL_ROLLBACK);
    if (mysql_rollback(conn_.mysql_) != 0) {
        isc_throw(DbOperationError, "rollback failed: " << mysql_error(conn_.mysql_));
    }
}

void
MySqlLeaseMgr::checkError(int status, StatementIndex index,
                           const char* what) const {
    conn_.checkError(status, index, what);
}

}; // end of isc::dhcp namespace
}; // end of isc namespace<|MERGE_RESOLUTION|>--- conflicted
+++ resolved
@@ -71,6 +71,7 @@
 ///   lease object.
 
 namespace {
+    
 /// @brief Maximum length of the hostname stored in DNS.
 ///
 /// This length is restricted by the length of the domain-name carried
@@ -206,23 +207,15 @@
                         "prefix_len = ?, fqdn_fwd = ?, fqdn_rev = ?, "
                         "hostname = ?, hwaddr = ?, hwtype = ?, hwaddr_source = ?, "
                         "state = ? "
-<<<<<<< HEAD
-                            "WHERE address = ?"}
-    }
-=======
                             "WHERE address = ?"},
     {MySqlLeaseMgr::RECOUNT_LEASE4_STATS,
      "SELECT subnet_id, state, count(state) as state_count "
      "  FROM lease4 GROUP BY subnet_id, state ORDER BY subnet_id"},
-
     {MySqlLeaseMgr::RECOUNT_LEASE6_STATS,
      "SELECT subnet_id, lease_type, state, count(state) as state_count"
      "  FROM lease6 GROUP BY subnet_id, lease_type, state "
-     "  ORDER BY subnet_id" },
-
-    // End of list sentinel
-    {MySqlLeaseMgr::NUM_STATEMENTS, NULL}
->>>>>>> 52ff5a4e
+     "  ORDER BY subnet_id" }
+    }
 };
 
 };
