--- conflicted
+++ resolved
@@ -17,21 +17,11 @@
 
 #include <config.h>
 
-<<<<<<< HEAD
-#include <asiolink/io_address.h>
+#include <dhcpsrv/cql_lease_mgr.h>
+#include <dhcpsrv/dhcpsrv_log.h>
+
 #include <dhcp/duid.h>
 #include <dhcp/hwaddr.h>
-#include <dhcpsrv/cql_lease_mgr.h>
-#include <dhcpsrv/dhcpsrv_log.h>
-
-#include <limits>
-=======
-#include <dhcpsrv/cql_lease_mgr.h>
-#include <dhcpsrv/dhcpsrv_log.h>
-
-#include <dhcp/duid.h>
-#include <dhcp/hwaddr.h>
->>>>>>> 9751dfbf
 
 #include <asiolink/io_address.h>
 
@@ -40,376 +30,12 @@
 namespace isc {
 namespace dhcp {
 
-<<<<<<< HEAD
-static const size_t HOSTNAME_MAX_LEN = 255U;
-static const size_t ADDRESS6_TEXT_MAX_LEN = 39U;
-
-/// @{
-///
-/// @brief Catalog of all the CQL statements currently supported. Note
-/// that the order columns appear in statement body must match the order they
-/// that the occur in the table. This does not apply to the where clause.
-static const char* delete_lease4_params[] = {
-    static_cast<const char*>("address"),
-    NULL };
-static const char* delete_expired_lease4_params[] = {
-    static_cast<const char*>("state"),
-    static_cast<const char*>("expire"),
-    NULL };
-static const char* delete_lease6_params[] = {
-    static_cast<const char*>("address"),
-    NULL };
-static const char* delete_expired_lease6_params[] = {
-    static_cast<const char*>("state"),
-    static_cast<const char*>("expire"),
-    NULL };
-static const char* get_lease4_addr_params[] = {
-    static_cast<const char*>("address"),
-    NULL };
-static const char* get_lease4_clientid_params[] = {
-    static_cast<const char*>("client_id"),
-    NULL };
-static const char* get_lease4_clientid_subid_params[] = {
-    static_cast<const char*>("client_id"),
-    static_cast<const char*>("subnet_id"),
-    NULL };
-static const char* get_lease4_hwaddr_params[] = {
-    static_cast<const char*>("hwaddr"),
-    NULL };
-static const char* get_lease4_hwaddr_subid_params[] = {
-    static_cast<const char*>("hwaddr"),
-    static_cast<const char*>("subnet_id"),
-    NULL };
-static const char* get_lease4_expired_params[] = {
-    static_cast<const char*>("state"),
-    static_cast<const char*>("expire"),
-    static_cast<const char*>("limit"),
-    NULL };
-static const char* get_lease6_addr_params[] = {
-    static_cast<const char*>("address"),
-    static_cast<const char*>("lease_type"),
-    NULL };
-static const char* get_lease6_duid_iaid_params[] = {
-    static_cast<const char*>("duid"),
-    static_cast<const char*>("iaid"),
-    static_cast<const char*>("lease_type"),
-    NULL };
-static const char* get_lease6_duid_iaid_subid_params[] = {
-    static_cast<const char*>("duid"),
-    static_cast<const char*>("iaid"),
-    static_cast<const char*>("subnet_id"),
-    static_cast<const char*>("lease_type"),
-    NULL };
-static const char* get_lease6_expired_params[] = {
-    static_cast<const char*>("state"),
-    static_cast<const char*>("expire"),
-    static_cast<const char*>("limit"),
-    NULL };
-static const char* get_version_params[] = {
-    NULL };
-static const char* insert_lease4_params[] = {
-    static_cast<const char*>("address"),
-    static_cast<const char*>("hwaddr"),
-    static_cast<const char*>("client_id"),
-    static_cast<const char*>("valid_lifetime"),
-    static_cast<const char*>("expire"),
-    static_cast<const char*>("subnet_id"),
-    static_cast<const char*>("fqdn_fwd"),
-    static_cast<const char*>("fqdn_rev"),
-    static_cast<const char*>("hostname"),
-    static_cast<const char*>("state"),
-    NULL };
-static const char* insert_lease6_params[] = {
-    static_cast<const char*>("address"),
-    static_cast<const char*>("duid"),
-    static_cast<const char*>("valid_lifetime"),
-    static_cast<const char*>("expire"),
-    static_cast<const char*>("subnet_id"),
-    static_cast<const char*>("pref_lifetime"),
-    static_cast<const char*>("lease_type"),
-    static_cast<const char*>("iaid"),
-    static_cast<const char*>("prefix_len"),
-    static_cast<const char*>("fqdn_fwd"),
-    static_cast<const char*>("fqdn_rev"),
-    static_cast<const char*>("hostname"),
-    static_cast<const char*>("hwaddr"),
-    static_cast<const char*>("hwtype"),
-    static_cast<const char*>("hwaddr_source"),
-    static_cast<const char*>("state"),
-    NULL };
-static const char* update_lease4_params[] = {
-    static_cast<const char*>("hwaddr"),
-    static_cast<const char*>("client_id"),
-    static_cast<const char*>("valid_lifetime"),
-    static_cast<const char*>("expire"),
-    static_cast<const char*>("subnet_id"),
-    static_cast<const char*>("fqdn_fwd"),
-    static_cast<const char*>("fqdn_rev"),
-    static_cast<const char*>("hostname"),
-    static_cast<const char*>("state"),
-    static_cast<const char*>("address"),
-    NULL };
-static const char* update_lease6_params[] = {
-    static_cast<const char*>("duid"),
-    static_cast<const char*>("valid_lifetime"),
-    static_cast<const char*>("expire"),
-    static_cast<const char*>("subnet_id"),
-    static_cast<const char*>("pref_lifetime"),
-    static_cast<const char*>("lease_type"),
-    static_cast<const char*>("iaid"),
-    static_cast<const char*>("prefix_len"),
-    static_cast<const char*>("fqdn_fwd"),
-    static_cast<const char*>("fqdn_rev"),
-    static_cast<const char*>("hostname"),
-    static_cast<const char*>("hwaddr"),
-    static_cast<const char*>("hwtype"),
-    static_cast<const char*>("hwaddr_source"),
-    static_cast<const char*>("state"),
-    static_cast<const char*>("address"),
-    NULL };
-/// @}
-
-CqlTaggedStatement CqlLeaseMgr::tagged_statements_[] = {
-    // DELETE_LEASE4
-    { delete_lease4_params,
-      "delete_lease4",
-      "DELETE FROM lease4 WHERE address = ? "
-      "IF EXISTS "
-    },
-
-    // DELETE_LEASE4_STATE_EXPIRED
-    { delete_expired_lease4_params,
-      "delete_lease4_expired",
-      "SELECT address, hwaddr, client_id, "
-        "valid_lifetime, expire, subnet_id, "
-        "fqdn_fwd, fqdn_rev, hostname, "
-        "state "
-      "FROM lease4 "
-      "WHERE state = ? "
-      "AND expire < ? "
-      "ALLOW FILTERING "
-    },
-
-    // DELETE_LEASE6
-    { delete_lease6_params,
-      "delete_lease6",
-      "DELETE FROM lease6 WHERE address = ? "
-      "IF EXISTS "
-    },
-
-    // DELETE_LEASE6_STATE_EXPIRED
-    { delete_expired_lease6_params,
-      "delete_lease6_expired",
-      "SELECT address, duid, valid_lifetime, "
-        "expire, subnet_id, pref_lifetime, "
-        "lease_type, iaid, prefix_len, fqdn_fwd, fqdn_rev, hostname, "
-        "hwaddr, hwtype, hwaddr_source, "
-        "state "
-      "FROM lease6 "
-      "WHERE state = ? "
-      "AND expire < ? "
-      "ALLOW FILTERING "
-    },
-
-    // GET_LEASE4_ADDR
-    { get_lease4_addr_params,
-      "get_lease4_addr",
-      "SELECT address, hwaddr, client_id, "
-        "valid_lifetime, expire, subnet_id, "
-        "fqdn_fwd, fqdn_rev, hostname, "
-        "state "
-      "FROM lease4 "
-      "WHERE address = ? "
-    },
-
-    // GET_LEASE4_CLIENTID
-    { get_lease4_clientid_params,
-      "get_lease4_clientid",
-      "SELECT address, hwaddr, client_id, "
-        "valid_lifetime, expire, subnet_id, "
-        "fqdn_fwd, fqdn_rev, hostname, "
-        "state "
-      "FROM lease4 "
-      "WHERE client_id = ? "
-    },
-
-    // GET_LEASE4_CLIENTID_SUBID
-    { get_lease4_clientid_subid_params,
-      "get_lease4_clientid_subid",
-      "SELECT address, hwaddr, client_id, "
-        "valid_lifetime, expire, subnet_id, "
-        "fqdn_fwd, fqdn_rev, hostname, "
-        "state "
-      "FROM lease4 "
-      "WHERE client_id = ? "
-      "AND subnet_id = ? "
-      "ALLOW FILTERING "
-    },
-
-    // GET_LEASE4_HWADDR
-    { get_lease4_hwaddr_params,
-      "get_lease4_hwaddr",
-      "SELECT address, hwaddr, client_id, "
-        "valid_lifetime, expire, subnet_id, "
-        "fqdn_fwd, fqdn_rev, hostname, "
-        "state "
-      "FROM lease4 "
-      "WHERE hwaddr = ? "
-    },
-
-    // GET_LEASE4_HWADDR_SUBID
-    { get_lease4_hwaddr_subid_params,
-      "get_lease4_hwaddr_subid",
-      "SELECT address, hwaddr, client_id, "
-        "valid_lifetime, expire, subnet_id, "
-        "fqdn_fwd, fqdn_rev, hostname, "
-        "state "
-      "FROM lease4 "
-      "WHERE hwaddr = ? "
-      "AND subnet_id = ? "
-      "ALLOW FILTERING "
-    },
-
-    // GET_LEASE4_EXPIRE
-    { get_lease4_expired_params,
-      "get_lease4_expired",
-      "SELECT address, hwaddr, client_id, "
-        "valid_lifetime, expire, subnet_id, "
-        "fqdn_fwd, fqdn_rev, hostname, "
-        "state "
-      "FROM lease4 "
-      "WHERE state = ? "
-      "AND expire < ? "
-      "LIMIT ? "
-      "ALLOW FILTERING "
-    },
-
-    // GET_LEASE6_ADDR
-    { get_lease6_addr_params,
-      "get_lease6_addr",
-      "SELECT address, duid, valid_lifetime, "
-        "expire, subnet_id, pref_lifetime, "
-        "lease_type, iaid, prefix_len, fqdn_fwd, fqdn_rev, hostname, "
-        "hwaddr, hwtype, hwaddr_source, "
-        "state "
-      "FROM lease6 "
-      "WHERE address = ? "
-      "AND lease_type = ? "
-      "ALLOW FILTERING "
-    },
-
-    // GET_LEASE6_DUID_IAID
-    { get_lease6_duid_iaid_params,
-      "get_lease6_duid_iaid",
-      "SELECT address, duid, valid_lifetime, "
-        "expire, subnet_id, pref_lifetime, "
-        "lease_type, iaid, prefix_len, fqdn_fwd, fqdn_rev, hostname, "
-        "hwaddr, hwtype, hwaddr_source, "
-        "state "
-      "FROM lease6 "
-      "WHERE duid = ? "
-      "AND iaid = ? "
-      "AND lease_type = ? "
-      "ALLOW FILTERING "
-    },
-
-    // GET_LEASE6_DUID_IAID_SUBID
-    { get_lease6_duid_iaid_subid_params,
-      "get_lease6_duid_iaid_subid",
-      "SELECT address, duid, valid_lifetime, "
-        "expire, subnet_id, pref_lifetime, "
-        "lease_type, iaid, prefix_len, fqdn_fwd, fqdn_rev, hostname, "
-        "hwaddr, hwtype, hwaddr_source, "
-        "state "
-      "FROM lease6 "
-      "WHERE duid = ? "
-      "AND iaid = ? "
-      "AND subnet_id = ? "
-      "AND lease_type = ? "
-      "ALLOW FILTERING "
-    },
-
-    // GET_LEASE6_EXPIRE
-    { get_lease6_expired_params,
-      "get_lease6_expired",
-      "SELECT address, duid, valid_lifetime, "
-        "expire, subnet_id, pref_lifetime, "
-        "lease_type, iaid, prefix_len, fqdn_fwd, fqdn_rev, hostname, "
-        "hwaddr, hwtype, hwaddr_source, "
-        "state "
-      "FROM lease6 "
-      "WHERE state = ? "
-      "AND expire < ? "
-      "LIMIT ? "
-      "ALLOW FILTERING "
-    },
-
-    // GET_VERSION
-    { get_version_params,
-      "get_version",
-      "SELECT version, minor FROM schema_version "
-    },
-
-    // INSERT_LEASE4
-    { insert_lease4_params,
-      "insert_lease4",
-      "INSERT INTO lease4(address, hwaddr, client_id, "
-        "valid_lifetime, expire, subnet_id, fqdn_fwd, fqdn_rev, hostname, "
-        "state) "
-      "VALUES (?, ?, ?, ?, ?, ?, ?, ?, ?, "
-      "?) "
-      "IF NOT EXISTS "
-    },
-
-    // INSERT_LEASE6
-    { insert_lease6_params,
-      "insert_lease6",
-      "INSERT INTO lease6(address, duid, valid_lifetime, "
-        "expire, subnet_id, pref_lifetime, "
-        "lease_type, iaid, prefix_len, fqdn_fwd, fqdn_rev, hostname, hwaddr, "
-        "hwtype, hwaddr_source, "
-        "state) "
-      "VALUES (?, ?, ?, ?, ?, ?, ?, ?, ?, ?, ?, ?, ?, ?, ?, "
-      "?) "
-      "IF NOT EXISTS "
-    },
-
-    // UPDATE_LEASE4
-    { update_lease4_params,
-      "update_lease4",
-      "UPDATE lease4 SET hwaddr = ?, "
-        "client_id = ?, valid_lifetime = ?, expire = ?, "
-        "subnet_id = ?, fqdn_fwd = ?, fqdn_rev = ?, hostname = ?, "
-        "state = ? "
-      "WHERE address = ? "
-      "IF EXISTS "
-    },
-
-    // UPDATE_LEASE6
-    { update_lease6_params,
-      "update_lease6",
-      "UPDATE lease6 SET duid = ?, "
-        "valid_lifetime = ?, expire = ?, subnet_id = ?, "
-        "pref_lifetime = ?, lease_type = ?, iaid = ?, "
-        "prefix_len = ?, fqdn_fwd = ?, fqdn_rev = ?, hostname = ?, "
-        "hwaddr = ?, hwtype = ?, hwaddr_source = ?, "
-        "state = ? "
-      "WHERE address = ? "
-      "IF EXISTS "
-    },
-
-
-    // End of list sentinel
-    { NULL, NULL, NULL }
-};
-=======
 static constexpr size_t HOSTNAME_MAX_LEN = 255u;
 static constexpr size_t ADDRESS6_TEXT_MAX_LEN = 39u;
 
 static const CassBlob NULL_HWADDR({0x00, 0x00, 0x00, 0x00, 0x00, 0x00});
 static const CassBlob NULL_CLIENTID({0x00, 0x00, 0x00, 0x00, 0x00, 0x00});
 static const CassBlob NULL_PRIVACY_HASH({0x00, 0x00, 0x00, 0x00, 0x00, 0x00});
->>>>>>> 9751dfbf
 
 /// @brief Common CQL and Lease Data Methods
 ///
@@ -419,24 +45,6 @@
 /// base to both of them, containing some common methods.
 class CqlLeaseExchange : public CqlExchange {
 public:
-<<<<<<< HEAD
-    CqlLeaseExchange()
-        : valid_lifetime_(0), expire_(0), subnet_id_(0), fqdn_fwd_(cass_false),
-          fqdn_rev_(cass_false), state_(0) {
-    }
-
-protected:
-    std::vector<cass_byte_t> hwaddr_;  ///< Hardware address
-    cass_int64_t valid_lifetime_;      ///< Lease time
-    cass_int64_t expire_;              ///< Lease expiry time
-    cass_int32_t subnet_id_;           ///< Subnet identification
-    cass_bool_t fqdn_fwd_;             ///< Has forward DNS update
-                                       /// been performed
-    cass_bool_t fqdn_rev_;             ///< Has reverse DNS update
-                                       /// been performed
-    std::string hostname_;             ///< Client hostname
-    cass_int32_t state_;               ///< Lease state
-=======
     CqlLeaseExchange(const CqlConnection &connection)
         : connection_(connection), valid_lifetime_(0), expire_(0),
           subnet_id_(0), fqdn_fwd_(cass_false), fqdn_rev_(cass_false),
@@ -490,7 +98,6 @@
 
     /// @brief Lease state
     cass_int32_t state_;
->>>>>>> 9751dfbf
 };
 
 /// @brief Exchange CQL and Lease4 Data
@@ -511,144 +118,11 @@
     ///
     /// The initialization of the variables here is only to satisfy cppcheck -
     /// all variables are initialized/set in the methods before they are used.
-<<<<<<< HEAD
-    CqlLease4Exchange() : addr4_(0) {
-        // Set the column names
-        parameters_.push_back(ExchangeColumnInfoPtr(new ExchangeColumnInfo(
-            "address", parameters_.size(), EXCHANGE_DATA_TYPE_IO_IN_OUT,
-            EXCHANGE_DATA_TYPE_INT32)));
-        parameters_.push_back(ExchangeColumnInfoPtr(new ExchangeColumnInfo(
-            "hwaddr", parameters_.size(), EXCHANGE_DATA_TYPE_IO_IN_OUT,
-            EXCHANGE_DATA_TYPE_BYTES)));
-        parameters_.push_back(ExchangeColumnInfoPtr(new ExchangeColumnInfo(
-            "client_id", parameters_.size(), EXCHANGE_DATA_TYPE_IO_IN_OUT,
-            EXCHANGE_DATA_TYPE_BYTES)));
-        parameters_.push_back(ExchangeColumnInfoPtr(new ExchangeColumnInfo(
-            "valid_lifetime", parameters_.size(), EXCHANGE_DATA_TYPE_IO_IN_OUT,
-            EXCHANGE_DATA_TYPE_INT64)));
-        parameters_.push_back(ExchangeColumnInfoPtr(new ExchangeColumnInfo(
-            "expire", parameters_.size(), EXCHANGE_DATA_TYPE_IO_IN_OUT,
-            EXCHANGE_DATA_TYPE_TIMESTAMP)));
-        parameters_.push_back(ExchangeColumnInfoPtr(new ExchangeColumnInfo(
-            "subnet_id", parameters_.size(), EXCHANGE_DATA_TYPE_IO_IN_OUT,
-            EXCHANGE_DATA_TYPE_INT32)));
-        parameters_.push_back(ExchangeColumnInfoPtr(new ExchangeColumnInfo(
-            "fqdn_fwd", parameters_.size(), EXCHANGE_DATA_TYPE_IO_IN_OUT,
-            EXCHANGE_DATA_TYPE_BOOL)));
-        parameters_.push_back(ExchangeColumnInfoPtr(new ExchangeColumnInfo(
-            "fqdn_rev", parameters_.size(), EXCHANGE_DATA_TYPE_IO_IN_OUT,
-            EXCHANGE_DATA_TYPE_BOOL)));
-        parameters_.push_back(ExchangeColumnInfoPtr(new ExchangeColumnInfo(
-            "hostname", parameters_.size(), EXCHANGE_DATA_TYPE_IO_IN_OUT,
-            EXCHANGE_DATA_TYPE_STRING)));
-        parameters_.push_back(ExchangeColumnInfoPtr(new ExchangeColumnInfo(
-            "state", parameters_.size(), EXCHANGE_DATA_TYPE_IO_IN_OUT,
-            EXCHANGE_DATA_TYPE_INT32)));
-        parameters_.push_back(ExchangeColumnInfoPtr(new ExchangeColumnInfo(
-            "limit", parameters_.size(), EXCHANGE_DATA_TYPE_IO_IN_OUT,
-            EXCHANGE_DATA_TYPE_INT32)));
-        parameters_.push_back(ExchangeColumnInfoPtr(new ExchangeColumnInfo(
-            "[applied]", parameters_.size(), EXCHANGE_DATA_TYPE_IO_IN_OUT,
-            EXCHANGE_DATA_TYPE_BOOL)));
-        BOOST_ASSERT(parameters_.size() == 12U);
-    }
-=======
     explicit CqlLease4Exchange(const CqlConnection &connection);
->>>>>>> 9751dfbf
 
     /// @brief Create CQL_BIND objects for Lease4 Pointer
     ///
     /// Fills in the CQL_BIND array for sending data in the Lease4 object to
-<<<<<<< HEAD
-    /// the database.
-    void createBindForSend(const Lease4Ptr& lease, CqlDataArray& data) {
-        if (!lease) {
-            isc_throw(BadValue, "createBindForSend(): Lease4 object is NULL");
-        }
-        // Store lease object to ensure it remains valid.
-        lease_ = lease;
-        // Set up the structures for the various components of the lease4
-        // structure.
-
-        try {
-            // address: int
-            // The address in the Lease structure is an IOAddress object.
-            // Convert this to an integer for storage.
-            addr4_ = static_cast<cass_int32_t>(lease_->addr_.toUint32());
-            data.add(reinterpret_cast<void*>(&addr4_));
-
-            // hwaddr: blob
-            if (lease_->hwaddr_) {
-                if (lease_->hwaddr_->hwaddr_.size() > HWAddr::MAX_HWADDR_LEN) {
-                    isc_throw(DbOperationError,
-                              "hardware address "
-                                  << lease_->hwaddr_->toText() << " of length "
-                                  << lease_->hwaddr_->hwaddr_.size()
-                                  << " exceeds maximum allowed length of "
-                                  << HWAddr::MAX_HWADDR_LEN);
-                }
-                hwaddr_ = lease_->hwaddr_->hwaddr_;
-            } else {
-                hwaddr_.clear();
-            }
-            data.add(reinterpret_cast<void*>(&hwaddr_));
-
-            // client_id: blob
-            if (lease_->client_id_) {
-                client_id_ = lease_->client_id_->getClientId();
-            } else {
-                client_id_.clear();
-            }
-            data.add(reinterpret_cast<void*>(&client_id_));
-
-            // valid lifetime: bigint
-            valid_lifetime_ = static_cast<cass_int32_t>(lease_->valid_lft_);
-            data.add(reinterpret_cast<void*>(&valid_lifetime_));
-
-            // expire: bigint
-            // The lease structure holds the client last transmission time
-            /// (cltt_)
-            // For convenience for external tools, this is converted to lease
-            // expiry time (expire). The relationship is given by:
-            // expire = cltt_ + valid_lft_
-            CqlExchange::convertToDatabaseTime(lease_->cltt_,
-                                               lease_->valid_lft_, expire_);
-            data.add(reinterpret_cast<void*>(&expire_));
-
-            // subnet_id: int
-            subnet_id_ = static_cast<cass_int32_t>(lease_->subnet_id_);
-            data.add(reinterpret_cast<void*>(&subnet_id_));
-
-            // fqdn_fwd: boolean
-            fqdn_fwd_ = lease_->fqdn_fwd_ ? cass_true : cass_false;
-            data.add(reinterpret_cast<void*>(&fqdn_fwd_));
-
-            // fqdn_rev: boolean
-            fqdn_rev_ = lease_->fqdn_rev_ ? cass_true : cass_false;
-            data.add(reinterpret_cast<void*>(&fqdn_rev_));
-
-            // hostname: varchar
-            if (lease_->hostname_.size() > HOSTNAME_MAX_LEN) {
-                isc_throw(BadValue, "hostname "
-                                        << lease_->hostname_ << " of length "
-                                        << lease_->hostname_.size()
-                                        << " exceeds maximum allowed length of "
-                                        << HOSTNAME_MAX_LEN);
-            }
-            hostname_ = lease_->hostname_;
-            data.add(reinterpret_cast<void*>(&hostname_));
-
-            // state: int
-            state_ = static_cast<cass_int32_t>(lease_->state_);
-            data.add(reinterpret_cast<void*>(&state_));
-        } catch (const std::exception& ex) {
-            isc_throw(DbOperationError,
-                      "could not create bind array from Lease4: "
-                          << lease_->addr_.toText()
-                          << ", reason: " << ex.what());
-        }
-    }
-=======
     /// the database. Used for INSERT statements.
     void createBindForInsert(const Lease4Ptr &lease, AnyArray &data);
 
@@ -667,74 +141,10 @@
     void createBindForDelete(const IOAddress &address,
                              AnyArray &data,
                              StatementTag statement_tag = NULL);
->>>>>>> 9751dfbf
 
     /// @brief Create BIND array to receive data
     ///
     /// Creates a CQL_BIND array to receive Lease4 data from the database.
-<<<<<<< HEAD
-    virtual void createBindForReceive(CqlDataArray& data,
-                                      const int /* statementIndex */ = -1) {
-        // address: int
-        data.add(reinterpret_cast<void*>(&addr4_));
-
-        // hwaddr: blob
-        data.add(reinterpret_cast<void*>(&hwaddr_));
-
-        // client_id: blob
-        data.add(reinterpret_cast<void*>(&client_id_));
-
-        // valid_lifetime: bigint
-        data.add(reinterpret_cast<void*>(&valid_lifetime_));
-
-        // expire: bigint
-        data.add(reinterpret_cast<void*>(&expire_));
-
-        // subnet_id: int
-        data.add(reinterpret_cast<void*>(&subnet_id_));
-
-        // fqdn_fwd: boolean
-        data.add(reinterpret_cast<void*>(&fqdn_fwd_));
-
-        // fqdn_rev: boolean
-        data.add(reinterpret_cast<void*>(&fqdn_rev_));
-
-        // hostname: varchar
-        data.add(reinterpret_cast<void*>(&hostname_));
-
-        // state: int
-        data.add(reinterpret_cast<void*>(&state_));
-    }
-
-    Lease4Ptr retrieveLease() {
-        try {
-            // Sanity checks
-            if (hwaddr_.size() > HWAddr::MAX_HWADDR_LEN) {
-                isc_throw(BadValue, "hardware address "
-                                        << HWAddr(hwaddr_, HTYPE_ETHER).toText()
-                                        << " of length " << hwaddr_.size()
-                                        << " exceeds maximum allowed length of "
-                                        << HWAddr::MAX_HWADDR_LEN);
-            }
-            if (client_id_.size() > ClientId::MAX_CLIENT_ID_LEN) {
-                isc_throw(BadValue, "client ID "
-                                        << ClientId(client_id_).toText()
-                                        << " of length " << client_id_.size()
-                                        << " exceeds maximum allowed length of "
-                                        << ClientId::MAX_CLIENT_ID_LEN);
-            }
-            if (hostname_.size() > HOSTNAME_MAX_LEN) {
-                isc_throw(BadValue, "hostname"
-                                        << hostname_ << " of length "
-                                        << hostname_.size()
-                                        << " exceeds maximum allowed length of "
-                                        << HOSTNAME_MAX_LEN);
-            }
-
-            time_t cltt = 0;
-            CqlExchange::convertFromDatabaseTime(expire_, valid_lifetime_,
-                                                 cltt);
-=======
     virtual void
     createBindForSelect(AnyArray &data,
                         StatementTag statement_tag = NULL) override;
@@ -1030,7 +440,6 @@
         } else {
             client_id_.clear();
         }
->>>>>>> 9751dfbf
 
         // valid lifetime: bigint
         valid_lifetime_ = static_cast<cass_int32_t>(lease_->valid_lft_);
@@ -1087,12 +496,6 @@
     }
 }
 
-<<<<<<< HEAD
-            Lease4Ptr result(new Lease4(addr4_, hwaddr, client_id_.data(),
-                                        client_id_.size(), valid_lifetime_, 0,
-                                        0, cltt, subnet_id_, fqdn_fwd_,
-                                        fqdn_rev_, hostname_));
-=======
 void
 CqlLease4Exchange::createBindForDelete(
     const IOAddress &address,
@@ -1102,7 +505,6 @@
 
     // Set up the structures for the various components of the lease4
     // structure.
->>>>>>> 9751dfbf
 
     try {
         // address: int
@@ -1122,20 +524,6 @@
     }
 }
 
-<<<<<<< HEAD
-            return result;
-        } catch (const std::exception& ex) {
-            isc_throw(DbOperationError,
-                      "createBindForReceive(): "
-                      "could not convert data to Lease4, reason: "
-                          << ex.what());
-        }
-        return Lease4Ptr();
-    }
-
-    void* retrieve() {
-        isc_throw(NotImplemented, "retrieve(): Not implemented yet.");
-=======
 /// @brief Create BIND array to receive data
 ///
 /// Creates a CQL_BIND array to receive Lease4 data from the database.
@@ -1233,17 +621,9 @@
                   "CqlLease4Exchange::retrieveLease(): "
                   "could not convert data to Lease4, reason: "
                       << ex.what());
->>>>>>> 9751dfbf
-    }
-}
-
-<<<<<<< HEAD
-private:
-    Lease4Ptr lease_;                     ///< Pointer to lease object
-    cass_int32_t addr4_;                  ///< IPv4 address
-    std::vector<cass_byte_t> client_id_;  ///< Client identification
-};
-=======
+    }
+}
+
 void
 CqlLease4Exchange::getLeaseCollection(StatementTag &statement_tag,
                                       AnyArray &data,
@@ -1317,7 +697,6 @@
         }
     }
 }
->>>>>>> 9751dfbf
 
 /// @brief Exchange CQL and Lease6 Data
 ///
@@ -1335,70 +714,6 @@
 public:
     /// @brief Constructor
     ///
-<<<<<<< HEAD
-    /// The initialization of the variables here is nonly to satisfy cppcheck -
-    /// all variables are initialized/set in the methods before they are used.
-    CqlLease6Exchange()
-        : pref_lifetime_(0), lease_type_(0), iaid_(0), prefixlen_(0),
-          hwtype_(0), hwaddr_source_(0) {
-        // Set the column names
-        parameters_.push_back(ExchangeColumnInfoPtr(new ExchangeColumnInfo(
-            "address", parameters_.size(), EXCHANGE_DATA_TYPE_IO_IN_OUT,
-            EXCHANGE_DATA_TYPE_STRING)));
-        parameters_.push_back(ExchangeColumnInfoPtr(new ExchangeColumnInfo(
-            "duid", parameters_.size(), EXCHANGE_DATA_TYPE_IO_IN_OUT,
-            EXCHANGE_DATA_TYPE_BYTES)));
-        parameters_.push_back(ExchangeColumnInfoPtr(new ExchangeColumnInfo(
-            "valid_lifetime", parameters_.size(), EXCHANGE_DATA_TYPE_IO_IN_OUT,
-            EXCHANGE_DATA_TYPE_INT64)));
-        parameters_.push_back(ExchangeColumnInfoPtr(new ExchangeColumnInfo(
-            "expire", parameters_.size(), EXCHANGE_DATA_TYPE_IO_IN_OUT,
-            EXCHANGE_DATA_TYPE_TIMESTAMP)));
-        parameters_.push_back(ExchangeColumnInfoPtr(new ExchangeColumnInfo(
-            "subnet_id", parameters_.size(), EXCHANGE_DATA_TYPE_IO_IN_OUT,
-            EXCHANGE_DATA_TYPE_INT32)));
-        parameters_.push_back(ExchangeColumnInfoPtr(new ExchangeColumnInfo(
-            "pref_lifetime", parameters_.size(), EXCHANGE_DATA_TYPE_IO_IN_OUT,
-            EXCHANGE_DATA_TYPE_INT64)));
-        parameters_.push_back(ExchangeColumnInfoPtr(new ExchangeColumnInfo(
-            "lease_type", parameters_.size(), EXCHANGE_DATA_TYPE_IO_IN_OUT,
-            EXCHANGE_DATA_TYPE_INT32)));
-        parameters_.push_back(ExchangeColumnInfoPtr(new ExchangeColumnInfo(
-            "iaid", parameters_.size(), EXCHANGE_DATA_TYPE_IO_IN_OUT,
-            EXCHANGE_DATA_TYPE_INT32)));
-        parameters_.push_back(ExchangeColumnInfoPtr(new ExchangeColumnInfo(
-            "prefix_len", parameters_.size(), EXCHANGE_DATA_TYPE_IO_IN_OUT,
-            EXCHANGE_DATA_TYPE_INT32)));
-        parameters_.push_back(ExchangeColumnInfoPtr(new ExchangeColumnInfo(
-            "fqdn_fwd", parameters_.size(), EXCHANGE_DATA_TYPE_IO_IN_OUT,
-            EXCHANGE_DATA_TYPE_BOOL)));
-        parameters_.push_back(ExchangeColumnInfoPtr(new ExchangeColumnInfo(
-            "fqdn_rev", parameters_.size(), EXCHANGE_DATA_TYPE_IO_IN_OUT,
-            EXCHANGE_DATA_TYPE_BOOL)));
-        parameters_.push_back(ExchangeColumnInfoPtr(new ExchangeColumnInfo(
-            "hostname", parameters_.size(), EXCHANGE_DATA_TYPE_IO_IN_OUT,
-            EXCHANGE_DATA_TYPE_STRING)));
-        parameters_.push_back(ExchangeColumnInfoPtr(new ExchangeColumnInfo(
-            "hwaddr", parameters_.size(), EXCHANGE_DATA_TYPE_IO_IN_OUT,
-            EXCHANGE_DATA_TYPE_BYTES)));
-        parameters_.push_back(ExchangeColumnInfoPtr(new ExchangeColumnInfo(
-            "hwtype", parameters_.size(), EXCHANGE_DATA_TYPE_IO_IN_OUT,
-            EXCHANGE_DATA_TYPE_INT32)));
-        parameters_.push_back(ExchangeColumnInfoPtr(new ExchangeColumnInfo(
-            "hwaddr_source", parameters_.size(), EXCHANGE_DATA_TYPE_IO_IN_OUT,
-            EXCHANGE_DATA_TYPE_INT32)));
-        parameters_.push_back(ExchangeColumnInfoPtr(new ExchangeColumnInfo(
-            "state", parameters_.size(), EXCHANGE_DATA_TYPE_IO_IN_OUT,
-            EXCHANGE_DATA_TYPE_INT32)));
-        parameters_.push_back(ExchangeColumnInfoPtr(new ExchangeColumnInfo(
-            "limit", parameters_.size(), EXCHANGE_DATA_TYPE_IO_IN_OUT,
-            EXCHANGE_DATA_TYPE_INT32)));
-        parameters_.push_back(ExchangeColumnInfoPtr(new ExchangeColumnInfo(
-            "[applied]", parameters_.size(), EXCHANGE_DATA_TYPE_IO_IN_OUT,
-            EXCHANGE_DATA_TYPE_BOOL)));
-        BOOST_ASSERT(parameters_.size() == 18U);
-    }
-=======
     /// The initialization of the variables here is nonly to satisfy
     /// cppcheck -
     /// all variables are initialized/set in the methods before they are
@@ -1410,7 +725,6 @@
     /// Fills in the CQL_BIND array for sending data in the Lease4 object to
     /// the database. Used for INSERT statements.
     void createBindForInsert(const Lease6Ptr &lease, AnyArray &data);
->>>>>>> 9751dfbf
 
     /// @brief Create CQL_BIND objects for Lease4 Pointer
     ///
@@ -1422,134 +736,6 @@
 
     /// @brief Create CQL_BIND objects for Lease4 Pointer
     ///
-<<<<<<< HEAD
-    /// Fills in the CQL_BIND array for sending data in the Lease6 object to
-    /// the database.
-    void createBindForSend(const Lease6Ptr& lease, CqlDataArray& data) {
-        if (!lease) {
-            isc_throw(BadValue, "createBindForSend(): Lease6 object is NULL");
-        }
-        // Store lease object to ensure it remains valid.
-        lease_ = lease;
-
-        // Set up the structures for the various components of the lease4
-        // structure.
-        try {
-            // address: varchar
-            addr6_ = lease_->addr_.toText();
-            if (addr6_.size() > ADDRESS6_TEXT_MAX_LEN) {
-                isc_throw(BadValue,
-                          "address " << addr6_ << " of length " << addr6_.size()
-                                     << " exceeds maximum allowed length of "
-                                     << ADDRESS6_TEXT_MAX_LEN);
-            }
-            data.add(reinterpret_cast<void*>(&addr6_));
-
-            // duid: blob
-            if (!lease_->duid_) {
-                isc_throw(DbOperationError,
-                          "lease6 for address "
-                              << addr6_ << " is missing mandatory duid");
-            }
-            duid_ = lease_->duid_->getDuid();
-            data.add(reinterpret_cast<void*>(&duid_));
-
-            // valid lifetime: bigint
-            valid_lifetime_ = static_cast<cass_int64_t>(lease_->valid_lft_);
-            data.add(reinterpret_cast<void*>(&valid_lifetime_));
-
-            // expire: bigint
-            // The lease structure holds the client last transmission time
-            // (cltt_)
-            // For convenience for external tools, this is converted to lease
-            // expiry time (expire). The relationship is given by:
-            // expire = cltt_ + valid_lft_
-            CqlExchange::convertToDatabaseTime(lease_->cltt_,
-                                               lease_->valid_lft_, expire_);
-            data.add(reinterpret_cast<void*>(&expire_));
-
-            // subnet_id: int
-            subnet_id_ = static_cast<cass_int32_t>(lease_->subnet_id_);
-            data.add(reinterpret_cast<void*>(&subnet_id_));
-
-            // pref_lifetime: bigint
-            pref_lifetime_ = static_cast<cass_int64_t>(lease_->preferred_lft_);
-            data.add(reinterpret_cast<void*>(&pref_lifetime_));
-
-            // lease_type: int
-            lease_type_ = static_cast<cass_int32_t>(lease_->type_);
-            data.add(reinterpret_cast<void*>(&lease_type_));
-
-            // iaid: int
-            iaid_ = static_cast<cass_int32_t>(lease_->iaid_);
-            data.add(reinterpret_cast<void*>(&iaid_));
-
-            // prefix_len: int
-            prefixlen_ = static_cast<cass_int32_t>(lease_->prefixlen_);
-            data.add(reinterpret_cast<void*>(&prefixlen_));
-
-            // fqdn_fwd: boolean
-            fqdn_fwd_ = lease_->fqdn_fwd_ ? cass_true : cass_false;
-            data.add(reinterpret_cast<void*>(&fqdn_fwd_));
-
-            // fqdn_rev: boolean
-            fqdn_rev_ = lease_->fqdn_rev_ ? cass_true : cass_false;
-            data.add(reinterpret_cast<void*>(&fqdn_rev_));
-
-            // hostname: varchar
-            if (lease_->hostname_.size() > HOSTNAME_MAX_LEN) {
-                isc_throw(BadValue, "hostname"
-                                        << lease_->hostname_ << " of length "
-                                        << lease_->hostname_.size()
-                                        << " exceeds maximum allowed length of "
-                                        << HOSTNAME_MAX_LEN);
-            }
-            hostname_ = lease_->hostname_;
-            data.add(reinterpret_cast<void*>(&hostname_));
-
-            // hwaddr: blob
-            if (lease_->hwaddr_) {
-                if (lease_->hwaddr_->hwaddr_.size() > HWAddr::MAX_HWADDR_LEN) {
-                    isc_throw(BadValue,
-                              "hardware address "
-                                  << lease_->hwaddr_->toText() << " of length "
-                                  << lease_->hwaddr_->hwaddr_.size()
-                                  << " exceeds maximum allowed length of "
-                                  << HWAddr::MAX_HWADDR_LEN);
-                }
-                hwaddr_ = lease_->hwaddr_->hwaddr_;
-            } else {
-                hwaddr_.clear();
-            }
-            data.add(reinterpret_cast<void*>(&hwaddr_));
-
-            // hwtype: int
-            if (lease_->hwaddr_) {
-                hwtype_ = static_cast<cass_int32_t>(lease_->hwaddr_->htype_);
-            } else {
-                hwtype_ = 0;
-            }
-            data.add(reinterpret_cast<void*>(&hwtype_));
-
-            // hwaddr_source: int
-            if (lease_->hwaddr_) {
-                hwaddr_source_ =
-                    static_cast<cass_int32_t>(lease_->hwaddr_->source_);
-            } else {
-                hwaddr_source_ = 0;
-            }
-            data.add(reinterpret_cast<void*>(&hwaddr_source_));
-
-            // state: int
-            state_ = static_cast<cass_int32_t>(lease_->state_);
-            data.add(reinterpret_cast<void*>(&state_));
-        } catch (const std::exception& ex) {
-            isc_throw(DbOperationError,
-                      "createBindForSend(): "
-                      "could not create bind array from Lease6: "
-                          << lease_->addr_.toText()
-                          << ", reason: " << ex.what());
-=======
     /// Fills in the CQL_BIND array for sending data in the Lease4 object to
     /// the database. Used for DELETE statements.
     void createBindForDelete(const IOAddress &lease,
@@ -1771,103 +957,9 @@
             isc_throw(DbOperationError,
                       "lease6 with address " << address_
                                              << " is missing mandatory duid");
->>>>>>> 9751dfbf
         }
         duid_ = lease_->duid_->getDuid();
 
-<<<<<<< HEAD
-    /// @brief Create BIND array to receive data
-    ///
-    /// Creates a CQL_BIND array to receive Lease6 data from the database.
-    void createBindForReceive(CqlDataArray& data,
-                              const int /* statementIndex */ = -1) {
-        // address: varchar
-        data.add(reinterpret_cast<void*>(&addr6_));
-
-        // duid: blob
-        data.add(reinterpret_cast<void*>(&duid_));
-
-        // valid_lifetime_: bigint
-        data.add(reinterpret_cast<void*>(&valid_lifetime_));
-
-        // expire: bigint
-        data.add(reinterpret_cast<void*>(&expire_));
-
-        // subnet_id: int
-        data.add(reinterpret_cast<void*>(&subnet_id_));
-
-        // pref_lifetime: bigint
-        data.add(reinterpret_cast<void*>(&pref_lifetime_));
-
-        // lease_type: int
-        data.add(reinterpret_cast<void*>(&lease_type_));
-
-        // iaid: int
-        data.add(reinterpret_cast<void*>(&iaid_));
-
-        // prefix_len: int
-        data.add(reinterpret_cast<void*>(&prefixlen_));
-
-        // fqdn_fwd: boolean
-        data.add(reinterpret_cast<void*>(&fqdn_fwd_));
-
-        // fqdn_rev: boolean
-        data.add(reinterpret_cast<void*>(&fqdn_rev_));
-
-        // hostname: varchar
-        data.add(reinterpret_cast<void*>(&hostname_));
-
-        // hwaddr: blob
-        data.add(reinterpret_cast<void*>(&hwaddr_));
-
-        // hwtype: int
-        data.add(reinterpret_cast<void*>(&hwtype_));
-
-        // hwaddr_source: int
-        data.add(reinterpret_cast<void*>(&hwaddr_source_));
-
-        // state: int
-        data.add(reinterpret_cast<void*>(&state_));
-    }
-
-    Lease6Ptr retrieveLease() {
-        try {
-            // Sanity checks
-            if (addr6_.size() > ADDRESS6_TEXT_MAX_LEN) {
-                isc_throw(BadValue,
-                          "address " << addr6_ << " of length " << addr6_.size()
-                                     << " exceeds maximum allowed length of "
-                                     << ADDRESS6_TEXT_MAX_LEN);
-            }
-            if (duid_.size() > DUID::MAX_DUID_LEN) {
-                isc_throw(BadValue, "duid "
-                                        << DUID(duid_).toText() << " of length "
-                                        << duid_.size()
-                                        << " exceeds maximum allowed length of "
-                                        << DUID::MAX_DUID_LEN);
-            }
-            if (lease_type_ != Lease::TYPE_NA &&
-                lease_type_ != Lease::TYPE_TA &&
-                lease_type_ != Lease::TYPE_PD) {
-                isc_throw(BadValue, "invalid lease type "
-                                        << lease_type_
-                                        << " for lease with address " << addr6_
-                                        << ". Expected 0, 1 or 2.");
-            }
-            if (hostname_.size() > HOSTNAME_MAX_LEN) {
-                isc_throw(BadValue, "hostname "
-                                        << hostname_ << " of length "
-                                        << hostname_.size()
-                                        << " exceeds maximum allowed length of "
-                                        << HOSTNAME_MAX_LEN);
-            }
-            if (hwaddr_.size() > HWAddr::MAX_HWADDR_LEN) {
-                isc_throw(BadValue,
-                          "hwaddr " << HWAddr(hwaddr_, hwtype_).toText(false)
-                                    << " of length " << hwaddr_.size()
-                                    << " exceeds maximum allowed length of "
-                                    << HWAddr::MAX_HWADDR_LEN);
-=======
         // iaid: int
         iaid_ = static_cast<cass_int32_t>(lease_->iaid_);
 
@@ -1902,70 +994,12 @@
                               << lease_->hwaddr_->hwaddr_.size()
                               << " exceeds maximum allowed length of "
                               << HWAddr::MAX_HWADDR_LEN);
->>>>>>> 9751dfbf
             }
             hwaddr_ = lease_->hwaddr_->hwaddr_;
         } else {
             hwaddr_.clear();
         }
 
-<<<<<<< HEAD
-            isc::asiolink::IOAddress addr(addr6_);
-            DuidPtr duid(new DUID(duid_));
-            HWAddrPtr hwaddr;
-            if (hwaddr_.size()) {
-                hwaddr.reset(new HWAddr(hwaddr_, hwtype_));
-                hwaddr->source_ = hwaddr_source_;
-            }
-
-            // Create the lease and set the cltt (after converting from the
-            // expire time retrieved from the database).
-            Lease6Ptr result(new Lease6(
-                static_cast<Lease::Type>(lease_type_), addr, duid, iaid_,
-                pref_lifetime_, valid_lifetime_, 0, 0, subnet_id_, fqdn_fwd_,
-                fqdn_rev_, hostname_, hwaddr, prefixlen_));
-
-            time_t cltt = 0;
-            CqlExchange::convertFromDatabaseTime(expire_, valid_lifetime_,
-                                                 cltt);
-            result->cltt_ = cltt;
-
-            result->state_ = state_;
-            return result;
-        } catch (const std::exception& ex) {
-            isc_throw(DbOperationError,
-                      "createBindForReceive(): "
-                      "could not convert data to Lease4, reason: "
-                          << ex.what());
-        }
-        return Lease6Ptr();
-    }
-
-    void* retrieve() {
-        isc_throw(NotImplemented, "retrieve(): Not implemented yet.");
-    }
-
-private:
-    Lease6Ptr lease_;                ///< Pointer to lease object
-    std::string addr6_;              ///< IPv6 address
-    std::vector<cass_byte_t> duid_;  ///< Client identification
-    cass_int64_t pref_lifetime_;     ///< Preferred lifetime
-    cass_int32_t lease_type_;        ///< Lease type
-    cass_int32_t iaid_;              ///< Identity association ID
-    cass_int32_t prefixlen_;         ///< Prefix length
-    cass_int32_t hwtype_;            ///< Hardware type
-    cass_int32_t hwaddr_source_;     ///< Source of the hardware
-                                     /// address
-};
-
-CqlLeaseMgr::CqlLeaseMgr(const DatabaseConnection::ParameterMap& parameters)
-    : LeaseMgr(), dbconn_(parameters), exchange4_(new CqlLease4Exchange()),
-      exchange6_(new CqlLease6Exchange()),
-      versionExchange_(new CqlVersionExchange()) {
-    dbconn_.openDatabase();
-    dbconn_.prepareStatements(CqlLeaseMgr::tagged_statements_);
-}
-=======
         // hwtype: int
         if (lease_->hwaddr_) {
             hwtype_ = static_cast<cass_int32_t>(lease_->hwaddr_->htype_);
@@ -2072,150 +1106,10 @@
 
         // lease_type: int
         lease_type_ = static_cast<cass_int32_t>(lease_->type_);
->>>>>>> 9751dfbf
 
         // prefix_len: int
         prefix_len_ = static_cast<cass_int32_t>(lease_->prefixlen_);
 
-<<<<<<< HEAD
-std::string
-CqlLeaseMgr::getDBVersion() {
-    std::stringstream tmp;
-    tmp << "CQL backend " << CQL_SCHEMA_VERSION_MAJOR;
-    tmp << "." << CQL_SCHEMA_VERSION_MINOR;
-    tmp << ", library cassandra_static";
-    return tmp.str();
-}
-
-bool
-CqlLeaseMgr::addLeaseCommon(StatementIndex stindex,
-                            CqlDataArray& data,
-                            CqlLeaseExchange& exchange) {
-    CassError rc;
-    CassStatement* statement = NULL;
-    CassFuture* future = NULL;
-
-    statement = cass_prepared_bind(dbconn_.statements_[stindex]);
-    if (!statement) {
-        isc_throw(DbOperationError,
-                  "unable to bind statement "
-                      << dbconn_.tagged_statements_[stindex].name_);
-    }
-
-    if (dbconn_.force_consistency_) {
-        rc = cass_statement_set_consistency(statement, dbconn_.consistency_);
-        if (rc != CASS_OK) {
-            cass_statement_free(statement);
-            isc_throw(
-                DbOperationError,
-                "unable to set statement consistency for statement "
-                    << dbconn_.tagged_statements_[stindex].name_);
-        }
-    }
-
-    CqlCommon::bindData(statement, stindex, data, exchange,
-                        CqlLeaseMgr::tagged_statements_);
-
-    future = cass_session_execute(dbconn_.session_, statement);
-    if (!future) {
-        cass_statement_free(statement);
-        isc_throw(DbOperationError,
-                  "unable to execute statement "
-                      << dbconn_.tagged_statements_[stindex].name_);
-    }
-    cass_future_wait(future);
-    std::string error;
-    dbconn_.checkStatementError(error, future, stindex, "unable to INSERT");
-    rc = cass_future_error_code(future);
-    if (rc != CASS_OK) {
-        cass_future_free(future);
-        cass_statement_free(statement);
-        return false;
-    }
-
-    // Check if statement has been applied.
-    bool applied = exchange.hasStatementBeenApplied(future);
-
-    // Free resources.
-    cass_future_free(future);
-    cass_statement_free(statement);
-    return applied;
-}
-
-bool
-CqlLeaseMgr::addLease(const Lease4Ptr& lease) {
-    LOG_DEBUG(dhcpsrv_logger, DHCPSRV_DBG_TRACE_DETAIL, DHCPSRV_CQL_ADD_ADDR4)
-        .arg(lease->addr_.toText());
-
-    CqlDataArray data;
-    exchange4_->createBindForSend(lease, data);
-    return addLeaseCommon(INSERT_LEASE4, data, *exchange4_);
-}
-
-bool
-CqlLeaseMgr::addLease(const Lease6Ptr& lease) {
-    LOG_DEBUG(dhcpsrv_logger, DHCPSRV_DBG_TRACE_DETAIL, DHCPSRV_CQL_ADD_ADDR6)
-        .arg(lease->addr_.toText());
-
-    CqlDataArray data;
-    exchange6_->createBindForSend(lease, data);
-    return addLeaseCommon(INSERT_LEASE6, data, *exchange6_);
-}
-
-template <typename Exchange, typename LeaseCollection>
-void
-CqlLeaseMgr::getLeaseCollection(StatementIndex stindex,
-                                CqlDataArray& data,
-                                Exchange& exchange,
-                                LeaseCollection& result,
-                                bool single) const {
-    LOG_DEBUG(dhcpsrv_logger, DHCPSRV_DBG_TRACE_DETAIL, DHCPSRV_CQL_GET_ADDR4)
-        .arg(dbconn_.tagged_statements_[stindex].name_);
-
-    CassError rc;
-    CassStatement* statement = NULL;
-    CassFuture* future = NULL;
-
-    statement = cass_prepared_bind(dbconn_.statements_[stindex]);
-    if (!statement) {
-        isc_throw(DbOperationError, "unable to bind statement");
-    }
-
-    if (dbconn_.force_consistency_) {
-        rc = cass_statement_set_consistency(statement, dbconn_.consistency_);
-        if (rc != CASS_OK) {
-            cass_statement_free(statement);
-            isc_throw(
-                DbOperationError,
-                "unable to set statement consistency for statement "
-                    << dbconn_.tagged_statements_[stindex].name_);
-        }
-    }
-
-    CqlCommon::bindData(statement, stindex, data,
-                        static_cast<SqlExchange>(*exchange),
-                        CqlLeaseMgr::tagged_statements_);
-
-    future = cass_session_execute(dbconn_.session_, statement);
-    if (!future) {
-        cass_statement_free(statement);
-        isc_throw(DbOperationError,
-                  "unable to execute statement "
-                      << dbconn_.tagged_statements_[stindex].name_);
-    }
-    cass_future_wait(future);
-    std::string error;
-    std::stringstream message;
-    message << "unable to GET using statement "
-            << CqlLeaseMgr::tagged_statements_[stindex].name_;
-    dbconn_.checkStatementError(error, future, message.str().c_str());
-    rc = cass_future_error_code(future);
-    if (rc != CASS_OK) {
-        cass_future_free(future);
-        cass_statement_free(statement);
-        isc_throw(DbOperationError, error);
-    }
-=======
         // fqdn_fwd: boolean
         fqdn_fwd_ = lease_->fqdn_fwd_ ? cass_true : cass_false;
 
@@ -2373,7 +1267,6 @@
 
     // hwaddr: blob
     data.add(&hwaddr_);
->>>>>>> 9751dfbf
 
     // hwtype: int
     data.add(&hwtype_);
@@ -2436,27 +1329,6 @@
         if (hwaddr && hwaddr->hwaddr_ == NULL_HWADDR) {
             hwaddr.reset();
         }
-<<<<<<< HEAD
-        const CassRow* row = cass_iterator_get_row(rows);
-        CqlDataArray data;
-        exchange->createBindForReceive(data);
-        // Get data.
-        for (size_t i = 0U; i < data.size(); i++) {
-            CqlCommon::getData(row, i, i, *exchange, data);
-        }
-        result.push_back(exchange->retrieveLease());
-    }
-
-    cass_iterator_free(rows);
-    cass_result_free(resultCollection);
-    cass_future_free(future);
-    cass_statement_free(statement);
-    if (single && rowCount > 1) {
-        isc_throw(MultipleRecords,
-                  "multiple records were found in the "
-                  "database where only one was expected for statement "
-                      << dbconn_.tagged_statements_[stindex].name_);
-=======
 
         // Create the lease and set the cltt (after converting from the
         // expire time retrieved from the database).
@@ -2476,30 +1348,16 @@
                   "CqlLease6Exchange::retrieve(): "
                   "could not convert data to Lease4, reason: "
                       << ex.what());
->>>>>>> 9751dfbf
     }
     return Lease6Ptr();
 }
 
 void
-<<<<<<< HEAD
-CqlLeaseMgr::getLease(StatementIndex stindex,
-                      CqlDataArray& data,
-                      Lease4Ptr& result) const {
-    // Create appropriate collection object and get all leases matching
-    // the selection criteria. The "single" parameter is true to indicate
-    // that the called method should throw an exception if multiple
-    // matching records are found: this particular method is called when only
-    // one or zero matches is expected.
-    Lease4Collection collection;
-    getLeaseCollection(stindex, data, exchange4_, collection, true);
-=======
 CqlLease6Exchange::getLeaseCollection(StatementTag &statement_tag,
                                       AnyArray &data,
                                       Lease6Collection &result) {
     LOG_DEBUG(dhcpsrv_logger, DHCPSRV_DBG_TRACE_DETAIL, DHCPSRV_CQL_GET_ADDR4)
         .arg(statement_tag);
->>>>>>> 9751dfbf
 
     AnyArray collection = executeSelect(connection_, data, statement_tag);
 
@@ -2510,22 +1368,11 @@
 }
 
 void
-<<<<<<< HEAD
-CqlLeaseMgr::getLease(StatementIndex stindex,
-                      CqlDataArray& data,
-                      Lease6Ptr& result) const {
-    // Create appropriate collection object and get all leases matching
-    // the selection criteria. The "single" parameter is true to indicate
-    // that the called method should throw an exception if multiple
-    // matching records are found: this particular method is called when only
-    // one or zero matches is expected.
-=======
 CqlLease6Exchange::getLease(StatementTag &statement_tag,
                             AnyArray &data,
                             Lease6Ptr &result) {
     // This particular method is called when only one or zero matches is
     // expected.
->>>>>>> 9751dfbf
     Lease6Collection collection;
     getLeaseCollection(statement_tag, data, collection);
 
@@ -2646,57 +1493,36 @@
 }
 
 Lease4Ptr
-<<<<<<< HEAD
-CqlLeaseMgr::getLease4(const isc::asiolink::IOAddress& addr) const {
-=======
 CqlLeaseMgr::getLease4(const IOAddress &addr) const {
->>>>>>> 9751dfbf
     LOG_DEBUG(dhcpsrv_logger, DHCPSRV_DBG_TRACE_DETAIL, DHCPSRV_CQL_GET_ADDR4)
         .arg(addr.toText());
 
     // Set up the WHERE clause value
     AnyArray data;
 
-<<<<<<< HEAD
-    cass_int32_t addr4_data = static_cast<cass_int32_t>(addr.toUint32());
-    data.add(reinterpret_cast<void*>(&addr4_data));
-=======
     cass_int32_t address = static_cast<cass_int32_t>(addr.toUint32());
     data.add(&address);
->>>>>>> 9751dfbf
 
     // Get the data.
     Lease4Ptr result;
 
-<<<<<<< HEAD
-=======
     std::unique_ptr<CqlLease4Exchange> exchange4(
         new CqlLease4Exchange(dbconn_));
     exchange4->getLease(CqlLease4Exchange::GET_LEASE4_ADDR, data, result);
 
->>>>>>> 9751dfbf
     return result;
 }
 
 Lease4Collection
-<<<<<<< HEAD
-CqlLeaseMgr::getLease4(const HWAddr& hwaddr) const {
-=======
 CqlLeaseMgr::getLease4(const HWAddr &hwaddr) const {
->>>>>>> 9751dfbf
     LOG_DEBUG(dhcpsrv_logger, DHCPSRV_DBG_TRACE_DETAIL, DHCPSRV_CQL_GET_HWADDR)
         .arg(hwaddr.toText());
 
     // Set up the WHERE clause value
     AnyArray data;
 
-<<<<<<< HEAD
-    std::vector<cass_byte_t> hwaddr_data = hwaddr.hwaddr_;
-    data.add(reinterpret_cast<void*>(&hwaddr_data));
-=======
     CassBlob hwaddr_data(hwaddr.hwaddr_);
     data.add(&hwaddr_data);
->>>>>>> 9751dfbf
 
     // Get the data.
     Lease4Collection result;
@@ -2718,19 +1544,11 @@
     // Set up the WHERE clause value
     AnyArray data;
 
-<<<<<<< HEAD
-    std::vector<cass_byte_t> hwaddr_data = hwaddr.hwaddr_;
-    data.add(reinterpret_cast<void*>(&hwaddr_data));
-
-    cass_int32_t subnet_id_data = static_cast<cass_int32_t>(subnet_id);
-    data.add(reinterpret_cast<void*>(&subnet_id_data));
-=======
     CassBlob hwaddr_data(hwaddr.hwaddr_);
     data.add(&hwaddr_data);
 
     cass_int32_t subnet_id_data = static_cast<cass_int32_t>(subnet_id);
     data.add(&subnet_id_data);
->>>>>>> 9751dfbf
 
     // Get the data.
     Lease4Ptr result;
@@ -2751,13 +1569,8 @@
     // Set up the WHERE clause value
     AnyArray data;
 
-<<<<<<< HEAD
-    std::vector<cass_byte_t> client_id_data = clientid.getClientId();
-    data.add(reinterpret_cast<void*>(&client_id_data));
-=======
     CassBlob client_id_data(clientid.getClientId());
     data.add(&client_id_data);
->>>>>>> 9751dfbf
 
     // Get the data.
     Lease4Collection result;
@@ -2770,13 +1583,8 @@
 }
 
 Lease4Ptr
-<<<<<<< HEAD
-CqlLeaseMgr::getLease4(const ClientId& clientid,
-                       const HWAddr& hwaddr,
-=======
 CqlLeaseMgr::getLease4(const ClientId &clientid,
                        const HWAddr &hwaddr,
->>>>>>> 9751dfbf
                        SubnetID subnet_id) const {
     /// This method is currently not implemented because allocation engine
     /// searches for the lease using HW address or client identifier.
@@ -2788,12 +1596,7 @@
         .arg(hwaddr.toText())
         .arg(subnet_id);
 
-<<<<<<< HEAD
-    isc_throw(NotImplemented, "The CqlLeaseMgr::getLease4 method was"
-                              " called, but it is not implemented");
-=======
     isc_throw(NotImplemented, "CqlLeaseMgr::getLease4() not implemented yet");
->>>>>>> 9751dfbf
 }
 
 Lease4Ptr
@@ -2806,19 +1609,11 @@
     // Set up the WHERE clause value
     AnyArray data;
 
-<<<<<<< HEAD
-    std::vector<uint8_t> client_id_data = clientid.getClientId();
-    data.add(reinterpret_cast<void*>(&client_id_data));
-
-    cass_int32_t subnet_id_data = static_cast<cass_int32_t>(subnet_id);
-    data.add(reinterpret_cast<void*>(&subnet_id_data));
-=======
     CassBlob client_id_data(clientid.getClientId());
     data.add(&client_id_data);
 
     cass_int32_t subnet_id_data = static_cast<cass_int32_t>(subnet_id);
     data.add(&subnet_id_data);
->>>>>>> 9751dfbf
 
     // Get the data.
     Lease4Ptr result;
@@ -2831,34 +1626,13 @@
 }
 
 Lease6Ptr
-<<<<<<< HEAD
-CqlLeaseMgr::getLease6(Lease::Type lease_type,
-                       const isc::asiolink::IOAddress& addr) const {
-=======
 CqlLeaseMgr::getLease6(Lease::Type lease_type, const IOAddress &addr) const {
->>>>>>> 9751dfbf
     std::string addr_data = addr.toText();
     LOG_DEBUG(dhcpsrv_logger, DHCPSRV_DBG_TRACE_DETAIL, DHCPSRV_CQL_GET_ADDR6)
         .arg(addr_data)
         .arg(lease_type);
 
     // Set up the WHERE clause value
-<<<<<<< HEAD
-    CqlDataArray data;
-
-    if (addr_data.size() > ADDRESS6_TEXT_MAX_LEN) {
-        isc_throw(BadValue, "getLease6(): "
-                            "address "
-                                << addr_data << " of length "
-                                << addr_data.size()
-                                << " exceeds maximum allowed length of "
-                                << ADDRESS6_TEXT_MAX_LEN);
-    }
-    data.add(reinterpret_cast<void*>(&addr_data));
-
-    cass_int32_t lease_type_data = static_cast<cass_int32_t>(lease_type);
-    data.add(reinterpret_cast<void*>(&lease_type_data));
-=======
     AnyArray data;
 
     if (addr_data.size() > ADDRESS6_TEXT_MAX_LEN) {
@@ -2873,7 +1647,6 @@
 
     cass_int32_t lease_type_data = static_cast<cass_int32_t>(lease_type);
     data.add(&lease_type_data);
->>>>>>> 9751dfbf
 
     Lease6Ptr result;
     std::unique_ptr<CqlLease6Exchange> exchange6(
@@ -2885,11 +1658,7 @@
 
 Lease6Collection
 CqlLeaseMgr::getLeases6(Lease::Type lease_type,
-<<<<<<< HEAD
-                        const DUID& duid,
-=======
                         const DUID &duid,
->>>>>>> 9751dfbf
                         uint32_t iaid) const {
     LOG_DEBUG(dhcpsrv_logger, DHCPSRV_DBG_TRACE_DETAIL,
               DHCPSRV_CQL_GET_IAID_DUID)
@@ -2900,16 +1669,6 @@
     // Set up the WHERE clause value
     AnyArray data;
 
-<<<<<<< HEAD
-    std::vector<cass_byte_t> duid_data = duid.getDuid();
-    data.add(reinterpret_cast<void*>(&duid_data));
-
-    cass_int32_t iaid_data = static_cast<cass_int32_t>(iaid);
-    data.add(reinterpret_cast<void*>(&iaid_data));
-
-    cass_int32_t lease_type_data = static_cast<cass_int32_t>(lease_type);
-    data.add(reinterpret_cast<void*>(&lease_type_data));
-=======
     CassBlob duid_data(duid.getDuid());
     cass_int32_t iaid_data = static_cast<cass_int32_t>(iaid);
 
@@ -2918,7 +1677,6 @@
 
     cass_int32_t lease_type_data = static_cast<cass_int32_t>(lease_type);
     data.add(&lease_type_data);
->>>>>>> 9751dfbf
 
     // Get the data.
     Lease6Collection result;
@@ -2932,11 +1690,7 @@
 
 Lease6Collection
 CqlLeaseMgr::getLeases6(Lease::Type lease_type,
-<<<<<<< HEAD
-                        const DUID& duid,
-=======
                         const DUID &duid,
->>>>>>> 9751dfbf
                         uint32_t iaid,
                         SubnetID subnet_id) const {
     LOG_DEBUG(dhcpsrv_logger, DHCPSRV_DBG_TRACE_DETAIL,
@@ -2949,19 +1703,6 @@
     // Set up the WHERE clause value
     AnyArray data;
 
-<<<<<<< HEAD
-    std::vector<cass_byte_t> duid_data = duid.getDuid();
-    data.add(reinterpret_cast<void*>(&duid_data));
-
-    cass_int32_t iaid_data = static_cast<cass_int32_t>(iaid);
-    data.add(reinterpret_cast<void*>(&iaid_data));
-
-    cass_int32_t subnet_id_data = static_cast<cass_int32_t>(subnet_id);
-    data.add(reinterpret_cast<void*>(&subnet_id_data));
-
-    cass_int32_t lease_type_data = static_cast<cass_int32_t>(lease_type);
-    data.add(reinterpret_cast<void*>(&lease_type_data));
-=======
     CassBlob duid_data(duid.getDuid());
     cass_int32_t iaid_data = static_cast<cass_int32_t>(iaid);
 
@@ -2970,27 +1711,10 @@
 
     cass_int32_t lease_type_data = static_cast<cass_int32_t>(lease_type);
     data.add(&lease_type_data);
->>>>>>> 9751dfbf
 
     cass_int32_t subnet_id_data = static_cast<cass_int32_t>(subnet_id);
     data.add(&subnet_id_data);
 
-<<<<<<< HEAD
-    return result;
-}
-
-void
-CqlLeaseMgr::getExpiredLeases6(Lease6Collection& expired_leases,
-                               const size_t max_leases) const {
-    LOG_DEBUG(dhcpsrv_logger, DHCPSRV_DBG_TRACE_DETAIL,
-              DHCPSRV_CQL_GET_EXPIRED6)
-        .arg(max_leases);
-    getExpiredLeasesCommon(expired_leases, max_leases, GET_LEASE6_EXPIRE);
-}
-
-void
-CqlLeaseMgr::getExpiredLeases4(Lease4Collection& expired_leases,
-=======
     // Get the data.
     Lease6Collection result;
     std::unique_ptr<CqlLease6Exchange> exchange6(
@@ -3003,111 +1727,10 @@
 
 void
 CqlLeaseMgr::getExpiredLeases4(Lease4Collection &expired_leases,
->>>>>>> 9751dfbf
                                const size_t max_leases) const {
     LOG_DEBUG(dhcpsrv_logger, DHCPSRV_DBG_TRACE_DETAIL,
               DHCPSRV_CQL_GET_EXPIRED4)
         .arg(max_leases);
-<<<<<<< HEAD
-    getExpiredLeasesCommon(expired_leases, max_leases, GET_LEASE4_EXPIRE);
-}
-
-template <typename LeaseCollection>
-void
-CqlLeaseMgr::getExpiredLeasesCommon(LeaseCollection& expired_leases,
-                                    const size_t max_leases,
-                                    StatementIndex statement_index) const {
-    // Set up the WHERE clause value
-    cass_int32_t keepState = Lease::STATE_EXPIRED_RECLAIMED;
-    cass_int64_t timestamp = static_cast<cass_int64_t>(time(NULL));
-
-    // If the number of leases is 0, we will return all leases. This is
-    // achieved by setting the limit to a very high value.
-    cass_int32_t limit = max_leases > 0 ?
-                             static_cast<cass_int32_t>(max_leases) :
-                             std::numeric_limits<cass_int32_t>::max();
-
-    for (cass_int32_t state = Lease::STATE_DEFAULT;
-         state <= Lease::STATE_EXPIRED_RECLAIMED; state++) {
-        if (state == keepState) {
-            continue;
-        }
-        LeaseCollection tempCollection;
-        CqlDataArray data;
-
-        data.add(reinterpret_cast<void*>(&state));
-        data.add(reinterpret_cast<void*>(&timestamp));
-        data.add(reinterpret_cast<void*>(&limit));
-
-        // Retrieve leases from the database.
-        getLeaseCollection(statement_index, data, tempCollection);
-
-        typedef typename LeaseCollection::iterator LeaseCollectionIt;
-
-        for (LeaseCollectionIt it = tempCollection.begin();
-             it != tempCollection.end(); ++it) {
-            expired_leases.push_back((*it));
-        }
-    }
-}
-
-void
-CqlLeaseMgr::updateLeaseCommon(StatementIndex stindex,
-                               CqlDataArray& data,
-                               CqlLeaseExchange& exchange) {
-    LOG_DEBUG(dhcpsrv_logger, DHCPSRV_DBG_TRACE_DETAIL, DHCPSRV_CQL_ADD_ADDR4)
-        .arg(dbconn_.tagged_statements_[stindex].name_);
-
-    CassError rc;
-    CassStatement* statement = NULL;
-    CassFuture* future = NULL;
-
-    statement = cass_prepared_bind(dbconn_.statements_[stindex]);
-    if (!statement) {
-        isc_throw(DbOperationError, "unable to bind statement");
-    }
-
-    if (dbconn_.force_consistency_) {
-        rc = cass_statement_set_consistency(statement, dbconn_.consistency_);
-        if (rc != CASS_OK) {
-            cass_statement_free(statement);
-            isc_throw(
-                DbOperationError,
-                "unable to set statement consistency for statement "
-                    << dbconn_.tagged_statements_[stindex].name_);
-        }
-    }
-
-    CqlCommon::bindData(statement, stindex, data, exchange,
-                        CqlLeaseMgr::tagged_statements_);
-
-    future = cass_session_execute(dbconn_.session_, statement);
-    if (!future) {
-        cass_statement_free(statement);
-        isc_throw(DbOperationError,
-                  "unable to execute statement "
-                      << dbconn_.tagged_statements_[stindex].name_);
-    }
-    cass_future_wait(future);
-    std::string error;
-    dbconn_.checkStatementError(error, future, stindex, "unable to UPDATE");
-    rc = cass_future_error_code(future);
-    if (rc != CASS_OK) {
-        cass_future_free(future);
-        cass_statement_free(statement);
-        isc_throw(DbOperationError, error);
-    }
-
-    // Check if statement has been applied.
-    size_t row_count;
-    size_t column_count;
-    bool applied =
-        exchange.hasStatementBeenApplied(future, &row_count, &column_count);
-
-    // Free resources.
-    cass_future_free(future);
-    cass_statement_free(statement);
-=======
 
     std::unique_ptr<CqlLease4Exchange> exchange4(
         new CqlLease4Exchange(dbconn_));
@@ -3120,7 +1743,6 @@
     LOG_DEBUG(dhcpsrv_logger, DHCPSRV_DBG_TRACE_DETAIL,
               DHCPSRV_CQL_GET_EXPIRED6)
         .arg(max_leases);
->>>>>>> 9751dfbf
 
     std::unique_ptr<CqlLease6Exchange> exchange6(
         new CqlLease6Exchange(dbconn_));
@@ -3132,108 +1754,6 @@
     LOG_DEBUG(dhcpsrv_logger, DHCPSRV_DBG_TRACE_DETAIL,
               DHCPSRV_CQL_UPDATE_ADDR4)
         .arg(lease->addr_.toText());
-<<<<<<< HEAD
-
-    // Create the BIND array for the data being updated
-    CqlDataArray data;
-    exchange4_->createBindForSend(lease, data);
-    data.remove(0);
-
-    // Set up the WHERE clause and append it to the bind array.
-    cass_int32_t addr4_data =
-        static_cast<cass_int32_t>(lease->addr_.toUint32());
-    data.add(reinterpret_cast<void*>(&addr4_data));
-
-    // Drop to common update code
-    updateLeaseCommon(stindex, data, *exchange4_);
-}
-
-void
-CqlLeaseMgr::updateLease6(const Lease6Ptr& lease) {
-    const StatementIndex stindex = UPDATE_LEASE6;
-    std::string lease_addr_data = lease->addr_.toText();
-    LOG_DEBUG(dhcpsrv_logger, DHCPSRV_DBG_TRACE_DETAIL,
-              DHCPSRV_CQL_UPDATE_ADDR6)
-        .arg(lease_addr_data);
-
-    // Create the BIND array for the data being updated
-    CqlDataArray data;
-    exchange6_->createBindForSend(lease, data);
-    data.remove(0);
-
-    // Set up the WHERE clause and append it to the BIND array
-    if (lease_addr_data.size() > ADDRESS6_TEXT_MAX_LEN) {
-        isc_throw(BadValue, "updateLease6(): "
-                            "address "
-                                << lease_addr_data << " of length "
-                                << lease_addr_data.size()
-                                << " exceeds maximum allowed length "
-                                   "of "
-                                << ADDRESS6_TEXT_MAX_LEN);
-    }
-    data.add(reinterpret_cast<void*>(&lease_addr_data));
-
-    // Drop to common update code
-    updateLeaseCommon(stindex, data, *exchange6_);
-}
-
-bool
-CqlLeaseMgr::deleteLeaseCommon(StatementIndex stindex,
-                               CqlDataArray& data,
-                               CqlLeaseExchange& exchange) {
-    CassError rc;
-    CassStatement* statement = NULL;
-    CassFuture* future = NULL;
-
-    statement = cass_prepared_bind(dbconn_.statements_[stindex]);
-    if (!statement) {
-        isc_throw(DbOperationError, "unable to bind statement");
-    }
-
-    if (dbconn_.force_consistency_) {
-        rc = cass_statement_set_consistency(statement, dbconn_.consistency_);
-        if (rc != CASS_OK) {
-            cass_statement_free(statement);
-            isc_throw(
-                DbOperationError,
-                "unable to set statement consistency for statement "
-                    << dbconn_.tagged_statements_[stindex].name_);
-        }
-    }
-
-    CqlCommon::bindData(statement, stindex, data, exchange,
-                        CqlLeaseMgr::tagged_statements_);
-
-    future = cass_session_execute(dbconn_.session_, statement);
-    if (!future) {
-        cass_statement_free(statement);
-        isc_throw(DbOperationError,
-                  "unable to execute statement "
-                      << dbconn_.tagged_statements_[stindex].name_);
-    }
-    cass_future_wait(future);
-    std::string error;
-    dbconn_.checkStatementError(error, future, stindex, "unable to DELETE");
-    rc = cass_future_error_code(future);
-    if (rc != CASS_OK) {
-        cass_future_free(future);
-        cass_statement_free(statement);
-        isc_throw(DbOperationError, error);
-    }
-
-    // Check if statement has been applied.
-    bool applied = exchange.hasStatementBeenApplied(future);
-
-    // Free resources.
-    cass_future_free(future);
-    cass_statement_free(statement);
-
-    return applied;
-}
-
-bool
-CqlLeaseMgr::deleteLease(const isc::asiolink::IOAddress& addr) {
-=======
 
     std::unique_ptr<CqlLease4Exchange> exchange4(
         new CqlLease4Exchange(dbconn_));
@@ -3271,7 +1791,6 @@
 
 bool
 CqlLeaseMgr::deleteLease(const IOAddress &addr) {
->>>>>>> 9751dfbf
     std::string addr_data = addr.toText();
     LOG_DEBUG(dhcpsrv_logger, DHCPSRV_DBG_TRACE_DETAIL, DHCPSRV_CQL_DELETE_ADDR)
         .arg(addr_data);
@@ -3279,24 +1798,6 @@
     // Set up the WHERE clause value
     AnyArray data;
 
-<<<<<<< HEAD
-    if (addr.isV4()) {
-        cass_int32_t addr4_data = static_cast<cass_int32_t>(addr.toUint32());
-        data.add(reinterpret_cast<void*>(&addr4_data));
-        return deleteLeaseCommon(DELETE_LEASE4, data, *exchange4_);
-    } else {
-        if (addr_data.size() > ADDRESS6_TEXT_MAX_LEN) {
-            isc_throw(BadValue, "deleteLease(): "
-                                "address "
-                                    << addr_data << " of length "
-                                    << addr_data.size()
-                                    << " exceeds maximum allowed length "
-                                       "of "
-                                    << ADDRESS6_TEXT_MAX_LEN);
-        }
-        data.add(reinterpret_cast<void*>(&addr_data));
-        return deleteLeaseCommon(DELETE_LEASE6, data, *exchange6_);
-=======
     try {
         if (addr.isV4()) {
             std::unique_ptr<CqlLease4Exchange> exchange4(
@@ -3320,7 +1821,6 @@
                   DHCPSRV_CQL_LEASE_EXCEPTION_THROWN)
             .arg(exception.what());
         return false;
->>>>>>> 9751dfbf
     }
     return true;
 }
@@ -3330,10 +1830,6 @@
     LOG_DEBUG(dhcpsrv_logger, DHCPSRV_DBG_TRACE_DETAIL,
               DHCPSRV_CQL_DELETE_EXPIRED_RECLAIMED4)
         .arg(secs);
-<<<<<<< HEAD
-    return deleteExpiredReclaimedLeasesCommon(secs,
-                                              DELETE_LEASE4_STATE_EXPIRED);
-=======
     AnyArray data;
     uint64_t n_of_deleted_leases = 0u;
     cass_int32_t limit = 1024;
@@ -3362,7 +1858,6 @@
         }
     }
     return n_of_deleted_leases;
->>>>>>> 9751dfbf
 }
 
 uint64_t
@@ -3370,66 +1865,18 @@
     LOG_DEBUG(dhcpsrv_logger, DHCPSRV_DBG_TRACE_DETAIL,
               DHCPSRV_CQL_DELETE_EXPIRED_RECLAIMED6)
         .arg(secs);
-<<<<<<< HEAD
-    return deleteExpiredReclaimedLeasesCommon(secs,
-                                              DELETE_LEASE6_STATE_EXPIRED);
-}
-
-uint64_t
-CqlLeaseMgr::deleteExpiredReclaimedLeasesCommon(
-    const uint32_t secs, StatementIndex statement_index) {
-    // Set up the WHERE clause value
-
-    CqlDataArray data;
-    uint64_t result = 0;
-=======
     AnyArray data;
     uint64_t n_of_deleted_leases = 0u;
     cass_int32_t limit = 1024;
->>>>>>> 9751dfbf
 
     // State is reclaimed.
     cass_int32_t state =
         static_cast<cass_int32_t>(Lease::STATE_EXPIRED_RECLAIMED);
-<<<<<<< HEAD
-    data.add(reinterpret_cast<void*>(&state));
-=======
     data.add(&state);
->>>>>>> 9751dfbf
 
     // Expiration timestamp.
     cass_int64_t expiration =
         static_cast<cass_int64_t>(time(NULL) - static_cast<time_t>(secs));
-<<<<<<< HEAD
-    data.add(reinterpret_cast<void*>(&expiration));
-
-    // Get the data
-    Lease4Collection result4Leases;
-    Lease6Collection result6Leases;
-    switch (statement_index) {
-    case DELETE_LEASE4_STATE_EXPIRED:
-        getLeaseCollection(statement_index, data, result4Leases);
-        break;
-    case DELETE_LEASE6_STATE_EXPIRED:
-        getLeaseCollection(statement_index, data, result6Leases);
-        break;
-    default:
-        break;
-    }
-    for (Lease4Collection::iterator it = result4Leases.begin();
-         it != result4Leases.end(); ++it) {
-        if (deleteLease((*it)->addr_)) {
-            result++;
-        }
-    }
-    for (Lease6Collection::iterator it = result6Leases.begin();
-         it != result6Leases.end(); ++it) {
-        if (deleteLease((*it)->addr_)) {
-            result++;
-        }
-    }
-    return result;
-=======
     data.add(&expiration);
 
     data.add(&limit);
@@ -3446,7 +1893,6 @@
         }
     }
     return n_of_deleted_leases;
->>>>>>> 9751dfbf
 }
 
 size_t
@@ -3477,73 +1923,6 @@
     return std::string("Cassandra Database");
 }
 
-<<<<<<< HEAD
-std::pair<unsigned int, unsigned int>
-CqlLeaseMgr::getVersion() const {
-    LOG_DEBUG(dhcpsrv_logger, DHCPSRV_DBG_TRACE_DETAIL,
-              DHCPSRV_CQL_GET_VERSION);
-    cass_int32_t version;
-    cass_int32_t minor;
-    CassError rc;
-    CassStatement* statement = NULL;
-    CassFuture* future = NULL;
-
-    statement = cass_prepared_bind(dbconn_.statements_[GET_VERSION]);
-    if (!statement) {
-        isc_throw(DbOperationError, "unable to bind statement");
-    }
-
-    if (dbconn_.force_consistency_) {
-        rc = cass_statement_set_consistency(statement, dbconn_.consistency_);
-        if (rc != CASS_OK) {
-            cass_statement_free(statement);
-            isc_throw(
-                DbOperationError,
-                "unable to set statement consistency for statement "
-                    << dbconn_.tagged_statements_[GET_VERSION].name_);
-        }
-    }
-
-    future = cass_session_execute(dbconn_.session_, statement);
-    if (!future) {
-        cass_statement_free(statement);
-        isc_throw(DbOperationError,
-                  "unable to execute statement "
-                      << dbconn_.tagged_statements_[GET_VERSION].name_);
-    }
-    cass_future_wait(future);
-    std::string error;
-    dbconn_.checkStatementError(error, future, "unable to GET version");
-    rc = cass_future_error_code(future);
-    if (rc != CASS_OK) {
-        cass_future_free(future);
-        cass_statement_free(statement);
-        isc_throw(DbOperationError, error);
-    }
-
-    // Get major and minor versions.
-    const CassResult* resultCollection = cass_future_get_result(future);
-    CassIterator* rows = cass_iterator_from_result(resultCollection);
-    CqlDataArray data;
-    while (cass_iterator_next(rows)) {
-        const CassRow* row = cass_iterator_get_row(rows);
-        // version: int
-        data.add(reinterpret_cast<void*>(&version));
-        // minor: int
-        data.add(reinterpret_cast<void*>(&minor));
-        for (size_t i = 0U; i < data.size(); i++) {
-            CqlCommon::getData(row, i, i, *versionExchange_, data);
-        }
-    }
-
-    cass_iterator_free(rows);
-    cass_result_free(resultCollection);
-    cass_future_free(future);
-    cass_statement_free(statement);
-
-    return std::pair<unsigned int, unsigned int>(
-        static_cast<unsigned int>(version), static_cast<unsigned int>(minor));
-=======
 VersionPair
 CqlLeaseMgr::getVersion() const {
     LOG_DEBUG(dhcpsrv_logger, DHCPSRV_DBG_TRACE_DETAIL,
@@ -3552,7 +1931,6 @@
     std::unique_ptr<CqlVersionExchange> version_exchange(
         new CqlVersionExchange());
     return version_exchange->retrieveVersion(dbconn_);
->>>>>>> 9751dfbf
 }
 
 void
