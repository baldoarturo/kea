// Copyright (C) 2012-2017 Internet Systems Consortium, Inc. ("ISC")
//
// This Source Code Form is subject to the terms of the Mozilla Public
// License, v. 2.0. If a copy of the MPL was not distributed with this
// file, You can obtain one at http://mozilla.org/MPL/2.0/.

#ifndef SUBNET_H
#define SUBNET_H

#include <asiolink/io_address.h>
#include <cc/data.h>
#include <dhcp/option_space_container.h>
#include <dhcpsrv/assignable_network.h>
#include <dhcpsrv/lease.h>
#include <dhcpsrv/pool.h>
#include <dhcpsrv/subnet_id.h>
#include <dhcpsrv/triplet.h>

#include <boost/multi_index/mem_fun.hpp>
#include <boost/multi_index/indexed_by.hpp>
#include <boost/multi_index/ordered_index.hpp>
#include <boost/multi_index/random_access_index.hpp>
#include <boost/multi_index_container.hpp>
#include <boost/pointer_cast.hpp>
#include <boost/shared_ptr.hpp>

namespace isc {
namespace dhcp {

class Subnet : public data::CfgToElement {

    // Assignable network is our friend to allow it to call
    // @ref Subnet::setSharedNetwork private function.
    friend class AssignableNetwork;

public:

    /// @brief checks if specified address is in range
    bool inRange(const isc::asiolink::IOAddress& addr) const;

    /// @brief checks if the specified address is in pools
    ///
    /// Note the difference between inRange() and inPool() for addresses
    /// (i.e. *not* prefixes). For a given subnet (e.g. 2001::/64) there
    /// may be one or more pools defined that may or may not cover
    /// entire subnet, e.g. pool 2001::1-2001::10). inPool() returning
    /// true implies inRange(), but the reverse implication is not
    /// always true. For the given example, 2001::1234:abcd would return
    /// true for inRange(), but false for inPool() check.
    ///
    /// @param type type of pools to iterate over
    /// @param addr this address will be checked if it belongs to any pools in
    ///        that subnet
    /// @return true if the address is in any of the pools
    bool inPool(Lease::Type type, const isc::asiolink::IOAddress& addr) const;

    /// @brief returns the last address that was tried from this pool
    ///
    /// This method returns the last address that was attempted to be allocated
    /// from this subnet. This is used as helper information for the next
    /// iteration of the allocation algorithm.
    ///
    /// @todo: Define map<SubnetID, IOAddress> somewhere in the
    ///        AllocEngine::IterativeAllocator and keep the data there
    ///
    /// @param type lease type to be returned
    /// @return address/prefix that was last tried from this pool
    isc::asiolink::IOAddress getLastAllocated(Lease::Type type) const;

    /// @brief sets the last address that was tried from this pool
    ///
    /// This method sets the last address that was attempted to be allocated
    /// from this subnet. This is used as helper information for the next
    /// iteration of the allocation algorithm.
    ///
    /// @todo: Define map<SubnetID, IOAddress> somewhere in the
    ///        AllocEngine::IterativeAllocator and keep the data there
    /// @param addr address/prefix to that was tried last
    /// @param type lease type to be set
    void setLastAllocated(Lease::Type type,
                          const isc::asiolink::IOAddress& addr);

    /// @brief Returns unique ID for that subnet
    /// @return unique ID for that subnet
    SubnetID getID() const { return (id_); }

    /// @brief Returns subnet parameters (prefix and prefix length)
    ///
    /// @return (prefix, prefix length) pair
    std::pair<isc::asiolink::IOAddress, uint8_t> get() const {
        return (std::make_pair(prefix_, prefix_len_));
    }

    /// @brief Adds a new pool for the subnet.
    ///
    /// This method checks that the address range represented by the pool
    /// matches the subnet prefix, if the pool type is different than
    /// IA_PD. The prefixes from the IA_PD pools don't need to match the
    /// prefix from the subnet from which they are handed out to the
    /// requesting router because the requesting router may use the
    /// delegated prefixes in different networks (using different subnets).
    ///
    /// A DHCPv4 pool being added must not overlap with any existing DHCPv4
    /// pool. A DHCPv6 pool being added must not overlap with any existing
    /// DHCPv6 pool.
    ///
    /// Pools held within a subnet are sorted by first pool address/prefix
    /// from the lowest to the highest.
    ///
    /// @param pool pool to be added
    ///
    /// @throw isc::BadValue if the pool type is invalid, the pool
    /// is not an IA_PD pool and the address range of this pool does not
    /// match the subnet prefix, or the pool overlaps with an existing pool
    /// within the subnet.
    void addPool(const PoolPtr& pool);

    /// @brief Deletes all pools of specified type
    ///
    /// This method is used for testing purposes only
    /// @param type type of pools to be deleted
    void delPools(Lease::Type type);

    /// @brief Returns a pool that specified address belongs to
    ///
    /// This method uses binary search to retrieve the pool. Thus, the number
    /// of comparisons performed by this method is logarithmic in the number
    /// of pools belonging to a subnet.
    ///
    /// If there is no pool that the address belongs to (hint is invalid), other
    /// pool of specified type will be returned.
    ///
    /// With anypool set to true, this is means give me a pool, preferably
    /// the one that addr belongs to. With anypool set to false, it means
    /// give me a pool that addr belongs to (or NULL if here is no such pool)
    ///
    /// @param type pool type that the pool is looked for
    /// @param addr address that the returned pool should cover (optional)
    /// @param anypool other pool may be returned as well, not only the one
    ///        that addr belongs to
    /// @return found pool (or NULL)
    const PoolPtr getPool(Lease::Type type, const isc::asiolink::IOAddress& addr,
                          bool anypool = true) const;

    /// @brief Returns a pool without any address specified
    ///
    /// @param type pool type that the pool is looked for
    /// @return returns one of the pools defined
    PoolPtr getAnyPool(Lease::Type type) {
        return (getPool(type, default_pool()));
    }

    /// @brief Returns the default address that will be used for pool selection
    ///
    /// It must be implemented in derived classes (should return :: for Subnet6
    /// and 0.0.0.0 for Subnet4)
    virtual isc::asiolink::IOAddress default_pool() const = 0;

    /// @brief Returns all pools (const variant)
    ///
    /// The reference is only valid as long as the object that returned it.
    ///
    /// @param type lease type to be set
    /// @return a collection of all pools
    const PoolCollection& getPools(Lease::Type type) const;

    /// @brief Returns the number of possible leases for specified lease type
    ///
    /// @param type type of the lease
    uint64_t getPoolCapacity(Lease::Type type) const;

    /// @brief Returns textual representation of the subnet (e.g.
    /// "2001:db8::/64")
    ///
    /// @return textual representation
    virtual std::string toText() const;

    /// @brief Resets subnet-id counter to its initial value (1)
    ///
    /// This should be called during reconfiguration, before any new
    /// subnet objects are created. It will ensure that the subnet_id will
    /// be consistent between reconfigures.
    static void resetSubnetID() {
        static_id_ = 1;
    }

    /// @brief Retrieves pointer to a shared network associated with a subnet.
    ///
    /// By implementing it as a template function we overcome a need to
    /// include shared_network.h header file to specify return type explicitly.
    /// The header can't be included because it would cause circular dependency
    /// between subnet.h and shared_network.h.
    ///
    /// This method uses an argument to hold a return value to allow the compiler
    /// to infer the return type without a need to call this function with an
    /// explicit return type as template argument.
    ///
    /// @param [out] shared_network Pointer to the shared network where returned
    /// value should be assigned.
    ///
    /// @tparam Type of the shared network, i.e. @ref SharedNetwork4 or a
    /// @ref SharedNetwork6.
    template<typename SharedNetworkPtrType>
    void getSharedNetwork(SharedNetworkPtrType& shared_network) const {
        shared_network = boost::dynamic_pointer_cast<
            typename SharedNetworkPtrType::element_type>(shared_network_.lock());
    }

private:

    /// @brief Assigns shared network to a subnet.
    ///
    /// This method replaces any shared network associated with a subnet with
    /// a new shared network.
    ///
    /// @param shared_network Pointer to a new shared network to be associated
    /// with the subnet.
    void setSharedNetwork(const NetworkPtr& shared_network) {
        shared_network_ = shared_network;
    }

    /// @brief Sets user context.
    /// @param ctx user context to be stored.
    void setContext(const data::ConstElementPtr& ctx) {
        user_context_ = ctx;
    }

    /// @brief Returns const pointer to the user context.
    data::ConstElementPtr getContext() const {
        return (user_context_);
    }

protected:
    /// @brief Returns all pools (non-const variant)
    ///
    /// The reference is only valid as long as the object that returned it.
    ///
    /// @param type lease type to be set
    /// @return a collection of all pools
    PoolCollection& getPoolsWritable(Lease::Type type);

    /// @brief Protected constructor
    //
    /// By making the constructor protected, we make sure that no one will
    /// ever instantiate that class. Subnet4 and Subnet6 should be used instead.
    ///
    /// This constructor assigns a new subnet-id (see @ref generateNextID).
    /// This subnet-id has unique value that is strictly monotonously increasing
    /// for each subnet, until it is explicitly reset back to 1 during
    /// reconfiguration process.
    ///
    /// @param prefix subnet prefix
    /// @param len prefix length for the subnet
    /// @param id arbitrary subnet id, value of 0 triggers autogeneration
    /// of subnet id
    Subnet(const isc::asiolink::IOAddress& prefix, uint8_t len,
           const SubnetID id);

    /// @brief virtual destructor
    ///
    /// A virtual destructor is needed because other classes
    /// derive from this class.
    virtual ~Subnet() { };

    /// @brief keeps the subnet-id value
    ///
    /// It is incremented every time a new Subnet object is created. It is reset
    /// (@ref resetSubnetID) every time reconfiguration
    /// occurs.
    ///
    /// Static value initialized in subnet.cc.
    static SubnetID static_id_;

    /// @brief returns the next unique Subnet-ID
    ///
    /// This method generates and returns the next unique subnet-id.
    /// It is a strictly monotonously increasing value (1,2,3,...) for
    /// each new Subnet object created. It can be explicitly reset
    /// back to 1 during reconfiguration (@ref resetSubnetID).
    ///
    /// @return the next unique Subnet-ID
    static SubnetID generateNextID() {
        return (static_id_++);
    }

    /// @brief Checks if used pool type is valid
    ///
    /// Allowed type for Subnet4 is Pool::TYPE_V4.
    /// Allowed types for Subnet6 are Pool::TYPE_{IA,TA,PD}.
    /// This method is implemented in derived classes.
    ///
    /// @param type type to be checked
    /// @throw BadValue if invalid value is used
    virtual void checkType(Lease::Type type) const = 0;

    /// @brief returns a sum of possible leases in all pools
    /// @param pools list of pools
    /// @return sum of possible leases
    uint64_t sumPoolCapacity(const PoolCollection& pools) const;

    /// @brief Checks if the specified pool overlaps with an existing pool.
    ///
    /// @param pool_type Pool type.
    /// @param pool Pointer to a pool for which the method should check if
    /// it overlaps with any existing pool within this subnet.
    ///
    /// @return true if pool overlaps with an existing pool of a specified
    /// type.
    bool poolOverlaps(const Lease::Type& pool_type, const PoolPtr& pool) const;

    /// @brief Unparse a subnet object.
    ///
    /// @return A pointer to unparsed subnet configuration.
    virtual data::ElementPtr toElement() const;

    /// @brief subnet-id
    ///
    /// Subnet-id is a unique value that can be used to find or identify
    /// a Subnet4 or Subnet6.
    SubnetID id_;

    /// @brief collection of IPv4 or non-temporary IPv6 pools in that subnet
    PoolCollection pools_;

    /// @brief collection of IPv6 temporary address pools in that subnet
    PoolCollection pools_ta_;

    /// @brief collection of IPv6 prefix pools in that subnet
    PoolCollection pools_pd_;

    /// @brief a prefix of the subnet
    isc::asiolink::IOAddress prefix_;

    /// @brief a prefix length of the subnet
    uint8_t prefix_len_;

    /// @brief last allocated address
    ///
    /// This is the last allocated address that was previously allocated from
    /// this particular subnet. Some allocation algorithms (e.g. iterative) use
    /// that value, others do not. It should be noted that although the value
    /// is usually correct, there are cases when it is invalid, e.g. after
    /// removing a pool, restarting or changing allocation algorithms. For
    /// that purpose it should be only considered a help that should not be
    /// fully trusted.
    isc::asiolink::IOAddress last_allocated_ia_;

    /// @brief last allocated temporary address
    ///
    /// See @ref last_allocated_ia_ for details.
    isc::asiolink::IOAddress last_allocated_ta_;

    /// @brief last allocated IPv6 prefix
    ///
    /// See @ref last_allocated_ia_ for details.
    isc::asiolink::IOAddress last_allocated_pd_;

    /// @brief Name of the network interface (if connected directly)
    std::string iface_;

<<<<<<< HEAD
    /// @brief Relay information
    ///
    /// See @ref RelayInfo for detailed description. This structure is public,
    /// so its fields are easily accessible. Making it protected would bring in
    /// the issue of returning references that may become stale after its parent
    /// subnet object disappears.
    RelayInfo relay_;

    /// @brief optional definition of a client class
    ///
    /// If defined, only clients belonging to that class will be allowed to use
    /// this particular subnet. The default value for this is an empty list,
    /// which means that any client is allowed, regardless of its class.
    ///
    /// @todo This is just a single list of allowed classes. We'll also need
    /// to add a black-list (only classes on the list are rejected, the rest
    /// are allowed). Implementing this will require more fancy parser logic,
    /// so it may be a while until we support this.
    ClientClasses white_list_;

    /// @brief Specifies host reservation mode
    ///
    /// See @ref HRMode type for details.
    HRMode host_reservation_mode_;

    /// @brief Pointer to the user context (may be NULL)
    data::ConstElementPtr user_context_;
private:

    /// @brief Pointer to the option data configuration for this subnet.
    CfgOptionPtr cfg_option_;
=======
    /// @brief Pointer to a shared network that subnet belongs to.
    WeakNetworkPtr shared_network_;
>>>>>>> 9d103165
};

/// @brief A generic pointer to either Subnet4 or Subnet6 object
typedef boost::shared_ptr<Subnet> SubnetPtr;


/// @brief A configuration holder for IPv4 subnet.
///
/// This class represents an IPv4 subnet.
class Subnet4 : public Subnet, public Network4 {
public:

    /// @brief Constructor with all parameters
    ///
    /// This constructor calls Subnet::Subnet, where subnet-id is generated.
    ///
    /// @param prefix Subnet4 prefix
    /// @param length prefix length
    /// @param t1 renewal timer (in seconds)
    /// @param t2 rebind timer (in seconds)
    /// @param valid_lifetime preferred lifetime of leases (in seconds)
    /// @param id arbitrary subnet id, default value of 0 triggers
    /// autogeneration of subnet id
    Subnet4(const isc::asiolink::IOAddress& prefix, uint8_t length,
            const Triplet<uint32_t>& t1,
            const Triplet<uint32_t>& t2,
            const Triplet<uint32_t>& valid_lifetime,
            const SubnetID id = 0);

    /// @brief Sets siaddr for the Subnet4
    ///
    /// Will be used for siaddr field (the next server) that typically is used
    /// as TFTP server. If not specified, the default value of 0.0.0.0 is
    /// used.
    void setSiaddr(const isc::asiolink::IOAddress& siaddr);

    /// @brief Returns siaddr for this subnet
    ///
    /// @return siaddr value
    isc::asiolink::IOAddress getSiaddr() const;

    /// @brief Returns DHCP4o6 configuration parameters.
    ///
    /// This structure is always available. If the 4o6 is not enabled, its
    /// enabled_ field will be set to false.
    Cfg4o6& get4o6() {
        return (dhcp4o6_);
    }

    /// @brief Returns const DHCP4o6 configuration parameters.
    ///
    /// This structure is always available. If the 4o6 is not enabled, its
    /// enabled_ field will be set to false.
    const Cfg4o6& get4o6() const {
        return (dhcp4o6_);
    }

    /// @brief Unparse a subnet object.
    ///
    /// @return A pointer to unparsed subnet configuration.
    virtual data::ElementPtr toElement() const;

private:

    /// @brief Returns default address for pool selection
    /// @return ANY IPv4 address
    virtual isc::asiolink::IOAddress default_pool() const {
        return (isc::asiolink::IOAddress("0.0.0.0"));
    }

    /// @brief Checks if used pool type is valid
    ///
    /// Allowed type for Subnet4 is Pool::TYPE_V4.
    ///
    /// @param type type to be checked
    /// @throw BadValue if invalid value is used
    virtual void checkType(Lease::Type type) const;

    /// @brief siaddr value for this subnet
    isc::asiolink::IOAddress siaddr_;

    /// @brief All the information related to DHCP4o6
    Cfg4o6 dhcp4o6_;
};

/// @brief A const pointer to a @c Subnet4 object.
typedef boost::shared_ptr<const Subnet4> ConstSubnet4Ptr;

/// @brief A pointer to a @c Subnet4 object.
typedef boost::shared_ptr<Subnet4> Subnet4Ptr;


/// @brief A configuration holder for IPv6 subnet.
///
/// This class represents an IPv6 subnet.
class Subnet6 : public Subnet, public Network6 {
public:

    /// @brief Constructor with all parameters
    ///
    /// This constructor calls Subnet::Subnet, where subnet-id is generated.
    ///
    /// @param prefix Subnet6 prefix
    /// @param length prefix length
    /// @param t1 renewal timer (in seconds)
    /// @param t2 rebind timer (in seconds)
    /// @param preferred_lifetime preferred lifetime of leases (in seconds)
    /// @param valid_lifetime preferred lifetime of leases (in seconds)
    /// @param id arbitrary subnet id, default value of 0 triggers
    /// autogeneration of subnet id
    Subnet6(const isc::asiolink::IOAddress& prefix, uint8_t length,
            const Triplet<uint32_t>& t1,
            const Triplet<uint32_t>& t2,
            const Triplet<uint32_t>& preferred_lifetime,
            const Triplet<uint32_t>& valid_lifetime,
            const SubnetID id = 0);

    /// @brief Unparse a subnet object.
    ///
    /// @return A pointer to unparsed subnet configuration.
    virtual data::ElementPtr toElement() const;

private:

    /// @brief Returns default address for pool selection
    /// @return ANY IPv6 address
    virtual isc::asiolink::IOAddress default_pool() const {
        return (isc::asiolink::IOAddress("::"));
    }

    /// @brief Checks if used pool type is valid
    ///
    /// allowed types for Subnet6 are Pool::TYPE_{IA,TA,PD}.
    ///
    /// @param type type to be checked
    /// @throw BadValue if invalid value is used
    virtual void checkType(Lease::Type type) const;

};

/// @brief A const pointer to a @c Subnet6 object.
typedef boost::shared_ptr<const Subnet6> ConstSubnet6Ptr;

/// @brief A pointer to a Subnet6 object
typedef boost::shared_ptr<Subnet6> Subnet6Ptr;

/// @name Definition of the multi index container holding subnet information
///
//@{

/// @brief Tag for the random access index.
struct SubnetRandomAccessIndexTag { };

/// @brief Tag for the index for searching by subnet identifier.
struct SubnetSubnetIdIndexTag { };

/// @brief Tag for the index for searching by subnet prefix.
struct SubnetPrefixIndexTag { };

/// @brief Multi index container holding subnets.
///
/// This multi index container can hold pointers to @ref Subnet4 or
/// @ref Subnet6 objects representing subnets. It provides indexes for
/// subnet lookups using subnet properties such as: subnet identifier
/// or subnet prefix. It also provides a random access index which
/// allows for using the container like a vector.
///
/// The random access index is used by the DHCP servers which perform
/// a full scan on subnets to find the one that matches some specific
/// criteria for subnet selection.
///
/// The remaining indexes are used for searching for a specific subnet
/// as a result of receiving a command over the control API, e.g.
/// when 'subnet-get' command is received.
///
/// @todo We should consider optimizing subnet selection by leveraging
/// the indexing capabilities of this container, e.g. searching for
/// a subnet by interface name, relay address etc.
///
/// @tparam SubnetType Type of the subnet: @ref Subnet4 or @ref Subnet6.
template<typename SubnetType>
using SubnetCollection = boost::multi_index_container<
    // Multi index container holds pointers to the subnets.
    boost::shared_ptr<SubnetType>,
    // The following holds all indexes.
    boost::multi_index::indexed_by<
        // First is the random access index allowing for accessing
        // objects just like we'd do with a vector.
        boost::multi_index::random_access<
            boost::multi_index::tag<SubnetRandomAccessIndexTag>
        >,
        // Second index allows for searching using subnet identifier.
        boost::multi_index::ordered_unique<
            boost::multi_index::tag<SubnetSubnetIdIndexTag>,
            boost::multi_index::const_mem_fun<Subnet, SubnetID, &Subnet::getID>
        >,
        // Third index allows for searching using an output from toText function.
        boost::multi_index::ordered_unique<
            boost::multi_index::tag<SubnetPrefixIndexTag>,
            boost::multi_index::const_mem_fun<Subnet, std::string, &Subnet::toText>
        >
    >
>;

/// @brief A collection of @c Subnet4 objects
///
/// This container provides a set of indexes which can be used to retrieve
/// subnets by various properties.
typedef SubnetCollection<Subnet4> Subnet4Collection;

/// @brief A collection of @c Subnet6 objects
///
/// This container provides a set of indexes which can be used to retrieve
/// subnets by various properties.
typedef SubnetCollection<Subnet6> Subnet6Collection;

//@}

} // end of isc::dhcp namespace
} // end of isc namespace

#endif // SUBNET_H<|MERGE_RESOLUTION|>--- conflicted
+++ resolved
@@ -219,6 +219,8 @@
         shared_network_ = shared_network;
     }
 
+public:
+
     /// @brief Sets user context.
     /// @param ctx user context to be stored.
     void setContext(const data::ConstElementPtr& ctx) {
@@ -358,42 +360,11 @@
     /// @brief Name of the network interface (if connected directly)
     std::string iface_;
 
-<<<<<<< HEAD
-    /// @brief Relay information
-    ///
-    /// See @ref RelayInfo for detailed description. This structure is public,
-    /// so its fields are easily accessible. Making it protected would bring in
-    /// the issue of returning references that may become stale after its parent
-    /// subnet object disappears.
-    RelayInfo relay_;
-
-    /// @brief optional definition of a client class
-    ///
-    /// If defined, only clients belonging to that class will be allowed to use
-    /// this particular subnet. The default value for this is an empty list,
-    /// which means that any client is allowed, regardless of its class.
-    ///
-    /// @todo This is just a single list of allowed classes. We'll also need
-    /// to add a black-list (only classes on the list are rejected, the rest
-    /// are allowed). Implementing this will require more fancy parser logic,
-    /// so it may be a while until we support this.
-    ClientClasses white_list_;
-
-    /// @brief Specifies host reservation mode
-    ///
-    /// See @ref HRMode type for details.
-    HRMode host_reservation_mode_;
+    /// @brief Pointer to a shared network that subnet belongs to.
+    WeakNetworkPtr shared_network_;
 
     /// @brief Pointer to the user context (may be NULL)
     data::ConstElementPtr user_context_;
-private:
-
-    /// @brief Pointer to the option data configuration for this subnet.
-    CfgOptionPtr cfg_option_;
-=======
-    /// @brief Pointer to a shared network that subnet belongs to.
-    WeakNetworkPtr shared_network_;
->>>>>>> 9d103165
 };
 
 /// @brief A generic pointer to either Subnet4 or Subnet6 object
