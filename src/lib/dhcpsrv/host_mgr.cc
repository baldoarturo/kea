// Copyright (C) 2014-2018 Internet Systems Consortium, Inc. ("ISC")
//
// This Source Code Form is subject to the terms of the Mozilla Public
// License, v. 2.0. If a copy of the MPL was not distributed with this
// file, You can obtain one at http://mozilla.org/MPL/2.0/.

#include <config.h>
#include <dhcpsrv/cfg_hosts.h>
#include <dhcpsrv/cfgmgr.h>
#include <dhcpsrv/host_mgr.h>
#include <dhcpsrv/hosts_log.h>
#include <dhcpsrv/host_data_source_factory.h>

namespace {

/// @brief Convenience function returning a pointer to the hosts configuration.
///
/// This function is called by the @c HostMgr methods requiring access to the
/// host reservations specified in the DHCP server configuration.
///
/// @return A pointer to the const hosts reservation configuration.
isc::dhcp::ConstCfgHostsPtr getCfgHosts() {
    return (isc::dhcp::CfgMgr::instance().getCurrentCfg()->getCfgHosts());
}

} // end of anonymous namespace

namespace isc {
namespace dhcp {

using namespace isc::asiolink;

boost::scoped_ptr<HostMgr>&
HostMgr::getHostMgrPtr() {
    static boost::scoped_ptr<HostMgr> host_mgr_ptr;
    return (host_mgr_ptr);
}

void
HostMgr::create() {
    getHostMgrPtr().reset(new HostMgr());
}

void
HostMgr::addBackend(const std::string& access) {
    HostDataSourceFactory::add(getHostMgrPtr()->alternate_sources_, access);
}

bool
HostMgr::delBackend(const std::string& db_type) {
    return (HostDataSourceFactory::del(getHostMgrPtr()->alternate_sources_, db_type));
}

<<<<<<< HEAD
    if (!access.empty()) {
        // If the user specified parameters, let's pass them to the create
        // method. It will destroy any prior instances and will create
        // the new one.
        HostDataSourceFactory::create(access);
    } else {
        // Ok, no parameters were specified. We should destroy the existing
        // instance.
        HostDataSourceFactory::destroy();
    }

    // Now store the host data source pointer. It may be null. That's ok as
    // null value indicates that there's no host data source configured.
    getHostMgrPtr()->alternate_source_ =
        HostDataSourceFactory::getHostDataSourcePtr();
=======
void
HostMgr::delAllBackends() {
    getHostMgrPtr()->alternate_sources_.clear();
}

HostDataSourcePtr
HostMgr::getHostDataSource() const {
    if (alternate_sources_.empty()) {
        return (HostDataSourcePtr());
    }
    return (alternate_sources_[0]);
}

bool
HostMgr::checkCacheBackend(bool logging) {
    if (getHostMgrPtr()->cache_ptr_) {
        return (true);
    }
    HostDataSourceList& sources = getHostMgrPtr()->alternate_sources_;
    if (sources.empty()) {
        return (false);
    }
    CacheHostDataSourcePtr cache_ptr =
        boost::dynamic_pointer_cast<CacheHostDataSource>(sources[0]);
    if (cache_ptr) {
        getHostMgrPtr()->cache_ptr_ = cache_ptr;
        if (logging) {
            LOG_INFO(hosts_logger, HOSTS_CFG_CACHE_HOST_DATA_SOURCE)
                .arg(cache_ptr->getType());
        }
        return (true);
    }
    return (false);
>>>>>>> bc049230
}

HostMgr&
HostMgr::instance() {
    boost::scoped_ptr<HostMgr>& host_mgr_ptr = getHostMgrPtr();
    if (!host_mgr_ptr) {
        create();
    }
    return (*host_mgr_ptr);
}

ConstHostCollection
HostMgr::getAll(const HWAddrPtr& hwaddr, const DuidPtr& duid) const {
    ConstHostCollection hosts = getCfgHosts()->getAll(hwaddr, duid);
    for (auto source : alternate_sources_) {
        ConstHostCollection hosts_plus = source->getAll(hwaddr, duid);
        hosts.insert(hosts.end(), hosts_plus.begin(), hosts_plus.end());
    }
    return (hosts);
}

ConstHostCollection
HostMgr::getAll(const Host::IdentifierType& identifier_type,
                const uint8_t* identifier_begin,
                const size_t identifier_len) const {
    ConstHostCollection hosts = getCfgHosts()->getAll(identifier_type,
                                                      identifier_begin,
                                                      identifier_len);
    for (auto source : alternate_sources_) {
        ConstHostCollection hosts_plus =
            source->getAll(identifier_type, identifier_begin, identifier_len);
        hosts.insert(hosts.end(), hosts_plus.begin(), hosts_plus.end());
    }
    return (hosts);
}


ConstHostCollection
HostMgr::getAll4(const IOAddress& address) const {
    ConstHostCollection hosts = getCfgHosts()->getAll4(address);
    for (auto source : alternate_sources_) {
        ConstHostCollection hosts_plus = source->getAll4(address);
        hosts.insert(hosts.end(), hosts_plus.begin(), hosts_plus.end());
    }
    return (hosts);
}

ConstHostPtr
HostMgr::get4(const SubnetID& subnet_id, const HWAddrPtr& hwaddr,
              const DuidPtr& duid) const {
    ConstHostPtr host = getCfgHosts()->get4(subnet_id, hwaddr, duid);
    if (host || alternate_sources_.empty()) {
        return (host);
    }
    LOG_DEBUG(hosts_logger, HOSTS_DBG_TRACE,
              HOSTS_MGR_ALTERNATE_GET4_SUBNET_ID_HWADDR_DUID)
        .arg(subnet_id)
        .arg(hwaddr ? hwaddr->toText() : "(no-hwaddr)")
        .arg(duid ? duid->toText() : "(duid)");
    for (auto source : alternate_sources_) {
        if (hwaddr) {
            host = source->get4(subnet_id, hwaddr, DuidPtr());
        }
        if (!host && duid) {
            host = source->get4(subnet_id, HWAddrPtr(), duid);
        }
        if (host && host->getNegative()) {
            return (ConstHostPtr());
        }
        if (host && (source != cache_ptr_)) {
            cache(host);
        }
        if (host) {
            return (host);
        }
    }
    return (ConstHostPtr());
}

ConstHostPtr
HostMgr::get4Any(const SubnetID& subnet_id,
                 const Host::IdentifierType& identifier_type,
                 const uint8_t* identifier_begin,
                 const size_t identifier_len) const {
    ConstHostPtr host = getCfgHosts()->get4(subnet_id, identifier_type,
                                            identifier_begin, identifier_len);

    // Found it in the config file or there are no backends configured?
    // Then we're done here.
    if (host || alternate_sources_.empty()) {
        return (host);
    }

    LOG_DEBUG(hosts_logger, HOSTS_DBG_TRACE,
              HOSTS_MGR_ALTERNATE_GET4_SUBNET_ID_IDENTIFIER)
        .arg(subnet_id)
        .arg(Host::getIdentifierAsText(identifier_type, identifier_begin,
                                       identifier_len));

    // Try to find a host in each configured backend. We return as soon
    // as we find first hit.
    for (auto source : alternate_sources_) {
        host = source->get4(subnet_id, identifier_type,
                           identifier_begin, identifier_len);

        if (host) {
            LOG_DEBUG(hosts_logger, HOSTS_DBG_RESULTS,
                      HOSTS_MGR_ALTERNATE_GET4_SUBNET_ID_IDENTIFIER_HOST)
                .arg(subnet_id)
                .arg(Host::getIdentifierAsText(identifier_type,
                                               identifier_begin,
                                               identifier_len))
                .arg(source->getType())
                .arg(host->toText());

            if (source != cache_ptr_) {
                cache(host);
            }
            return (host);
        }
    }
    LOG_DEBUG(hosts_logger, HOSTS_DBG_RESULTS,
              HOSTS_MGR_ALTERNATE_GET4_SUBNET_ID_IDENTIFIER_NULL)
        .arg(subnet_id)
        .arg(Host::getIdentifierAsText(identifier_type, identifier_begin,
                                       identifier_len));
    return (ConstHostPtr());
}

ConstHostPtr
HostMgr::get4(const SubnetID& subnet_id,
              const Host::IdentifierType& identifier_type,
              const uint8_t* identifier_begin,
              const size_t identifier_len) const {
    ConstHostPtr host = get4Any(subnet_id, identifier_type,
                                identifier_begin, identifier_len);
    if (host && host->getNegative()) {
        return (ConstHostPtr());
    } else if (!host && negative_caching_) {
        cacheNegative(subnet_id, SubnetID(0),
                      identifier_type, identifier_begin, identifier_len);
    }
    return (host);
}
    
ConstHostPtr
HostMgr::get4(const SubnetID& subnet_id,
              const asiolink::IOAddress& address) const {
    ConstHostPtr host = getCfgHosts()->get4(subnet_id, address);
    if (host || alternate_sources_.empty()) {
        return (host);
    }
    LOG_DEBUG(hosts_logger, HOSTS_DBG_TRACE,
              HOSTS_MGR_ALTERNATE_GET4_SUBNET_ID_ADDRESS4)
        .arg(subnet_id)
        .arg(address.toText());
    for (auto source : alternate_sources_) {
        host = source->get4(subnet_id, address);
        if (host && host->getNegative()) {
            return (ConstHostPtr());
        }
        if (host && source != cache_ptr_) {
            cache(host);
        }
        if (host) {
            return (host);
        }
    }
    return (ConstHostPtr());
}


ConstHostPtr
HostMgr::get6(const SubnetID& subnet_id, const DuidPtr& duid,
               const HWAddrPtr& hwaddr) const {
    ConstHostPtr host = getCfgHosts()->get6(subnet_id, duid, hwaddr);
    if (host || alternate_sources_.empty()) {
        return (host);
    }
    LOG_DEBUG(hosts_logger, HOSTS_DBG_TRACE,
              HOSTS_MGR_ALTERNATE_GET6_SUBNET_ID_DUID_HWADDR)
        .arg(subnet_id)
        .arg(duid ? duid->toText() : "(duid)")
        .arg(hwaddr ? hwaddr->toText() : "(no-hwaddr)");

    for (auto source : alternate_sources_) {
        if (duid) {
            host = source->get6(subnet_id, duid, HWAddrPtr());
        }
        if (!host && hwaddr) {
            host = source->get6(subnet_id, DuidPtr(), hwaddr);
        }
        if (host && host->getNegative()) {
            return (ConstHostPtr());
        }
        if (host && source != cache_ptr_) {
            cache(host);
        }
        if (host) {
            return (host);
        }
    }
    return (ConstHostPtr());
}

ConstHostPtr
HostMgr::get6(const IOAddress& prefix, const uint8_t prefix_len) const {
    ConstHostPtr host = getCfgHosts()->get6(prefix, prefix_len);
    if (host || alternate_sources_.empty()) {
        return (host);
    }
    LOG_DEBUG(hosts_logger, HOSTS_DBG_TRACE, HOSTS_MGR_ALTERNATE_GET6_PREFIX)
        .arg(prefix.toText())
        .arg(static_cast<int>(prefix_len));
    for (auto source : alternate_sources_) {
        host = source->get6(prefix, prefix_len);
        if (host && host->getNegative()) {
            return (ConstHostPtr());
        }
        if (host && source != cache_ptr_) {
            cache(host);
        }
        if (host) {
            return (host);
        }
    }
    return (ConstHostPtr());
}

ConstHostPtr
HostMgr::get6Any(const SubnetID& subnet_id,
                 const Host::IdentifierType& identifier_type,
                 const uint8_t* identifier_begin,
                 const size_t identifier_len) const {
    ConstHostPtr host = getCfgHosts()->get6(subnet_id, identifier_type,
                                            identifier_begin, identifier_len);
    if (host || alternate_sources_.empty()) {
        return (host);
    }

    LOG_DEBUG(hosts_logger, HOSTS_DBG_TRACE,
              HOSTS_MGR_ALTERNATE_GET6_SUBNET_ID_IDENTIFIER)
        .arg(subnet_id)
        .arg(Host::getIdentifierAsText(identifier_type, identifier_begin,
                                       identifier_len));

    for (auto source : alternate_sources_) {
        host = source->get6(subnet_id, identifier_type,
                           identifier_begin, identifier_len);

        if (host) {
                LOG_DEBUG(hosts_logger, HOSTS_DBG_RESULTS,
                          HOSTS_MGR_ALTERNATE_GET6_SUBNET_ID_IDENTIFIER_HOST)
                    .arg(subnet_id)
                    .arg(Host::getIdentifierAsText(identifier_type,
                                                   identifier_begin,
                                                   identifier_len))
                    .arg(source->getType())
                    .arg(host->toText());

                if (source != cache_ptr_) {
                    cache(host);
                }
                return (host);
        }
    }

    LOG_DEBUG(hosts_logger, HOSTS_DBG_RESULTS,
              HOSTS_MGR_ALTERNATE_GET6_SUBNET_ID_IDENTIFIER_NULL)
        .arg(subnet_id)
        .arg(Host::getIdentifierAsText(identifier_type, identifier_begin,
                                       identifier_len));

    return (ConstHostPtr());
}

ConstHostPtr
HostMgr::get6(const SubnetID& subnet_id,
              const Host::IdentifierType& identifier_type,
              const uint8_t* identifier_begin,
              const size_t identifier_len) const {
    ConstHostPtr host = get6Any(subnet_id, identifier_type,
                                identifier_begin, identifier_len);
    if (host && host->getNegative()) {
        return (ConstHostPtr());
    } else if (!host && negative_caching_) {
        cacheNegative(SubnetID(0), subnet_id,
                      identifier_type, identifier_begin, identifier_len);
    }
    return (host);
}

ConstHostPtr
HostMgr::get6(const SubnetID& subnet_id,
              const asiolink::IOAddress& addr) const {
    ConstHostPtr host = getCfgHosts()->get6(subnet_id, addr);
    if (host || alternate_sources_.empty()) {
        return (host);
    }
    LOG_DEBUG(hosts_logger, HOSTS_DBG_TRACE,
              HOSTS_MGR_ALTERNATE_GET6_SUBNET_ID_ADDRESS6)
        .arg(subnet_id)
        .arg(addr.toText());
    for (auto source : alternate_sources_) {
        host = source->get6(subnet_id, addr);
        if (host && host->getNegative()) {
            return (ConstHostPtr());
        }
        if (host && source != cache_ptr_) {
            cache(host);
        }
        if (host) {
            return (host);
        }
    }
    return (ConstHostPtr());
}

void
HostMgr::add(const HostPtr& host) {
    if (alternate_sources_.empty()) {
        isc_throw(NoHostDataSourceManager, "Unable to add new host because there is "
                  "no hosts-database configured.");
    }
    for (auto source : alternate_sources_) {
        source->add(host);
    }
    // If no backend throws the host should be cached.
    if (cache_ptr_) {
        cache(host);
    }
}

bool
HostMgr::del(const SubnetID& subnet_id, const asiolink::IOAddress& addr) {
    if (alternate_sources_.empty()) {
        isc_throw(NoHostDataSourceManager, "Unable to delete a host because there is "
                  "no hosts-database configured.");
    }

    for (auto source : alternate_sources_) {
        if (source->del(subnet_id, addr)) {
            return (true);
        }
    }
    return (false);
}

bool
HostMgr::del4(const SubnetID& subnet_id, const Host::IdentifierType& identifier_type,
              const uint8_t* identifier_begin, const size_t identifier_len) {
    if (alternate_sources_.empty()) {
        isc_throw(NoHostDataSourceManager, "Unable to delete a host because there is "
                  "no hosts-database configured.");
    }

    for (auto source : alternate_sources_) {
        if (source->del4(subnet_id, identifier_type,
                         identifier_begin, identifier_len)) {
            return (true);
        }
    }
    return (false);
}

bool
HostMgr::del6(const SubnetID& subnet_id, const Host::IdentifierType& identifier_type,
              const uint8_t* identifier_begin, const size_t identifier_len) {
    if (alternate_sources_.empty()) {
        isc_throw(NoHostDataSourceManager, "unable to delete a host because there is "
                  "no alternate host data source present");
    }

    for (auto source : alternate_sources_) {
        if (source->del6(subnet_id, identifier_type,
                         identifier_begin, identifier_len)) {
            return (true);
        }
    }
    return (false);
}

void
HostMgr::cache(ConstHostPtr host) const {
    if (cache_ptr_) {
        // Need a real host.
        if (!host || host->getNegative()) {
            return;
        }
        // Replace any existing value.
        // Don't check the result as it does not matter?
        cache_ptr_->insert(host, true);
    }
}

void
HostMgr::cacheNegative(const SubnetID& ipv4_subnet_id,
                       const SubnetID& ipv6_subnet_id,
                       const Host::IdentifierType& identifier_type,
                       const uint8_t* identifier_begin,
                       const size_t identifier_len) const {
    if (cache_ptr_ && negative_caching_) {
        HostPtr host(new Host(identifier_begin, identifier_len,
                              identifier_type,
                              ipv4_subnet_id, ipv6_subnet_id,
                              IOAddress::IPV4_ZERO_ADDRESS()));
        host->setNegative(true);
        // Don't replace any existing value.
        // nor matter if it fails.
        cache_ptr_->insert(host, false);
    }
}

} // end of isc::dhcp namespace
} // end of isc namespace<|MERGE_RESOLUTION|>--- conflicted
+++ resolved
@@ -51,23 +51,6 @@
     return (HostDataSourceFactory::del(getHostMgrPtr()->alternate_sources_, db_type));
 }
 
-<<<<<<< HEAD
-    if (!access.empty()) {
-        // If the user specified parameters, let's pass them to the create
-        // method. It will destroy any prior instances and will create
-        // the new one.
-        HostDataSourceFactory::create(access);
-    } else {
-        // Ok, no parameters were specified. We should destroy the existing
-        // instance.
-        HostDataSourceFactory::destroy();
-    }
-
-    // Now store the host data source pointer. It may be null. That's ok as
-    // null value indicates that there's no host data source configured.
-    getHostMgrPtr()->alternate_source_ =
-        HostDataSourceFactory::getHostDataSourcePtr();
-=======
 void
 HostMgr::delAllBackends() {
     getHostMgrPtr()->alternate_sources_.clear();
@@ -101,7 +84,6 @@
         return (true);
     }
     return (false);
->>>>>>> bc049230
 }
 
 HostMgr&
