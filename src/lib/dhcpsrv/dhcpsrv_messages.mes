# Copyright (C) 2012-2017 Internet Systems Consortium, Inc. ("ISC")
#
# This Source Code Form is subject to the terms of the Mozilla Public
# License, v. 2.0. If a copy of the MPL was not distributed with this
# file, You can obtain one at http://mozilla.org/MPL/2.0/.

$NAMESPACE isc::dhcp

% DHCPSRV_CFGMGR_ADD_IFACE listening on interface %1
An info message issued when a new interface is being added to the collection of
interfaces on which the server listens to DHCP messages.

% DHCPSRV_CFGMGR_ADD_SUBNET4 adding subnet %1
A debug message reported when the DHCP configuration manager is adding the
specified IPv4 subnet to its database.

% DHCPSRV_CFGMGR_ADD_SUBNET6 adding subnet %1
A debug message reported when the DHCP configuration manager is adding the
specified IPv6 subnet to its database.

% DHCPSRV_CFGMGR_ALL_IFACES_ACTIVE enabling listening on all interfaces
A debug message issued when the server is being configured to listen on all
interfaces.

% DHCPSRV_CFGMGR_CFG_DHCP_DDNS Setting DHCP-DDNS configuration to: %1
A debug message issued when the server's DHCP-DDNS settings are changed.

% DHCPSRV_CFGMGR_CLEAR_ACTIVE_IFACES stop listening on all interfaces
A debug message issued when configuration manager clears the internal list
of active interfaces. This doesn't prevent the server from listening to
the DHCP traffic through open sockets, but will rather be used by Interface
Manager to select active interfaces when sockets are re-opened.

% DHCPSRV_CFGMGR_CONFIGURE_SERVERID server configuration includes specification of a server identifier
This warning message is issued when the server specified configuration of
a server identifier. If this new configuration overrides an existing
server identifier, this will affect existing bindings of the clients.
Clients will use old server identifier when they renew their bindings.
The server will not respond to those renews, and the clients will
eventually transition to rebinding state. The server should reassign
existing bindings and the clients will subsequently use new server
identifier. It is recommended to not modify the server identifier, unless
there is a good reason for it, to avoid increased number of renewals and
a need for rebinding (increase of multicast traffic, which may be received
by multiple servers).

% DHCPSRV_CFGMGR_DEL_SUBNET4 IPv4 subnet %1 removed
This debug message is issued when a subnet is successfully removed from the
server configuration. The argument identifies the subnet removed.

% DHCPSRV_CFGMGR_DEL_SUBNET6 IPv6 subnet %1 removed
This debug message is issued when a subnet is successfully removed from the

% DHCPSRV_CFGMGR_NEW_SUBNET4 a new subnet has been added to configuration: %1
This is an informational message reporting that the configuration has
been extended to include the specified IPv4 subnet.

% DHCPSRV_CFGMGR_NO_SUBNET4 no suitable subnet is defined for address hint %1
This debug message is output when the DHCP configuration manager has received
a request for an IPv4 subnet for the specified address, but no such
subnet exists.

% DHCPSRV_CFGMGR_NEW_SUBNET6 a new subnet has been added to configuration: %1
This is an informational message reporting that the configuration has
been extended to include the specified subnet.

% DHCPSRV_CFGMGR_NO_SUBNET6 no suitable subnet is defined for address hint %1
This debug message is output when the DHCP configuration manager has received
a request for an IPv6 subnet for the specified address, but no such
subnet exists.

% DHCPSRV_CFGMGR_ONLY_SUBNET4 retrieved subnet %1 for address hint %2
This is a debug message reporting that the DHCP configuration manager has
returned the specified IPv4 subnet when given the address hint specified
because it is the only subnet defined.

% DHCPSRV_CFGMGR_ONLY_SUBNET6 retrieved subnet %1 for address hint %2
This is a debug message reporting that the DHCP configuration manager has
returned the specified IPv6 subnet when given the address hint specified
because it is the only subnet defined.

% DHCPSRV_CFGMGR_OPTION_DUPLICATE multiple options with the code: %1 added to the subnet: %2
This warning message is issued on an attempt to configure multiple options with the
same option code for the particular subnet. Adding multiple options is uncommon
for DHCPv6, but it is not prohibited.

% DHCPSRV_CFGMGR_SOCKET_RAW_UNSUPPORTED use of raw sockets is unsupported on this OS, UDP sockets will be used
This warning message is logged when the user specified that the
DHCPv4 server should use the raw sockets to receive the DHCP
messages and respond to the clients, but the use of raw sockets
is not supported on the particular environment. The raw sockets
are useful when the server must respond to the directly connected
clients which don't have an address yet. If the raw sockets are
not supported by Kea on the particular platform, Kea will fall
back to use of the IP/UDP sockets. The responses to
the directly connected clients will be broadcast. The responses
to relayed clients will be unicast as usual.

% DHCPSRV_CFGMGR_SOCKET_TYPE_DEFAULT "dhcp-socket-type" not specified , using default socket type %1
This informational message is logged when the administrator hasn't
specified the "dhcp-socket-type" parameter in configuration for interfaces.
In such case, the default socket type will be used.

% DHCPSRV_CFGMGR_SOCKET_TYPE_SELECT using socket type %1
This informational message is logged when the DHCPv4 server selects the
socket type to be used for all sockets that will be opened on the
interfaces. Typically, the socket type is specified by the server
administrator. If the socket type hasn't been specified, the raw
socket will be selected. If the raw socket has been selected but
Kea doesn't support the use of raw sockets on the particular
OS, it will use an UDP socket instead.

% DHCPSRV_CFGMGR_SUBNET4 retrieved subnet %1 for address hint %2
This is a debug message reporting that the DHCP configuration manager has
returned the specified IPv4 subnet when given the address hint specified
as the address is within the subnet.

% DHCPSRV_CFGMGR_SUBNET4_ADDR selected subnet %1 for packet received by matching address %2
This is a debug message reporting that the DHCP configuration manager
has returned the specified IPv4 subnet for a received packet. This particular
subnet was selected, because an IPv4 address was matched which belonged to that
subnet.

% DHCPSRV_CFGMGR_SUBNET4_IFACE selected subnet %1 for packet received over interface %2
This is a debug message reporting that the DHCP configuration manager
has returned the specified IPv4 subnet for a packet received over
the given interface.  This particular subnet was selected, because it
was specified as being directly reachable over the given interface. (see
'interface' parameter in the subnet4 definition).

% DHCPSRV_CFGMGR_SUBNET4_RELAY selected subnet %1, because of matching relay addr %2
This is a debug message reporting that the DHCP configuration manager has
returned the specified IPv4 subnet, because detected relay agent address
matches value specified for this subnet.

% DHCPSRV_CFGMGR_SUBNET6 retrieved subnet %1 for address hint %2
This is a debug message reporting that the DHCP configuration manager has
returned the specified IPv6 subnet when given the address hint specified
as the address is within the subnet.

% DHCPSRV_CFGMGR_SUBNET6_IFACE selected subnet %1 for packet received over interface %2
This is a debug message reporting that the DHCP configuration manager
has returned the specified IPv6 subnet for a packet received over
given interface.  This particular subnet was selected, because it
was specified as being directly reachable over given interface. (see
'interface' parameter in the subnet6 definition).

% DHCPSRV_CFGMGR_SUBNET6_IFACE_ID selected subnet %1 (interface-id match) for incoming packet
This is a debug message reporting that the DHCP configuration manager
has returned the specified IPv6 subnet for a received packet. This particular
subnet was selected, because value of interface-id option matched what was
configured in the server's interface-id option for that selected subnet6.
(see 'interface-id' parameter in the subnet6 definition).

% DHCPSRV_CFGMGR_SUBNET6_RELAY selected subnet %1, because of matching relay addr %2
This is a debug message reporting that the DHCP configuration manager has
returned the specified IPv6 subnet, because detected relay agent address
matches value specified for this subnet.

% DHCPSRV_CFGMGR_UNICAST_LINK_LOCAL specified link local address %1 for unicast traffic on interface %2
This warning message is logged when user specified a link-local address to
receive unicast traffic. The warning message is issued because it is an
uncommon use.

% DHCPSRV_CFGMGR_USE_ADDRESS listening on address %1, on interface %2
A message issued when the server is configured to listen on the explicitly specified
IP address on the given interface.

% DHCPSRV_CFGMGR_USE_UNICAST listening on unicast address %1, on interface %2
An info message issued when configuring the DHCP server to listen on the unicast
address on the specific interface.

% DHCPSRV_CLOSE_DB closing currently open %1 database
This is a debug message, issued when the DHCP server closes the currently
open lease database.  It is issued at program shutdown and whenever
the database access parameters are changed: in the latter case, the
server closes the currently open database, and opens a database using
the new parameters.

% DHCPSRV_CQL_ADD_ADDR4 adding IPv4 lease with address %1
A debug message issued when the server is about to add an IPv4 lease
with the specified address to the Cassandra backend database.

% DHCPSRV_CQL_ADD_ADDR6 adding IPv6 lease with address %1
A debug message issued when the server is about to add an IPv6 lease
with the specified address to the Cassandra backend database.

% DHCPSRV_CQL_BEGIN_TRANSACTION committing to Cassandra database.
The server has issued a begin transaction call.

% DHCPSRV_CQL_COMMIT committing to Cassandra database
A commit call been issued on the server. For Cassandra, this is a no-op.

% DHCPSRV_CQL_DB opening Cassandra lease database: %1
This informational message is logged when a DHCP server (either V4 or
V6) is about to open a Cassandra lease database.  The parameters of
the connection including database name and username needed to access it
(but not the password if any) are logged.

% DHCPSRV_CQL_CONNECTION_COMMIT committing to Cassandra database on current connection.
A commit call been issued on the server. For Cassandra, this is a no-op.

% DHCPSRV_CQL_DEALLOC_ERROR An error occurred while closing the CQL connection: %1
This is an error message issued when a DHCP server (either V4 or V6) experienced
and error freeing CQL database resources as part of closing its connection to
the Cassandra database. The connection is closed as part of normal server
shutdown. This error is most likely a programmatic issue that is highly
unlikely to occur or negatively impact server operation.

<<<<<<< HEAD
% DHCPSRV_CQL_TRANSACTION_MGR_TRANSACTION_START starting transaction %1.
The server has issued a begin transaction call.

% DHCPSRV_CQL_TRANSACTION_MGR_REGISTER_TRANSACTION registering action on opened transaction %1.
The server has issued a begin transaction call on an opened transaction.

% DHCPSRV_CQL_TRANSACTION_MGR_TRANSACTION_COMMIT applying commit on transaction %1.
The server has issued a commit transaction call.

% DHCPSRV_CQL_TRANSACTION_MGR_REGISTER_TRANSACTION_COMMIT registering commit on opened transaction %1.
The server has issued a commit transaction call on an opened transaction.

% DHCPSRV_CQL_TRANSACTION_MGR_TRANSACTION_ROLLBACK applying rollback on transaction %1.
The server has issued a rollback transaction call.

% DHCPSRV_CQL_TRANSACTION_MGR_REGISTER_TRANSACTION_ROLLBACK registering rollback on opened transaction %1.
The server has issued a rollback transaction call on an opened transaction.

% DHCPSRV_CQL_TRANSACTION_MGR_TRANSACTION_NOT_FOUND failed to select a transaction.
The server failed to select a transaction to operate on.

% DHCPSRV_CQL_CONNECTION_BEGIN_TRANSACTION begin transaction on current connection.
The server has issued a begin transaction call.

% DHCPSRV_CQL_TRANSACTION_MGR_START_TRANSACTION start transaction action has been initiated.
The server has issued a start transaction call.

% DHCPSRV_CQL_TRANSACTION_MGR_COMMIT_TRANSACTION commit transaction action has been initiated.
The server has issued a commit transaction call.

% DHCPSRV_CQL_TRANSACTION_MGR_ROLLBACK_TRANSACTION rollback transaction action has been initiated.
The server has issued a rollback transaction call.
=======
% DHCPSRV_CQL_BEGIN_TRANSACTION begin transaction.
The server has issued a begin transaction call.

% DHCPSRV_CQL_CONNECTION_BEGIN_TRANSACTION begin transaction on current connection.
The server has issued a begin transaction call.

% DHCPSRV_CQL_DB opening Cassandra lease database: %1
This informational message is logged when a DHCP server (either V4 or
V6) is about to open a Cassandra lease database.  The parameters of
the connection including database name and username needed to access it
(but not the password if any) are logged.
>>>>>>> 06bcdc45

% DHCPSRV_CQL_DELETE_ADDR deleting lease for address %1
A debug message issued when the server is attempting to delete a lease from the
Cassandra database for the specified address.

% DHCPSRV_CQL_DELETE_EXPIRED_RECLAIMED4 deleting reclaimed IPv4 leases that expired more than %1 seconds ago
A debug message issued when the server is removing reclaimed DHCPv4
leases which have expired longer than a specified period of time.
The argument is the amount of time Kea waits after a reclaimed
lease expires before considering its removal.

% DHCPSRV_CQL_DELETE_EXPIRED_RECLAIMED6 deleting reclaimed IPv6 leases that expired more than %1 seconds ago
A debug message issued when the server is removing reclaimed DHCPv6
leases which have expired longer than a specified period of time.
The argument is the amount of time Kea waits after a reclaimed
lease expires before considering its removal.

% DHCPSRV_CQL_GET_ADDR4 obtaining IPv4 lease for address %1
A debug message issued when the server is attempting to obtain an IPv4
lease from the Cassandra database for the specified address.

% DHCPSRV_CQL_GET_ADDR6 obtaining IPv6 lease for address %1 and lease type %2
A debug message issued when the server is attempting to obtain an IPv6
lease from the Cassandra database for the specified address.

% DHCPSRV_CQL_GET_CLIENTID obtaining IPv4 leases for client ID %1
A debug message issued when the server is attempting to obtain a set of
IPv4 leases from the Cassandra database for a client with the specified
client identification.

% DHCPSRV_CQL_GET_CLIENTID_HWADDR_SUBID obtaining IPv4 lease for client ID %1, hardware address %2 and subnet ID %3
A debug message issued when the server is attempting to obtain an IPv4
lease from the Cassandra database for a client with the specified
client ID, hardware address and subnet ID.

% DHCPSRV_CQL_GET_EXPIRED4 obtaining maximum %1 of expired IPv4 leases
A debug message issued when the server is attempting to obtain expired
IPv4 leases to reclaim them. The maximum number of leases to be retrieved
is logged in the message.

% DHCPSRV_CQL_GET_EXPIRED6 obtaining maximum %1 of expired IPv6 leases
A debug message issued when the server is attempting to obtain expired
IPv6 leases to reclaim them. The maximum number of leases to be retrieved
is logged in the message.

% DHCPSRV_CQL_GET_HWADDR obtaining IPv4 leases for hardware address %1
A debug message issued when the server is attempting to obtain a set of
IPv4 leases from the Cassandra database for a client with the specified
hardware address.

% DHCPSRV_CQL_GET_IAID_DUID obtaining IPv6 leases for IAID %1 and DUID %2 and lease type %3
A debug message issued when the server is attempting to obtain a set of IPv6
leases from the Cassandra database for a client with the specified IAID
(Identity Association ID) and DUID (DHCP Unique Identifier).

% DHCPSRV_CQL_GET_IAID_SUBID_DUID obtaining IPv6 leases for IAID %1, Subnet ID %2, DUID %3 and lease type %4
A debug message issued when the server is attempting to obtain an IPv6
lease from the Cassandra database for a client with the specified IAID
(Identity Association ID), Subnet ID and DUID (DHCP Unique Identifier).

% DHCPSRV_CQL_GET_SUBID_CLIENTID obtaining IPv4 lease for subnet ID %1 and client ID %2
A debug message issued when the server is attempting to obtain an IPv4
lease from the Cassandra database for a client with the specified
subnet ID and client ID.

% DHCPSRV_CQL_GET_SUBID_HWADDR obtaining IPv4 lease for subnet ID %1 and hardware address %2
A debug message issued when the server is attempting to obtain an IPv4
lease from the Cassandra database for a client with the specified
subnet ID and hardware address.

% DHCPSRV_CQL_GET_VERSION obtaining schema version information
A debug message issued when the server is about to obtain schema version
information from the Cassandra database.

% DHCPSRV_CQL_ROLLBACK rolling back Cassandra database.
The code has issued a rollback call. For Cassandra, this is a no-op.

% DHCPSRV_CQL_CONNECTION_ROLLBACK rolling back Cassandra database on current connection.
The code has issued a rollback call. For Cassandra, this is a no-op.

% DHCPSRV_CQL_UPDATE_ADDR4 updating IPv4 lease for address %1
A debug message issued when the server is attempting to update IPv4
lease from the Cassandra database for the specified address.

% DHCPSRV_CQL_UPDATE_ADDR6 updating IPv6 lease for address %1
A debug message issued when the server is attempting to update IPv6
lease from the Cassandra database for the specified address.

% DHCPSRV_CQL_HOST_DB Connecting to CQL hosts database: %1
An informational message logged when the CQL hosts database is about to be
connected to. The parameters of the connection including database name and
username needed to access it (but not the password if any) are logged.

% DHCPSRV_CQL_HOST_DB_GET_VERSION obtaining schema version information for the CQL hosts database
A debug message issued when the server is about to obtain schema version
information from the CQL hosts database.

% DHCPSRV_CQL_HOST_ADD Adding host information to the database
An informational message logged when options belonging to any reservation from a
single host are inserted.

% DHCPSRV_CQL_HOST_GET_ALL Retrieving multiple hosts from a CQL database
An informational message logged when multiple hosts from a CQL database are retrieved.

% DHCPSRV_CQL_HOST_GET4 Retrieving one DHCPv4 host from a CQL database
An informational message logged when a DHCP server is about to retrieve one
host from a CQL database by IPv4 criteria.

% DHCPSRV_CQL_HOST_GET6 Retrieving one DHCPv6 host from a CQL database
An informational message logged when a DHCP server is about to retrieve one
host from a CQL database by IPv6 criteria.

% DHCPSRV_CQL_LEASE_EXCEPTION_THROWN Exception thrown during Cassandra operation: %1

% DHCPSRV_DHCP4O6_RECEIVED_BAD_PACKET received bad DHCPv4o6 packet: %1
A bad DHCPv4o6 packet was received.

% DHCPSRV_DHCP_DDNS_ERROR_EXCEPTION error handler for DHCP_DDNS IO generated an expected exception: %1
This is an error message that occurs when an attempt to send a request to
kea-dhcp-ddns fails there registered error handler threw an uncaught exception.
This is a programmatic error which should not occur. By convention, the error
handler should not propagate exceptions. Please report this error.

% DHCPSRV_DHCP_DDNS_HANDLER_NULL error handler for DHCP_DDNS IO is not set.
This is an error message that occurs when an attempt to send a request to
kea-dhcp-ddns fails and there is no registered error handler.  This is a
programmatic error which should never occur and should be reported.

% DHCPSRV_DHCP_DDNS_NCR_REJECTED NameChangeRequest rejected by the sender: %1, ncr: %2
This is an error message indicating that NameChangeSender used to deliver DDNS
update requests to kea-dhcp-ddns rejected the request.  This most likely cause
is the sender's queue has reached maximum capacity.  This would imply that
requests are being generated faster than they can be delivered.

% DHCPSRV_DHCP_DDNS_NCR_SENT NameChangeRequest sent to kea-dhcp-ddns: %1
A debug message issued when a NameChangeRequest has been successfully sent to
kea-dhcp-ddns.

% DHCPSRV_DHCP_DDNS_SENDER_STARTED NameChangeRequest sender has been started: %1
A informational message issued when a communications with kea-dhcp-ddns has
been successfully started.

% DHCPSRV_DHCP_DDNS_SENDER_STOPPED NameChangeRequest sender has been stopped.
A informational message issued when a communications with kea-dhcp-ddns has
been stopped. This normally occurs during reconfiguration and as part of normal
shutdown. It may occur if kea-dhcp-ddns communications breakdown.

% DHCPSRV_DHCP_DDNS_SUSPEND_UPDATES DHCP_DDNS updates are being suspended.
This is a warning message indicating the DHCP_DDNS updates have been turned
off.  This should only occur if IO errors communicating with kea-dhcp-ddns
have been experienced.  Any such errors should have preceding entries in the
log with details.  No further attempts to communicate with kea-dhcp-ddns will
be made without intervention.

% DHCPSRV_HOOK_LEASE4_RECOVER_SKIP DHCPv4 lease %1 was not recovered from the declined state because a callout set the skip status.
This debug message is printed when a callout installed on lease4_recover
hook point set the next step status to SKIP. For this particular hook point, this
indicates that the server should not recover the lease from declined state.
The server will leave the lease as it is, in the declined state. The
server will attempt to recover it the next time decline recovery procedure
takes place.

% DHCPSRV_HOOK_LEASE4_RENEW_SKIP DHCPv4 lease was not renewed because a callout set the skip flag.
This debug message is printed when a callout installed on lease4_renew
hook point set the skip flag. For this particular hook point, the setting
of the flag by a callout instructs the server to not renew a lease. The
server will use existing lease as it is, without extending its lifetime.

% DHCPSRV_HOOK_LEASE4_SELECT_SKIP Lease4 creation was skipped, because of callout skip flag.
This debug message is printed when a callout installed on lease4_select
hook point sets the skip flag. It means that the server was told that
no lease4 should be assigned. The server will not put that lease in its
database and the client will get a NAK packet.

% DHCPSRV_HOOK_LEASE6_EXTEND_SKIP DHCPv6 lease lifetime was not extended because a callout set the skip flag for message %1
This debug message is printed when a callout installed on lease6_renew
or the lease6_rebind hook point set the skip flag. For this particular hook
point, the setting of the flag by a callout instructs the server to not
extend the lifetime for a lease. If the client requested renewal of multiple
leases (by sending multiple IA options), the server will skip the renewal
of the one in question and will proceed with other renewals as usual.

% DHCPSRV_HOOK_LEASE6_RECOVER_SKIP DHCPv6 lease %1 was not recovered from declined state because a callout set the skip status.
This debug message is printed when a callout installed on lease6_recover
hook point set the next step status to SKIP. For this particular hook point, this
indicates that the server should not recover the lease from declined state.
The server will leave the lease as it is, in the declined state. The
server will attempt to recover it the next time decline recovery procedure
takes place.

% DHCPSRV_HOOK_LEASE6_SELECT_SKIP Lease6 (non-temporary) creation was skipped, because of callout skip flag.
This debug message is printed when a callout installed on lease6_select
hook point sets the skip flag. It means that the server was told that
no lease6 should be assigned. The server will not put that lease in its
database and the client will get a NoAddrsAvail for that IA_NA option.

% DHCPSRV_INVALID_ACCESS invalid database access string: %1
This is logged when an attempt has been made to parse a database access string
and the attempt ended in error.  The access string in question - which
should be of the form 'keyword=value keyword=value...' is included in
the message.

% DHCPSRV_MEMFILE_ADD_ADDR4 adding IPv4 lease with address %1
A debug message issued when the server is about to add an IPv4 lease
with the specified address to the memory file backend database.

% DHCPSRV_MEMFILE_ADD_ADDR6 adding IPv6 lease with address %1
A debug message issued when the server is about to add an IPv6 lease
with the specified address to the memory file backend database.

% DHCPSRV_MEMFILE_COMMIT committing to memory file database
The code has issued a commit call.  For the memory file database, this is
a no-op.

% DHCPSRV_MEMFILE_BEGIN_TRANSACTION committing to memory file database
The code has issued a begin transaction call.  For the memory file database, this is
a no-op.

% DHCPSRV_MEMFILE_CONVERTING_LEASE_FILES running LFC now to convert lease files to the current schema: %1.%2
A warning message issued when the server has detected lease files that need
to be either upgraded or downgraded to match the server's schema, and that
the server is automatically running the LFC process to perform the conversion.
This should only occur the first time the server is launched following a Kea
installation upgrade (or downgrade).

% DHCPSRV_MEMFILE_DB opening memory file lease database: %1
This informational message is logged when a DHCP server (either V4 or
V6) is about to open a memory file lease database.  The parameters of
the connection including database name and username needed to access it
(but not the password if any) are logged.

% DHCPSRV_MEMFILE_DELETE_ADDR deleting lease for address %1
A debug message issued when the server is attempting to delete a lease
for the specified address from the memory file database for the specified
address.

% DHCPSRV_MEMFILE_DELETE_EXPIRED_RECLAIMED4 deleting reclaimed IPv4 leases that expired more than %1 seconds ago
A debug message issued when the server is removing reclaimed DHCPv4
leases which have expired longer than a specified period of time.
The argument is the amount of time Kea waits after a reclaimed
lease expires before considering its removal.

% DHCPSRV_MEMFILE_DELETE_EXPIRED_RECLAIMED6 deleting reclaimed IPv6 leases that expired more than %1 seconds ago
A debug message issued when the server is removing reclaimed DHCPv6
leases which have expired longer than a specified period of time.
The argument is the amount of time Kea waits after a reclaimed
lease expires before considering its removal.

% DHCPSRV_MEMFILE_DELETE_EXPIRED_RECLAIMED_START starting deletion of %1 expired-reclaimed leases
A debug message issued when the server has found expired-reclaimed
leases to be removed. The number of leases to be removed is logged
in the message.

% DHCPSRV_MEMFILE_GET_ADDR4 obtaining IPv4 lease for address %1
A debug message issued when the server is attempting to obtain an IPv4
lease from the memory file database for the specified address.

% DHCPSRV_MEMFILE_GET_ADDR6 obtaining IPv6 lease for address %1 and lease type %2
A debug message issued when the server is attempting to obtain an IPv6
lease from the memory file database for the specified address.

% DHCPSRV_MEMFILE_GET_CLIENTID obtaining IPv4 leases for client ID %1
A debug message issued when the server is attempting to obtain a set of
IPv4 leases from the memory file database for a client with the specified
client identification.

% DHCPSRV_MEMFILE_GET_CLIENTID_HWADDR_SUBID obtaining IPv4 lease for client ID %1, hardware address %2 and subnet ID %3
A debug message issued when the server is attempting to obtain an IPv4
lease from the memory file database for a client with the specified
client ID, hardware address and subnet ID.

% DHCPSRV_MEMFILE_GET_EXPIRED4 obtaining maximum %1 of expired IPv4 leases
A debug message issued when the server is attempting to obtain expired
IPv4 leases to reclaim them. The maximum number of leases to be retrieved
is logged in the message.

% DHCPSRV_MEMFILE_GET_EXPIRED6 obtaining maximum %1 of expired IPv6 leases
A debug message issued when the server is attempting to obtain expired
IPv6 leases to reclaim them. The maximum number of leases to be retrieved
is logged in the message.

% DHCPSRV_MEMFILE_GET_HWADDR obtaining IPv4 leases for hardware address %1
A debug message issued when the server is attempting to obtain a set of
IPv4 leases from the memory file database for a client with the specified
hardware address.

% DHCPSRV_MEMFILE_GET_IAID_DUID obtaining IPv6 leases for IAID %1 and DUID %2 and lease type %3
A debug message issued when the server is attempting to obtain a set of IPv6
leases from the memory file database for a client with the specified IAID
(Identity Association ID) and DUID (DHCP Unique Identifier).

% DHCPSRV_MEMFILE_GET_IAID_SUBID_DUID obtaining IPv6 leases for IAID %1, Subnet ID %2, DUID %3 and lease type %4
A debug message issued when the server is attempting to obtain an IPv6
lease from the memory file database for a client with the specified IAID
(Identity Association ID), Subnet ID and DUID (DHCP Unique Identifier).

% DHCPSRV_MEMFILE_GET_SUBID_CLIENTID obtaining IPv4 lease for subnet ID %1 and client ID %2
A debug message issued when the server is attempting to obtain an IPv4
lease from the memory file database for a client with the specified
subnet ID and client ID.

% DHCPSRV_MEMFILE_GET_SUBID_HWADDR obtaining IPv4 lease for subnet ID %1 and hardware address %2
A debug message issued when the server is attempting to obtain an IPv4
lease from the memory file database for a client with the specified
subnet ID and hardware address.

% DHCPSRV_MEMFILE_GET_VERSION obtaining schema version information
A debug message issued when the server is about to obtain schema version
information from the memory file database.

% DHCPSRV_MEMFILE_LEASE_FILE_LOAD loading leases from file %1
An info message issued when the server is about to start reading DHCP leases
from the lease file. All leases currently held in the memory will be
replaced by those read from the file.

% DHCPSRV_MEMFILE_LEASE_LOAD loading lease %1
A debug message issued when DHCP lease is being loaded from the file to memory.

% DHCPSRV_MEMFILE_LEASE_LOAD_ROW_ERROR discarding row %1, error: %2
An error message issued the the DHCP lease being loaded from the given row of
the lease file fails. The log message should contain the specific reason the
row was discarded. The server will continue loading the remaining data.
This may indicate a corrupt lease file.

% DHCPSRV_MEMFILE_LFC_EXECUTE executing Lease File Cleanup using: %1
An informational message issued when the Memfile lease database backend
starts a new process to perform Lease File Cleanup.

% DHCPSRV_MEMFILE_LFC_LEASE_FILE_RENAME_FAIL failed to rename the current lease file %1 to %2, reason: %3
An error message logged when the Memfile lease database backend fails to
move the current lease file to a new file on which the cleanup should
be performed. This effectively means that the lease file cleanup
will not take place.

% DHCPSRV_MEMFILE_LFC_LEASE_FILE_REOPEN_FAIL failed to reopen lease file %1 after preparing input file for lease file cleanup, reason: %2, new leases will not be persisted!
An error message logged when the Memfile lease database backend
failed to re-open or re-create the lease file after renaming the
lease file for lease file cleanup. The server will continue to
operate but leases will not be persisted to disk.

% DHCPSRV_MEMFILE_LFC_SETUP setting up the Lease File Cleanup interval to %1 sec
An informational message logged when the Memfile lease database backend
configures the LFC to be executed periodically. The argument holds the
interval in seconds in which the LFC will be executed.

% DHCPSRV_MEMFILE_LFC_SPAWN_FAIL lease file cleanup failed to run because kea-lfc process couldn't be spawned
This error message is logged when the Kea server fails to run kea-lfc,
the program that cleans up the lease file. The server will try again the
next time a lease file cleanup is scheduled. Although this message should
not appear and the reason why it did investigated, the occasional failure
to start the lease file cleanup will not impact operations. Should the
failure persist however, the size of the lease file will increase without bound.

% DHCPSRV_MEMFILE_LFC_START starting Lease File Cleanup
An informational message issued when the Memfile lease database backend
starts the periodic Lease File Cleanup.

% DHCPSRV_MEMFILE_LFC_UNREGISTER_TIMER_FAILED failed to unregister timer 'memfile-lfc': %1
This debug message is logged when Memfile backend fails to unregister
timer used for lease file cleanup scheduling. There are several reasons
why this could occur, although the most likely cause is that the system
is being shut down and some other component has unregistered the timer.
The message includes the reason for this error.

% DHCPSRV_MEMFILE_NEEDS_DOWNGRADING version of lease file: %1 schema is later than version %2
A warning message issued when the schema of the lease file loaded by the server
is newer than the memfile schema of the server.  The server converts the lease
data from newer schemas to its schema as it is read, therefore the lease
information in use by the server will be correct. Note though, that any data
stored in newer schema fields will be dropped.  What remains is for the
file itself to be rewritten using the current schema.

% DHCPSRV_MEMFILE_NEEDS_UPGRADING version of lease file: %1 schema is earlier than version %2
A warning message issued when the schema of the lease file loaded by the server
pre-dates the memfile schema of the server.  Note that the server converts the
lease data from older schemas to the current schema as it is read, therefore
the lease information in use by the server will be correct.  What remains is
for the file itself to be rewritten using the current schema.

% DHCPSRV_MEMFILE_NO_STORAGE running in non-persistent mode, leases will be lost after restart
A warning message issued when writes of leases to disk have been disabled
in the configuration. This mode is useful for some kinds of performance
testing but should not be enabled in normal circumstances. Non-persistence
mode is enabled when 'persist4=no persist6=no' parameters are specified
in the database access string.

% DHCPSRV_MEMFILE_READ_HWADDR_FAIL failed to read hardware address from lease file: %1
A warning message issued when read attempt of the hardware address stored in
a disk file failed. The parameter should provide the exact nature of the failure.
The database read will continue, but that particular lease will no longer
have hardware address associated with it.

% DHCPSRV_MEMFILE_ROLLBACK rolling back memory file database
The code has issued a rollback call.  For the memory file database, this is
a no-op.

% DHCPSRV_MEMFILE_UPDATE_ADDR4 updating IPv4 lease for address %1
A debug message issued when the server is attempting to update IPv4
lease from the memory file database for the specified address.

% DHCPSRV_MEMFILE_UPDATE_ADDR6 updating IPv6 lease for address %1
A debug message issued when the server is attempting to update IPv6
lease from the memory file database for the specified address.

% DHCPSRV_MEMFILE_WIPE_LEASES4 removing all IPv4 leases from subnet %1
This informational message is printed when removal of all leases from
specified IPv4 subnet is commencing. This is a result of receiving administrative
command.

% DHCPSRV_MEMFILE_WIPE_LEASES4_FINISHED removing all IPv4 leases from subnet %1 finished, removed %2 leases
This informational message is printed when removal of all leases from
a specified IPv4 subnet has finished. The number of removed leases is
printed.

% DHCPSRV_MEMFILE_WIPE_LEASES6 removing all IPv6 leases from subnet %1
This informational message is printed when removal of all leases from
specified IPv6 subnet is commencing. This is a result of receiving administrative
command.

% DHCPSRV_MEMFILE_WIPE_LEASES6_FINISHED removing all IPv6 leases from subnet %1 finished, removed %2 leases
This informational message is printed when removal of all leases from
a specified IPv6 subnet has finished. The number of removed leases is
printed.


% DHCPSRV_MULTIPLE_RAW_SOCKETS_PER_IFACE current configuration will result in opening multiple broadcast capable sockets on some interfaces and some DHCP messages may be duplicated
A warning message issued when the current configuration indicates that multiple
sockets, capable of receiving broadcast traffic, will be opened on some of the
interfaces. It must be noted that this may lead to receiving and processing
the same DHCP message multiple times, as it will be received by each socket
individually.

% DHCPSRV_MYSQL_ADD_ADDR4 adding IPv4 lease with address %1
A debug message issued when the server is about to add an IPv4 lease
with the specified address to the MySQL backend database.

% DHCPSRV_MYSQL_ADD_ADDR6 adding IPv6 lease with address %1, lease type %2
A debug message issued when the server is about to add an IPv6 lease
with the specified address to the MySQL backend database.

% DHCPSRV_MYSQL_COMMIT committing to MySQL database
The code has issued a commit call.  All outstanding transactions will be
committed to the database.  Note that depending on the MySQL settings,
the committal may not include a write to disk.

% DHCPSRV_MYSQL_BEGIN_TRANSACTION committing to MySQL database
The code has issued a begin transaction call.

% DHCPSRV_MYSQL_DB opening MySQL lease database: %1
This informational message is logged when a DHCP server (either V4 or
V6) is about to open a MySQL lease database.  The parameters of the
connection including database name and username needed to access it
(but not the password if any) are logged.

% DHCPSRV_MYSQL_DELETED_EXPIRED_RECLAIMED deleted %1 reclaimed leases from the database
A debug message issued when the server has removed a number of reclaimed
leases from the database. The number of removed leases is included in the
message.

% DHCPSRV_MYSQL_DELETE_ADDR deleting lease for address %1
A debug message issued when the server is attempting to delete a lease for
the specified address from the MySQL database for the specified address.

% DHCPSRV_MYSQL_DELETE_EXPIRED_RECLAIMED4 deleting reclaimed IPv4 leases that expired more than %1 seconds ago
A debug message issued when the server is removing reclaimed DHCPv4
leases which have expired longer than a specified period of time.
The argument is the amount of time Kea waits after a reclaimed
lease expires before considering its removal.

% DHCPSRV_MYSQL_DELETE_EXPIRED_RECLAIMED6 deleting reclaimed IPv6 leases that expired more than %1 seconds ago
A debug message issued when the server is removing reclaimed DHCPv6
leases which have expired longer than a specified period of time.
The argument is the amount of time Kea waits after a reclaimed
lease expires before considering its removal.

% DHCPSRV_MYSQL_FATAL_ERROR Unrecoverable MySQL error occurred: %1 for <%2>, reason: %3 (error code: %4). Server exiting now!
An error message indicating that communication with the MySQL database server
has been lost.  When this occurs the server exits immediately with a non-zero
exit code.  This is most likely due to a network issue.

% DHCPSRV_MYSQL_GET_ADDR4 obtaining IPv4 lease for address %1
A debug message issued when the server is attempting to obtain an IPv4
lease from the MySQL database for the specified address.

% DHCPSRV_MYSQL_GET_ADDR6 obtaining IPv6 lease for address %1, lease type %2
A debug message issued when the server is attempting to obtain an IPv6
lease from the MySQL database for the specified address.

% DHCPSRV_MYSQL_GET_CLIENTID obtaining IPv4 leases for client ID %1
A debug message issued when the server is attempting to obtain a set
of IPv4 leases from the MySQL database for a client with the specified
client identification.

% DHCPSRV_MYSQL_GET_EXPIRED4 obtaining maximum %1 of expired IPv4 leases
A debug message issued when the server is attempting to obtain expired
IPv4 leases to reclaim them. The maximum number of leases to be retrieved
is logged in the message.

% DHCPSRV_MYSQL_GET_EXPIRED6 obtaining maximum %1 of expired IPv6 leases
A debug message issued when the server is attempting to obtain expired
IPv6 leases to reclaim them. The maximum number of leases to be retrieved
is logged in the message.

% DHCPSRV_MYSQL_GET_HWADDR obtaining IPv4 leases for hardware address %1
A debug message issued when the server is attempting to obtain a set
of IPv4 leases from the MySQL database for a client with the specified
hardware address.

% DHCPSRV_MYSQL_GET_IAID_DUID obtaining IPv6 leases for IAID %1, DUID %2, lease type %3
A debug message issued when the server is attempting to obtain a set of IPv6
leases from the MySQL database for a client with the specified IAID (Identity
Association ID) and DUID (DHCP Unique Identifier).

% DHCPSRV_MYSQL_GET_IAID_SUBID_DUID obtaining IPv6 leases for IAID %1, Subnet ID %2, DUID %3, lease type %4
A debug message issued when the server is attempting to obtain an IPv6
lease from the MySQL database for a client with the specified IAID
(Identity Association ID), Subnet ID and DUID (DHCP Unique Identifier).

% DHCPSRV_MYSQL_GET_SUBID_CLIENTID obtaining IPv4 lease for subnet ID %1 and client ID %2
A debug message issued when the server is attempting to obtain an IPv4
lease from the MySQL database for a client with the specified subnet ID
and client ID.

% DHCPSRV_MYSQL_GET_SUBID_HWADDR obtaining IPv4 lease for subnet ID %1 and hardware address %2
A debug message issued when the server is attempting to obtain an IPv4
lease from the MySQL database for a client with the specified subnet ID
and hardware address.

% DHCPSRV_MYSQL_GET_VERSION obtaining schema version information
A debug message issued when the server is about to obtain schema version
information from the MySQL database.

% DHCPSRV_MYSQL_HOST_DB opening MySQL hosts database: %1
This informational message is logged when a DHCP server (either V4 or
V6) is about to open a MySQL hosts database.  The parameters of the
connection including database name and username needed to access it
(but not the password if any) are logged.

% DHCPSRV_MYSQL_HOST_DB_GET_VERSION obtaining schema version information for the MySQL hosts database
A debug message issued when the server is about to obtain schema version
information from the MySQL hosts database.

% DHCPSRV_MYSQL_HOST_DB_READONLY MySQL host database opened for read access only
This informational message is issued when the user has configured the MySQL
database in read-only mode. Kea will not be able to insert or modify
host reservations but will be able to retrieve existing ones and
assign them to the clients communicating with the server.

% DHCPSRV_MYSQL_ROLLBACK rolling back MySQL database
The code has issued a rollback call.  All outstanding transaction will
be rolled back and not committed to the database.

% DHCPSRV_MYSQL_START_TRANSACTION starting new MySQL transaction
A debug message issued when a new MySQL transaction is being started.
This message is typically not issued when inserting data into a
single table because the server doesn't explicitly start
transactions in this case. This message is issued when data is
inserted into multiple tables with multiple INSERT statements
and there may be a need to rollback the whole transaction if
any of these INSERT statements fail.

% DHCPSRV_MYSQL_UPDATE_ADDR4 updating IPv4 lease for address %1
A debug message issued when the server is attempting to update IPv4
lease from the MySQL database for the specified address.

% DHCPSRV_MYSQL_UPDATE_ADDR6 updating IPv6 lease for address %1, lease type %2
A debug message issued when the server is attempting to update IPv6
lease from the MySQL database for the specified address.

% DHCPSRV_NOTYPE_DB no 'type' keyword to determine database backend: %1
This is an error message, logged when an attempt has been made to access
a database backend, but where no 'type' keyword has been included in
the access string.  The access string (less any passwords) is included
in the message.

% DHCPSRV_NO_SOCKETS_OPEN no interface configured to listen to DHCP traffic
This warning message is issued when the current server configuration specifies
no interfaces that the server should listen on, or when the specified interfaces are not
configured to receive the traffic.

% DHCPSRV_OPEN_SOCKET_FAIL failed to open socket: %1
A warning message issued when IfaceMgr fails to open and bind a socket.
The reason for the failure is appended as an argument of the log message.

% DHCPSRV_PGSQL_ADD_ADDR4 adding IPv4 lease with address %1
A debug message issued when the server is about to add an IPv4 lease
with the specified address to the PostgreSQL backend database.

% DHCPSRV_PGSQL_ADD_ADDR6 adding IPv6 lease with address %1
A debug message issued when the server is about to add an IPv6 lease
with the specified address to the PostgreSQL backend database.

% DHCPSRV_PGSQL_COMMIT committing to PostgreSQL database
The code has issued a commit call.  All outstanding transactions will be
committed to the database.  Note that depending on the PostgreSQL settings,
the committal may not include a write to disk.

% DHCPSRV_PGSQL_BEGIN_TRANSACTION committing to PostgreSQL database
The code has issued a begin transaction call.

% DHCPSRV_PGSQL_DB opening PostgreSQL lease database: %1
This informational message is logged when a DHCP server (either V4 or
V6) is about to open a PostgreSQL lease database.  The parameters of the
connection including database name and username needed to access it
(but not the password if any) are logged.

% DHCPSRV_PGSQL_DEALLOC_ERROR An error occurred deallocating SQL statements while closing the PostgreSQL lease database: %1
This is an error message issued when a DHCP server (either V4 or V6) experienced
and error freeing database SQL resources as part of closing its connection to
the Postgresql database.  The connection is closed as part of normal server
shutdown.  This error is most likely a programmatic issue that is highly
unlikely to occur or negatively impact server operation.

% DHCPSRV_PGSQL_DELETE_ADDR deleting lease for address %1
A debug message issued when the server is attempting to delete a lease for
the specified address from the PostgreSQL database for the specified address.

% DHCPSRV_PGSQL_DELETE_EXPIRED_RECLAIMED4 deleting reclaimed IPv4 leases that expired more than %1 seconds ago
A debug message issued when the server is removing reclaimed DHCPv4
leases which have expired longer than a specified period of time.
The argument is the amount of time Kea waits after a reclaimed
lease expires before considering its removal.

% DHCPSRV_PGSQL_DELETE_EXPIRED_RECLAIMED6 deleting reclaimed IPv6 leases that expired more than %1 seconds ago
A debug message issued when the server is removing reclaimed DHCPv6
leases which have expired longer than a specified period of time.
The argument is the amount of time Kea waits after a reclaimed
lease expires before considering its removal.

% DHCPSRV_PGSQL_FATAL_ERROR Unrecoverable PostgreSQL error occurred: Statement: <%1>, reason: %2 (error code: %3). Server exiting now!
An error message indicating that communication with the MySQL database server
has been lost.  When this occurs the server exits immediately with a non-zero
exit code.  This is most likely due to a network issue.

% DHCPSRV_PGSQL_GET_ADDR4 obtaining IPv4 lease for address %1
A debug message issued when the server is attempting to obtain an IPv4
lease from the PostgreSQL database for the specified address.

% DHCPSRV_PGSQL_GET_ADDR6 obtaining IPv6 lease for address %1 (lease type %2)
A debug message issued when the server is attempting to obtain an IPv6
lease from the PostgreSQL database for the specified address.

% DHCPSRV_PGSQL_GET_CLIENTID obtaining IPv4 leases for client ID %1
A debug message issued when the server is attempting to obtain a set
of IPv4 leases from the PostgreSQL database for a client with the specified
client identification.

% DHCPSRV_PGSQL_GET_EXPIRED4 obtaining maximum %1 of expired IPv4 leases
A debug message issued when the server is attempting to obtain expired
IPv4 leases to reclaim them. The maximum number of leases to be retrieved
is logged in the message.

% DHCPSRV_PGSQL_GET_EXPIRED6 obtaining maximum %1 of expired IPv6 leases
A debug message issued when the server is attempting to obtain expired
IPv6 leases to reclaim them. The maximum number of leases to be retrieved
is logged in the message.

% DHCPSRV_PGSQL_GET_HWADDR obtaining IPv4 leases for hardware address %1
A debug message issued when the server is attempting to obtain a set
of IPv4 leases from the PostgreSQL database for a client with the specified
hardware address.

% DHCPSRV_PGSQL_GET_IAID_DUID obtaining IPv4 leases for IAID %1 and DUID %2, lease type %3
A debug message issued when the server is attempting to obtain a set of IPv6
leases from the PostgreSQL database for a client with the specified IAID
(Identity Association ID) and DUID (DHCP Unique Identifier).

% DHCPSRV_PGSQL_GET_IAID_SUBID_DUID obtaining IPv4 leases for IAID %1, Subnet ID %2, DUID %3, and lease type %4
A debug message issued when the server is attempting to obtain an IPv6
lease from the PostgreSQL database for a client with the specified IAID
(Identity Association ID), Subnet ID and DUID (DHCP Unique Identifier).

% DHCPSRV_PGSQL_GET_SUBID_CLIENTID obtaining IPv4 lease for subnet ID %1 and client ID %2
A debug message issued when the server is attempting to obtain an IPv4
lease from the PostgreSQL database for a client with the specified subnet ID
and client ID.

% DHCPSRV_PGSQL_GET_SUBID_HWADDR obtaining IPv4 lease for subnet ID %1 and hardware address %2
A debug message issued when the server is attempting to obtain an IPv4
lease from the PostgreSQL database for a client with the specified subnet ID
and hardware address.

% DHCPSRV_PGSQL_GET_VERSION obtaining schema version information
A debug message issued when the server is about to obtain schema version
information from the PostgreSQL database.

% DHCPSRV_PGSQL_HOST_DB opening PostgreSQL hosts database: %1
This informational message is logged when a DHCP server (either V4 or
V6) is about to open a PostgreSQL hosts database.  The parameters of the
connection including database name and username needed to access it
(but not the password if any) are logged.

% DHCPSRV_PGSQL_HOST_DB_GET_VERSION obtaining schema version information for the PostgreSQL hosts database
A debug message issued when the server is about to obtain schema version
information from the PostgreSQL hosts database.

% DHCPSRV_PGSQL_HOST_DB_READONLY PostgreSQL host database opened for read access only
This informational message is issued when the user has configured the PostgreSQL
database in read-only mode. Kea will not be able to insert or modify
host reservations but will be able to retrieve existing ones and
assign them to the clients communicating with the server.

% DHCPSRV_PGSQL_ROLLBACK rolling back PostgreSQL database
The code has issued a rollback call.  All outstanding transaction will
be rolled back and not committed to the database.

% DHCPSRV_PGSQL_START_TRANSACTION starting a new PostgreSQL transaction
A debug message issued when a new PostgreSQL transaction is being started.
This message is typically not issued when inserting data into a
single table because the server doesn't explicitly start
transactions in this case. This message is issued when data is
inserted into multiple tables with multiple INSERT statements
and there may be a need to rollback the whole transaction if
any of these INSERT statements fail.

% DHCPSRV_PGSQL_UPDATE_ADDR4 updating IPv4 lease for address %1
A debug message issued when the server is attempting to update IPv4
lease from the PostgreSQL database for the specified address.

% DHCPSRV_PGSQL_UPDATE_ADDR6 updating IPv6 lease for address %1
A debug message issued when the server is attempting to update IPv6
lease from the PostgreSQL database for the specified address.

% DHCPSRV_QUEUE_NCR %1: name change request to %2 DNS entry queued: %3
A debug message which is logged when the NameChangeRequest to add or remove
a DNS entries for a particular lease has been queued. The first argument
includes the client identification information. The second argument
indicates whether the DNS entry is to be added or removed. The third
argument carries the details of the NameChangeRequest.

% DHCPSRV_QUEUE_NCR_FAILED %1: queuing %2 name change request failed for lease %3: %4
This error message is logged when sending a name change request
to DHCP DDNS failed. The first argument includes the client identification
information. The second argument indicates whether the DNS entry is to be
added or removed. The third argument specifies the leased address. The
last argument provides the reason for failure.

% DHCPSRV_QUEUE_NCR_SKIP %1: skip queuing name change request for lease: %2
This debug message is issued when the server decides to not queue the name
change request because the lease doesn't include the FQDN, the forward and
reverse update is disabled for this lease or the DNS updates are disabled
in the configuration. The first argument includes the client identification
information. The second argument includes the leased address.

% DHCPSRV_TIMERMGR_CALLBACK_FAILED running handler for timer %1 caused exception: %2
This error message is emitted when the timer elapsed and the
operation associated with this timer has thrown an exception.
The timer name and the reason for exception is logged.

% DHCPSRV_TIMERMGR_REGISTER_TIMER registering timer: %1, using interval: %2 ms
A debug message issued when the new interval timer is registered in
the Timer Manager. This timer will have a callback function
associated with it, and this function will be executed according
to the interval specified. The unique name of the timer and the
interval at which the callback function will be executed is
included in the message.

% DHCPSRV_TIMERMGR_RUN_TIMER_OPERATION running operation for timer: %1
A debug message issued when the Timer Manager is about to
run a periodic operation associated with the given timer.
An example of such operation is a periodic cleanup of
expired leases. The name of the timer is included in the
message.

% DHCPSRV_TIMERMGR_START_TIMER starting timer: %1
A debug message issued when the registered interval timer is
being started. If this operation is successful the timer will
periodically execute the operation associated with it. The
name of the started timer is included in the message.

% DHCPSRV_TIMERMGR_STOP_TIMER stopping timer: %1
A debug message issued when the registered interval timer is
being stopped. The timer remains registered and can be restarted
if necessary. The name of the timer is included in the message.

% DHCPSRV_TIMERMGR_UNREGISTER_ALL_TIMERS unregistering all timers
A debug message issued when all registered interval timers are
being unregistered from the Timer Manager.

% DHCPSRV_TIMERMGR_UNREGISTER_TIMER unregistering timer: %1
A debug message issued when one of the registered interval timers
is unregistered from the Timer Manager. The name of the timer is
included in the message.

% DHCPSRV_UNEXPECTED_NAME database access parameters passed through '%1', expected 'lease-database'
The parameters for access the lease database were passed to the server through
the named configuration parameter, but the code was expecting them to be
passed via the parameter named "lease-database".  If the database opens
successfully, there is no impact on server operation.  However, as this does
indicate an error in the source code, please submit a bug report.

% DHCPSRV_UNKNOWN_DB unknown database type: %1
The database access string specified a database type (given in the
message) that is unknown to the software.  This is a configuration error.<|MERGE_RESOLUTION|>--- conflicted
+++ resolved
@@ -185,17 +185,8 @@
 A debug message issued when the server is about to add an IPv6 lease
 with the specified address to the Cassandra backend database.
 
-% DHCPSRV_CQL_BEGIN_TRANSACTION committing to Cassandra database.
-The server has issued a begin transaction call.
-
-% DHCPSRV_CQL_COMMIT committing to Cassandra database
+% DHCPSRV_CQL_COMMIT committing to Cassandra database.
 A commit call been issued on the server. For Cassandra, this is a no-op.
-
-% DHCPSRV_CQL_DB opening Cassandra lease database: %1
-This informational message is logged when a DHCP server (either V4 or
-V6) is about to open a Cassandra lease database.  The parameters of
-the connection including database name and username needed to access it
-(but not the password if any) are logged.
 
 % DHCPSRV_CQL_CONNECTION_COMMIT committing to Cassandra database on current connection.
 A commit call been issued on the server. For Cassandra, this is a no-op.
@@ -207,40 +198,6 @@
 shutdown. This error is most likely a programmatic issue that is highly
 unlikely to occur or negatively impact server operation.
 
-<<<<<<< HEAD
-% DHCPSRV_CQL_TRANSACTION_MGR_TRANSACTION_START starting transaction %1.
-The server has issued a begin transaction call.
-
-% DHCPSRV_CQL_TRANSACTION_MGR_REGISTER_TRANSACTION registering action on opened transaction %1.
-The server has issued a begin transaction call on an opened transaction.
-
-% DHCPSRV_CQL_TRANSACTION_MGR_TRANSACTION_COMMIT applying commit on transaction %1.
-The server has issued a commit transaction call.
-
-% DHCPSRV_CQL_TRANSACTION_MGR_REGISTER_TRANSACTION_COMMIT registering commit on opened transaction %1.
-The server has issued a commit transaction call on an opened transaction.
-
-% DHCPSRV_CQL_TRANSACTION_MGR_TRANSACTION_ROLLBACK applying rollback on transaction %1.
-The server has issued a rollback transaction call.
-
-% DHCPSRV_CQL_TRANSACTION_MGR_REGISTER_TRANSACTION_ROLLBACK registering rollback on opened transaction %1.
-The server has issued a rollback transaction call on an opened transaction.
-
-% DHCPSRV_CQL_TRANSACTION_MGR_TRANSACTION_NOT_FOUND failed to select a transaction.
-The server failed to select a transaction to operate on.
-
-% DHCPSRV_CQL_CONNECTION_BEGIN_TRANSACTION begin transaction on current connection.
-The server has issued a begin transaction call.
-
-% DHCPSRV_CQL_TRANSACTION_MGR_START_TRANSACTION start transaction action has been initiated.
-The server has issued a start transaction call.
-
-% DHCPSRV_CQL_TRANSACTION_MGR_COMMIT_TRANSACTION commit transaction action has been initiated.
-The server has issued a commit transaction call.
-
-% DHCPSRV_CQL_TRANSACTION_MGR_ROLLBACK_TRANSACTION rollback transaction action has been initiated.
-The server has issued a rollback transaction call.
-=======
 % DHCPSRV_CQL_BEGIN_TRANSACTION begin transaction.
 The server has issued a begin transaction call.
 
@@ -252,7 +209,6 @@
 V6) is about to open a Cassandra lease database.  The parameters of
 the connection including database name and username needed to access it
 (but not the password if any) are logged.
->>>>>>> 06bcdc45
 
 % DHCPSRV_CQL_DELETE_ADDR deleting lease for address %1
 A debug message issued when the server is attempting to delete a lease from the
