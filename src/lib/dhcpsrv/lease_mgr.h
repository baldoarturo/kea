--- conflicted
+++ resolved
@@ -18,7 +18,7 @@
 #include <asiolink/io_address.h>
 #include <dhcp/duid.h>
 #include <dhcp/option.h>
-#include <dhcpsrv/hwaddr.h>
+#include <dhcp/hwaddr.h>
 #include <dhcpsrv/subnet.h>
 #include <exceptions/exceptions.h>
 
@@ -247,11 +247,6 @@
     Lease4() : Lease(0, 0, 0, 0, 0, 0) {
     }
 
-    /// @brief Convert lease to printable form
-    ///
-    /// @return Textual represenation of lease data
-    std::string toText() const;
-
     /// @brief Compare two leases for equality
     ///
     /// @param other lease6 object with which to compare
@@ -264,9 +259,9 @@
         return (!operator==(other));
     }
 
-    /// @brief Convert Lease to Printable Form
-    ///
-    /// @return String form of the lease
+    /// @brief Convert lease to printable form
+    ///
+    /// @return Textual represenation of lease data
     virtual std::string toText() const;
 
     /// @todo: Add DHCPv4 failover related fields here
@@ -331,24 +326,9 @@
     /// @brief Constructor
     ///
     /// Initialize fields that don't have a default constructor.
-<<<<<<< HEAD
-    Lease6() : addr_("::"), type_(LEASE_IA_NA), fixed_(false), fqdn_fwd_(false),
-               fqdn_rev_(false)
-    {}
-
-    /// @brief Convert Lease6 to Printable Form
-    ///
-    /// @return String form of the lease
-    std::string toText() const;
-
-    /// @brief returns true if the lease is expired
-    /// @return true if the lease is expired
-    bool expired() const;
-=======
     Lease6() : Lease(isc::asiolink::IOAddress("::"), 0, 0, 0, 0, 0),
         type_(LEASE_IA_NA) {
     }
->>>>>>> 9faac1f2
 
     /// @brief Compare two leases for equality
     ///
@@ -389,13 +369,6 @@
 /// see the documentation of those classes for details.
 class LeaseMgr {
 public:
-<<<<<<< HEAD
-=======
-    /// Client hardware address
-    /// @todo: migrate to HWAddr structure
-    typedef std::vector<uint8_t> HWAddr;
-
->>>>>>> 9faac1f2
     /// Database configuration parameter map
     typedef std::map<std::string, std::string> ParameterMap;
 
