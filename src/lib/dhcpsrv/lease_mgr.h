--- conflicted
+++ resolved
@@ -108,14 +108,7 @@
 
     /// @brief Constructor
     ///
-<<<<<<< HEAD
-    /// @param parameters A data structure relating keywords and values
-    ///        concerned with the database.
-    LeaseMgr(const ParameterMap& parameters)
-        : parameters_(parameters)
-=======
-    LeaseMgr() : io_service_(new asiolink::IOService())
->>>>>>> 9f6db3cf
+    LeaseMgr()
     {}
 
     /// @brief Destructor
@@ -405,50 +398,6 @@
     /// @todo: Add host management here
     /// As host reservation is outside of scope for 2012, support for hosts
     /// is currently postponed.
-
-
-<<<<<<< HEAD
-private:
-    /// @brief list of parameters passed in dbconfig
-    ///
-    /// That will be mostly used for storing database name, username,
-    /// password and other parameters required for DB access. It is not
-    /// intended to keep any DHCP-related parameters.
-    ParameterMap parameters_;
-=======
-    /// @brief Returns the interval at which the @c IOService events should
-    /// be released.
-    ///
-    /// The implementations of this class may install the timers which
-    /// periodically trigger event handlers defined for them. Depending
-    /// on the intervals specified for these timers the @c IOService::poll,
-    /// @c IOService::run etc. have to be executed to allow the timers
-    /// for checking whether they have already expired and the handler
-    /// must be executed. Running the @c IOService with a lower interval
-    /// would cause the desynchronization of timers with the clock.
-    ///
-    /// @return A maximum interval in seconds at which the @c IOService
-    /// should be executed. A value of 0 means that no timers are installed
-    /// and that there is no requirement for the @c IOService to be
-    /// executed at any specific interval.
-    virtual uint32_t getIOServiceExecInterval() const {
-        return (0);
-    }
-
-    /// @brief Returns a reference to the @c IOService object used
-    /// by the Lease Manager.
-    const asiolink::IOServicePtr& getIOService() const {
-        return (io_service_);
-    }
-
-
-private:
-
-    /// @brief Pointer to the IO service object used by the derived classes
-    /// to trigger interval timers.
-    asiolink::IOServicePtr io_service_;
-
->>>>>>> 9f6db3cf
 };
 
 }; // end of isc::dhcp namespace
