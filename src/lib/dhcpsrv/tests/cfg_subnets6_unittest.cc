--- conflicted
+++ resolved
@@ -514,16 +514,13 @@
                              IOAddress("2001:db8:1::199")));
     Pool6Ptr pool2(new Pool6(Lease::TYPE_NA, IOAddress("2001:db8:1:1::"), 64));
     pool2->allowClientClass("bar");
-<<<<<<< HEAD
 
     std::string json1 = "{ \"comment\": \"foo\", \"version\": 1 }";
     data::ElementPtr ctx1 = data::Element::fromJSON(json1);
     pool1->setContext(ctx1);
     data::ElementPtr ctx2 = data::Element::fromJSON("{ \"foo\": \"bar\" }");
     pool2->setContext(ctx2);
-=======
     pool2->requireClientClass("foo");
->>>>>>> 44f874d6
 
     subnet->addPool(pool1);
     subnet->addPool(pool2);
@@ -549,15 +546,10 @@
         "            \"option-data\": [ ]\n"
         "        },{\n"
         "            \"pool\": \"2001:db8:1:1::/64\",\n"
-<<<<<<< HEAD
-        "            \"client-class\": \"bar\",\n"
         "            \"user-context\": { \"foo\": \"bar\" },\n"
-        "            \"option-data\": [ ]\n"
-=======
         "            \"option-data\": [ ],\n"
         "            \"client-class\": \"bar\",\n"
         "            \"require-client-classes\": [ \"foo\" ]\n"
->>>>>>> 44f874d6
         "        }\n"
         "    ],\n"
         "    \"pd-pools\": [ ],\n"
@@ -578,15 +570,12 @@
                                IOAddress("2001:db8:2::"), 48, 64));
     Pool6Ptr pdpool2(new Pool6(IOAddress("2001:db8:3::"), 48, 56,
                                IOAddress("2001:db8:3::"), 64));
-<<<<<<< HEAD
     pdpool2->allowClientClass("bar");
 
     data::ElementPtr ctx1 = data::Element::fromJSON("{ \"foo\": [ \"bar\" ] }");
     pdpool1->setContext(ctx1);
-=======
     pdpool1->requireClientClass("bar");
     pdpool2->allowClientClass("bar");
->>>>>>> 44f874d6
 
     subnet->addPool(pdpool1);
     subnet->addPool(pdpool2);
@@ -610,13 +599,9 @@
         "            \"prefix\": \"2001:db8:2::\",\n"
         "            \"prefix-len\": 48,\n"
         "            \"delegated-len\": 64,\n"
-<<<<<<< HEAD
         "            \"user-context\": { \"foo\": [ \"bar\" ] },\n"
-        "            \"option-data\": [ ]\n"
-=======
         "            \"option-data\": [ ],\n"
         "            \"require-client-classes\": [ \"bar\" ]\n"
->>>>>>> 44f874d6
         "        },{\n"
         "            \"prefix\": \"2001:db8:3::\",\n"
         "            \"prefix-len\": 48,\n"
