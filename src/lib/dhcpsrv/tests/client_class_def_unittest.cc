// Copyright (C) 2015-2018 Internet Systems Consortium, Inc. ("ISC")
//
// This Source Code Form is subject to the terms of the Mozilla Public
// License, v. 2.0. If a copy of the MPL was not distributed with this
// file, You can obtain one at http://mozilla.org/MPL/2.0/.

#include <config.h>
#include <dhcpsrv/client_class_def.h>
#include <dhcpsrv/cfgmgr.h>
#include <dhcp/libdhcp++.h>
#include <dhcp/option_space.h>
#include <testutils/test_to_element.h>
#include <exceptions/exceptions.h>
#include <boost/scoped_ptr.hpp>
#include <asiolink/io_address.h>

#include <gtest/gtest.h>

/// @file client_class_def_unittest.cc Unit tests for client class storage
/// classes.

using namespace std;
using namespace isc::dhcp;
using namespace isc::util;
using namespace isc::asiolink;
using namespace isc::test;
using namespace isc;

namespace {

// Tests basic construction of ClientClassDef
TEST(ClientClassDef, construction) {
    boost::scoped_ptr<ClientClassDef> cclass;

    std::string name = "class1";
    ExpressionPtr expr;
    CfgOptionPtr cfg_option;

    // Classes cannot have blank names
    ASSERT_THROW(cclass.reset(new ClientClassDef("", expr, cfg_option)),
                 BadValue);

    // Verify we can create a class with a name, expression, and no cfg_option
    ASSERT_NO_THROW(cclass.reset(new ClientClassDef(name, expr)));
    EXPECT_EQ(name, cclass->getName());
    ASSERT_FALSE(cclass->getMatchExpr());
    EXPECT_FALSE(cclass->getCfgOptionDef());

    // Verify we get an empty collection of cfg_option
    cfg_option = cclass->getCfgOption();
    ASSERT_TRUE(cfg_option);
    EXPECT_TRUE(cfg_option->empty());
}

// Tests options operations.  Note we just do the basics
// as CfgOption is heavily tested elsewhere.
TEST(ClientClassDef, cfgOptionBasics) {
    boost::scoped_ptr<ClientClassDef> cclass;

    std::string name = "class1";
    ExpressionPtr expr;
    CfgOptionPtr test_options;
    CfgOptionPtr class_options;
    OptionPtr opt;

    // First construct the class with empty option pointer
    ASSERT_NO_THROW(cclass.reset(new ClientClassDef(name, expr, test_options)));

    // We should get back a collection with no entries,
    // not an empty collection pointer
    class_options = cclass->getCfgOption();
    ASSERT_TRUE(class_options);

    // Create an option container and add some options
    OptionPtr option;
    test_options.reset(new CfgOption());
    option.reset(new Option(Option::V4, 17, OptionBuffer(10, 0xFF)));
    ASSERT_NO_THROW(test_options->add(option, false, DHCP4_OPTION_SPACE));

    option.reset(new Option(Option::V6, 101, OptionBuffer(10, 0xFF)));
    ASSERT_NO_THROW(test_options->add(option, false, "isc"));

    option.reset(new Option(Option::V6, 100, OptionBuffer(10, 0xFF)));
    ASSERT_NO_THROW(test_options->add(option, false, DHCP6_OPTION_SPACE));

    // Now remake the client class with cfg_option
    ASSERT_NO_THROW(cclass.reset(new ClientClassDef(name, expr, test_options)));
    class_options = cclass->getCfgOption();
    ASSERT_TRUE(class_options);

    // Now make sure we can find all the options
    OptionDescriptor opt_desc = class_options->get(DHCP4_OPTION_SPACE,17);
    ASSERT_TRUE(opt_desc.option_);
    EXPECT_EQ(17, opt_desc.option_->getType());

    opt_desc = class_options->get("isc",101);
    ASSERT_TRUE(opt_desc.option_);
    EXPECT_EQ(101, opt_desc.option_->getType());

    opt_desc = class_options->get(DHCP6_OPTION_SPACE,100);
    ASSERT_TRUE(opt_desc.option_);
    EXPECT_EQ(100, opt_desc.option_->getType());
}

// Verifies copy constructor and equality tools (methods/operators)
TEST(ClientClassDef, copyAndEquality) {

    boost::scoped_ptr<ClientClassDef> cclass;
    ExpressionPtr expr;
    CfgOptionPtr test_options;
    OptionPtr opt;

    // Make an expression
    expr.reset(new Expression());
    TokenPtr token(new TokenString("boo"));
    expr->push_back(token);

    // Create an option container with an option
    OptionPtr option;
    test_options.reset(new CfgOption());
    option.reset(new Option(Option::V4, 17, OptionBuffer(10, 0xFF)));
    ASSERT_NO_THROW(test_options->add(option, false, DHCP4_OPTION_SPACE));

    // Now remake the client class with cfg_option
    ASSERT_NO_THROW(cclass.reset(new ClientClassDef("class_one", expr,
                                                    test_options)));

    // Now lets make a copy of it.
    boost::scoped_ptr<ClientClassDef> cclass2;
    ASSERT_NO_THROW(cclass2.reset(new ClientClassDef(*cclass)));

    // The allocated Expression pointers should not match
    EXPECT_TRUE(cclass->getMatchExpr().get() !=
                 cclass2->getMatchExpr().get());

    // The allocated CfgOption pointers should not match
    EXPECT_TRUE(cclass->getCfgOption().get() !=
                 cclass2->getCfgOption().get());

    // Verify the equality tools reflect that the classes are equal.
    EXPECT_TRUE(cclass->equals(*cclass2));
    EXPECT_TRUE(*cclass == *cclass2);
    EXPECT_FALSE(*cclass != *cclass2);

    // Verify the required flag is enough to make classes not equal.
    EXPECT_FALSE(cclass->getRequired());
    cclass2->setRequired(true);
    EXPECT_TRUE(cclass2->getRequired());
    EXPECT_FALSE(*cclass == *cclass2);
    EXPECT_TRUE(*cclass != *cclass2);

    // Make a class that differs from the first class only by name and
    // verify that the equality tools reflect that the classes are not equal.
    ASSERT_NO_THROW(cclass2.reset(new ClientClassDef("class_two", expr,
                                                     test_options)));
    EXPECT_FALSE(cclass->equals(*cclass2));
    EXPECT_FALSE(*cclass == *cclass2);
    EXPECT_TRUE(*cclass != *cclass2);

    // Make a class with the same name and options, but no expression
    // verify that the equality tools reflect that the classes are not equal.
    expr.reset();
    ASSERT_NO_THROW(cclass2.reset(new ClientClassDef("class_one", expr,
                                                     test_options)));
    EXPECT_FALSE(cclass->equals(*cclass2));
    EXPECT_FALSE(*cclass == *cclass2);
    EXPECT_TRUE(*cclass != *cclass2);

    // Make a class with the same name and options, but different expression,
    // verify that the equality tools reflect that the classes are not equal.
    expr.reset(new Expression());
    token.reset(new TokenString("yah"));
    expr->push_back(token);
    ASSERT_NO_THROW(cclass2.reset(new ClientClassDef("class_one", expr,
                                                      test_options)));
    EXPECT_FALSE(cclass->equals(*cclass2));
    EXPECT_FALSE(*cclass == *cclass2);
    EXPECT_TRUE(*cclass != *cclass2);

    // Make a class that with same name, expression and options, but
    // different option definitions, verify that the equality tools reflect
    // that the equality tools reflect that the classes are not equal.
    ASSERT_NO_THROW(cclass2.reset(new ClientClassDef(*cclass)));
    EXPECT_TRUE(cclass->equals(*cclass2));
    OptionDefinitionPtr def = LibDHCP::getOptionDef(DHCP4_OPTION_SPACE, 43);
    EXPECT_FALSE(def);
    def = LibDHCP::getLastResortOptionDef(DHCP4_OPTION_SPACE, 43);
    EXPECT_TRUE(def);
    CfgOptionDefPtr cfg(new CfgOptionDef());
    ASSERT_NO_THROW(cfg->add(def, DHCP4_OPTION_SPACE));
    cclass2->setCfgOptionDef(cfg);
    EXPECT_FALSE(cclass->equals(*cclass2));
    EXPECT_FALSE(*cclass == *cclass2);
    EXPECT_TRUE(*cclass != *cclass2);

    // Make a class with same name and expression, but no options
    // verify that the equality tools reflect that the classes are not equal.
    test_options.reset(new CfgOption());
    ASSERT_NO_THROW(cclass2.reset(new ClientClassDef("class_one", expr,
                                                     test_options)));
    EXPECT_FALSE(cclass->equals(*cclass2));
    EXPECT_FALSE(*cclass == *cclass2);
    EXPECT_TRUE(*cclass != *cclass2);

    // Make a class that with same name and expression, but different options
    // verify that the equality tools reflect that the classes are not equal.
    option.reset(new Option(Option::V4, 20, OptionBuffer(10, 0xFF)));
    ASSERT_NO_THROW(test_options->add(option, false, DHCP4_OPTION_SPACE));
    ASSERT_NO_THROW(cclass2.reset(new ClientClassDef("class_one", expr,
                                                     test_options)));
    EXPECT_FALSE(cclass->equals(*cclass2));
    EXPECT_FALSE(*cclass == *cclass2);
    EXPECT_TRUE(*cclass != *cclass2);
}


// Tests the basic operation of ClientClassDictionary
// This includes adding, finding, and removing classes
TEST(ClientClassDictionary, basics) {
    ClientClassDictionaryPtr dictionary;
    ClientClassDefPtr cclass;
    ExpressionPtr expr;
    CfgOptionPtr cfg_option;

    // Verify constructor doesn't throw
    ASSERT_NO_THROW(dictionary.reset(new ClientClassDictionary()));

    // Verify we can fetch a pointer the list of classes and
    // that we start with no classes defined
    const ClientClassDefListPtr classes = dictionary->getClasses();
    ASSERT_TRUE(classes);
    EXPECT_EQ(0, classes->size());

    // Verify that we can add classes with both addClass variants
    // First addClass(name, expression, cfg_option)
    ASSERT_NO_THROW(dictionary->addClass("cc1", expr, "", false, cfg_option));
    ASSERT_NO_THROW(dictionary->addClass("cc2", expr, "", false, cfg_option));

    // Verify duplicate add attempt throws
    ASSERT_THROW(dictionary->addClass("cc2", expr, "", false, cfg_option),
                 DuplicateClientClassDef);

    // Verify that you cannot add a class with no name.
    ASSERT_THROW(dictionary->addClass("", expr, "", false, cfg_option),
                 BadValue);

    // Now with addClass(class pointer)
    ASSERT_NO_THROW(cclass.reset(new ClientClassDef("cc3", expr, cfg_option)));
    ASSERT_NO_THROW(dictionary->addClass(cclass));

    // Verify duplicate add attempt throws
    ASSERT_THROW(dictionary->addClass(cclass), DuplicateClientClassDef);

    // Verify that you cannot add empty class pointer
    cclass.reset();
    ASSERT_THROW(dictionary->addClass(cclass), BadValue);

    // Map should show 3 entries.
    EXPECT_EQ(3, classes->size());

    // Verify we can find them all.
    ASSERT_NO_THROW(cclass = dictionary->findClass("cc1"));
    ASSERT_TRUE(cclass);
    EXPECT_EQ("cc1", cclass->getName());

    ASSERT_NO_THROW(cclass = dictionary->findClass("cc2"));
    ASSERT_TRUE(cclass);
    EXPECT_EQ("cc2", cclass->getName());

    ASSERT_NO_THROW(cclass = dictionary->findClass("cc3"));
    ASSERT_TRUE(cclass);
    EXPECT_EQ("cc3", cclass->getName());

    // Verify the looking for non-existing returns empty pointer
    ASSERT_NO_THROW(cclass = dictionary->findClass("bogus"));
    EXPECT_FALSE(cclass);

    // Verify that we can remove a class
    ASSERT_NO_THROW(dictionary->removeClass("cc3"));
    EXPECT_EQ(2, classes->size());

    // Shouldn't be able to find anymore
    ASSERT_NO_THROW(cclass = dictionary->findClass("cc3"));
    EXPECT_FALSE(cclass);

    // Verify that we can attempt to remove a non-existing class
    // without harm.
    ASSERT_NO_THROW(dictionary->removeClass("cc3"));
    EXPECT_EQ(2, classes->size());
}

// Verifies copy constructor and equality tools (methods/operators)
TEST(ClientClassDictionary, copyAndEquality) {
    ClientClassDictionaryPtr dictionary;
    ClientClassDictionaryPtr dictionary2;
    ClientClassDefPtr cclass;
    ExpressionPtr expr;
    CfgOptionPtr options;

    dictionary.reset(new ClientClassDictionary());
    ASSERT_NO_THROW(dictionary->addClass("one", expr, "", false, options));
    ASSERT_NO_THROW(dictionary->addClass("two", expr, "", false, options));
    ASSERT_NO_THROW(dictionary->addClass("three", expr, "", false, options));

    // Copy constructor should succeed.
    ASSERT_NO_THROW(dictionary2.reset(new ClientClassDictionary(*dictionary)));

    // Allocated class list pointers should not be equal
    EXPECT_NE(dictionary->getClasses().get(), dictionary2->getClasses().get());

    // Equality tools should reflect that the dictionaries are equal.
    EXPECT_TRUE(dictionary->equals(*dictionary2));
    EXPECT_TRUE(*dictionary == *dictionary2);
    EXPECT_FALSE(*dictionary != *dictionary2);

    // Remove a class from dictionary2.
    ASSERT_NO_THROW(dictionary2->removeClass("two"));

    // Equality tools should reflect that the dictionaries are not equal.
    EXPECT_FALSE(dictionary->equals(*dictionary2));
    EXPECT_FALSE(*dictionary == *dictionary2);
    EXPECT_TRUE(*dictionary != *dictionary2);

    // Create an empty dictionary.
    dictionary2.reset(new ClientClassDictionary());

    // Equality tools should reflect that the dictionaries are not equal.
    EXPECT_FALSE(dictionary->equals(*dictionary2));
    EXPECT_FALSE(*dictionary == *dictionary2);
    EXPECT_TRUE(*dictionary != *dictionary2);
}

// Tests the default constructor regarding fixed fields
TEST(ClientClassDef, fixedFieldsDefaults) {
    boost::scoped_ptr<ClientClassDef> cclass;

    std::string name = "class1";
    ExpressionPtr expr;
    CfgOptionPtr cfg_option;

    // Classes cannot have blank names
    ASSERT_THROW(cclass.reset(new ClientClassDef("", expr, cfg_option)),
                 BadValue);

    // Verify we can create a class with a name, expression, and no cfg_option
    ASSERT_NO_THROW(cclass.reset(new ClientClassDef(name, expr)));

    // Let's checks that it doesn't return any nonsense
    EXPECT_FALSE(cclass->getRequired());
    EXPECT_FALSE(cclass->getCfgOptionDef());
    string empty;
    ASSERT_EQ(IOAddress("0.0.0.0"), cclass->getNextServer());
    EXPECT_EQ(empty, cclass->getSname());
    EXPECT_EQ(empty, cclass->getFilename());
}

// Tests basic operations of fixed fields
TEST(ClientClassDef, fixedFieldsBasics) {
    boost::scoped_ptr<ClientClassDef> cclass;

    std::string name = "class1";
    ExpressionPtr expr;
    CfgOptionPtr cfg_option;

    // Classes cannot have blank names
    ASSERT_THROW(cclass.reset(new ClientClassDef("", expr, cfg_option)),
                 BadValue);

    // Verify we can create a class with a name, expression, and no cfg_option
    ASSERT_NO_THROW(cclass.reset(new ClientClassDef(name, expr)));

    cclass->setRequired(true);

    string sname = "This is a very long string that can be a server name";
    string filename = "this-is-a-slightly-longish-name-of-a-file.txt";

    cclass->setNextServer(IOAddress("1.2.3.4"));
    cclass->setSname(sname);
    cclass->setFilename(filename);

    // Let's checks that it doesn't return any nonsense
    EXPECT_TRUE(cclass->getRequired());
    EXPECT_EQ(IOAddress("1.2.3.4"), cclass->getNextServer());
    EXPECT_EQ(sname, cclass->getSname());
    EXPECT_EQ(filename, cclass->getFilename());
}


// Verifies the unparse method of option class definitions
TEST(ClientClassDef, unparseDef) {
    CfgMgr::instance().setFamily(AF_INET);
    boost::scoped_ptr<ClientClassDef> cclass;

    // Get a client class definition and fill it
    std::string name = "class1";
    ExpressionPtr expr;
    ASSERT_NO_THROW(cclass.reset(new ClientClassDef(name, expr)));
    std::string test = "option[12].text == 'foo'";
    cclass->setTest(test);
<<<<<<< HEAD
    std::string comment = "bar";
    std::string user_context = "{ \"comment\": \"" + comment + "\", ";
    user_context += "\"bar\": 1 }";
    cclass->setContext(isc::data::Element::fromJSON(user_context));
=======
    cclass->setRequired(true);
>>>>>>> 44f874d6
    std::string next_server = "1.2.3.4";
    cclass->setNextServer(IOAddress(next_server));
    std::string sname = "my-server.example.com";
    cclass->setSname(sname);
    std::string filename = "/boot/kernel";
    cclass->setFilename(filename);

    // Unparse it
    std::string expected = "{\n"
        "\"comment\": \"" + comment + "\",\n"
        "\"name\": \"" + name + "\",\n"
        "\"test\": \"" + test + "\",\n"
        "\"only-if-required\": true,\n"
        "\"next-server\": \"" + next_server + "\",\n"
        "\"server-hostname\": \"" + sname + "\",\n"
        "\"boot-file-name\": \"" + filename + "\",\n"
        "\"option-data\": [ ],\n"
        "\"user-context\": { \"bar\": 1 } }\n";
    runToElementTest<ClientClassDef>(expected, *cclass);
}

// Verifies the unparse method of client class dictionaries
TEST(ClientClassDictionary, unparseDict) {
    CfgMgr::instance().setFamily(AF_INET);
    ClientClassDictionaryPtr dictionary;
    ExpressionPtr expr;
    CfgOptionPtr options;

    // Get a client class dictionary and fill it
    dictionary.reset(new ClientClassDictionary());
    ASSERT_NO_THROW(dictionary->addClass("one", expr, "", false, options));
    ASSERT_NO_THROW(dictionary->addClass("two", expr, "", false, options));
    ASSERT_NO_THROW(dictionary->addClass("three", expr, "", false, options));

    // Unparse it
    auto add_defaults =
        [](std::string name) {
            return ("{\n"
                    "\"name\": \"" + name + "\",\n"
                    "\"next-server\": \"0.0.0.0\",\n"
                    "\"server-hostname\": \"\",\n"
                    "\"boot-file-name\": \"\",\n"
                    "\"option-data\": [ ] }");
    };

    std::string expected = "[\n" +
        add_defaults("one") + ",\n" +
        add_defaults("two") + ",\n" +
        add_defaults("three") + "]\n";

    runToElementTest<ClientClassDictionary>(expected, *dictionary);
}

} // end of anonymous namespace<|MERGE_RESOLUTION|>--- conflicted
+++ resolved
@@ -397,14 +397,11 @@
     ASSERT_NO_THROW(cclass.reset(new ClientClassDef(name, expr)));
     std::string test = "option[12].text == 'foo'";
     cclass->setTest(test);
-<<<<<<< HEAD
     std::string comment = "bar";
     std::string user_context = "{ \"comment\": \"" + comment + "\", ";
     user_context += "\"bar\": 1 }";
     cclass->setContext(isc::data::Element::fromJSON(user_context));
-=======
     cclass->setRequired(true);
->>>>>>> 44f874d6
     std::string next_server = "1.2.3.4";
     cclass->setNextServer(IOAddress(next_server));
     std::string sname = "my-server.example.com";
