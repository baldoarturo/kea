// Copyright (C) 2012-2015 Internet Systems Consortium, Inc. ("ISC")
//
// Permission to use, copy, modify, and/or distribute this software for any
// purpose with or without fee is hereby granted, provided that the above
// copyright notice and this permission notice appear in all copies.
//
// THE SOFTWARE IS PROVIDED "AS IS" AND ISC DISCLAIMS ALL WARRANTIES WITH
// REGARD TO THIS SOFTWARE INCLUDING ALL IMPLIED WARRANTIES OF MERCHANTABILITY
// AND FITNESS.  IN NO EVENT SHALL ISC BE LIABLE FOR ANY SPECIAL, DIRECT,
// INDIRECT, OR CONSEQUENTIAL DAMAGES OR ANY DAMAGES WHATSOEVER RESULTING FROM
// LOSS OF USE, DATA OR PROFITS, WHETHER IN AN ACTION OF CONTRACT, NEGLIGENCE
// OR OTHER TORTIOUS ACTION, ARISING OUT OF OR IN CONNECTION WITH THE USE OR
// PERFORMANCE OF THIS SOFTWARE.

#include <config.h>
#include <cc/command_interpreter.h>
#include <cc/data.h>
#include <dhcp/option.h>
#include <dhcp/option_custom.h>
#include <dhcp/option_int.h>
#include <dhcp/option6_addrlst.h>
#include <dhcp/tests/iface_mgr_test_config.h>
#include <dhcpsrv/cfgmgr.h>
#include <dhcpsrv/subnet.h>
#include <dhcpsrv/cfg_mac_source.h>
#include <dhcpsrv/parsers/dhcp_parsers.h>
#include <dhcpsrv/tests/test_libraries.h>
#include <dhcpsrv/testutils/config_result_check.h>
#include <exceptions/exceptions.h>
#include <hooks/hooks_manager.h>

#include <gtest/gtest.h>
#include <boost/foreach.hpp>
#include <boost/pointer_cast.hpp>
#include <boost/scoped_ptr.hpp>

#include <map>
#include <string>

using namespace std;
using namespace isc;
using namespace isc::config;
using namespace isc::data;
using namespace isc::dhcp;
using namespace isc::dhcp::test;
using namespace isc::hooks;

namespace {

/// @brief DHCP Parser test fixture class
class DhcpParserTest : public ::testing::Test {
public:
    /// @brief Constructor
    DhcpParserTest() {
        resetIfaceCfg();
    }

    /// @brief Destructor.
    virtual ~DhcpParserTest() {
        resetIfaceCfg();
    }

    /// @brief Resets selection of the interfaces from previous tests.
    void resetIfaceCfg() {
        CfgMgr::instance().clear();
    }
};


/// @brief Check BooleanParser basic functionality.
///
/// Verifies that the parser:
/// 1. Does not allow empty for storage.
/// 2. Rejects a non-boolean element.
/// 3. Builds with a valid true value.
/// 4. Bbuils with a valid false value.
/// 5. Updates storage upon commit.
TEST_F(DhcpParserTest, booleanParserTest) {

    const std::string name = "boolParm";

    // Verify that parser does not allow empty for storage.
    BooleanStoragePtr bs;
    EXPECT_THROW(BooleanParser(name, bs), isc::dhcp::DhcpConfigError);

    // Construct parser for testing.
    BooleanStoragePtr storage(new BooleanStorage());
    BooleanParser parser(name, storage);

    // Verify that parser with rejects a non-boolean element.
    ElementPtr wrong_element = Element::create("I am a string");
    EXPECT_THROW(parser.build(wrong_element), isc::BadValue);

    // Verify that parser will build with a valid true value.
    bool test_value = true;
    ElementPtr element = Element::create(test_value);
    ASSERT_NO_THROW(parser.build(element));

    // Verify that commit updates storage.
    bool actual_value = !test_value;
    parser.commit();
    EXPECT_NO_THROW((actual_value = storage->getParam(name)));
    EXPECT_EQ(test_value, actual_value);

    // Verify that parser will build with a valid false value.
    test_value = false;
    element->setValue(test_value);
    EXPECT_NO_THROW(parser.build(element));

    // Verify that commit updates storage.
    actual_value = !test_value;
    parser.commit();
    EXPECT_NO_THROW((actual_value = storage->getParam(name)));
    EXPECT_EQ(test_value, actual_value);
}

/// @brief Check StringParser basic functionality
///
/// Verifies that the parser:
/// 1. Does not allow empty for storage.
/// 2. Builds with a nont string value.
/// 3. Builds with a string value.
/// 4. Updates storage upon commit.
TEST_F(DhcpParserTest, stringParserTest) {

    const std::string name = "strParm";

    // Verify that parser does not allow empty for storage.
    StringStoragePtr bs;
    EXPECT_THROW(StringParser(name, bs), isc::dhcp::DhcpConfigError);

    // Construct parser for testing.
    StringStoragePtr storage(new StringStorage());
    StringParser parser(name, storage);

    // Verify that parser with accepts a non-string element.
    ElementPtr element = Element::create(9999);
    EXPECT_NO_THROW(parser.build(element));

    // Verify that commit updates storage.
    parser.commit();
    std::string actual_value;
    EXPECT_NO_THROW((actual_value = storage->getParam(name)));
    EXPECT_EQ("9999", actual_value);

    // Verify that parser will build with a string value.
    const std::string test_value = "test value";
    element = Element::create(test_value);
    ASSERT_NO_THROW(parser.build(element));

    // Verify that commit updates storage.
    parser.commit();
    EXPECT_NO_THROW((actual_value = storage->getParam(name)));
    EXPECT_EQ(test_value, actual_value);
}

/// @brief Check Uint32Parser basic functionality
///
/// Verifies that the parser:
/// 1. Does not allow empty for storage.
/// 2. Rejects a non-integer element.
/// 3. Rejects a negative value.
/// 4. Rejects too large a value.
/// 5. Builds with value of zero.
/// 6. Builds with a value greater than zero.
/// 7. Updates storage upon commit.
TEST_F(DhcpParserTest, uint32ParserTest) {

    const std::string name = "intParm";

    // Verify that parser does not allow empty for storage.
    Uint32StoragePtr bs;
    EXPECT_THROW(Uint32Parser(name, bs), isc::dhcp::DhcpConfigError);

    // Construct parser for testing.
    Uint32StoragePtr storage(new Uint32Storage());
    Uint32Parser parser(name, storage);

    // Verify that parser with rejects a non-interger element.
    ElementPtr wrong_element = Element::create("I am a string");
    EXPECT_THROW(parser.build(wrong_element), isc::BadValue);

    // Verify that parser with rejects a negative value.
    ElementPtr int_element = Element::create(-1);
    EXPECT_THROW(parser.build(int_element), isc::BadValue);

    // Verify that parser with rejects too large a value provided we are on
    // 64-bit platform.
    if (sizeof(long) > sizeof(uint32_t)) {
        long max = (long)(std::numeric_limits<uint32_t>::max()) + 1;
        int_element->setValue(max);
        EXPECT_THROW(parser.build(int_element), isc::BadValue);
    }

    // Verify that parser will build with value of zero.
    int test_value = 0;
    int_element->setValue((long)test_value);
    ASSERT_NO_THROW(parser.build(int_element));

    // Verify that commit updates storage.
    parser.commit();
    uint32_t actual_value = 0;
    EXPECT_NO_THROW((actual_value = storage->getParam(name)));
    EXPECT_EQ(test_value, actual_value);

    // Verify that parser will build with a valid positive value.
    test_value = 77;
    int_element->setValue((long)test_value);
    ASSERT_NO_THROW(parser.build(int_element));

    // Verify that commit updates storage.
    parser.commit();
    EXPECT_NO_THROW((actual_value = storage->getParam(name)));
    EXPECT_EQ(test_value, actual_value);
}

/// @brief Check MACSourcesListConfigParser  basic functionality
///
/// Verifies that the parser:
/// 1. Does not allow empty for storage.
/// 2. Does not allow name other than "mac-sources"
/// 3. Parses list of mac sources and adds them to CfgMgr
TEST_F(DhcpParserTest, MacSourcesListConfigParserTest) {

    const std::string valid_name = "mac-sources";
    const std::string bogus_name = "bogus-name";

    ParserContextPtr parser_context(new ParserContext(Option::V6));

    // Verify that parser constructor fails if parameter name isn't "mac-sources"
    EXPECT_THROW(MACSourcesListConfigParser(bogus_name, parser_context),
                 isc::BadValue);

    // That's an equivalent of the following snippet:
    // "mac-sources: [ \"duid\", \"ipv6\" ]";
    ElementPtr config = Element::createList();
    config->add(Element::create("duid"));
    config->add(Element::create("ipv6-link-local"));

    boost::scoped_ptr<MACSourcesListConfigParser>
        parser(new MACSourcesListConfigParser(valid_name, parser_context));

    // This should parse the configuration and add eth0 and eth1 to the list
    // of interfaces that server should listen on.
    EXPECT_NO_THROW(parser->build(config));
    EXPECT_NO_THROW(parser->commit());

    // Use CfgMgr instance to check if eth0 and eth1 was added, and that
    // eth2 was not added.
    SrvConfigPtr cfg = CfgMgr::instance().getStagingCfg();
    ASSERT_TRUE(cfg);
    CfgMACSources configured_sources =  cfg->getMACSources().get();

    ASSERT_EQ(2, configured_sources.size());
    EXPECT_EQ(HWAddr::HWADDR_SOURCE_DUID, configured_sources[0]);
    EXPECT_EQ(HWAddr::HWADDR_SOURCE_IPV6_LINK_LOCAL, configured_sources[1]);
}

/// @brief Test Fixture class which provides basic structure for testing
/// configuration parsing.  This is essentially the same structure provided
/// by dhcp servers.
class ParseConfigTest : public ::testing::Test {
public:
    /// @brief Constructor
    ParseConfigTest() {
        reset_context();
        CfgMgr::instance().clear();
    }

    ~ParseConfigTest() {
        reset_context();
        CfgMgr::instance().clear();
    }

    /// @brief Parses a configuration.
    ///
    /// Parse the given configuration, populating the context storage with
    /// the parsed elements.
    ///
    /// @param config_set is the set of elements to parse.
    /// @return returns an ConstElementPtr containing the numeric result
    /// code and outcome comment.
    isc::data::ConstElementPtr parseElementSet(isc::data::ConstElementPtr
                                           config_set) {
        // Answer will hold the result.
        ConstElementPtr answer;
        if (!config_set) {
            answer = isc::config::createAnswer(1,
                                 string("Can't parse NULL config"));
            return (answer);
        }

        // option parsing must be done last, so save it if we hit if first
        ParserPtr option_parser;

        ConfigPair config_pair;
        try {
            // Iterate over the config elements.
            const std::map<std::string, ConstElementPtr>& values_map =
                                                      config_set->mapValue();
            BOOST_FOREACH(config_pair, values_map) {
                // Create the parser based on element name.
                ParserPtr parser(createConfigParser(config_pair.first));
                // Options must be parsed last
                if (config_pair.first == "option-data") {
                    option_parser = parser;
                } else {
                    // Anything else  we can call build straight away.
                    parser->build(config_pair.second);
                    parser->commit();
                }
            }

            // The option values parser is the next one to be run.
            std::map<std::string, ConstElementPtr>::const_iterator
                                option_config = values_map.find("option-data");
            if (option_config != values_map.end()) {
                option_parser->build(option_config->second);
                option_parser->commit();
            }

            // Everything was fine. Configuration is successful.
            answer = isc::config::createAnswer(0, "Configuration committed.");
        } catch (const isc::Exception& ex) {
            answer = isc::config::createAnswer(1,
                        string("Configuration parsing failed: ") + ex.what());

        } catch (...) {
            answer = isc::config::createAnswer(1,
                                        string("Configuration parsing failed"));
        }

        return (answer);
    }

    /// @brief Create an element parser based on the element name.
    ///
    /// Creates a parser for the appropriate element and stores a pointer to it
    /// in the appropriate class variable.
    ///
    /// Note that the method currently it only supports option-defs, option-data
    /// and hooks-libraries.
    ///
    /// @param config_id is the name of the configuration element.
    ///
    /// @return returns a shared pointer to DhcpConfigParser.
    ///
    /// @throw throws NotImplemented if element name isn't supported.
    ParserPtr createConfigParser(const std::string& config_id) {
        ParserPtr parser;
        int family = parser_context_->universe_ == Option::V4 ?
            AF_INET : AF_INET6;
        if (config_id.compare("option-data") == 0) {
            parser.reset(new OptionDataListParser(config_id, CfgOptionPtr(),
                                                  family));

        } else if (config_id.compare("option-def") == 0) {
            parser.reset(new OptionDefListParser(config_id,
                                                 parser_context_));

        } else if (config_id.compare("hooks-libraries") == 0) {
            parser.reset(new HooksLibrariesParser(config_id));
            hooks_libraries_parser_ =
                boost::dynamic_pointer_cast<HooksLibrariesParser>(parser);
        } else if (config_id.compare("dhcp-ddns") == 0) {
            parser.reset(new D2ClientConfigParser(config_id));
        } else {
            isc_throw(NotImplemented,
                "Parser error: configuration parameter not supported: "
                << config_id);
        }

        return (parser);
    }

    /// @brief Convenience method for parsing a configuration
    ///
    /// Given a configuration string, convert it into Elements
    /// and parse them.
    /// @param config is the configuration string to parse
    ///
    /// @return retuns 0 if the configuration parsed successfully,
    /// non-zero otherwise failure.
    int parseConfiguration(const std::string& config) {
        int rcode_ = 1;
        // Turn config into elements.
        // Test json just to make sure its valid.
        ElementPtr json = Element::fromJSON(config);
        EXPECT_TRUE(json);
        if (json) {
            ConstElementPtr status = parseElementSet(json);
            ConstElementPtr comment = parseAnswer(rcode_, status);
            error_text_ = comment->stringValue();
            // If error was reported, the error string should contain
            // position of the data element which caused failure.
            if (rcode_ != 0) {
                EXPECT_TRUE(errorContainsPosition(status, "<string>"));
            }
        }

        return (rcode_);
    }

    /// @brief Find an option for a given space and code within the parser
    /// context.
    /// @param space is the space name of the desired option.
    /// @param code is the numeric "type" of the desired option.
    /// @return returns an OptionPtr which points to the found
    /// option or is empty.
    /// ASSERT_ tests don't work inside functions that return values
    OptionPtr getOptionPtr(std::string space, uint32_t code)
    {
        OptionPtr option_ptr;
        OptionContainerPtr options = CfgMgr::instance().getStagingCfg()->
            getCfgOption()->getAll(space);
        // Should always be able to get options list even if it is empty.
        EXPECT_TRUE(options);
        if (options) {
            // Attempt to find desired option.
            const OptionContainerTypeIndex& idx = options->get<1>();
            const OptionContainerTypeRange& range = idx.equal_range(code);
            int cnt = std::distance(range.first, range.second);
            EXPECT_EQ(1, cnt);
            if (cnt == 1) {
                OptionDescriptor desc = *(idx.begin());
                option_ptr = desc.option_;
                EXPECT_TRUE(option_ptr);
            }
        }

        return (option_ptr);
    }

    /// @brief Wipes the contents of the context to allowing another parsing
    /// during a given test if needed.
    void reset_context(){
        // Note set context universe to V6 as it has to be something.
        CfgMgr::instance().clear();
        parser_context_.reset(new ParserContext(Option::V6));

        // Ensure no hooks libraries are loaded.
        HooksManager::unloadLibraries();

        // Set it to minimal, disabled config
        D2ClientConfigPtr tmp(new D2ClientConfig());
        CfgMgr::instance().setD2ClientConfig(tmp);
    }

    /// @brief Parsers used in the parsing of the configuration
    ///
    /// Allows the tests to interrogate the state of the parsers (if required).
    boost::shared_ptr<HooksLibrariesParser> hooks_libraries_parser_;

    /// @brief Parser context - provides storage for options and definitions
    ParserContextPtr parser_context_;

    /// @brief Error string if the parsing failed
    std::string error_text_;
};

/// @brief Check basic parsing of option definitions.
///
/// Note that this tests basic operation of the OptionDefinitionListParser and
/// OptionDefinitionParser.  It uses a simple configuration consisting of
/// one definition and verifies that it is parsed and committed to storage
/// correctly.
TEST_F(ParseConfigTest, basicOptionDefTest) {

    // Configuration string.
    std::string config =
        "{ \"option-def\": [ {"
        "      \"name\": \"foo\","
        "      \"code\": 100,"
        "      \"type\": \"ipv4-address\","
        "      \"array\": False,"
        "      \"record-types\": \"\","
        "      \"space\": \"isc\","
        "      \"encapsulate\": \"\""
        "  } ]"
        "}";

    // Verify that the configuration string parses.
    int rcode = parseConfiguration(config);
    ASSERT_EQ(0, rcode);


    // Verify that the option definition can be retrieved.
    OptionDefinitionPtr def =
        CfgMgr::instance().getStagingCfg()->getCfgOptionDef()->get("isc", 100);
    ASSERT_TRUE(def);

    // Verify that the option definition is correct.
    EXPECT_EQ("foo", def->getName());
    EXPECT_EQ(100, def->getCode());
    EXPECT_FALSE(def->getArrayType());
    EXPECT_EQ(OPT_IPV4_ADDRESS_TYPE, def->getType());
    EXPECT_TRUE(def->getEncapsulatedSpace().empty());
}

/// @brief Check minimal parsing of option definitions.
///
/// Same than basic but without optional parameters set to their default.
TEST_F(ParseConfigTest, minimalOptionDefTest) {

    // Configuration string.
    std::string config =
        "{ \"option-def\": [ {"
        "      \"name\": \"foo\","
        "      \"code\": 100,"
        "      \"type\": \"ipv4-address\","
        "      \"space\": \"isc\""
        "  } ]"
        "}";

    // Verify that the configuration string parses.
    int rcode = parseConfiguration(config);
    ASSERT_EQ(0, rcode);


    // Verify that the option definition can be retrieved.
    OptionDefinitionPtr def =
        CfgMgr::instance().getStagingCfg()->getCfgOptionDef()->get("isc", 100);
    ASSERT_TRUE(def);

    // Verify that the option definition is correct.
    EXPECT_EQ("foo", def->getName());
    EXPECT_EQ(100, def->getCode());
    EXPECT_FALSE(def->getArrayType());
    EXPECT_EQ(OPT_IPV4_ADDRESS_TYPE, def->getType());
    EXPECT_TRUE(def->getEncapsulatedSpace().empty());
}

/// @brief Check parsing of option definitions using default dhcp6 space.
///
/// Same than minimal but using the fact the default universe is V6
/// so the default space is dhcp6
TEST_F(ParseConfigTest, defaultSpaceOptionDefTest) {

    // Configuration string.
    std::string config =
        "{ \"option-def\": [ {"
        "      \"name\": \"foo\","
        "      \"code\": 10000,"
        "      \"type\": \"ipv6-address\""
        "  } ]"
        "}";

    // Verify that the configuration string parses.
    int rcode = parseConfiguration(config);
    ASSERT_EQ(0, rcode);


    // Verify that the option definition can be retrieved.
    OptionDefinitionPtr def =
        CfgMgr::instance().getStagingCfg()->getCfgOptionDef()->get("dhcp6", 10000);
    ASSERT_TRUE(def);

    // Verify that the option definition is correct.
    EXPECT_EQ("foo", def->getName());
    EXPECT_EQ(10000, def->getCode());
    EXPECT_FALSE(def->getArrayType());
    EXPECT_EQ(OPT_IPV6_ADDRESS_TYPE, def->getType());
    EXPECT_TRUE(def->getEncapsulatedSpace().empty());
}

/// @brief Check basic parsing of options.
///
/// Note that this tests basic operation of the OptionDataListParser and
/// OptionDataParser.  It uses a simple configuration consisting of one
/// one definition and matching option data.  It verifies that the option
/// is parsed and committed to storage correctly.
TEST_F(ParseConfigTest, basicOptionDataTest) {

    // Configuration string.
    std::string config =
        "{ \"option-def\": [ {"
        "      \"name\": \"foo\","
        "      \"code\": 100,"
        "      \"type\": \"ipv4-address\","
        "      \"space\": \"isc\""
        " } ], "
        " \"option-data\": [ {"
        "    \"name\": \"foo\","
        "    \"space\": \"isc\","
        "    \"code\": 100,"
        "    \"data\": \"192.0.2.0\","
        "    \"csv-format\": True"
        " } ]"
        "}";

    // Verify that the configuration string parses.
    int rcode = parseConfiguration(config);
    ASSERT_EQ(0, rcode);

    // Verify that the option can be retrieved.
    OptionPtr opt_ptr = getOptionPtr("isc", 100);
    ASSERT_TRUE(opt_ptr);

    // Verify that the option data is correct.
    std::string val = "type=00100, len=00004: 192.0.2.0 (ipv4-address)";

    EXPECT_EQ(val, opt_ptr->toText());
}

/// @brief Check minimal parsing of options.
///
/// Same than basic but without optional parameters set to their default.
TEST_F(ParseConfigTest, minimalOptionDataTest) {

    // Configuration string.
    std::string config =
        "{ \"option-def\": [ {"
        "      \"name\": \"foo\","
        "      \"code\": 100,"
        "      \"type\": \"ipv4-address\","
        "      \"space\": \"isc\""
        " } ], "
        " \"option-data\": [ {"
        "    \"name\": \"foo\","
        "    \"space\": \"isc\","
        "    \"data\": \"192.0.2.0\""
        " } ]"
        "}";

    // Verify that the configuration string parses.
    int rcode = parseConfiguration(config);
    ASSERT_EQ(0, rcode);

    // Verify that the option can be retrieved.
    OptionPtr opt_ptr = getOptionPtr("isc", 100);
    ASSERT_TRUE(opt_ptr);

    // Verify that the option data is correct.
    std::string val = "type=00100, len=00004: 192.0.2.0 (ipv4-address)";

    EXPECT_EQ(val, opt_ptr->toText());
}

// This test checks behavior of the configuration parser for option data
// for different values of csv-format parameter and when there is an option
// definition present.
TEST_F(ParseConfigTest, optionDataCSVFormatWithOptionDef) {
    std::string config =
        "{ \"option-data\": [ {"
        "    \"name\": \"swap-server\","
        "    \"space\": \"dhcp4\","
        "    \"code\": 16,"
        "    \"data\": \"192.0.2.0\""
        " } ]"
        "}";

    // The default universe is V6. We need to change it to use dhcp4 option
    // space.
    parser_context_->universe_ = Option::V4;
    int rcode = 0;
    ASSERT_NO_THROW(rcode = parseConfiguration(config));
    ASSERT_EQ(0, rcode);

    // Verify that the option data is correct.
    OptionCustomPtr addr_opt = boost::dynamic_pointer_cast<
        OptionCustom>(getOptionPtr("dhcp4", 16));
    ASSERT_TRUE(addr_opt);
    EXPECT_EQ("192.0.2.0", addr_opt->readAddress().toText());

    // Explicitly enable csv-format.
    CfgMgr::instance().clear();
    config =
        "{ \"option-data\": [ {"
        "    \"name\": \"swap-server\","
        "    \"space\": \"dhcp4\","
        "    \"code\": 16,"
        "    \"csv-format\": True,"
        "    \"data\": \"192.0.2.0\""
        " } ]"
        "}";
    ASSERT_NO_THROW(rcode = parseConfiguration(config));
    ASSERT_EQ(0, rcode);

    // Verify that the option data is correct.
    addr_opt = boost::dynamic_pointer_cast<
        OptionCustom>(getOptionPtr("dhcp4", 16));
    ASSERT_TRUE(addr_opt);
    EXPECT_EQ("192.0.2.0", addr_opt->readAddress().toText());

    // Explicitly disable csv-format and use hex instead.
    CfgMgr::instance().clear();
    config =
        "{ \"option-data\": [ {"
        "    \"name\": \"swap-server\","
        "    \"space\": \"dhcp4\","
        "    \"code\": 16,"
        "    \"csv-format\": False,"
        "    \"data\": \"C0000200\""
        " } ]"
        "}";
    ASSERT_NO_THROW(rcode = parseConfiguration(config));
    ASSERT_EQ(0, rcode);

    // Verify that the option data is correct.
    addr_opt = boost::dynamic_pointer_cast<
        OptionCustom>(getOptionPtr("dhcp4", 16));
    ASSERT_TRUE(addr_opt);
    EXPECT_EQ("192.0.2.0", addr_opt->readAddress().toText());
}

// This test checks behavior of the configuration parser for option data
// for different values of csv-format parameter and when there is no
// option definition.
TEST_F(ParseConfigTest, optionDataCSVFormatNoOptionDef) {
    // This option doesn't have any definition. It is ok to use such
    // an option but the data should be specified in hex, not as CSV.
    // Note that the parser will by default use the CSV format for the
    // data but only in case there is a suitable option definition.
    std::string config =
        "{ \"option-data\": [ {"
        "    \"name\": \"foo-name\","
        "    \"space\": \"dhcp6\","
        "    \"code\": 25000,"
        "    \"data\": \"1, 2, 5\""
        " } ]"
        "}";
    int rcode = 0;
    ASSERT_NO_THROW(rcode = parseConfiguration(config));
    EXPECT_NE(0, rcode);

    CfgMgr::instance().clear();
    // The data specified here will work both for CSV format and hex format.
    // What we want to test here is that when the csv-format is enforced, the
    // parser will fail because of lack of an option definition.
    config =
        "{ \"option-data\": [ {"
        "    \"name\": \"foo-name\","
        "    \"space\": \"dhcp6\","
        "    \"code\": 25000,"
        "    \"csv-format\": True,"
        "    \"data\": \"0\""
        " } ]"
        "}";
    ASSERT_NO_THROW(rcode = parseConfiguration(config));
    EXPECT_NE(0, rcode);

    CfgMgr::instance().clear();
    // The same test case as above, but for the data specified in hex should
    // be successful.
    config =
        "{ \"option-data\": [ {"
        "    \"name\": \"foo-name\","
        "    \"space\": \"dhcp6\","
        "    \"code\": 25000,"
        "    \"csv-format\": False,"
        "    \"data\": \"0\""
        " } ]"
        "}";
    ASSERT_NO_THROW(rcode = parseConfiguration(config));
    ASSERT_EQ(0, rcode);
    OptionPtr opt = getOptionPtr("dhcp6", 25000);
    ASSERT_TRUE(opt);
    ASSERT_EQ(1, opt->getData().size());
    EXPECT_EQ(0, opt->getData()[0]);

    CfgMgr::instance().clear();
    // When csv-format is not specified, the parser will check if the definition
    // exists or not. Since there is no definition, the parser will accept the
    // data in hex.
    config =
        "{ \"option-data\": [ {"
        "    \"name\": \"foo-name\","
        "    \"space\": \"dhcp6\","
        "    \"code\": 25000,"
        "    \"data\": \"123456\""
        " } ]"
        "}";
    ASSERT_NO_THROW(rcode = parseConfiguration(config));
    EXPECT_EQ(0, rcode);
    opt = getOptionPtr("dhcp6", 25000);
    ASSERT_TRUE(opt);
    ASSERT_EQ(3, opt->getData().size());
    EXPECT_EQ(0x12, opt->getData()[0]);
    EXPECT_EQ(0x34, opt->getData()[1]);
    EXPECT_EQ(0x56, opt->getData()[2]);
}

// This test verifies that the option name is not mandatory, if the option
// code has been specified.
TEST_F(ParseConfigTest, optionDataNoName) {
    std::string config =
        "{ \"option-data\": [ {"
        "    \"space\": \"dhcp6\","
        "    \"code\": 23,"
        "    \"data\": \"2001:db8:1::1\""
        " } ]"
        "}";
    int rcode = 0;
    ASSERT_NO_THROW(rcode = parseConfiguration(config));
    EXPECT_EQ(0, rcode);
    Option6AddrLstPtr opt = boost::dynamic_pointer_cast<
        Option6AddrLst>(getOptionPtr("dhcp6", 23));
    ASSERT_TRUE(opt);
    ASSERT_EQ(1, opt->getAddresses().size());
    EXPECT_EQ( "2001:db8:1::1", opt->getAddresses()[0].toText());
}

// This test verifies that the option code is not mandatory, if the option
// name has been specified.
TEST_F(ParseConfigTest, optionDataNoCode) {
    std::string config =
        "{ \"option-data\": [ {"
        "    \"space\": \"dhcp6\","
        "    \"name\": \"dns-servers\","
        "    \"data\": \"2001:db8:1::1\""
        " } ]"
        "}";
    int rcode = 0;
    ASSERT_NO_THROW(rcode = parseConfiguration(config));
    EXPECT_EQ(0, rcode);
    Option6AddrLstPtr opt = boost::dynamic_pointer_cast<
        Option6AddrLst>(getOptionPtr("dhcp6", 23));
    ASSERT_TRUE(opt);
    ASSERT_EQ(1, opt->getAddresses().size());
    EXPECT_EQ( "2001:db8:1::1", opt->getAddresses()[0].toText());
}

// This test verifies that the option data configuration with a minimal
// set of parameters works as expected.
TEST_F(ParseConfigTest, optionDataMinimal) {
    std::string config =
        "{ \"option-data\": [ {"
        "    \"name\": \"dns-servers\","
        "    \"data\": \"2001:db8:1::10\""
        " } ]"
        "}";
    int rcode = 0;
    ASSERT_NO_THROW(rcode = parseConfiguration(config));
    EXPECT_EQ(0, rcode);
    Option6AddrLstPtr opt = boost::dynamic_pointer_cast<
        Option6AddrLst>(getOptionPtr("dhcp6", 23));
    ASSERT_TRUE(opt);
    ASSERT_EQ(1, opt->getAddresses().size());
    EXPECT_EQ( "2001:db8:1::10", opt->getAddresses()[0].toText());

    CfgMgr::instance().clear();
    // This time using an option code.
    config =
        "{ \"option-data\": [ {"
        "    \"code\": 23,"
        "    \"data\": \"2001:db8:1::20\""
        " } ]"
        "}";
    rcode = 0;
    ASSERT_NO_THROW(rcode = parseConfiguration(config));
    EXPECT_EQ(0, rcode);
    opt = boost::dynamic_pointer_cast<Option6AddrLst>(getOptionPtr("dhcp6",
                                                                   23));
    ASSERT_TRUE(opt);
    ASSERT_EQ(1, opt->getAddresses().size());
    EXPECT_EQ( "2001:db8:1::20", opt->getAddresses()[0].toText());
}

// This test verifies that the option data configuration with a minimal
// set of parameters works as expected when option definition is
// created in the configruation file.
TEST_F(ParseConfigTest, optionDataMinimalWithOptionDef) {
    // Configuration string.
    std::string config =
        "{ \"option-def\": [ {"
        "      \"name\": \"foo-name\","
        "      \"code\": 2345,"
        "      \"type\": \"ipv6-address\","
        "      \"array\": True,"
        "      \"space\": \"dhcp6\""
        "  } ],"
        "  \"option-data\": [ {"
        "    \"name\": \"foo-name\","
        "    \"data\": \"2001:db8:1::10, 2001:db8:1::123\""
        " } ]"
        "}";

    int rcode = 0;
    ASSERT_NO_THROW(rcode = parseConfiguration(config));
    EXPECT_EQ(0, rcode);
    Option6AddrLstPtr opt = boost::dynamic_pointer_cast<
        Option6AddrLst>(getOptionPtr("dhcp6", 2345));
    ASSERT_TRUE(opt);
    ASSERT_EQ(2, opt->getAddresses().size());
    EXPECT_EQ("2001:db8:1::10", opt->getAddresses()[0].toText());
    EXPECT_EQ("2001:db8:1::123", opt->getAddresses()[1].toText());

    CfgMgr::instance().clear();
    // Do the same test but now use an option code.
    config =
        "{ \"option-def\": [ {"
        "      \"name\": \"foo-name\","
        "      \"code\": 2345,"
        "      \"type\": \"ipv6-address\","
        "      \"array\": True,"
        "      \"space\": \"dhcp6\""
        "  } ],"
        "  \"option-data\": [ {"
        "    \"code\": 2345,"
        "    \"data\": \"2001:db8:1::10, 2001:db8:1::123\""
        " } ]"
        "}";

    rcode = 0;
    ASSERT_NO_THROW(rcode = parseConfiguration(config));
    EXPECT_EQ(0, rcode);
    opt = boost::dynamic_pointer_cast<Option6AddrLst>(getOptionPtr("dhcp6",
                                                                   2345));
    ASSERT_TRUE(opt);
    ASSERT_EQ(2, opt->getAddresses().size());
    EXPECT_EQ("2001:db8:1::10", opt->getAddresses()[0].toText());
    EXPECT_EQ("2001:db8:1::123", opt->getAddresses()[1].toText());

}

<<<<<<< HEAD
// This test verifies an empty option data configuration is supported.
TEST_F(ParseConfigTest, emptyOptionData) {
    // Configuration string.
    const std::string config =
        "{ \"option-data\": [ {"
        "    \"name\": \"dhcp4o6-server-addr\""
        " } ]"
        "}";

    int rcode = 0;
    ASSERT_NO_THROW(rcode = parseConfiguration(config));
    EXPECT_EQ(0, rcode);
    const Option6AddrLstPtr opt = boost::dynamic_pointer_cast<
        Option6AddrLst>(getOptionPtr("dhcp6", D6O_DHCPV4_O_DHCPV6_SERVER));
    ASSERT_TRUE(opt);
    ASSERT_EQ(0, opt->getAddresses().size());
}

};  // Anonymous namespace

=======
>>>>>>> 887faa4e
/// The next set of tests check basic operation of the HooksLibrariesParser.
//
// Convenience function to set a configuration of zero or more hooks
// libraries:
//
// lib1 - No parameters
// lib2 - Empty parameters statement
// lib3 - Valid parameters
std::string
setHooksLibrariesConfig(const char* lib1 = NULL, const char* lib2 = NULL,
                        const char* lib3 = NULL) {
    const string lbrace("{");
    const string rbrace("}");
    const string quote("\"");
    const string comma_space(", ");
    const string library("\"library\": ");
    const string parameters("\"parameters\": ");

    string config = string("{ \"hooks-libraries\": [");
    if (lib1 != NULL) {
        // Library 1 has no parameters
        config += lbrace;
        config += library + quote + std::string(lib1) + quote;
        config += rbrace;

        if (lib2 != NULL) {
            // Library 2 has an empty parameters statement
            config += comma_space + lbrace;
            config += library + quote + std::string(lib2) + quote + comma_space;
            config += string("\"parameters\": {}");
            config += rbrace;

            if (lib3 != NULL) {
                // Library 3 has valid parameters
                config += comma_space + lbrace;
                config += library + quote + std::string(lib3) + quote + comma_space;
                config += string("\"parameters\": {");
                config += string("    \"svalue\": \"string value\", ");
                config += string("    \"ivalue\": 42, ");     // Integer value
                config += string("    \"bvalue\": true");     // Boolean value
                config += string("}");
                config += rbrace;
            }
        }
    }
    config += std::string("] }");

    return (config);
}

};  // Anonymous namespace

// hooks-libraries element that does not contain anything.
TEST_F(ParseConfigTest, noHooksLibraries) {
    // Check that no libraries are currently loaded
    vector<string> hooks_libraries = HooksManager::getLibraryNames();
    EXPECT_TRUE(hooks_libraries.empty());

    // Create an empty hooks-libraries configuration element.
    const string config = setHooksLibrariesConfig();

    // Verify that the configuration string parses.
    const int rcode = parseConfiguration(config);
    ASSERT_TRUE(rcode == 0) << error_text_;

    // Check that the parser recorded nothing.
    std::vector<std::string> libraries;
    bool changed;
    hooks_libraries_parser_->getLibraries(libraries, changed);
    EXPECT_FALSE(changed);
    EXPECT_TRUE(libraries.empty());

    // Check that there are still no libraries loaded.
    hooks_libraries = HooksManager::getLibraryNames();
    EXPECT_TRUE(hooks_libraries.empty());
}

// hooks-libraries element that contains a single library.
TEST_F(ParseConfigTest, oneHooksLibrary) {
    // Check that no libraries are currently loaded
    vector<string> hooks_libraries = HooksManager::getLibraryNames();
    EXPECT_TRUE(hooks_libraries.empty());

    // Configuration with hooks-libraries set to a single library.
    const string config = setHooksLibrariesConfig(CALLOUT_LIBRARY_1);

    // Verify that the configuration string parses.
    const int rcode = parseConfiguration(config);
    ASSERT_TRUE(rcode == 0) << error_text_;

    // Check that the parser recorded a single library.
    std::vector<std::string> libraries;
    bool changed;
    hooks_libraries_parser_->getLibraries(libraries, changed);
    EXPECT_TRUE(changed);
    ASSERT_EQ(1, libraries.size());
    EXPECT_EQ(CALLOUT_LIBRARY_1, libraries[0]);

    // Check that the change was propagated to the hooks manager.
    hooks_libraries = HooksManager::getLibraryNames();
    ASSERT_EQ(1, hooks_libraries.size());
    EXPECT_EQ(CALLOUT_LIBRARY_1, hooks_libraries[0]);
}

// hooks-libraries element that contains two libraries
TEST_F(ParseConfigTest, twoHooksLibraries) {
    // Check that no libraries are currently loaded
    vector<string> hooks_libraries = HooksManager::getLibraryNames();
    EXPECT_TRUE(hooks_libraries.empty());

    // Configuration with hooks-libraries set to two libraries.
    const string config = setHooksLibrariesConfig(CALLOUT_LIBRARY_1,
                                                  CALLOUT_LIBRARY_2);

    // Verify that the configuration string parses.
    const int rcode = parseConfiguration(config);
    ASSERT_TRUE(rcode == 0) << error_text_;

    // Check that the parser recorded two libraries in the expected order.
    std::vector<std::string> libraries;
    bool changed;
    hooks_libraries_parser_->getLibraries(libraries, changed);
    EXPECT_TRUE(changed);
    ASSERT_EQ(2, libraries.size());
    EXPECT_EQ(CALLOUT_LIBRARY_1, libraries[0]);
    EXPECT_EQ(CALLOUT_LIBRARY_2, libraries[1]);

    // Verify that the change was propagated to the hooks manager.
    hooks_libraries = HooksManager::getLibraryNames();
    ASSERT_EQ(2, hooks_libraries.size());
    EXPECT_EQ(CALLOUT_LIBRARY_1, hooks_libraries[0]);
    EXPECT_EQ(CALLOUT_LIBRARY_2, hooks_libraries[1]);
}

// Configure with two libraries, then reconfigure with the same libraries.
TEST_F(ParseConfigTest, reconfigureSameHooksLibraries) {
    // Check that no libraries are currently loaded
    vector<string> hooks_libraries = HooksManager::getLibraryNames();
    EXPECT_TRUE(hooks_libraries.empty());

    // Configuration with hooks-libraries set to two libraries.
    const std::string config = setHooksLibrariesConfig(CALLOUT_LIBRARY_1,
                                                       CALLOUT_LIBRARY_2);

    // Verify that the configuration string parses. The twoHooksLibraries
    // test shows that the list will be as expected.
    int rcode = parseConfiguration(config);
    ASSERT_TRUE(rcode == 0) << error_text_;

    // The previous test shows that the parser correctly recorded the two
    // libraries and that they loaded correctly.

    // Parse the string again.
    rcode = parseConfiguration(config);
    ASSERT_TRUE(rcode == 0) << error_text_;

    // The list has not changed between the two parse operations and this is
    // what we should see.
    std::vector<std::string> libraries;
    bool changed;
    hooks_libraries_parser_->getLibraries(libraries, changed);
    EXPECT_FALSE(changed);
    ASSERT_EQ(2, libraries.size());
    EXPECT_EQ(CALLOUT_LIBRARY_1, libraries[0]);
    EXPECT_EQ(CALLOUT_LIBRARY_2, libraries[1]);

    // ... and check that the same two libraries are still loaded in the
    // HooksManager.
    hooks_libraries = HooksManager::getLibraryNames();
    ASSERT_EQ(2, hooks_libraries.size());
    EXPECT_EQ(CALLOUT_LIBRARY_1, hooks_libraries[0]);
    EXPECT_EQ(CALLOUT_LIBRARY_2, hooks_libraries[1]);
}

// Configure the hooks with two libraries, then reconfigure with the same
// libraries, but in reverse order.
TEST_F(ParseConfigTest, reconfigureReverseHooksLibraries) {
    // Check that no libraries are currently loaded
    vector<string> hooks_libraries = HooksManager::getLibraryNames();
    EXPECT_TRUE(hooks_libraries.empty());

    // Configuration with hooks-libraries set to two libraries.
    std::string config = setHooksLibrariesConfig(CALLOUT_LIBRARY_1,
                                                 CALLOUT_LIBRARY_2);

    // Verify that the configuration string parses. The twoHooksLibraries
    // test shows that the list will be as expected.
    int rcode = parseConfiguration(config);
    ASSERT_TRUE(rcode == 0) << error_text_;

    // A previous test shows that the parser correctly recorded the two
    // libraries and that they loaded correctly.

    // Parse the reversed set of libraries.
    config = setHooksLibrariesConfig(CALLOUT_LIBRARY_2, CALLOUT_LIBRARY_1);
    rcode = parseConfiguration(config);
    ASSERT_TRUE(rcode == 0) << error_text_;

    // The list has changed, and this is what we should see.
    std::vector<std::string> libraries;
    bool changed;
    hooks_libraries_parser_->getLibraries(libraries, changed);
    EXPECT_TRUE(changed);
    ASSERT_EQ(2, libraries.size());
    EXPECT_EQ(CALLOUT_LIBRARY_2, libraries[0]);
    EXPECT_EQ(CALLOUT_LIBRARY_1, libraries[1]);

    // ... and check that this was propagated to the HooksManager.
    hooks_libraries = HooksManager::getLibraryNames();
    ASSERT_EQ(2, hooks_libraries.size());
    EXPECT_EQ(CALLOUT_LIBRARY_2, hooks_libraries[0]);
    EXPECT_EQ(CALLOUT_LIBRARY_1, hooks_libraries[1]);
}

// Configure the hooks with two libraries, then reconfigure with
// no libraries.
TEST_F(ParseConfigTest, reconfigureZeroHooksLibraries) {
    // Check that no libraries are currently loaded
    vector<string> hooks_libraries = HooksManager::getLibraryNames();
    EXPECT_TRUE(hooks_libraries.empty());

    // Configuration with hooks-libraries set to two libraries.
    std::string config = setHooksLibrariesConfig(CALLOUT_LIBRARY_1,
                                                 CALLOUT_LIBRARY_2);

    // Verify that the configuration string parses.
    int rcode = parseConfiguration(config);
    ASSERT_TRUE(rcode == 0) << error_text_;

    // A previous test shows that the parser correctly recorded the two
    // libraries and that they loaded correctly.

    // Parse the string again, this time without any libraries.
    config = setHooksLibrariesConfig();
    rcode = parseConfiguration(config);
    ASSERT_TRUE(rcode == 0) << error_text_;

    // The list has changed, and this is what we should see.
    std::vector<std::string> libraries;
    bool changed;
    hooks_libraries_parser_->getLibraries(libraries, changed);
    EXPECT_TRUE(changed);
    EXPECT_TRUE(libraries.empty());

    // Check that no libraries are currently loaded
    hooks_libraries = HooksManager::getLibraryNames();
    EXPECT_TRUE(hooks_libraries.empty());
}

// Check with a set of libraries, some of which are invalid.
TEST_F(ParseConfigTest, invalidHooksLibraries) {
    // Check that no libraries are currently loaded
    vector<string> hooks_libraries = HooksManager::getLibraryNames();
    EXPECT_TRUE(hooks_libraries.empty());

    // Configuration string.  This contains an invalid library which should
    // trigger an error in the "build" stage.
    const std::string config = setHooksLibrariesConfig(CALLOUT_LIBRARY_1,
                                                       NOT_PRESENT_LIBRARY,
                                                       CALLOUT_LIBRARY_2);

    // Verify that the configuration fails to parse. (Syntactically it's OK,
    // but the library is invalid).
    const int rcode = parseConfiguration(config);
    ASSERT_FALSE(rcode == 0) << error_text_;

    // Check that the message contains the library in error.
    EXPECT_FALSE(error_text_.find(NOT_PRESENT_LIBRARY) == string::npos) <<
        "Error text returned from parse failure is " << error_text_;

    // Check that the parser recorded the names but, as they were in error,
    // does not flag them as changed.
    vector<string> libraries;
    bool changed;
    hooks_libraries_parser_->getLibraries(libraries, changed);
    EXPECT_FALSE(changed);
    ASSERT_EQ(3, libraries.size());
    EXPECT_EQ(CALLOUT_LIBRARY_1, libraries[0]);
    EXPECT_EQ(NOT_PRESENT_LIBRARY, libraries[1]);
    EXPECT_EQ(CALLOUT_LIBRARY_2, libraries[2]);

    // ...and check it did not alter the libraries in the hooks manager.
    hooks_libraries = HooksManager::getLibraryNames();
    EXPECT_TRUE(hooks_libraries.empty());
}

// Check that trying to reconfigure with an invalid set of libraries fails.
TEST_F(ParseConfigTest, reconfigureInvalidHooksLibraries) {
    // Check that no libraries are currently loaded
    vector<string> hooks_libraries = HooksManager::getLibraryNames();
    EXPECT_TRUE(hooks_libraries.empty());

    // Configure with a single library.
    std::string config = setHooksLibrariesConfig(CALLOUT_LIBRARY_1);
    int rcode = parseConfiguration(config);
    ASSERT_TRUE(rcode == 0) << error_text_;

    // A previous test shows that the parser correctly recorded the two
    // libraries and that they loaded correctly.

    // Configuration string.  This contains an invalid library which should
    // trigger an error in the "build" stage.
    config = setHooksLibrariesConfig(CALLOUT_LIBRARY_1, NOT_PRESENT_LIBRARY,
                                     CALLOUT_LIBRARY_2);

    // Verify that the configuration fails to parse. (Syntactically it's OK,
    // but the library is invalid).
    rcode = parseConfiguration(config);
    EXPECT_FALSE(rcode == 0) << error_text_;

    // Check that the message contains the library in error.
    EXPECT_FALSE(error_text_.find(NOT_PRESENT_LIBRARY) == string::npos) <<
        "Error text returned from parse failure is " << error_text_;

    // Check that the parser recorded the names but, as the library set was
    // incorrect, did not mark the configuration as changed.
    vector<string> libraries;
    bool changed;
    hooks_libraries_parser_->getLibraries(libraries, changed);
    EXPECT_FALSE(changed);
    ASSERT_EQ(3, libraries.size());
    EXPECT_EQ(CALLOUT_LIBRARY_1, libraries[0]);
    EXPECT_EQ(NOT_PRESENT_LIBRARY, libraries[1]);
    EXPECT_EQ(CALLOUT_LIBRARY_2, libraries[2]);

    // ... but check that the hooks manager was not updated with the incorrect
    // names.
    hooks_libraries.clear();
    hooks_libraries = HooksManager::getLibraryNames();
    ASSERT_EQ(1, hooks_libraries.size());
    EXPECT_EQ(CALLOUT_LIBRARY_1, hooks_libraries[0]);
}

// Check that if hooks-libraries contains invalid syntax, it is detected.
TEST_F(ParseConfigTest, invalidSyntaxHooksLibraries) {

    // Element holds a mixture of (valid) maps and non-maps.
    string config1 = "{ \"hooks-libraries\": [ "
        "{ \"library\": \"/opt/lib/lib1\" }, "
        "\"/opt/lib/lib2\" "
        "] }";
    string error1 = "one or more entries in the hooks-libraries list is not"
                    " a map";

    int rcode = parseConfiguration(config1);
    ASSERT_NE(0, rcode);
    EXPECT_TRUE(error_text_.find(error1) != string::npos) <<
        "Error text returned from parse failure is " << error_text_;

    // Element holds valid maps, except one where the library element is not
    // a string.
    string config2 = "{ \"hooks-libraries\": [ "
        "{ \"library\": \"/opt/lib/lib1\" }, "
        "{ \"library\": 123 } "
        "] }";
    string error2 = "value of 'library' element is not a string giving"
                    " the path to a hooks library";

    rcode = parseConfiguration(config2);
    ASSERT_NE(0, rcode);
    EXPECT_TRUE(error_text_.find(error2) != string::npos) <<
        "Error text returned from parse failure is " << error_text_;

    // Element holds valid maps, except one where the library element is the
    // empty string.
    string config3 = "{ \"hooks-libraries\": [ "
        "{ \"library\": \"/opt/lib/lib1\" }, "
        "{ \"library\": \"\" } "
        "] }";
    string error3 = "value of 'library' element must not be blank";

    rcode = parseConfiguration(config3);
    ASSERT_NE(0, rcode);
    EXPECT_TRUE(error_text_.find(error3) != string::npos) <<
        "Error text returned from parse failure is " << error_text_;

    // Element holds valid maps, except one where the library element is all
    // spaces.
    string config4 = "{ \"hooks-libraries\": [ "
        "{ \"library\": \"/opt/lib/lib1\" }, "
        "{ \"library\": \"      \" } "
        "] }";
    string error4 = "value of 'library' element must not be blank";

    rcode = parseConfiguration(config4);
    ASSERT_NE(0, rcode);
    EXPECT_TRUE(error_text_.find(error3) != string::npos) <<
        "Error text returned from parse failure is " << error_text_;

    // Element holds valid maps, except one that does not contain a
    // 'library' element.
    string config5 = "{ \"hooks-libraries\": [ "
        "{ \"library\": \"/opt/lib/lib1\" }, "
        "{ \"parameters\": { \"alpha\": 123 } }, "
        "{ \"library\": \"/opt/lib/lib2\" } "
        "] }";
    string error5 = "one or more hooks-libraries elements are missing the"
                    " name of the library";

    rcode = parseConfiguration(config5);
    ASSERT_NE(0, rcode);
    EXPECT_TRUE(error_text_.find(error5) != string::npos) <<
        "Error text returned from parse failure is " << error_text_;
}

/// @brief Checks that a valid, enabled D2 client configuration works correctly.
TEST_F(ParseConfigTest, validD2Config) {

    // Configuration string containing valid values.
    std::string config_str =
        "{ \"dhcp-ddns\" :"
        "    {"
        "     \"enable-updates\" : true, "
        "     \"server-ip\" : \"192.0.2.0\", "
        "     \"server-port\" : 3432, "
        "     \"sender-ip\" : \"192.0.2.1\", "
        "     \"sender-port\" : 3433, "
        "     \"max-queue-size\" : 2048, "
        "     \"ncr-protocol\" : \"UDP\", "
        "     \"ncr-format\" : \"JSON\", "
        "     \"always-include-fqdn\" : true, "
        "     \"override-no-update\" : true, "
        "     \"override-client-update\" : true, "
        "     \"replace-client-name\" : true, "
        "     \"generated-prefix\" : \"test.prefix\", "
        "     \"qualifying-suffix\" : \"test.suffix.\" "
        "    }"
        "}";

    // Verify that the configuration string parses.
    int rcode = parseConfiguration(config_str);
    ASSERT_TRUE(rcode == 0) << error_text_;

    // Verify that DHCP-DDNS is enabled and we can fetch the configuration.
    EXPECT_TRUE(CfgMgr::instance().ddnsEnabled());
    D2ClientConfigPtr d2_client_config;
    ASSERT_NO_THROW(d2_client_config = CfgMgr::instance().getD2ClientConfig());
    ASSERT_TRUE(d2_client_config);

    // Verify that the configuration values are as expected.
    EXPECT_TRUE(d2_client_config->getEnableUpdates());
    EXPECT_EQ("192.0.2.0", d2_client_config->getServerIp().toText());
    EXPECT_EQ(3432, d2_client_config->getServerPort());
    EXPECT_EQ(dhcp_ddns::NCR_UDP, d2_client_config->getNcrProtocol());
    EXPECT_EQ(dhcp_ddns::FMT_JSON, d2_client_config->getNcrFormat());
    EXPECT_TRUE(d2_client_config->getAlwaysIncludeFqdn());
    EXPECT_TRUE(d2_client_config->getOverrideNoUpdate());
    EXPECT_TRUE(d2_client_config->getOverrideClientUpdate());
    EXPECT_TRUE(d2_client_config->getReplaceClientName());
    EXPECT_EQ("test.prefix", d2_client_config->getGeneratedPrefix());
    EXPECT_EQ("test.suffix.", d2_client_config->getQualifyingSuffix());

    // Another valid Configuration string.
    // This one is disabled, has IPV6 server ip, control flags false,
    // empty prefix/suffix
    std::string config_str2 =
        "{ \"dhcp-ddns\" :"
        "    {"
        "     \"enable-updates\" : false, "
        "     \"server-ip\" : \"2001:db8::\", "
        "     \"server-port\" : 43567, "
        "     \"sender-ip\" : \"2001:db8::1\", "
        "     \"sender-port\" : 3433, "
        "     \"max-queue-size\" : 2048, "
        "     \"ncr-protocol\" : \"UDP\", "
        "     \"ncr-format\" : \"JSON\", "
        "     \"always-include-fqdn\" : false, "
        "     \"override-no-update\" : false, "
        "     \"override-client-update\" : false, "
        "     \"replace-client-name\" : false, "
        "     \"generated-prefix\" : \"\", "
        "     \"qualifying-suffix\" : \"\" "
        "    }"
        "}";

    // Verify that the configuration string parses.
    rcode = parseConfiguration(config_str2);
    ASSERT_TRUE(rcode == 0) << error_text_;

    // Verify that DHCP-DDNS is disabled and we can fetch the configuration.
    EXPECT_FALSE(CfgMgr::instance().ddnsEnabled());
    ASSERT_NO_THROW(d2_client_config = CfgMgr::instance().getD2ClientConfig());
    ASSERT_TRUE(d2_client_config);

    // Verify that the configuration values are as expected.
    EXPECT_FALSE(d2_client_config->getEnableUpdates());
    EXPECT_EQ("2001:db8::", d2_client_config->getServerIp().toText());
    EXPECT_EQ(43567, d2_client_config->getServerPort());
    EXPECT_EQ(dhcp_ddns::NCR_UDP, d2_client_config->getNcrProtocol());
    EXPECT_EQ(dhcp_ddns::FMT_JSON, d2_client_config->getNcrFormat());
    EXPECT_FALSE(d2_client_config->getAlwaysIncludeFqdn());
    EXPECT_FALSE(d2_client_config->getOverrideNoUpdate());
    EXPECT_FALSE(d2_client_config->getOverrideClientUpdate());
    EXPECT_FALSE(d2_client_config->getReplaceClientName());
    EXPECT_EQ("", d2_client_config->getGeneratedPrefix());
    EXPECT_EQ("", d2_client_config->getQualifyingSuffix());
}

/// @brief Checks that D2 client can be configured with enable flag of
/// false only.
TEST_F(ParseConfigTest, validDisabledD2Config) {

    // Configuration string.  This defines a disabled D2 client config.
    std::string config_str =
        "{ \"dhcp-ddns\" :"
        "    {"
        "     \"enable-updates\" : false"
        "    }"
        "}";

    // Verify that the configuration string parses.
    int rcode = parseConfiguration(config_str);
    ASSERT_TRUE(rcode == 0) << error_text_;

    // Verify that DHCP-DDNS is disabled.
    EXPECT_FALSE(CfgMgr::instance().ddnsEnabled());

    // Make sure fetched config agrees.
    D2ClientConfigPtr d2_client_config;
    ASSERT_NO_THROW(d2_client_config = CfgMgr::instance().getD2ClientConfig());
    EXPECT_TRUE(d2_client_config);
    EXPECT_FALSE(d2_client_config->getEnableUpdates());
}

/// @brief Checks that given a partial configuration, parser supplies
/// default values
TEST_F(ParseConfigTest, parserDefaultsD2Config) {

    // Configuration string.  This defines an enabled D2 client config
    // with the mandatory parameter in such a case, all other parameters
    // are optional and their default values will be used.
    std::string config_str =
        "{ \"dhcp-ddns\" :"
        "    {"
        "     \"enable-updates\" : true, "
        "     \"qualifying-suffix\" : \"test.suffix.\" "
        "    }"
        "}";

    // Verify that the configuration string parses.
    int rcode = parseConfiguration(config_str);
    ASSERT_TRUE(rcode == 0) << error_text_;

    // Verify that DHCP-DDNS is enabled.
    EXPECT_TRUE(CfgMgr::instance().ddnsEnabled());

    // Make sure fetched config is correct.
    D2ClientConfigPtr d2_client_config;
    ASSERT_NO_THROW(d2_client_config = CfgMgr::instance().getD2ClientConfig());
    EXPECT_TRUE(d2_client_config);
    EXPECT_TRUE(d2_client_config->getEnableUpdates());
    EXPECT_EQ(D2ClientConfig::DFT_SERVER_IP,
              d2_client_config->getServerIp().toText());
    EXPECT_EQ(D2ClientConfig::DFT_SERVER_PORT,
              d2_client_config->getServerPort());
    EXPECT_EQ(dhcp_ddns::stringToNcrProtocol(D2ClientConfig::DFT_NCR_PROTOCOL),
              d2_client_config->getNcrProtocol());
    EXPECT_EQ(dhcp_ddns::stringToNcrFormat(D2ClientConfig::DFT_NCR_FORMAT),
              d2_client_config->getNcrFormat());
    EXPECT_EQ(D2ClientConfig::DFT_ALWAYS_INCLUDE_FQDN,
              d2_client_config->getAlwaysIncludeFqdn());
    EXPECT_EQ(D2ClientConfig::DFT_OVERRIDE_NO_UPDATE,
              d2_client_config->getOverrideNoUpdate());
    EXPECT_EQ(D2ClientConfig::DFT_OVERRIDE_CLIENT_UPDATE,
              d2_client_config->getOverrideClientUpdate());
    EXPECT_EQ(D2ClientConfig::DFT_REPLACE_CLIENT_NAME,
              d2_client_config->getReplaceClientName());
    EXPECT_EQ(D2ClientConfig::DFT_GENERATED_PREFIX,
              d2_client_config->getGeneratedPrefix());
    EXPECT_EQ("test.suffix.",
              d2_client_config->getQualifyingSuffix());
}


/// @brief Check various invalid D2 client configurations.
TEST_F(ParseConfigTest, invalidD2Config) {
    std::string invalid_configs[] = {
        // Must supply at least enable-updates
        "{ \"dhcp-ddns\" :"
        "    {"
        "    }"
        "}",
        // Must supply qualifying-suffix when updates are enabled
        "{ \"dhcp-ddns\" :"
        "    {"
        "     \"enable-updates\" : true"
        "    }"
        "}",
        // Invalid server ip value
        "{ \"dhcp-ddns\" :"
        "    {"
        "     \"enable-updates\" : true, "
        "     \"server-ip\" : \"x192.0.2.0\", "
        "     \"server-port\" : 53001, "
        "     \"ncr-protocol\" : \"UDP\", "
        "     \"ncr-format\" : \"JSON\", "
        "     \"always-include-fqdn\" : true, "
        "     \"override-no-update\" : true, "
        "     \"override-client-update\" : true, "
        "     \"replace-client-name\" : true, "
        "     \"generated-prefix\" : \"test.prefix\", "
        "     \"qualifying-suffix\" : \"test.suffix.\" "
        "    }"
        "}",
        // Unknown protocol
        "{ \"dhcp-ddns\" :"
        "    {"
        "     \"enable-updates\" : true, "
        "     \"server-ip\" : \"192.0.2.0\", "
        "     \"server-port\" : 53001, "
        "     \"ncr-protocol\" : \"Bogus\", "
        "     \"ncr-format\" : \"JSON\", "
        "     \"always-include-fqdn\" : true, "
        "     \"override-no-update\" : true, "
        "     \"override-client-update\" : true, "
        "     \"replace-client-name\" : true, "
        "     \"generated-prefix\" : \"test.prefix\", "
        "     \"qualifying-suffix\" : \"test.suffix.\" "
        "    }"
        "}",
        // Unsupported protocol
        "{ \"dhcp-ddns\" :"
        "    {"
        "     \"enable-updates\" : true, "
        "     \"server-ip\" : \"192.0.2.0\", "
        "     \"server-port\" : 53001, "
        "     \"ncr-protocol\" : \"TCP\", "
        "     \"ncr-format\" : \"JSON\", "
        "     \"always-include-fqdn\" : true, "
        "     \"override-no-update\" : true, "
        "     \"override-client-update\" : true, "
        "     \"replace-client-name\" : true, "
        "     \"generated-prefix\" : \"test.prefix\", "
        "     \"qualifying-suffix\" : \"test.suffix.\" "
        "    }"
        "}",
        // Unknown format
        "{ \"dhcp-ddns\" :"
        "    {"
        "     \"enable-updates\" : true, "
        "     \"server-ip\" : \"192.0.2.0\", "
        "     \"server-port\" : 53001, "
        "     \"ncr-protocol\" : \"UDP\", "
        "     \"ncr-format\" : \"Bogus\", "
        "     \"always-include-fqdn\" : true, "
        "     \"override-no-update\" : true, "
        "     \"override-client-update\" : true, "
        "     \"replace-client-name\" : true, "
        "     \"generated-prefix\" : \"test.prefix\", "
        "     \"qualifying-suffix\" : \"test.suffix.\" "
        "    }"
        "}",
        // Invalid Port
        "{ \"dhcp-ddns\" :"
        "    {"
        "     \"enable-updates\" : true, "
        "     \"server-ip\" : \"192.0.2.0\", "
        "     \"server-port\" : \"bogus\", "
        "     \"ncr-protocol\" : \"UDP\", "
        "     \"ncr-format\" : \"JSON\", "
        "     \"always-include-fqdn\" : true, "
        "     \"override-no-update\" : true, "
        "     \"override-client-update\" : true, "
        "     \"replace-client-name\" : true, "
        "     \"generated-prefix\" : \"test.prefix\", "
        "     \"qualifying-suffix\" : \"test.suffix.\" "
        "    }"
        "}",
        // Mismatched server and sender IPs
        "{ \"dhcp-ddns\" :"
        "    {"
        "     \"enable-updates\" : true, "
        "     \"server-ip\" : \"192.0.2.0\", "
        "     \"server-port\" : 3432, "
        "     \"sender-ip\" : \"3001::5\", "
        "     \"sender-port\" : 3433, "
        "     \"max-queue-size\" : 2048, "
        "     \"ncr-protocol\" : \"UDP\", "
        "     \"ncr-format\" : \"JSON\", "
        "     \"always-include-fqdn\" : true, "
        "     \"override-no-update\" : true, "
        "     \"override-client-update\" : true, "
        "     \"replace-client-name\" : true, "
        "     \"generated-prefix\" : \"test.prefix\", "
        "     \"qualifying-suffix\" : \"test.suffix.\" "
        "    }"
        "}",
        // Identical server and sender IP/port
        "{ \"dhcp-ddns\" :"
        "    {"
        "     \"enable-updates\" : true, "
        "     \"server-ip\" : \"3001::5\", "
        "     \"server-port\" : 3433, "
        "     \"sender-ip\" : \"3001::5\", "
        "     \"sender-port\" : 3433, "
        "     \"max-queue-size\" : 2048, "
        "     \"ncr-protocol\" : \"UDP\", "
        "     \"ncr-format\" : \"JSON\", "
        "     \"always-include-fqdn\" : true, "
        "     \"override-no-update\" : true, "
        "     \"override-client-update\" : true, "
        "     \"replace-client-name\" : true, "
        "     \"generated-prefix\" : \"test.prefix\", "
        "     \"qualifying-suffix\" : \"test.suffix.\" "
        "    }"
        "}",
        // stop
        ""
    };

    // Fetch the original config.
    D2ClientConfigPtr original_config;
    ASSERT_NO_THROW(original_config = CfgMgr::instance().getD2ClientConfig());

    // Iterate through the invalid configuration strings, attempting to
    // parse each one.  They should fail to parse, but fail gracefully.
    D2ClientConfigPtr current_config;
    int i = 0;
    while (!invalid_configs[i].empty()) {
        // Verify that the configuration string parses without throwing.
        int rcode = parseConfiguration(invalid_configs[i]);

        // Verify that parse result indicates a parsing error.
        ASSERT_TRUE(rcode != 0) << "Invalid config #: " << i
                                << " should not have passed!";

        // Verify that the "official" config still matches the original config.
        ASSERT_NO_THROW(current_config =
                        CfgMgr::instance().getD2ClientConfig());
        EXPECT_EQ(*original_config, *current_config);
        ++i;
    }
}

/// @brief DHCP Configuration Parser Context test fixture.
class ParserContextTest : public ::testing::Test {
public:
    /// @brief Constructor
    ParserContextTest() { }

    /// @brief Check that the storages of the specific type hold the
    /// same value.
    ///
    /// This function assumes that the ref_values storage holds parameter
    /// called 'foo'.
    ///
    /// @param ref_values A storage holding reference value. In the typical
    /// case it is a storage held in the original context, which is assigned
    /// to another context.
    /// @param values A storage holding value to be checked.
    /// @tparam ContainerType A type of the storage.
    template<typename ContainerType>
    void checkValueEq(const boost::shared_ptr<ContainerType>& ref_values,
                      const boost::shared_ptr<ContainerType>& values) {
        ASSERT_NO_THROW(values->getParam("foo"));
        EXPECT_EQ(ref_values->getParam("foo"), values->getParam("foo"));
    }

    /// @brief Check that the storages of the specific type hold the same
    /// position of the parameter.
    ///
    /// @param name A name of the parameter to check.
    /// @param ref_values A storage holding reference position. In the typical
    /// case it is a storage held in the original context, which is assigned
    /// to another context.
    /// @param values A storage holding position to be checked.
    /// @tparam ContainerType A type of the storage.
    template<typename ContainerType>
    void checkPositionEq(const std::string& name,
                         const boost::shared_ptr<ContainerType>& ref_values,
                         const boost::shared_ptr<ContainerType>& values) {
        // Verify that the position is correct.
        EXPECT_EQ(ref_values->getPosition(name).line_,
                  values->getPosition(name).line_);

        EXPECT_EQ(ref_values->getPosition(name).pos_,
                  values->getPosition(name).pos_);

        EXPECT_EQ(ref_values->getPosition(name).file_,
                  values->getPosition(name).file_);
    }

    /// @brief Check that the storages of the specific type hold different
    /// value.
    ///
    /// This function assumes that the ref_values storage holds exactly
    /// one parameter called 'foo'.
    ///
    /// @param ref_values A storage holding reference value. In the typical
    /// case it is a storage held in the original context, which is assigned
    /// to another context.
    /// @param values A storage holding value to be checked.
    /// @tparam ContainerType A type of the storage.
    /// @tparam ValueType A type of the value in the container.
    template<typename ContainerType>
    void checkValueNeq(const boost::shared_ptr<ContainerType>& ref_values,
                       const boost::shared_ptr<ContainerType>& values) {
        ASSERT_NO_THROW(values->getParam("foo"));
        EXPECT_NE(ref_values->getParam("foo"), values->getParam("foo"));
    }

    /// @brief Check that the storages of the specific type hold different
    /// position.
    ///
    /// @param name A name of the parameter to be checked.
    /// @param ref_values A storage holding reference position. In the typical
    /// case it is a storage held in the original context, which is assigned
    /// to another context.
    /// @param values A storage holding position to be checked.
    /// @tparam ContainerType A type of the storage.
    template<typename ContainerType>
    void checkPositionNeq(const std::string& name,
                          const boost::shared_ptr<ContainerType>& ref_values,
                          const boost::shared_ptr<ContainerType>& values) {
        // At least one of the position fields must be different.
        EXPECT_TRUE((ref_values->getPosition(name).line_ !=
                     values->getPosition(name).line_) ||
                    (ref_values->getPosition(name).pos_ !=
                     values->getPosition(name).pos_) ||
                    (ref_values->getPosition(name).file_ !=
                     values->getPosition(name).file_));
    }

    /// @brief Test copy constructor or assignment operator when values
    /// being copied are NULL.
    ///
    /// @param copy Indicates that copy constructor should be tested
    /// (if true), or assignment operator (if false).
    void testCopyAssignmentNull(const bool copy) {
        ParserContext ctx(Option::V6);
        // Release all pointers in the context.
        ctx.boolean_values_.reset();
        ctx.uint32_values_.reset();
        ctx.string_values_.reset();
        ctx.hooks_libraries_.reset();

        // Even if the fields of the context are NULL, it should get
        // copied.
        ParserContextPtr ctx_new(new ParserContext(Option::V6));
        if (copy) {
            ASSERT_NO_THROW(ctx_new.reset(new ParserContext(ctx)));
        } else {
            *ctx_new = ctx;
        }

        // The resulting context has its fields equal to NULL.
        EXPECT_FALSE(ctx_new->boolean_values_);
        EXPECT_FALSE(ctx_new->uint32_values_);
        EXPECT_FALSE(ctx_new->string_values_);
        EXPECT_FALSE(ctx_new->hooks_libraries_);

    }

    /// @brief Test copy constructor or assignment operator.
    ///
    /// @param copy Indicates that copy constructor should be tested (if true),
    /// or assignment operator (if false).
    void testCopyAssignment(const bool copy) {
        // Create new context. It will be later copied/assigned to another
        // context.
        ParserContext ctx(Option::V6);

        // Set boolean parameter 'foo'.
        ASSERT_TRUE(ctx.boolean_values_);
        ctx.boolean_values_->setParam("foo", true,
                                      Element::Position("kea.conf", 123, 234));

        // Set various parameters to test that position is copied between
        // contexts.
        ctx.boolean_values_->setParam("pos0", true,
                                      Element::Position("kea.conf", 1, 2));
        ctx.boolean_values_->setParam("pos1", true,
                                      Element::Position("kea.conf", 10, 20));
        ctx.boolean_values_->setParam("pos2", true,
                                      Element::Position("kea.conf", 100, 200));

        // Set uint32 parameter 'foo'.
        ASSERT_TRUE(ctx.uint32_values_);
        ctx.uint32_values_->setParam("foo", 123,
                                     Element::Position("kea.conf", 123, 234));

        // Set various parameters to test that position is copied between
        // contexts.
        ctx.uint32_values_->setParam("pos0", 123,
                                      Element::Position("kea.conf", 1, 2));
        ctx.uint32_values_->setParam("pos1", 123,
                                      Element::Position("kea.conf", 10, 20));
        ctx.uint32_values_->setParam("pos2", 123,
                                      Element::Position("kea.conf", 100, 200));

        // Ser string parameter 'foo'.
        ASSERT_TRUE(ctx.string_values_);
        ctx.string_values_->setParam("foo", "some string",
                                     Element::Position("kea.conf", 123, 234));

        // Set various parameters to test that position is copied between
        // contexts.
        ctx.string_values_->setParam("pos0", "some string",
                                      Element::Position("kea.conf", 1, 2));
        ctx.string_values_->setParam("pos1", "some string",
                                      Element::Position("kea.conf", 10, 20));
        ctx.string_values_->setParam("pos2", "some string",
                                      Element::Position("kea.conf", 100, 200));


        // Allocate container for hooks libraries and add one library name.
        ctx.hooks_libraries_.reset(new std::vector<std::string>());
        ctx.hooks_libraries_->push_back("library1");

        // We will use ctx_new to assign another context to it or copy
        // construct.
        ParserContextPtr ctx_new(new ParserContext(Option::V4));;
        if (copy) {
            ctx_new.reset(new ParserContext(ctx));
        } else {
            *ctx_new = ctx;
        }

        // New context has the same boolean value.
        ASSERT_TRUE(ctx_new->boolean_values_);
        {
            SCOPED_TRACE("Check that boolean values are equal in both"
                         " contexts");
            checkValueEq(ctx.boolean_values_, ctx_new->boolean_values_);
        }

        // New context has the same boolean values' positions.
        {
            SCOPED_TRACE("Check that positions of boolean values are equal"
                         " in both contexts");
            checkPositionEq("pos0", ctx.boolean_values_,
                            ctx_new->boolean_values_);
            checkPositionEq("pos1", ctx.boolean_values_,
                            ctx_new->boolean_values_);
            checkPositionEq("pos2", ctx.boolean_values_,
                            ctx_new->boolean_values_);
        }

        // New context has the same uint32 value.
        ASSERT_TRUE(ctx_new->uint32_values_);
        {
            SCOPED_TRACE("Check that uint32_t values are equal in both"
                         " contexts");
            checkValueEq(ctx.uint32_values_, ctx_new->uint32_values_);
        }

        // New context has the same uint32 values' positions.
        {
            SCOPED_TRACE("Check that positions of uint32 values are equal"
                         " in both contexts");
            checkPositionEq("pos0", ctx.uint32_values_,
                            ctx_new->uint32_values_);
            checkPositionEq("pos1", ctx.uint32_values_,
                            ctx_new->uint32_values_);
            checkPositionEq("pos2", ctx.uint32_values_,
                            ctx_new->uint32_values_);
        }

        // New context has the same uint32 value position.
        {
            SCOPED_TRACE("Check that positions of uint32_t values are equal"
                         " in both contexts");
            checkPositionEq("foo", ctx.uint32_values_, ctx_new->uint32_values_);
        }

        // New context has the same string value.
        ASSERT_TRUE(ctx_new->string_values_);
        {
            SCOPED_TRACE("Check that string values are equal in both contexts");
            checkValueEq(ctx.string_values_, ctx_new->string_values_);
        }

        // New context has the same string values' positions.
        {
            SCOPED_TRACE("Check that positions of string values are equal"
                         " in both contexts");
            checkPositionEq("pos0", ctx.string_values_,
                            ctx_new->string_values_);
            checkPositionEq("pos1", ctx.string_values_,
                            ctx_new->string_values_);
            checkPositionEq("pos2", ctx.string_values_,
                            ctx_new->string_values_);
        }

        // New context has the same hooks library.
        ASSERT_TRUE(ctx_new->hooks_libraries_);
        {
            ASSERT_EQ(1, ctx_new->hooks_libraries_->size());
            EXPECT_EQ("library1", (*ctx_new->hooks_libraries_)[0]);
        }

        // New context has the same universe.
        EXPECT_EQ(ctx.universe_, ctx_new->universe_);

        // Change the value of the boolean parameter. This should not affect the
        // corresponding value in the new context.
        {
            SCOPED_TRACE("Check that boolean value isn't changed when original"
                         " value and position is changed");
            ctx.boolean_values_->setParam("foo", false,
                                          Element::Position("kea.conf",
                                                            12, 10));
            checkValueNeq(ctx.boolean_values_, ctx_new->boolean_values_);

        }

        {
            SCOPED_TRACE("Check that positions of the boolean parameters aren't"
                         " changed when the corresponding positions in the"
                         " original context are changed");
            // Modify file name.
            ctx.boolean_values_->setParam("pos0", false,
                                          Element::Position("foo.conf",
                                                            1, 2));
            checkPositionNeq("pos0", ctx.boolean_values_,
                             ctx_new->boolean_values_);
            // Modify line number.
            ctx.boolean_values_->setParam("pos1", false,
                                          Element::Position("kea.conf",
                                                            11, 20));
            checkPositionNeq("pos1", ctx.boolean_values_,
                             ctx_new->boolean_values_);
            // Modify position within a line.
            ctx.boolean_values_->setParam("pos2", false,
                                          Element::Position("kea.conf",
                                                            101, 201));
            checkPositionNeq("pos2", ctx.boolean_values_,
                             ctx_new->boolean_values_);

        }

        // Change the value of the uint32_t parameter. This should not affect
        // the corresponding value in the new context.
        {
            SCOPED_TRACE("Check that uint32_t value isn't changed when original"
                         " value and position is changed");
            ctx.uint32_values_->setParam("foo", 987,
                                         Element::Position("kea.conf", 10, 11));
            checkValueNeq(ctx.uint32_values_, ctx_new->uint32_values_);
        }

        {
            SCOPED_TRACE("Check that positions of the uint32 parameters aren't"
                         " changed when the corresponding positions in the"
                         " original context are changed");
            // Modify file name.
            ctx.uint32_values_->setParam("pos0", 123,
                                          Element::Position("foo.conf", 1, 2));
            checkPositionNeq("pos0", ctx.uint32_values_,
                             ctx_new->uint32_values_);
            // Modify line number.
            ctx.uint32_values_->setParam("pos1", 123,
                                          Element::Position("kea.conf",
                                                            11, 20));
            checkPositionNeq("pos1", ctx.uint32_values_,
                             ctx_new->uint32_values_);
            // Modify position within a line.
            ctx.uint32_values_->setParam("pos2", 123,
                                          Element::Position("kea.conf",
                                                            101, 201));
            checkPositionNeq("pos2", ctx.uint32_values_,
                             ctx_new->uint32_values_);

        }

        // Change the value of the string parameter. This should not affect the
        // corresponding value in the new context.
        {
            SCOPED_TRACE("Check that string value isn't changed when original"
                         " value and position is changed");
            ctx.string_values_->setParam("foo", "different string",
                                         Element::Position("kea.conf", 10, 11));
            checkValueNeq(ctx.string_values_, ctx_new->string_values_);
        }

        {
            SCOPED_TRACE("Check that positions of the string parameters aren't"
                         " changed when the corresponding positions in the"
                         " original context are changed");
            // Modify file name.
            ctx.string_values_->setParam("pos0", "some string",
                                          Element::Position("foo.conf", 1, 2));
            checkPositionNeq("pos0", ctx.string_values_,
                             ctx_new->string_values_);
            // Modify line number.
            ctx.string_values_->setParam("pos1", "some string",
                                          Element::Position("kea.conf",
                                                            11, 20));
            checkPositionNeq("pos1", ctx.string_values_,
                             ctx_new->string_values_);
            // Modify position within a line.
            ctx.string_values_->setParam("pos2", "some string",
                                          Element::Position("kea.conf",
                                                            101, 201));
            checkPositionNeq("pos2", ctx.string_values_,
                             ctx_new->string_values_);

        }

        // Change the list of libraries. this should not affect the list in the
        // new context.
        ctx.hooks_libraries_->clear();
        ctx.hooks_libraries_->push_back("library2");
        ASSERT_EQ(1, ctx_new->hooks_libraries_->size());
        EXPECT_EQ("library1", (*ctx_new->hooks_libraries_)[0]);

        // Change the universe. This should not affect the universe value in the
        // new context.
        ctx.universe_ = Option::V4;
        EXPECT_EQ(Option::V6, ctx_new->universe_);

    }

};

// Check that the assignment operator of the ParserContext class copies all
// fields correctly.
TEST_F(ParserContextTest, assignment) {
    testCopyAssignment(false);
}

// Check that the assignment operator of the ParserContext class copies all
// fields correctly when these fields are NULL.
TEST_F(ParserContextTest, assignmentNull) {
    testCopyAssignmentNull(false);
}

// Check that the context is copy constructed correctly.
TEST_F(ParserContextTest, copyConstruct) {
    testCopyAssignment(true);
}

// Check that the context is copy constructed correctly, when context fields
// are NULL.
TEST_F(ParserContextTest, copyConstructNull) {
    testCopyAssignmentNull(true);
}

/// @brief Checks that a valid relay info structure for IPv4 can be handled
TEST_F(ParseConfigTest, validRelayInfo4) {

    // Relay information structure. Very simple for now.
    std::string config_str =
        "    {"
        "     \"ip-address\" : \"192.0.2.1\""
        "    }";
    ElementPtr json = Element::fromJSON(config_str);

    // Invalid config (wrong family type of the ip-address field)
    std::string config_str_bogus1 =
        "    {"
        "     \"ip-address\" : \"2001:db8::1\""
        "    }";
    ElementPtr json_bogus1 = Element::fromJSON(config_str_bogus1);

    // Invalid config (that thing is not an IPv4 address)
    std::string config_str_bogus2 =
        "    {"
        "     \"ip-address\" : \"256.345.123.456\""
        "    }";
    ElementPtr json_bogus2 = Element::fromJSON(config_str_bogus2);

    // We need to set the default ip-address to something.
    Subnet::RelayInfoPtr result(new Subnet::RelayInfo(asiolink::IOAddress("0.0.0.0")));

    boost::shared_ptr<RelayInfoParser> parser;

    // Subnet4 parser will pass 0.0.0.0 to the RelayInfoParser
    EXPECT_NO_THROW(parser.reset(new RelayInfoParser("ignored", result,
                                                     Option::V4)));
    EXPECT_NO_THROW(parser->build(json));
    EXPECT_NO_THROW(parser->commit());

    EXPECT_EQ("192.0.2.1", result->addr_.toText());

    // Let's check negative scenario (wrong family type)
    EXPECT_THROW(parser->build(json_bogus1), DhcpConfigError);

    // Let's check negative scenario (too large byte values in pseudo-IPv4 addr)
    EXPECT_THROW(parser->build(json_bogus2), DhcpConfigError);
}

/// @brief Checks that a valid relay info structure for IPv6 can be handled
TEST_F(ParseConfigTest, validRelayInfo6) {

    // Relay information structure. Very simple for now.
    std::string config_str =
        "    {"
        "     \"ip-address\" : \"2001:db8::1\""
        "    }";
    ElementPtr json = Element::fromJSON(config_str);

    // Invalid config (wrong family type of the ip-address field
    std::string config_str_bogus1 =
        "    {"
        "     \"ip-address\" : \"192.0.2.1\""
        "    }";
    ElementPtr json_bogus1 = Element::fromJSON(config_str_bogus1);

    // That IPv6 address doesn't look right
    std::string config_str_bogus2 =
        "    {"
        "     \"ip-address\" : \"2001:db8:::4\""
        "    }";
    ElementPtr json_bogus2 = Element::fromJSON(config_str_bogus2);

    // We need to set the default ip-address to something.
    Subnet::RelayInfoPtr result(new Subnet::RelayInfo(asiolink::IOAddress("::")));

    boost::shared_ptr<RelayInfoParser> parser;
    // Subnet4 parser will pass :: to the RelayInfoParser
    EXPECT_NO_THROW(parser.reset(new RelayInfoParser("ignored", result,
                                                     Option::V6)));
    EXPECT_NO_THROW(parser->build(json));
    EXPECT_NO_THROW(parser->commit());

    EXPECT_EQ("2001:db8::1", result->addr_.toText());

    // Let's check negative scenario (wrong family type)
    EXPECT_THROW(parser->build(json_bogus1), DhcpConfigError);

    // Unparseable text that looks like IPv6 address, but has too many colons
    EXPECT_THROW(parser->build(json_bogus2), DhcpConfigError);
}

// There's no test for ControlSocketParser, as it is tested in the DHCPv4 code
// (see CtrlDhcpv4SrvTest.commandSocketBasic in
// src/bin/dhcp4/tests/ctrl_dhcp4_srv_unittest.cc).<|MERGE_RESOLUTION|>--- conflicted
+++ resolved
@@ -913,7 +913,6 @@
 
 }
 
-<<<<<<< HEAD
 // This test verifies an empty option data configuration is supported.
 TEST_F(ParseConfigTest, emptyOptionData) {
     // Configuration string.
@@ -932,10 +931,6 @@
     ASSERT_EQ(0, opt->getAddresses().size());
 }
 
-};  // Anonymous namespace
-
-=======
->>>>>>> 887faa4e
 /// The next set of tests check basic operation of the HooksLibrariesParser.
 //
 // Convenience function to set a configuration of zero or more hooks
@@ -985,8 +980,6 @@
 
     return (config);
 }
-
-};  // Anonymous namespace
 
 // hooks-libraries element that does not contain anything.
 TEST_F(ParseConfigTest, noHooksLibraries) {
@@ -2163,4 +2156,6 @@
 
 // There's no test for ControlSocketParser, as it is tested in the DHCPv4 code
 // (see CtrlDhcpv4SrvTest.commandSocketBasic in
-// src/bin/dhcp4/tests/ctrl_dhcp4_srv_unittest.cc).+// src/bin/dhcp4/tests/ctrl_dhcp4_srv_unittest.cc).
+
+};  // Anonymous namespace