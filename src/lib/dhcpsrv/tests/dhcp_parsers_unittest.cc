// Copyright (C) 2012-2013 Internet Systems Consortium, Inc. ("ISC")
//
// Permission to use, copy, modify, and/or distribute this software for any
// purpose with or without fee is hereby granted, provided that the above
// copyright notice and this permission notice appear in all copies.
//
// THE SOFTWARE IS PROVIDED "AS IS" AND ISC DISCLAIMS ALL WARRANTIES WITH
// REGARD TO THIS SOFTWARE INCLUDING ALL IMPLIED WARRANTIES OF MERCHANTABILITY
// AND FITNESS.  IN NO EVENT SHALL ISC BE LIABLE FOR ANY SPECIAL, DIRECT,
// INDIRECT, OR CONSEQUENTIAL DAMAGES OR ANY DAMAGES WHATSOEVER RESULTING FROM
// LOSS OF USE, DATA OR PROFITS, WHETHER IN AN ACTION OF CONTRACT, NEGLIGENCE
// OR OTHER TORTIOUS ACTION, ARISING OUT OF OR IN CONNECTION WITH THE USE OR
// PERFORMANCE OF THIS SOFTWARE.

#include <config.h>
#include <config/ccsession.h>
#include <dhcp/option.h>
#include <dhcp/option_custom.h>
#include <dhcp/option_int.h>
#include <dhcpsrv/cfgmgr.h>
#include <dhcpsrv/subnet.h>
#include <dhcpsrv/dhcp_parsers.h>
#include <dhcpsrv/tests/test_libraries.h>
#include <exceptions/exceptions.h>
#include <hooks/hooks_manager.h>

#include <gtest/gtest.h>
#include <boost/foreach.hpp>
#include <boost/pointer_cast.hpp>

#include <map>
#include <string>

using namespace std;
using namespace isc;
using namespace isc::config;
using namespace isc::data;
using namespace isc::dhcp;
using namespace isc::hooks;

namespace {

/// @brief DHCP Parser test fixture class
class DhcpParserTest : public ::testing::Test {
public:
    /// @brief Constructor
    ///
    DhcpParserTest() {
        CfgMgr::instance().deleteActiveIfaces();
    }
};


/// @brief Check BooleanParser basic functionality.
///
/// Verifies that the parser:
/// 1. Does not allow empty for storage.
/// 2. Rejects a non-boolean element.
/// 3. Builds with a valid true value.
/// 4. Bbuils with a valid false value.
/// 5. Updates storage upon commit.
TEST_F(DhcpParserTest, booleanParserTest) {

    const std::string name = "boolParm";

    // Verify that parser does not allow empty for storage.
    BooleanStoragePtr bs;
    EXPECT_THROW(BooleanParser(name, bs), isc::dhcp::DhcpConfigError);

    // Construct parser for testing.
    BooleanStoragePtr storage(new BooleanStorage());
    BooleanParser parser(name, storage);

    // Verify that parser with rejects a non-boolean element.
    ElementPtr wrong_element = Element::create("I am a string");
    EXPECT_THROW(parser.build(wrong_element), isc::BadValue);

    // Verify that parser will build with a valid true value.
    bool test_value = true;
    ElementPtr element = Element::create(test_value);
    ASSERT_NO_THROW(parser.build(element));

    // Verify that commit updates storage.
    bool actual_value = !test_value;
    parser.commit();
    EXPECT_NO_THROW((actual_value = storage->getParam(name)));
    EXPECT_EQ(test_value, actual_value);

    // Verify that parser will build with a valid false value.
    test_value = false;
    element->setValue(test_value);
    EXPECT_NO_THROW(parser.build(element));

    // Verify that commit updates storage.
    actual_value = ~test_value;
    parser.commit();
    EXPECT_NO_THROW((actual_value = storage->getParam(name)));
    EXPECT_EQ(test_value, actual_value);
}

/// @brief Check StringParser basic functionality
///
/// Verifies that the parser:
/// 1. Does not allow empty for storage.
/// 2. Builds with a nont string value.
/// 3. Builds with a string value.
/// 4. Updates storage upon commit.
TEST_F(DhcpParserTest, stringParserTest) {

    const std::string name = "strParm";

    // Verify that parser does not allow empty for storage.
    StringStoragePtr bs;
    EXPECT_THROW(StringParser(name, bs), isc::dhcp::DhcpConfigError);

    // Construct parser for testing.
    StringStoragePtr storage(new StringStorage());
    StringParser parser(name, storage);

    // Verify that parser with accepts a non-string element.
    ElementPtr element = Element::create(9999);
    EXPECT_NO_THROW(parser.build(element));

    // Verify that commit updates storage.
    parser.commit();
    std::string actual_value;
    EXPECT_NO_THROW((actual_value = storage->getParam(name)));
    EXPECT_EQ("9999", actual_value);

    // Verify that parser will build with a string value.
    const std::string test_value = "test value";
    element = Element::create(test_value);
    ASSERT_NO_THROW(parser.build(element));

    // Verify that commit updates storage.
    parser.commit();
    EXPECT_NO_THROW((actual_value = storage->getParam(name)));
    EXPECT_EQ(test_value, actual_value);
}

/// @brief Check Uint32Parser basic functionality
///
/// Verifies that the parser:
/// 1. Does not allow empty for storage.
/// 2. Rejects a non-integer element.
/// 3. Rejects a negative value.
/// 4. Rejects too large a value.
/// 5. Builds with value of zero.
/// 6. Builds with a value greater than zero.
/// 7. Updates storage upon commit.
TEST_F(DhcpParserTest, uint32ParserTest) {

    const std::string name = "intParm";

    // Verify that parser does not allow empty for storage.
    Uint32StoragePtr bs;
    EXPECT_THROW(Uint32Parser(name, bs), isc::dhcp::DhcpConfigError);

    // Construct parser for testing.
    Uint32StoragePtr storage(new Uint32Storage());
    Uint32Parser parser(name, storage);

    // Verify that parser with rejects a non-interger element.
    ElementPtr wrong_element = Element::create("I am a string");
    EXPECT_THROW(parser.build(wrong_element), isc::BadValue);

    // Verify that parser with rejects a negative value.
    ElementPtr int_element = Element::create(-1);
    EXPECT_THROW(parser.build(int_element), isc::BadValue);

    // Verify that parser with rejects too large a value provided we are on
    // 64-bit platform.
    if (sizeof(long) > sizeof(uint32_t)) {
        long max = (long)(std::numeric_limits<uint32_t>::max()) + 1;
        int_element->setValue(max);
        EXPECT_THROW(parser.build(int_element), isc::BadValue);
    }

    // Verify that parser will build with value of zero.
    int test_value = 0;
    int_element->setValue((long)test_value);
    ASSERT_NO_THROW(parser.build(int_element));

    // Verify that commit updates storage.
    parser.commit();
    uint32_t actual_value = 0;
    EXPECT_NO_THROW((actual_value = storage->getParam(name)));
    EXPECT_EQ(test_value, actual_value);

    // Verify that parser will build with a valid positive value.
    test_value = 77;
    int_element->setValue((long)test_value);
    ASSERT_NO_THROW(parser.build(int_element));

    // Verify that commit updates storage.
    parser.commit();
    EXPECT_NO_THROW((actual_value = storage->getParam(name)));
    EXPECT_EQ(test_value, actual_value);
}

/// @brief Check InterfaceListParser  basic functionality
///
/// Verifies that the parser:
/// 1. Does not allow empty for storage.
/// 2. Does not allow name other than "interfaces"
/// 3. Parses list of interfaces and adds them to CfgMgr
/// 4. Parses wildcard interface name and sets a CfgMgr flag which indicates
/// that server will listen on all interfaces.
TEST_F(DhcpParserTest, interfaceListParserTest) {

    const std::string name = "interfaces";

    // Verify that parser constructor fails if parameter name isn't "interface"
    EXPECT_THROW(InterfaceListConfigParser("bogus_name"), isc::BadValue);

    boost::scoped_ptr<InterfaceListConfigParser>
        parser(new InterfaceListConfigParser(name));
    ElementPtr list_element = Element::createList();
    list_element->add(Element::create("eth0"));
    list_element->add(Element::create("eth1"));

    // Make sure there are no interfaces added yet.
    ASSERT_FALSE(CfgMgr::instance().isActiveIface("eth0"));
    ASSERT_FALSE(CfgMgr::instance().isActiveIface("eth1"));

    // This should parse the configuration and add eth0 and eth1 to the list
    // of interfaces that server should listen on.
    parser->build(list_element);
    parser->commit();

    // Use CfgMgr instance to check if eth0 and eth1 was added, and that
    // eth2 was not added.
    CfgMgr& cfg_mgr = CfgMgr::instance();
    EXPECT_TRUE(cfg_mgr.isActiveIface("eth0"));
    EXPECT_TRUE(cfg_mgr.isActiveIface("eth1"));
    EXPECT_FALSE(cfg_mgr.isActiveIface("eth2"));

    // Add keyword all to the configuration. This should activate all
    // interfaces, including eth2, even though it has not been explicitly
    // added.
    list_element->add(Element::create("*"));

    // Reset parser's state.
    parser.reset(new InterfaceListConfigParser(name));
    parser->build(list_element);
    parser->commit();

    EXPECT_TRUE(cfg_mgr.isActiveIface("eth0"));
    EXPECT_TRUE(cfg_mgr.isActiveIface("eth1"));
    EXPECT_TRUE(cfg_mgr.isActiveIface("eth2"));
}

/// @brief Test Implementation of abstract OptionDataParser class. Allows
/// testing basic option parsing.
class UtestOptionDataParser : public OptionDataParser {
public:

    UtestOptionDataParser(const std::string&,
        OptionStoragePtr options, ParserContextPtr global_context)
        :OptionDataParser("", options, global_context) {
    }

    static OptionDataParser* factory(const std::string& param_name,
        OptionStoragePtr options, ParserContextPtr global_context) {
        return (new UtestOptionDataParser(param_name, options, global_context));
    }

protected:
    // Dummy out last two params since test derivation doesn't use them.
    virtual OptionDefinitionPtr findServerSpaceOptionDefinition (
                std::string&, uint32_t) {
        OptionDefinitionPtr def;
        // always return empty
        return (def);
    }
};

/// @brief Test Fixture class which provides basic structure for testing
/// configuration parsing.  This is essentially the same structure provided
/// by dhcp servers.
class ParseConfigTest : public ::testing::Test {
public:
    /// @brief Constructor
    ParseConfigTest() {
        reset_context();
    }

    ~ParseConfigTest() {
        reset_context();
    }

    /// @brief Parses a configuration.
    ///
    /// Parse the given configuration, populating the context storage with
    /// the parsed elements.
    ///
    /// @param config_set is the set of elements to parse.
    /// @return returns an ConstElementPtr containing the numeric result
    /// code and outcome comment.
    isc::data::ConstElementPtr parseElementSet(isc::data::ConstElementPtr
                                           config_set) {
        // Answer will hold the result.
        ConstElementPtr answer;
        if (!config_set) {
            answer = isc::config::createAnswer(1,
                                 string("Can't parse NULL config"));
            return (answer);
        }

        // option parsing must be done last, so save it if we hit if first
        ParserPtr option_parser;

        ConfigPair config_pair;
        try {
            // Iterate over the config elements.
            const std::map<std::string, ConstElementPtr>& values_map =
                                                      config_set->mapValue();
            BOOST_FOREACH(config_pair, values_map) {
                // Create the parser based on element name.
                ParserPtr parser(createConfigParser(config_pair.first));
                // Options must be parsed last
                if (config_pair.first == "option-data") {
                    option_parser = parser;
                } else {
                    // Anything else  we can call build straight away.
                    parser->build(config_pair.second);
                    parser->commit();
                }
            }

            // The option values parser is the next one to be run.
            std::map<std::string, ConstElementPtr>::const_iterator
                                option_config = values_map.find("option-data");
            if (option_config != values_map.end()) {
                option_parser->build(option_config->second);
                option_parser->commit();
            }

            // Everything was fine. Configuration is successful.
            answer = isc::config::createAnswer(0, "Configuration committed.");
        } catch (const isc::Exception& ex) {
            answer = isc::config::createAnswer(1,
                        string("Configuration parsing failed: ") + ex.what());

        } catch (...) {
            answer = isc::config::createAnswer(1,
                                        string("Configuration parsing failed"));
        }

        return (answer);
    }

    /// @brief Create an element parser based on the element name.
    ///
<<<<<<< HEAD
    /// Creates a parser for the appropriate element and stores a pointer to it
    /// in the appropriate class variable.
    ///
    /// Note that the method currently it only supports option-defs, option-data
    /// and hooks-libraries.
    /// 
    /// @param config_id is the name of the configuration element. 
    ///
    /// @return returns a shared pointer to DhcpConfigParser.
    ///
=======
    /// Note that currently it only supports option-defs and option-data,
    ///
    /// @param config_id is the name of the configuration element.
    /// @return returns a raw pointer to DhcpConfigParser. Note caller is
    /// responsible for deleting it once no longer needed.
>>>>>>> c845a960
    /// @throw throws NotImplemented if element name isn't supported.
    ParserPtr createConfigParser(const std::string& config_id) {
        ParserPtr parser;
        if (config_id.compare("option-data") == 0) {
<<<<<<< HEAD
            parser.reset(new OptionDataListParser(config_id, 
                                              parser_context_->options_, 
                                              parser_context_,
                                              UtestOptionDataParser::factory));

        } else if (config_id.compare("option-def") == 0) {
            parser.reset(new OptionDefListParser(config_id, 
                                              parser_context_->option_defs_));

        } else if (config_id.compare("hooks-libraries") == 0) {
            parser.reset(new HooksLibrariesParser(config_id));
            hooks_libraries_parser_ =
                boost::dynamic_pointer_cast<HooksLibrariesParser>(parser);

=======
            parser = new OptionDataListParser(config_id,
                                          parser_context_->options_,
                                          parser_context_,
                                          UtestOptionDataParser::factory);
        } else if (config_id.compare("option-def") == 0) {
            parser  = new OptionDefListParser(config_id,
                                          parser_context_->option_defs_);
>>>>>>> c845a960
        } else {
            isc_throw(NotImplemented,
                "Parser error: configuration parameter not supported: "
                << config_id);
        }

        return (parser);
    }

<<<<<<< HEAD
    /// @brief Convenience method for parsing a configuration 
    /// 
=======
    /// @brief Convenicee method for parsing a configuration
    ///
>>>>>>> c845a960
    /// Given a configuration string, convert it into Elements
    /// and parse them.
    /// @param config is the configuration string to parse
    ///
    /// @return retuns 0 if the configuration parsed successfully,
    /// non-zero otherwise failure.
<<<<<<< HEAD
    int parseConfiguration(const std::string& config) {    
=======
    int parseConfiguration (std::string &config) {
>>>>>>> c845a960
        int rcode_ = 1;
        // Turn config into elements.
        // Test json just to make sure its valid.
        ElementPtr json = Element::fromJSON(config);
        EXPECT_TRUE(json);
        if (json) {
            ConstElementPtr status = parseElementSet(json);
            ConstElementPtr comment = parseAnswer(rcode_, status);
            error_text_ = comment->stringValue();
        }

        return (rcode_);
    }

    /// @brief Find an option definition for a given space and code within
    /// the parser context.
    /// @param space is the space name of the desired option.
    /// @param code is the numeric "type" of the desired option.
    /// @return returns an OptionDefinitionPtr which points to the found
    /// definition or is empty.
    /// ASSERT_ tests don't work inside functions that return values
    OptionDefinitionPtr getOptionDef(std::string space, uint32_t code)
    {
        OptionDefinitionPtr def;
        OptionDefContainerPtr defs =
                            parser_context_->option_defs_->getItems(space);
        // Should always be able to get definitions list even if it is empty.
        EXPECT_TRUE(defs);
        if (defs) {
            // Attempt to find desired definiton.
            const OptionDefContainerTypeIndex& idx = defs->get<1>();
            const OptionDefContainerTypeRange& range = idx.equal_range(code);
            int cnt = std::distance(range.first, range.second);
            EXPECT_EQ(1, cnt);
            if (cnt == 1) {
                def = *(idx.begin());
            }
        }
        return (def);
    }

    /// @brief Find an option for a given space and code within the parser
    /// context.
    /// @param space is the space name of the desired option.
    /// @param code is the numeric "type" of the desired option.
    /// @return returns an OptionPtr which points to the found
    /// option or is empty.
    /// ASSERT_ tests don't work inside functions that return values
    OptionPtr getOptionPtr(std::string space, uint32_t code)
    {
        OptionPtr option_ptr;
        Subnet::OptionContainerPtr options =
                            parser_context_->options_->getItems(space);
        // Should always be able to get options list even if it is empty.
        EXPECT_TRUE(options);
        if (options) {
            // Attempt to find desired option.
            const Subnet::OptionContainerTypeIndex& idx = options->get<1>();
            const Subnet::OptionContainerTypeRange& range =
                                                        idx.equal_range(code);
            int cnt = std::distance(range.first, range.second);
            EXPECT_EQ(1, cnt);
            if (cnt == 1) {
                Subnet::OptionDescriptor desc = *(idx.begin());
                option_ptr = desc.option;
                EXPECT_TRUE(option_ptr);
            }
        }

        return (option_ptr);
    }

    /// @brief Wipes the contents of the context to allowing another parsing
    /// during a given test if needed.
    void reset_context(){
        // Note set context universe to V6 as it has to be something.
        CfgMgr::instance().deleteSubnets4();
        CfgMgr::instance().deleteSubnets6();
        CfgMgr::instance().deleteOptionDefs();
        parser_context_.reset(new ParserContext(Option::V6));

        // Ensure no hooks libraries are loaded.
        HooksManager::unloadLibraries();
    }

    /// @brief Parsers used in the parsing of the configuration
    ///
    /// Allows the tests to interrogate the state of the parsers (if required).
    boost::shared_ptr<HooksLibrariesParser> hooks_libraries_parser_;

    /// @brief Parser context - provides storage for options and definitions
    ParserContextPtr parser_context_;

    /// @brief Error string if the parsing failed
    std::string error_text_;
};

/// @brief Check Basic parsing of option definitions.
///
/// Note that this tests basic operation of the OptionDefinitionListParser and
/// OptionDefinitionParser.  It uses a simple configuration consisting of one
/// one definition and verifies that it is parsed and committed to storage
/// correctly.
TEST_F(ParseConfigTest, basicOptionDefTest) {

    // Configuration string.
    std::string config =
        "{ \"option-def\": [ {"
        "      \"name\": \"foo\","
        "      \"code\": 100,"
        "      \"type\": \"ipv4-address\","
        "      \"array\": False,"
        "      \"record-types\": \"\","
        "      \"space\": \"isc\","
        "      \"encapsulate\": \"\""
        "  } ]"
        "}";

    // Verify that the configuration string parses.
    int rcode = parseConfiguration(config);
    ASSERT_TRUE(rcode == 0);


    // Verify that the option definition can be retrieved.
    OptionDefinitionPtr def = getOptionDef("isc", 100);
    ASSERT_TRUE(def);

    // Verify that the option definition is correct.
    EXPECT_EQ("foo", def->getName());
    EXPECT_EQ(100, def->getCode());
    EXPECT_FALSE(def->getArrayType());
    EXPECT_EQ(OPT_IPV4_ADDRESS_TYPE, def->getType());
    EXPECT_TRUE(def->getEncapsulatedSpace().empty());
}

/// @brief Check Basic parsing of options.
///
/// Note that this tests basic operation of the OptionDataListParser and
/// OptionDataParser.  It uses a simple configuration consisting of one
/// one definition and matching option data.  It verifies that the option
/// is parsed and committed to storage correctly.
TEST_F(ParseConfigTest, basicOptionDataTest) {

    // Configuration string.
    std::string config =
        "{ \"option-def\": [ {"
        "      \"name\": \"foo\","
        "      \"code\": 100,"
        "      \"type\": \"ipv4-address\","
        "      \"array\": False,"
        "      \"record-types\": \"\","
        "      \"space\": \"isc\","
        "      \"encapsulate\": \"\""
        " } ], "
        " \"option-data\": [ {"
        "    \"name\": \"foo\","
        "    \"space\": \"isc\","
        "    \"code\": 100,"
        "    \"data\": \"192.168.2.1\","
        "    \"csv-format\": True"
        " } ]"
        "}";

    // Verify that the configuration string parses.
    int rcode = parseConfiguration(config);
    ASSERT_TRUE(rcode == 0);

    // Verify that the option can be retrieved.
    OptionPtr opt_ptr = getOptionPtr("isc", 100);
    ASSERT_TRUE(opt_ptr);

    // Verify that the option definition is correct.
    std::string val = "type=100, len=4, data fields:\n "
                      " #0 192.168.2.1 ( ipv4-address ) \n";

    EXPECT_EQ(val, opt_ptr->toText());
}

};  // Anonymous namespace

/// These tests check basic operation of the HooksLibrariesParser.

// hooks-libraries that do not contain anything.
TEST_F(ParseConfigTest, noHooksLibrariesTest) {

    // Configuration with hooks-libraries not present.
    string config = "{ \"hooks-libraries\": [] }";

    // Verify that the configuration string parses.
    int rcode = parseConfiguration(config);
    ASSERT_TRUE(rcode == 0) << error_text_;

    // Check that the parser recorded no change to the current state
    // (as the test starts with no hooks libraries loaded).
    std::vector<std::string> libraries;
    bool changed;
    hooks_libraries_parser_->getLibraries(libraries, changed);
    EXPECT_TRUE(libraries.empty());
    EXPECT_FALSE(changed);

    // Load a single library and repeat the parse.
    vector<string> basic_library;
    basic_library.push_back(string(BASIC_CALLOUT_LIBRARY));
    HooksManager::loadLibraries(basic_library);

    rcode = parseConfiguration(config);
    ASSERT_TRUE(rcode == 0) << error_text_;

    // This time the change should have been recorded.
    hooks_libraries_parser_->getLibraries(libraries, changed);
    EXPECT_TRUE(libraries.empty());
    EXPECT_TRUE(changed);

    // But repeating it again and we are back to no change.
    rcode = parseConfiguration(config);
    ASSERT_TRUE(rcode == 0) << error_text_;
    hooks_libraries_parser_->getLibraries(libraries, changed);
    EXPECT_TRUE(libraries.empty());
    EXPECT_FALSE(changed);

}


TEST_F(ParseConfigTest, validHooksLibrariesTest) {

    // Configuration string.  This contains a set of valid libraries.
    const std::string quote("\"");
    const std::string comma(", ");

    const std::string config =
        std::string("{ ") +
            std::string("\"hooks-libraries\": [") +
                quote + std::string(BASIC_CALLOUT_LIBRARY) + quote + comma +
                quote + std::string(FULL_CALLOUT_LIBRARY)  + quote +
            std::string("]") +
        std::string("}");

    // Verify that the configuration string parses.
    int rcode = parseConfiguration(config);
    ASSERT_TRUE(rcode == 0) << error_text_;

    // Check that the parser holds two libraries and the configuration is
    // recorded as having changed.
    std::vector<std::string> libraries;
    bool changed;
    hooks_libraries_parser_->getLibraries(libraries, changed);
    EXPECT_EQ(2, libraries.size());
    EXPECT_TRUE(changed);

    // The expected libraries should be the list of libraries specified
    // in the given order.
    std::vector<std::string> expected;
    expected.push_back(BASIC_CALLOUT_LIBRARY);
    expected.push_back(FULL_CALLOUT_LIBRARY);
    EXPECT_TRUE(expected == libraries);

    // Parse the string again.
    rcode = parseConfiguration(config);
    ASSERT_TRUE(rcode == 0) << error_text_;

    // The list has not changed, and this is what we should see.
    hooks_libraries_parser_->getLibraries(libraries, changed);
    EXPECT_EQ(2, libraries.size());
    EXPECT_FALSE(changed);
}

// Check with a set of libraries, some of which are invalid.
TEST_F(ParseConfigTest, invalidHooksLibrariesTest) {

    // @todo Initialize global library context to null

    // Configuration string.  This contains an invalid library which should
    // trigger an error in the "build" stage.
    const std::string quote("\"");
    const std::string comma(", ");

    const std::string config =
        std::string("{ ") +
            std::string("\"hooks-libraries\": [") +
                quote + std::string(BASIC_CALLOUT_LIBRARY) + quote + comma +
                quote + std::string(NOT_PRESENT_LIBRARY) + quote + comma +
                quote + std::string(FULL_CALLOUT_LIBRARY)  + quote +
            std::string("]") +
        std::string("}");

    // Verify that the configuration fails to parse. (Syntactically it's OK,
    // but the library is invalid).
    int rcode = parseConfiguration(config);
    ASSERT_FALSE(rcode == 0) << error_text_;

    // Check that the message contains the library in error.
    EXPECT_FALSE(error_text_.find(NOT_PRESENT_LIBRARY) == string::npos) <<
        "Error text returned from parse failure is " << error_text_;
}<|MERGE_RESOLUTION|>--- conflicted
+++ resolved
@@ -352,7 +352,6 @@
 
     /// @brief Create an element parser based on the element name.
     ///
-<<<<<<< HEAD
     /// Creates a parser for the appropriate element and stores a pointer to it
     /// in the appropriate class variable.
     ///
@@ -363,18 +362,10 @@
     ///
     /// @return returns a shared pointer to DhcpConfigParser.
     ///
-=======
-    /// Note that currently it only supports option-defs and option-data,
-    ///
-    /// @param config_id is the name of the configuration element.
-    /// @return returns a raw pointer to DhcpConfigParser. Note caller is
-    /// responsible for deleting it once no longer needed.
->>>>>>> c845a960
     /// @throw throws NotImplemented if element name isn't supported.
     ParserPtr createConfigParser(const std::string& config_id) {
         ParserPtr parser;
         if (config_id.compare("option-data") == 0) {
-<<<<<<< HEAD
             parser.reset(new OptionDataListParser(config_id, 
                                               parser_context_->options_, 
                                               parser_context_,
@@ -389,15 +380,6 @@
             hooks_libraries_parser_ =
                 boost::dynamic_pointer_cast<HooksLibrariesParser>(parser);
 
-=======
-            parser = new OptionDataListParser(config_id,
-                                          parser_context_->options_,
-                                          parser_context_,
-                                          UtestOptionDataParser::factory);
-        } else if (config_id.compare("option-def") == 0) {
-            parser  = new OptionDefListParser(config_id,
-                                          parser_context_->option_defs_);
->>>>>>> c845a960
         } else {
             isc_throw(NotImplemented,
                 "Parser error: configuration parameter not supported: "
@@ -407,24 +389,15 @@
         return (parser);
     }
 
-<<<<<<< HEAD
     /// @brief Convenience method for parsing a configuration 
     /// 
-=======
-    /// @brief Convenicee method for parsing a configuration
-    ///
->>>>>>> c845a960
     /// Given a configuration string, convert it into Elements
     /// and parse them.
     /// @param config is the configuration string to parse
     ///
     /// @return retuns 0 if the configuration parsed successfully,
     /// non-zero otherwise failure.
-<<<<<<< HEAD
     int parseConfiguration(const std::string& config) {    
-=======
-    int parseConfiguration (std::string &config) {
->>>>>>> c845a960
         int rcode_ = 1;
         // Turn config into elements.
         // Test json just to make sure its valid.
