// Copyright (C) 2012-2018 Internet Systems Consortium, Inc. ("ISC")
//
// This Source Code Form is subject to the terms of the Mozilla Public
// License, v. 2.0. If a copy of the MPL was not distributed with this
// file, You can obtain one at http://mozilla.org/MPL/2.0/.

#include <config.h>

#include <asiolink/io_address.h>
#include <cc/data.h>
#include <dhcp/option6_pdexclude.h>
#include <dhcpsrv/pool.h>

#include <boost/scoped_ptr.hpp>

#include <gtest/gtest.h>

#include <iostream>
#include <vector>
#include <sstream>

using boost::scoped_ptr;
using namespace isc;
using namespace isc::dhcp;
using namespace isc::data;
using namespace isc::asiolink;

namespace {

TEST(Pool4Test, constructor_first_last) {

    // let's construct 192.0.2.1-192.0.2.255 pool
    Pool4 pool1(IOAddress("192.0.2.1"), IOAddress("192.0.2.255"));

    EXPECT_EQ(IOAddress("192.0.2.1"), pool1.getFirstAddress());
    EXPECT_EQ(IOAddress("192.0.2.255"), pool1.getLastAddress());

    // This is Pool4, IPv6 addresses do not belong here
    EXPECT_THROW(Pool4(IOAddress("2001:db8::1"),
                       IOAddress("192.168.0.5")), BadValue);
    EXPECT_THROW(Pool4(IOAddress("192.168.0.2"),
                       IOAddress("2001:db8::1")), BadValue);

    // Should throw. Range should be 192.0.2.1-192.0.2.2, not
    // the other way around.
    EXPECT_THROW(Pool4(IOAddress("192.0.2.2"), IOAddress("192.0.2.1")),
                 BadValue);
}

TEST(Pool4Test, constructor_prefix_len) {

    // let's construct 2001:db8:1::/96 pool
    Pool4 pool1(IOAddress("192.0.2.0"), 25);

    EXPECT_EQ("192.0.2.0", pool1.getFirstAddress().toText());
    EXPECT_EQ("192.0.2.127", pool1.getLastAddress().toText());

    // No such thing as /33 prefix
    EXPECT_THROW(Pool4(IOAddress("192.0.2.1"), 33), BadValue);

    // /0 prefix does not make sense
    EXPECT_THROW(Pool4(IOAddress("192.0.2.0"), 0), BadValue);

    // This is Pool6, IPv4 addresses do not belong here
    EXPECT_THROW(Pool4(IOAddress("2001:db8::1"), 20), BadValue);
}

TEST(Pool4Test, in_range) {
   Pool4 pool1(IOAddress("192.0.2.10"), IOAddress("192.0.2.20"));

   EXPECT_FALSE(pool1.inRange(IOAddress("192.0.2.0")));
   EXPECT_TRUE(pool1.inRange(IOAddress("192.0.2.10")));
   EXPECT_TRUE(pool1.inRange(IOAddress("192.0.2.17")));
   EXPECT_TRUE(pool1.inRange(IOAddress("192.0.2.20")));
   EXPECT_FALSE(pool1.inRange(IOAddress("192.0.2.21")));
   EXPECT_FALSE(pool1.inRange(IOAddress("192.0.2.255")));
   EXPECT_FALSE(pool1.inRange(IOAddress("255.255.255.255")));
   EXPECT_FALSE(pool1.inRange(IOAddress("0.0.0.0")));
}

// Checks if the number of possible leases in range is reported correctly.
TEST(Pool4Test, leasesCount) {
    Pool4 pool1(IOAddress("192.0.2.10"), IOAddress("192.0.2.20"));
    EXPECT_EQ(11, pool1.getCapacity());

    Pool4 pool2(IOAddress("192.0.2.0"), IOAddress("192.0.2.255"));
    EXPECT_EQ(256, pool2.getCapacity());

    Pool4 pool3(IOAddress("192.168.0.0"), IOAddress("192.168.255.255"));
    EXPECT_EQ(65536, pool3.getCapacity());

    Pool4 pool4(IOAddress("10.0.0.0"), IOAddress("10.255.255.255"));
    EXPECT_EQ(16777216, pool4.getCapacity());
}

// This test creates 100 pools and verifies that their IDs are unique.
TEST(Pool4Test, unique_id) {

    const int num_pools = 100;
    std::vector<Pool4Ptr> pools;

    for (int i = 0; i < num_pools; ++i) {
        pools.push_back(Pool4Ptr(new Pool4(IOAddress("192.0.2.0"),
                                           IOAddress("192.0.2.255"))));
    }

    for (int i = 0; i < num_pools; ++i) {
        for (int j = i + 1; j < num_pools; ++j) {
            if (pools[i]->getId() == pools[j]->getId()) {
                FAIL() << "Pool-ids must be unique";
            }
        }
    }
}

// Simple check if toText returns reasonable values
TEST(Pool4Test, toText) {
    Pool4 pool1(IOAddress("192.0.2.7"), IOAddress("192.0.2.17"));
    EXPECT_EQ("type=V4, 192.0.2.7-192.0.2.17", pool1.toText());

    Pool4 pool2(IOAddress("192.0.2.128"), 28);
    EXPECT_EQ("type=V4, 192.0.2.128-192.0.2.143", pool2.toText());
}

// This test checks that it is possible to specify pool specific options.
TEST(Pool4Test, addOptions) {
    // Create a pool to add options to it.
    Pool4Ptr pool(new Pool4(IOAddress("192.0.2.0"),
                            IOAddress("192.0.2.255")));

    // Differentiate options by their codes (100-109)
    for (uint16_t code = 100; code < 110; ++code) {
        OptionPtr option(new Option(Option::V4, code, OptionBuffer(10, 0xFF)));
        ASSERT_NO_THROW(pool->getCfgOption()->add(option, false, "dhcp4"));
    }

    // Add 7 options to another option space. The option codes partially overlap
    // with option codes that we have added to dhcp4 option space.
    for (uint16_t code = 105; code < 112; ++code) {
        OptionPtr option(new Option(Option::V4, code, OptionBuffer(10, 0xFF)));
        ASSERT_NO_THROW(pool->getCfgOption()->add(option, false, "isc"));
    }

    // Get options from the pool and check if all 10 are there.
    OptionContainerPtr options = pool->getCfgOption()->getAll("dhcp4");
    ASSERT_TRUE(options);
    ASSERT_EQ(10, options->size());

    // Validate codes of options added to dhcp4 option space.
    uint16_t expected_code = 100;
    for (OptionContainer::const_iterator option_desc = options->begin();
         option_desc != options->end(); ++option_desc) {
        ASSERT_TRUE(option_desc->option_);
        EXPECT_EQ(expected_code, option_desc->option_->getType());
        ++expected_code;
    }

    options = pool->getCfgOption()->getAll("isc");
    ASSERT_TRUE(options);
    ASSERT_EQ(7, options->size());

    // Validate codes of options added to isc option space.
    expected_code = 105;
    for (OptionContainer::const_iterator option_desc = options->begin();
         option_desc != options->end(); ++option_desc) {
        ASSERT_TRUE(option_desc->option_);
        EXPECT_EQ(expected_code, option_desc->option_->getType());
        ++expected_code;
    }

    // Try to get options from a non-existing option space.
    options = pool->getCfgOption()->getAll("abcd");
    ASSERT_TRUE(options);
    EXPECT_TRUE(options->empty());
}

// This test checks that handling for user-context is valid.
TEST(Pool4Test, userContext) {
    // Create a pool to add options to it.
    Pool4Ptr pool(new Pool4(IOAddress("192.0.2.0"),
                            IOAddress("192.0.2.255")));

    // Context should be empty until explicitly set.
    EXPECT_FALSE(pool->getContext());

    // When set, should be returned properly.
    ElementPtr ctx = Element::create("{ \"comment\": \"foo\" }");
    EXPECT_NO_THROW(pool->setContext(ctx));
    ASSERT_TRUE(pool->getContext());
    EXPECT_EQ(ctx->str(), pool->getContext()->str());
}

// This test checks that handling for client-class is valid.
TEST(Pool4Test, clientClass) {
    // Create a pool.
    Pool4Ptr pool(new Pool4(IOAddress("192.0.2.0"),
                            IOAddress("192.0.2.255")));

    // This client does not belong to any class.
    isc::dhcp::ClientClasses no_class;

    // This client belongs to foo only.
    isc::dhcp::ClientClasses foo_class;
    foo_class.insert("foo");

    // This client belongs to bar only. I like that client.
    isc::dhcp::ClientClasses bar_class;
    bar_class.insert("bar");

    // This client belongs to foo, bar and baz classes.
    isc::dhcp::ClientClasses three_classes;
    three_classes.insert("foo");
    three_classes.insert("bar");
    three_classes.insert("baz");

    // No class restrictions defined, any client should be supported
<<<<<<< HEAD
    EXPECT_EQ(0, pool->getClientClasses().size());
=======
    EXPECT_TRUE(pool->getClientClass().empty());
>>>>>>> 36c5b81b
    EXPECT_TRUE(pool->clientSupported(no_class));
    EXPECT_TRUE(pool->clientSupported(foo_class));
    EXPECT_TRUE(pool->clientSupported(bar_class));
    EXPECT_TRUE(pool->clientSupported(three_classes));

    // Let's allow only clients belonging to "bar" class.
    pool->allowClientClass("bar");
<<<<<<< HEAD
    EXPECT_EQ(1, pool->getClientClasses().size());
=======
    EXPECT_EQ("bar", pool->getClientClass());
>>>>>>> 36c5b81b

    EXPECT_FALSE(pool->clientSupported(no_class));
    EXPECT_FALSE(pool->clientSupported(foo_class));
    EXPECT_TRUE(pool->clientSupported(bar_class));
    EXPECT_TRUE(pool->clientSupported(three_classes));
}

<<<<<<< HEAD
// This test checks that handling for multiple client-classes is valid.
TEST(Pool4Test, clientClasses) {    
=======
// This test checks that handling for require-client-classes is valid.
TEST(Pool4Test, requiredClasses) {
>>>>>>> 36c5b81b
    // Create a pool.
    Pool4Ptr pool(new Pool4(IOAddress("192.0.2.0"),
                            IOAddress("192.0.2.255")));

<<<<<<< HEAD
    // This client does not belong to any class.
    isc::dhcp::ClientClasses no_class;

    // This client belongs to foo only.
    isc::dhcp::ClientClasses foo_class;
    foo_class.insert("foo");

    // This client belongs to bar only. I like that client.
    isc::dhcp::ClientClasses bar_class;
    bar_class.insert("bar");

    // No class restrictions defined, any client should be supported
    EXPECT_EQ(0, pool->getClientClasses().size());
    EXPECT_TRUE(pool->clientSupported(no_class));
    EXPECT_TRUE(pool->clientSupported(foo_class));
    EXPECT_TRUE(pool->clientSupported(bar_class));

    // Let's allow clients belonging to "bar" or "foo" class.
    pool->allowClientClass("bar");
    pool->allowClientClass("foo");
    EXPECT_EQ(2, pool->getClientClasses().size());

    // Class-less clients are to be rejected.
    EXPECT_FALSE(pool->clientSupported(no_class));

    // Clients in foo class should be accepted.
    EXPECT_TRUE(pool->clientSupported(foo_class));

    // Clients in bar class should be accepted as well.
    EXPECT_TRUE(pool->clientSupported(bar_class));
=======
    // This client starts with no required classes.
    EXPECT_TRUE(pool->getRequiredClasses().empty());

    // Add the first class
    pool->requireClientClass("router");
    EXPECT_EQ(1, pool->getRequiredClasses().size());

    // Add a second class
    pool->requireClientClass("modem");
    EXPECT_EQ(2, pool->getRequiredClasses().size());
    EXPECT_TRUE(pool->getRequiredClasses().contains("router"));
    EXPECT_TRUE(pool->getRequiredClasses().contains("modem"));
    EXPECT_FALSE(pool->getRequiredClasses().contains("foo"));

    // Check that it's ok to add the same class repeatedly
    EXPECT_NO_THROW(pool->requireClientClass("foo"));
    EXPECT_NO_THROW(pool->requireClientClass("foo"));
    EXPECT_NO_THROW(pool->requireClientClass("foo"));

    // Check that 'foo' is marked for required evaluation
    EXPECT_TRUE(pool->getRequiredClasses().contains("foo"));
>>>>>>> 36c5b81b
}

// This test checks that handling for last allocated address/prefix is valid.
TEST(Pool4Test, lastAllocated) {
    // Create a pool.
    IOAddress first("192.0.2.0");
    Pool4Ptr pool(new Pool4(first, IOAddress("192.0.2.255")));

    // Initial values are first invalid.
    EXPECT_EQ(first.toText(), pool->getLastAllocated().toText());
    EXPECT_FALSE(pool->isLastAllocatedValid());

    // Now set last allocated
    IOAddress addr("192.0.2.100");
    EXPECT_NO_THROW(pool->setLastAllocated(addr));
    EXPECT_EQ(addr.toText(), pool->getLastAllocated().toText());
    EXPECT_TRUE(pool->isLastAllocatedValid());

    // Reset makes it invalid and does not touch address
    pool->resetLastAllocated();
    EXPECT_EQ(addr.toText(), pool->getLastAllocated().toText());
    EXPECT_FALSE(pool->isLastAllocatedValid());
}

TEST(Pool6Test, constructor_first_last) {

    // let's construct 2001:db8:1:: - 2001:db8:1::ffff:ffff:ffff:ffff pool
    Pool6 pool1(Lease::TYPE_NA, IOAddress("2001:db8:1::"),
                IOAddress("2001:db8:1::ffff:ffff:ffff:ffff"));

    EXPECT_EQ(Lease::TYPE_NA, pool1.getType());
    EXPECT_EQ(IOAddress("2001:db8:1::"), pool1.getFirstAddress());
    EXPECT_EQ(IOAddress("2001:db8:1::ffff:ffff:ffff:ffff"),
              pool1.getLastAddress());

    // This is Pool6, IPv4 addresses do not belong here
    EXPECT_THROW(Pool6(Lease::TYPE_NA, IOAddress("2001:db8::1"),
                       IOAddress("192.168.0.5")), BadValue);
    EXPECT_THROW(Pool6(Lease::TYPE_NA, IOAddress("192.168.0.2"),
                       IOAddress("2001:db8::1")), BadValue);

    // Should throw. Range should be 2001:db8::1 - 2001:db8::2, not
    // the other way around.
    EXPECT_THROW(Pool6(Lease::TYPE_NA, IOAddress("2001:db8::2"),
                       IOAddress("2001:db8::1")), BadValue);
}

TEST(Pool6Test, constructor_prefix_len) {

    // let's construct 2001:db8:1::/96 pool
    Pool6 pool1(Lease::TYPE_NA, IOAddress("2001:db8:1::"), 96);

    EXPECT_EQ(Lease::TYPE_NA, pool1.getType());
    EXPECT_EQ("2001:db8:1::", pool1.getFirstAddress().toText());
    EXPECT_EQ("2001:db8:1::ffff:ffff", pool1.getLastAddress().toText());

    // No such thing as /130 prefix
    EXPECT_THROW(Pool6(Lease::TYPE_NA, IOAddress("2001:db8::"), 130),
                 BadValue);

    // /0 prefix does not make sense
    EXPECT_THROW(Pool6(Lease::TYPE_NA, IOAddress("2001:db8::"), 0),
                 BadValue);

    // This is Pool6, IPv4 addresses do not belong here
    EXPECT_THROW(Pool6(Lease::TYPE_NA, IOAddress("192.168.0.2"), 96),
                 BadValue);

    // Delegated prefix length for addresses must be /128
    EXPECT_THROW(Pool6(Lease::TYPE_NA, IOAddress("2001:db8:1::"), 96, 125),
                 BadValue);
}

TEST(Pool6Test, in_range) {
   Pool6 pool1(Lease::TYPE_NA, IOAddress("2001:db8:1::1"),
               IOAddress("2001:db8:1::f"));

   EXPECT_FALSE(pool1.inRange(IOAddress("2001:db8:1::")));
   EXPECT_TRUE(pool1.inRange(IOAddress("2001:db8:1::1")));
   EXPECT_TRUE(pool1.inRange(IOAddress("2001:db8:1::7")));
   EXPECT_TRUE(pool1.inRange(IOAddress("2001:db8:1::f")));
   EXPECT_FALSE(pool1.inRange(IOAddress("2001:db8:1::10")));
   EXPECT_FALSE(pool1.inRange(IOAddress("::")));
}

// Checks that Prefix Delegation pools are handled properly
TEST(Pool6Test, PD) {

    // Let's construct 2001:db8:1::/96 PD pool, split into /112 prefixes
    Pool6 pool1(Lease::TYPE_PD, IOAddress("2001:db8:1::"), 96, 112);

    EXPECT_EQ(Lease::TYPE_PD, pool1.getType());
    EXPECT_EQ(112, pool1.getLength());
    EXPECT_EQ("2001:db8:1::", pool1.getFirstAddress().toText());
    EXPECT_EQ("2001:db8:1::ffff:ffff", pool1.getLastAddress().toText());

    // Check that it's not possible to have min-max range for PD
    EXPECT_THROW(Pool6 pool2(Lease::TYPE_PD, IOAddress("2001:db8:1::1"),
                             IOAddress("2001:db8:1::f")), BadValue);

    // Check that it's not allowed to delegate bigger prefix than the pool
    // Let's try to split /64 prefix into /56 chunks (should be impossible)
    EXPECT_THROW(Pool6 pool3(Lease::TYPE_PD, IOAddress("2001:db8:1::"),
                             64, 56), BadValue);

    // It should be possible to have a pool split into just a single chunk
    // Let's try to split 2001:db8:1::/77 into a single /77 delegated prefix
    EXPECT_NO_THROW(Pool6 pool4(Lease::TYPE_PD, IOAddress("2001:db8:1::"),
                                77, 77));
}

// Checks that prefix pools with excluded prefixes are handled properly.
TEST(Pool6Test, PDExclude) {
    Pool6Ptr pool;

    // Create a pool with a good excluded prefix. The good excluded prefix
    // is the one for which is a sub-prefix of the main prefix.
    ASSERT_NO_THROW(pool.reset(new Pool6(IOAddress("2001:db8:1::"), 96, 112,
                                         IOAddress("2001:db8:1::2000"), 120)));

    // Verify pool properties.
    EXPECT_EQ(Lease::TYPE_PD, pool->getType());
    EXPECT_EQ(112, pool->getLength());
    EXPECT_EQ("2001:db8:1::", pool->getFirstAddress().toText());
    EXPECT_EQ("2001:db8:1::ffff:ffff", pool->getLastAddress().toText());

    // It should include Prefix Exclude option.
    Option6PDExcludePtr pd_exclude_option = pool->getPrefixExcludeOption();
    ASSERT_TRUE(pd_exclude_option);
    EXPECT_EQ("2001:db8:1::2:2000", pd_exclude_option->
              getExcludedPrefix(IOAddress("2001:db8:1:0:0:0:2::"), 112).toText());
    EXPECT_EQ(120, static_cast<unsigned>(pd_exclude_option->getExcludedPrefixLength()));

    // Create another pool instance, but with the excluded prefix being
    // "unspecified".
    ASSERT_NO_THROW(pool.reset(new Pool6(IOAddress("2001:db8:1::"), 96, 112,
                                         IOAddress::IPV6_ZERO_ADDRESS(), 0)));

    EXPECT_EQ(Lease::TYPE_PD, pool->getType());
    EXPECT_EQ(112, pool->getLength());
    EXPECT_EQ("2001:db8:1::", pool->getFirstAddress().toText());
    EXPECT_EQ("2001:db8:1::ffff:ffff", pool->getLastAddress().toText());

    ASSERT_FALSE(pool->getPrefixExcludeOption());

    // Excluded prefix length must be greater than the main prefix length.
    EXPECT_THROW(Pool6(IOAddress("2001:db8:1::"), 96, 112,
                       IOAddress("2001:db8:1::"), 112),
                 BadValue);

    // Again, the excluded prefix length must be greater than main prefix
    // length.
    EXPECT_THROW(Pool6(IOAddress("2001:db8:1::"), 96, 112,
                       IOAddress("2001:db8:1::"), 104),
                 BadValue);

    // The "unspecified" excluded prefix must have both values set to 0.
    EXPECT_THROW(Pool6(IOAddress("2001:db8:1::"), 48, 64,
                       IOAddress("2001:db8:1::"), 0),
                 BadValue);

    // Similar case as above, but the prefix value is 0 and the length
    // is non zero.
    EXPECT_THROW(Pool6(IOAddress("2001:db8:1::"), 48, 64,
                       IOAddress::IPV6_ZERO_ADDRESS(), 72),
                 BadValue);

    // Excluded prefix must be an IPv6 prefix.
    EXPECT_THROW(Pool6(IOAddress("10::"), 8, 16,
                       IOAddress("10.0.0.0"), 24),
                 BadValue);

    // Excluded prefix length must not be greater than 128.
    EXPECT_THROW(Pool6(IOAddress("2001:db8:1::"), 48, 64,
                       IOAddress("2001:db8:1::"), 129),
                 BadValue);
}

// Checks that temporary address pools are handled properly
TEST(Pool6Test, TA) {
    // Note: since we defined TA pool types during PD work, we can test it
    // now. Although the configuration to take advantage of it is not
    // planned for now, we will support it some day.

    // Let's construct 2001:db8:1::/96 temporary addresses
    Pool6Ptr pool1;
    EXPECT_NO_THROW(pool1.reset(new Pool6(Lease::TYPE_TA,
                                          IOAddress("2001:db8:1::"), 96)));

    // Check that TA range can be only defined for single addresses
    EXPECT_THROW(Pool6(Lease::TYPE_TA, IOAddress("2001:db8:1::"), 96, 127),
                 BadValue);

    ASSERT_TRUE(pool1);
    EXPECT_EQ(Lease::TYPE_TA, pool1->getType());
    EXPECT_EQ(128, pool1->getLength()); // singular addresses, not prefixes
    EXPECT_EQ("2001:db8:1::", pool1->getFirstAddress().toText());
    EXPECT_EQ("2001:db8:1::ffff:ffff", pool1->getLastAddress().toText());

    // Check that it's possible to have min-max range for TA
    Pool6Ptr pool2;
    EXPECT_NO_THROW(pool2.reset(new Pool6(Lease::TYPE_TA,
                                          IOAddress("2001:db8:1::1"),
                                          IOAddress("2001:db8:1::f"))));
    ASSERT_TRUE(pool2);
    EXPECT_EQ(Lease::TYPE_TA, pool2->getType());
    EXPECT_EQ(128, pool2->getLength()); // singular addresses, not prefixes
    EXPECT_EQ("2001:db8:1::1", pool2->getFirstAddress().toText());
    EXPECT_EQ("2001:db8:1::f", pool2->getLastAddress().toText());
}

// This test creates 100 pools and verifies that their IDs are unique.
TEST(Pool6Test, unique_id) {

    const int num_pools = 100;
    std::vector<Pool6Ptr> pools;

    for (int i = 0; i < num_pools; ++i) {
        pools.push_back(Pool6Ptr(new Pool6(Lease::TYPE_NA, IOAddress("2001:db8:1::"),
                                           IOAddress("2001:db8:1::ffff:ffff:ffff:ffff"))));
    }

    for (int i = 0; i < num_pools; ++i) {
        for (int j = i + 1; j < num_pools; ++j) {
            if (pools[i]->getId() == pools[j]->getId()) {
                FAIL() << "Pool-ids must be unique";
            }
        }
    }

}

// Simple check if toText returns reasonable values
TEST(Pool6Test, toText) {
    Pool6 pool1(Lease::TYPE_NA, IOAddress("2001:db8::1"),
                IOAddress("2001:db8::2"));
    EXPECT_EQ("type=IA_NA, 2001:db8::1-2001:db8::2, delegated_len=128",
              pool1.toText());

    Pool6 pool2(Lease::TYPE_PD, IOAddress("2001:db8:1::"), 96, 112);
    EXPECT_EQ("type=IA_PD, 2001:db8:1::-2001:db8:1::ffff:ffff, delegated_len=112",
              pool2.toText());

    Pool6 pool3(IOAddress("2001:db8:1::"), 96, 112,
                IOAddress("2001:db8:1::1000"), 120);
    EXPECT_EQ("type=IA_PD, 2001:db8:1::-2001:db8:1::ffff:ffff, delegated_len=112,"
              " excluded_prefix_len=120",
              pool3.toText());

}

// Checks if the number of possible leases in range is reported correctly.
TEST(Pool6Test, leasesCount) {
    Pool6 pool1(Lease::TYPE_NA, IOAddress("2001:db8::1"),
                IOAddress("2001:db8::2"));
    EXPECT_EQ(2, pool1.getCapacity());

    Pool6 pool2(Lease::TYPE_PD, IOAddress("2001:db8:1::"), 96, 112);
    EXPECT_EQ(65536, pool2.getCapacity());
}

// This test checks that it is possible to specify pool specific options.
TEST(Pool6Test, addOptions) {
    // Create a pool to add options to it.
    Pool6Ptr pool(new Pool6(Lease::TYPE_PD, IOAddress("3000::"), 64, 128));

    // Differentiate options by their codes (100-109)
    for (uint16_t code = 100; code < 110; ++code) {
        OptionPtr option(new Option(Option::V6, code, OptionBuffer(10, 0xFF)));
        ASSERT_NO_THROW(pool->getCfgOption()->add(option, false, "dhcp6"));
    }

    // Add 7 options to another option space. The option codes partially overlap
    // with option codes that we have added to dhcp6 option space.
    for (uint16_t code = 105; code < 112; ++code) {
        OptionPtr option(new Option(Option::V6, code, OptionBuffer(10, 0xFF)));
        ASSERT_NO_THROW(pool->getCfgOption()->add(option, false, "isc"));
    }

    // Get options from the pool and check if all 10 are there.
    OptionContainerPtr options = pool->getCfgOption()->getAll("dhcp6");
    ASSERT_TRUE(options);
    ASSERT_EQ(10, options->size());

    // Validate codes of options added to dhcp6 option space.
    uint16_t expected_code = 100;
    for (OptionContainer::const_iterator option_desc = options->begin();
         option_desc != options->end(); ++option_desc) {
        ASSERT_TRUE(option_desc->option_);
        EXPECT_EQ(expected_code, option_desc->option_->getType());
        ++expected_code;
    }

    options = pool->getCfgOption()->getAll("isc");
    ASSERT_TRUE(options);
    ASSERT_EQ(7, options->size());

    // Validate codes of options added to isc option space.
    expected_code = 105;
    for (OptionContainer::const_iterator option_desc = options->begin();
         option_desc != options->end(); ++option_desc) {
        ASSERT_TRUE(option_desc->option_);
        EXPECT_EQ(expected_code, option_desc->option_->getType());
        ++expected_code;
    }

    // Try to get options from a non-existing option space.
    options = pool->getCfgOption()->getAll("abcd");
    ASSERT_TRUE(options);
    EXPECT_TRUE(options->empty());
}

// This test checks that handling for user-context is valid.
TEST(Pool6Test, userContext) {
    // Create a pool to add options to it.
    Pool6 pool(Lease::TYPE_NA, IOAddress("2001:db8::1"),
                IOAddress("2001:db8::2"));

    // Context should be empty until explicitly set.
    EXPECT_FALSE(pool.getContext());

    // When set, should be returned properly.
    ElementPtr ctx = Element::create("{ \"comment\": \"foo\" }");
    EXPECT_NO_THROW(pool.setContext(ctx));
    ASSERT_TRUE(pool.getContext());
    EXPECT_EQ(ctx->str(), pool.getContext()->str());
}

// This test checks that handling for client-class is valid.
TEST(Pool6Test, clientClass) {
    // Create a pool.
    Pool6 pool(Lease::TYPE_NA, IOAddress("2001:db8::1"),
                IOAddress("2001:db8::2"));

    // This client does not belong to any class.
    isc::dhcp::ClientClasses no_class;

    // This client belongs to foo only.
    isc::dhcp::ClientClasses foo_class;
    foo_class.insert("foo");

    // This client belongs to bar only. I like that client.
    isc::dhcp::ClientClasses bar_class;
    bar_class.insert("bar");

    // This client belongs to foo, bar and baz classes.
    isc::dhcp::ClientClasses three_classes;
    three_classes.insert("foo");
    three_classes.insert("bar");
    three_classes.insert("baz");

    // No class restrictions defined, any client should be supported
<<<<<<< HEAD
    EXPECT_EQ(0, pool.getClientClasses().size());
=======
    EXPECT_TRUE(pool.getClientClass().empty());
>>>>>>> 36c5b81b
    EXPECT_TRUE(pool.clientSupported(no_class));
    EXPECT_TRUE(pool.clientSupported(foo_class));
    EXPECT_TRUE(pool.clientSupported(bar_class));
    EXPECT_TRUE(pool.clientSupported(three_classes));

    // Let's allow only clients belonging to "bar" class.
    pool.allowClientClass("bar");
<<<<<<< HEAD
    EXPECT_EQ(1, pool.getClientClasses().size());
=======
    EXPECT_EQ("bar", pool.getClientClass());
>>>>>>> 36c5b81b

    EXPECT_FALSE(pool.clientSupported(no_class));
    EXPECT_FALSE(pool.clientSupported(foo_class));
    EXPECT_TRUE(pool.clientSupported(bar_class));
    EXPECT_TRUE(pool.clientSupported(three_classes));
}

<<<<<<< HEAD
// This test checks that handling for multiple client-classes is valid.
TEST(Pool6Test, clientClasses) {    
=======
// This test checks that handling for require-client-classes is valid.
TEST(Pool6Test, requiredClasses) {
>>>>>>> 36c5b81b
    // Create a pool.
    Pool6 pool(Lease::TYPE_NA, IOAddress("2001:db8::1"),
               IOAddress("2001:db8::2"));

<<<<<<< HEAD
    // This client does not belong to any class.
    isc::dhcp::ClientClasses no_class;

    // This client belongs to foo only.
    isc::dhcp::ClientClasses foo_class;
    foo_class.insert("foo");

    // This client belongs to bar only. I like that client.
    isc::dhcp::ClientClasses bar_class;
    bar_class.insert("bar");

    // No class restrictions defined, any client should be supported
    EXPECT_EQ(0, pool.getClientClasses().size());
    EXPECT_TRUE(pool.clientSupported(no_class));
    EXPECT_TRUE(pool.clientSupported(foo_class));
    EXPECT_TRUE(pool.clientSupported(bar_class));

    // Let's allow clients belonging to "bar" or "foo" class.
    pool.allowClientClass("bar");
    pool.allowClientClass("foo");
    EXPECT_EQ(2, pool.getClientClasses().size());

    // Class-less clients are to be rejected.
    EXPECT_FALSE(pool.clientSupported(no_class));

    // Clients in foo class should be accepted.
    EXPECT_TRUE(pool.clientSupported(foo_class));

    // Clients in bar class should be accepted as well.
    EXPECT_TRUE(pool.clientSupported(bar_class));
=======
    // This client starts with no required classes.
    EXPECT_TRUE(pool.getRequiredClasses().empty());

    // Add the first class
    pool.requireClientClass("router");
    EXPECT_EQ(1, pool.getRequiredClasses().size());

    // Add a second class
    pool.requireClientClass("modem");
    EXPECT_EQ(2, pool.getRequiredClasses().size());
    EXPECT_TRUE(pool.getRequiredClasses().contains("router"));
    EXPECT_TRUE(pool.getRequiredClasses().contains("modem"));
    EXPECT_FALSE(pool.getRequiredClasses().contains("foo"));

    // Check that it's ok to add the same class repeatedly
    EXPECT_NO_THROW(pool.requireClientClass("foo"));
    EXPECT_NO_THROW(pool.requireClientClass("foo"));
    EXPECT_NO_THROW(pool.requireClientClass("foo"));

    // Check that 'foo' is marked for required evaluation
    EXPECT_TRUE(pool.getRequiredClasses().contains("foo"));
>>>>>>> 36c5b81b
}

// This test checks that handling for last allocated address/prefix is valid.
TEST(Pool6Test, lastAllocated) {
    // Create a pool.
    IOAddress first("2001:db8::1");
    Pool6 pool(Lease::TYPE_NA, first, IOAddress("2001:db8::200"));

    // Initial values are first invalid.
    EXPECT_EQ(first.toText(), pool.getLastAllocated().toText());
    EXPECT_FALSE(pool.isLastAllocatedValid());

    // Now set last allocated
    IOAddress addr("2001:db8::100");
    EXPECT_NO_THROW(pool.setLastAllocated(addr));
    EXPECT_EQ(addr.toText(), pool.getLastAllocated().toText());
    EXPECT_TRUE(pool.isLastAllocatedValid());

    // Reset makes it invalid and does not touch address
    pool.resetLastAllocated();
    EXPECT_EQ(addr.toText(), pool.getLastAllocated().toText());
    EXPECT_FALSE(pool.isLastAllocatedValid());
}

}; // end of anonymous namespace<|MERGE_RESOLUTION|>--- conflicted
+++ resolved
@@ -214,11 +214,7 @@
     three_classes.insert("baz");
 
     // No class restrictions defined, any client should be supported
-<<<<<<< HEAD
-    EXPECT_EQ(0, pool->getClientClasses().size());
-=======
     EXPECT_TRUE(pool->getClientClass().empty());
->>>>>>> 36c5b81b
     EXPECT_TRUE(pool->clientSupported(no_class));
     EXPECT_TRUE(pool->clientSupported(foo_class));
     EXPECT_TRUE(pool->clientSupported(bar_class));
@@ -226,11 +222,7 @@
 
     // Let's allow only clients belonging to "bar" class.
     pool->allowClientClass("bar");
-<<<<<<< HEAD
-    EXPECT_EQ(1, pool->getClientClasses().size());
-=======
     EXPECT_EQ("bar", pool->getClientClass());
->>>>>>> 36c5b81b
 
     EXPECT_FALSE(pool->clientSupported(no_class));
     EXPECT_FALSE(pool->clientSupported(foo_class));
@@ -238,18 +230,12 @@
     EXPECT_TRUE(pool->clientSupported(three_classes));
 }
 
-<<<<<<< HEAD
 // This test checks that handling for multiple client-classes is valid.
 TEST(Pool4Test, clientClasses) {    
-=======
-// This test checks that handling for require-client-classes is valid.
-TEST(Pool4Test, requiredClasses) {
->>>>>>> 36c5b81b
     // Create a pool.
     Pool4Ptr pool(new Pool4(IOAddress("192.0.2.0"),
                             IOAddress("192.0.2.255")));
 
-<<<<<<< HEAD
     // This client does not belong to any class.
     isc::dhcp::ClientClasses no_class;
 
@@ -280,7 +266,14 @@
 
     // Clients in bar class should be accepted as well.
     EXPECT_TRUE(pool->clientSupported(bar_class));
-=======
+}
+
+// This test checks that handling for require-client-classes is valid.
+TEST(Pool4Test, requiredClasses) {
+    // Create a pool.
+    Pool4Ptr pool(new Pool4(IOAddress("192.0.2.0"),
+                            IOAddress("192.0.2.255")));
+
     // This client starts with no required classes.
     EXPECT_TRUE(pool->getRequiredClasses().empty());
 
@@ -302,7 +295,6 @@
 
     // Check that 'foo' is marked for required evaluation
     EXPECT_TRUE(pool->getRequiredClasses().contains("foo"));
->>>>>>> 36c5b81b
 }
 
 // This test checks that handling for last allocated address/prefix is valid.
@@ -655,11 +647,7 @@
     three_classes.insert("baz");
 
     // No class restrictions defined, any client should be supported
-<<<<<<< HEAD
-    EXPECT_EQ(0, pool.getClientClasses().size());
-=======
     EXPECT_TRUE(pool.getClientClass().empty());
->>>>>>> 36c5b81b
     EXPECT_TRUE(pool.clientSupported(no_class));
     EXPECT_TRUE(pool.clientSupported(foo_class));
     EXPECT_TRUE(pool.clientSupported(bar_class));
@@ -667,11 +655,7 @@
 
     // Let's allow only clients belonging to "bar" class.
     pool.allowClientClass("bar");
-<<<<<<< HEAD
-    EXPECT_EQ(1, pool.getClientClasses().size());
-=======
     EXPECT_EQ("bar", pool.getClientClass());
->>>>>>> 36c5b81b
 
     EXPECT_FALSE(pool.clientSupported(no_class));
     EXPECT_FALSE(pool.clientSupported(foo_class));
@@ -679,18 +663,12 @@
     EXPECT_TRUE(pool.clientSupported(three_classes));
 }
 
-<<<<<<< HEAD
 // This test checks that handling for multiple client-classes is valid.
 TEST(Pool6Test, clientClasses) {    
-=======
-// This test checks that handling for require-client-classes is valid.
-TEST(Pool6Test, requiredClasses) {
->>>>>>> 36c5b81b
     // Create a pool.
     Pool6 pool(Lease::TYPE_NA, IOAddress("2001:db8::1"),
                IOAddress("2001:db8::2"));
 
-<<<<<<< HEAD
     // This client does not belong to any class.
     isc::dhcp::ClientClasses no_class;
 
@@ -721,7 +699,14 @@
 
     // Clients in bar class should be accepted as well.
     EXPECT_TRUE(pool.clientSupported(bar_class));
-=======
+}
+
+// This test checks that handling for require-client-classes is valid.
+TEST(Pool6Test, requiredClasses) {
+    // Create a pool.
+    Pool6 pool(Lease::TYPE_NA, IOAddress("2001:db8::1"),
+               IOAddress("2001:db8::2"));
+
     // This client starts with no required classes.
     EXPECT_TRUE(pool.getRequiredClasses().empty());
 
@@ -743,7 +728,6 @@
 
     // Check that 'foo' is marked for required evaluation
     EXPECT_TRUE(pool.getRequiredClasses().contains("foo"));
->>>>>>> 36c5b81b
 }
 
 // This test checks that handling for last allocated address/prefix is valid.
