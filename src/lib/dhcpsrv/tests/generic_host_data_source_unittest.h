// Copyright (C) 2015-2017 Internet Systems Consortium, Inc. ("ISC")
//
// This Source Code Form is subject to the terms of the Mozilla Public
// License, v. 2.0. If a copy of the MPL was not distributed with this
// file, You can obtain one at http://mozilla.org/MPL/2.0/.

#ifndef GENERIC_HOST_DATA_SOURCE_UNITTEST_H
#define GENERIC_HOST_DATA_SOURCE_UNITTEST_H

#include <asiolink/io_address.h>
#include <dhcpsrv/base_host_data_source.h>
#include <dhcpsrv/host.h>
#include <dhcp/classify.h>
#include <dhcp/option.h>
#include <boost/algorithm/string/join.hpp>
#include <boost/shared_ptr.hpp>
#include <gtest/gtest.h>
#include <sstream>
#include <vector>

namespace isc {
namespace dhcp {
namespace test {

/// @brief Test Fixture class with utility functions for HostDataSource backends
///
/// It contains utility functions for test purposes.
/// All concrete HostDataSource test classes should be derived from it.
class GenericHostDataSourceTest : public ::testing::Test {
public:

    /// @brief Universe (V4 or V6).
    enum Universe {
        V4,
        V6
    };

    /// @brief Options to be inserted into a host.
    ///
    /// Parameter of this type is passed to the @ref addTestOptions to
    /// control which option types should be inserted into a host.
    enum AddedOptions {
        DHCP4_ONLY,
        DHCP6_ONLY,
        DHCP4_AND_DHCP6
    };

    /// @brief Default constructor.
    GenericHostDataSourceTest();

    /// @brief Virtual destructor.
    virtual ~GenericHostDataSourceTest();

    /// @brief Creates a host reservation for specified IPv4 address.
    ///
    /// @param address IPv4 address to be set
    /// @param id Identifier type.
    ///
    /// @return generated Host object
    HostPtr initializeHost4(const std::string& address,
                            const Host::IdentifierType& id);

    /// @brief Creates a host reservation for specified IPv6 address.
    ///
    /// @param address IPv6 address to be reserved
    /// @param id type of identifier (IDENT_DUID or IDENT_HWADDR are supported)
    /// @param prefix reservation type (true = prefix, false = address)
    /// @param new_identifier Boolean value indicating if new host
    /// identifier should be generated or the same as previously.
    ///
    /// @return generated Host object
    HostPtr initializeHost6(std::string address, Host::IdentifierType id,
                            bool prefix, bool new_identifier = true);

    /// @brief Generates a hardware address in text version.
    ///
    /// @param increase A boolean value indicating if new address (increased)
    /// must be generated or the same address as previously.
    /// @return HW address in textual form acceptable by Host constructor
    std::vector<uint8_t> generateHWAddr(const bool new_identifier = true);

    /// @brief Generates a host identifier in a textual form..
    ///
    /// @param increase A boolean value indicating if new identifier (increased)
    /// must be generated or the same identifier as previously.
    /// @return Identifier in textual form acceptable by Host constructor
    std::vector<uint8_t> generateIdentifier(const bool new_identifier = true);

    /// @brief Checks if the reservation is in the range of reservations.
    ///
    /// @param resrv Reservation to be searched for.
    /// @param range Range of reservations returned by the @c Host object
    /// in which the reservation will be searched
    bool reservationExists(const IPv6Resrv& resrv, const IPv6ResrvRange& range);

    /// @brief Compares hardware addresses of the two hosts.
    ///
    /// This method compares two hardware address and uses gtest
    /// macros to signal unexpected (mismatch if expect_match is true;
    /// match if expect_match is false) values.
    ///
    /// @param host1 first host to be compared
    /// @param host2 second host to be compared
    /// @param expect_match true = HW addresses expected to be the same,
    ///                     false = HW addresses expected to be different
    void
    compareHwaddrs(const ConstHostPtr& host1, const ConstHostPtr& host2,
                   bool expect_match);

    /// @brief Compares DUIDs of the two hosts.
    ///
    /// This method compares two DUIDs (client-ids) and uses gtest
    /// macros to signal unexpected (mismatch if expect_match is true;
    /// match if expect_match is false) values.
    ///
    /// @param host1 first host to be compared
    /// @param host2 second host to be compared
    /// @param expect_match true = DUIDs expected to be the same,
    ///                     false = DUIDs expected to be different
    void
    compareDuids(const ConstHostPtr& host1, const ConstHostPtr& host2,
                 bool expect_match);

    /// @brief Compares two hosts
    ///
    /// This method uses gtest macros to signal errors.
    ///
    /// @param host1 first host to compare
    /// @param host2 second host to compare
    void compareHosts(const ConstHostPtr& host1, const ConstHostPtr& host2);

    /// @ brief Used to sort a host collection by IPv4 subnet id.
    static bool compareHostsForSort4(const ConstHostPtr& host1,
                                     const ConstHostPtr& host2);

    /// @ brief Used to sort a host collection by IPv6 subnet id.
    static bool compareHostsForSort6(const ConstHostPtr& host1,
                                     const ConstHostPtr& host2);

    /// @brief Compares two IPv6 reservation lists.
    ///
    /// This method uses gtest macros to signal errors.
    ///
    /// @param resv1 first IPv6 reservations list
    /// @param resv2 second IPv6 reservations list
    void compareReservations6(IPv6ResrvRange resv1, IPv6ResrvRange resv2);

    /// @brief Compares two client classes
    ///
    /// This method uses gtest macros to signal errors.
    ///
    /// @param classes1 first list of client classes
    /// @param classes2 second list of client classes
    void compareClientClasses(const ClientClasses& classes1,
                              const ClientClasses& classes2);

    /// @brief Compares options within two configurations.
    ///
    /// This method uses gtest macros to signal errors.
    ///
    /// @param cfg1 First configuration.
    /// @param cfg2 Second configuration.
    void compareOptions(const ConstCfgOptionPtr& cfg1,
                        const ConstCfgOptionPtr& cfg2) const;

    /// @brief Creates an option descriptor holding an empty option.
    ///
    /// @param universe V4 or V6.
    /// @param option_type Option type.
    /// @param persist A boolean flag indicating if the option is always
    /// returned to the client or only when requested.
    ///
    /// @return Descriptor holding an empty option.
    OptionDescriptor createEmptyOption(const Option::Universe& universe,
                                       const uint16_t option_type,
                                       const bool persist) const;

    /// @brief Creates an instance of the option for which it is possible to
    /// specify universe, option type, persistence flag  and value in
    /// the constructor.
    ///
    /// Examples of options that can be created using this function are:
    /// - @ref OptionString
    /// - different variants of @ref OptionInt.
    ///
    /// @param universe V4 or V6.
    /// @param option_type Option type.
    /// @param persist A boolean flag indicating if the option is always
    /// returned to the client or only when requested.
    /// @param formatted A boolean value selecting if the formatted option
    /// value should be used (if true), or binary value (if false).
    /// @param value Option value to be assigned to the option.
    /// @tparam OptionType Class encapsulating the option.
    /// @tparam DataType Option value data type.
    ///
    /// @return Descriptor holding an instance of the option created.
    template<typename OptionType, typename DataType>
    OptionDescriptor createOption(const Option::Universe& universe,
                                  const uint16_t option_type,
                                  const bool persist,
                                  const bool formatted,
                                  const DataType& value) const {
        boost::shared_ptr<OptionType> option(new OptionType(universe, option_type,
                                                            value));
        std::ostringstream s;
        if (formatted) {
            // Using formatted option value. Convert option value to a
            // textual format.
            s << value;
        }
        OptionDescriptor desc(option, persist, s.str());
        return (desc);
    }

    /// @brief Creates an instance of the option for which it is possible to
    /// specify option type, persistence flag  and value in the constructor.
    ///
    /// Examples of options that can be created using this function are:
    /// - @ref Option4AddrLst
    /// - @ref Option6AddrLst
    ///
    /// @param option_type Option type.
    /// @param persist A boolean flag indicating if the option is always
    /// returned to the client or only when requested.
    /// @param formatted A boolean value selecting if the formatted option
    /// value should be used (if true), or binary value (if false).
    /// @param value Option value to be assigned to the option.
    /// @tparam OptionType Class encapsulating the option.
    /// @tparam DataType Option value data type.
    ///
    /// @return Descriptor holding an instance of the option created.
    template<typename OptionType, typename DataType>
    OptionDescriptor createOption(const uint16_t option_type,
                                  const bool persist,
                                  const bool formatted,
                                  const DataType& value) const {
        boost::shared_ptr<OptionType> option(new OptionType(option_type, value));

        std::ostringstream s;
        if (formatted) {
            // Using formatted option value. Convert option value to a
            // textual format.
            s << value;
        }

        OptionDescriptor desc(option, persist, s.str());
        return (desc);
    }

    /// @brief Creates an instance of the option holding list of IP addresses.
    ///
    /// @param option_type Option type.
    /// @param persist A boolean flag indicating if the option is always
    /// returned to the client or only when requested.
    /// @param formatted A boolean value selecting if the formatted option
    /// value should be used (if true), or binary value (if false).
    /// @param address1 First address to be included. If address is empty, it is
    /// not included.
    /// @param address2 Second address to be included. If address is empty, it
    /// is not included.
    /// @param address3 Third address to be included. If address is empty, it
    /// is not included.
    /// @tparam OptionType Class encapsulating the option.
    ///
    /// @return Descriptor holding an instance of the option created.
    template<typename OptionType>
    OptionDescriptor
    createAddressOption(const uint16_t option_type,
                        const bool persist,
                        const bool formatted,
                        const std::string& address1 = "",
                        const std::string& address2 = "",
                        const std::string& address3 = "") const {
        std::ostringstream s;
        // First address.
        typename OptionType::AddressContainer addresses;
        if (!address1.empty()) {
            addresses.push_back(asiolink::IOAddress(address1));
            if (formatted) {
                s << address1;
            }
        }
        // Second address.
        if (!address2.empty()) {
            addresses.push_back(asiolink::IOAddress(address2));
            if (formatted) {
                if (s.tellp() != std::streampos(0)) {
                    s << ",";
                }
                s << address2;
            }
        }
        // Third address.
        if (!address3.empty()) {
            addresses.push_back(asiolink::IOAddress(address3));
            if (formatted) {
                if (s.tellp() != std::streampos(0)) {
                    s << ",";
                }
                s << address3;
            }
        }

        boost::shared_ptr<OptionType> option(new OptionType(option_type,
                                                            addresses));
        OptionDescriptor desc(option, persist, s.str());
        return (desc);
    }

    /// @brief Returns number of entries in the v4 options table.
    ///
    /// This utility method is expected to be implemented by specific backends.
    /// The code here is just a boilerplate for backends that do not store
    /// host options in a table.
    ///
    /// @param number of existing entries in options table
    virtual int countDBOptions4() {
        return (-1);
    }

    /// @brief Returns number of entries in the v6 options table.
    ///
    /// This utility method is expected to be implemented by specific backends.
    /// The code here is just a boilerplate for backends that do not store
    /// host options in a table.
    ///
    /// @param number of existing entries in options table
    virtual int countDBOptions6() {
        return (-1);
    }

    /// @brief Returns number of entries in the v6 reservations table.
    ///
    /// This utility method is expected to be implemented by specific backends.
    /// The code here is just a boilerplate for backends that do not store
    /// v6 reservations in a table.
    ///
    /// @param number of existing entries in v6_reservations table
    virtual int countDBReservations6() {
        return (-1);
    }

    /// @brief Creates an instance of the vendor option.
    ///
    /// @param universe V4 or V6.
    /// @param persist A boolean flag indicating if the option is always
    /// returned to the client or only when requested.
    /// @param formatted A boolean value selecting if the formatted option
    /// value should be used (if true), or binary value (if false).
    /// @param vendor_id Vendor identifier.
    ///
    /// @return Descriptor holding an instance of the option created.
    OptionDescriptor createVendorOption(const Option::Universe& universe,
                                        const bool persist,
                                        const bool formatted,
                                        const uint32_t vendor_id) const;

    /// @brief Adds multiple options into the host.
    ///
    /// This method creates the following options into the host object:
    /// - DHCPv4 boot file name option,
    /// - DHCPv4 default ip ttl option,
    /// - DHCPv4 option 1 within vendor-encapsulated-options space,
    /// - DHCPv4 option 254 with a single IPv4 address,
    /// - DHCPv4 option 1 within isc option space,
    /// - DHCPv6 boot file url option,
    /// - DHCPv6 information refresh time option,
    /// - DHCPv6 vendor option with vendor id 2495,
    /// - DHCPv6 option 1024, with a single IPv6 address,
    /// - DHCPv6 empty option 1, within isc2 option space,
    /// - DHCPv6 option 2, within isc2 option space with 3 IPv6 addresses,
    ///
    /// This method also creates option definitions for the non-standard
    /// options and registers them in the LibDHCP as runtime option
    /// definitions.
    ///
    /// @param host Host object into which options should be added.
    /// @param formatted A boolean value selecting if the formatted option
    /// value should be used (if true), or binary value (if false).
    /// @param added_options Controls which options should be inserted into
    /// a host: DHCPv4, DHCPv6 options or both.
    void addTestOptions(const HostPtr& host, const bool formatted,
                        const AddedOptions& added_options) const;

    /// @brief Pointer to the host data source
    HostDataSourcePtr hdsptr_;

    /// @brief Test that backend can be started in read-only mode.
    ///
    /// Some backends can operate when the database is read only, e.g.
    /// host reservation tables are read only, or the database user has
    /// read only privileges on the entire database. In such cases, the
    /// Kea server administrator can specify in the backend configuration
    /// that the database should be opened in read only mode, i.e.
    /// INSERT, UPDATE, DELETE statements can't be issued. If any of the
    /// functions updating the database is called for the backend, the
    /// error is reported. The database running in read only mode can
    /// be merely used to retrieve existing host reservations from the
    /// database. This test verifies that this is the case.
    ///
    /// @param valid_db_type Parameter specifying type of backend to
    /// be used, e.g. type=mysql.
    void testReadOnlyDatabase(const char* valid_db_type);

    /// @brief Test that checks that simple host with IPv4 reservation
    ///        can be inserted and later retrieved.
    ///
    /// Uses gtest macros to report failures.
    /// @param id Identifier type.
    void testBasic4(const Host::IdentifierType& id);

    /// @brief Test inserts several hosts with unique IPv4 address and
    ///        checks that they can be retrieved properly.
    ///
    /// Uses gtest macros to report failures.
    /// @param id Identifier type.
    void testGetByIPv4(const Host::IdentifierType& id);

    /// @brief Test that hosts can be retrieved by host identifier.
    ///
    /// Uses gtest macros to report failures.
    void testGet4ByIdentifier(const Host::IdentifierType& identifier_type);

    /// @brief Test that clients with stored HW address can't be retrieved
    ///        by DUID with the same value.
    ///
    /// Test procedure: add host reservation with hardware address X, try to retrieve
    /// host by client-identifier X, verify that the reservation is not returned.
    ///
    /// Uses gtest macros to report failures.
    void testHWAddrNotClientId();

    /// @brief Test that clients with stored DUID can't be retrieved
    ///        by HW address of the same value.
    ///
    /// Test procedure: add host reservation with client identifier X, try to
    /// retrieve host by hardware address X, verify that the reservation is not
    /// returned.
    ///
    /// Uses gtest macros to report failures.
    void testClientIdNotHWAddr();

    /// @brief Test adds specified number of hosts with unique hostnames, then
    /// retrieves them and checks that the hostnames are set properly.
    ///
    /// Uses gtest macros to report failures.
    ///
    /// @param name hostname to be used (if n>1, numbers will be appended)
    /// @param num number of hostnames to be added.
    void testHostname(std::string name, int num);

    /// @brief Test inserts multiple reservations for the same host for different
    /// subnets and check that they can be retrieved properly.
    ///
    /// Uses gtest macros to report failures.
    ///
    /// @param subnets number of subnets to test
    /// @param id Host identifier type.
    void testMultipleSubnets(int subnets, const Host::IdentifierType& id);

    /// @brief Test inserts several hosts with unique IPv6 addresses and
    ///        checks that they can be retrieved properly.
    ///
    /// Uses gtest macros to report failures.
    /// @param id type of the identifier to be used (IDENT_HWADDR or IDENT_DUID)
    /// @param prefix true - reserve IPv6 prefix, false - reserve IPv6 address
    void testGetByIPv6(Host::IdentifierType id, bool prefix);

    /// @brief Test inserts several hosts with unique prefixes and checks
    ///        that the can be retrieved by subnet id and prefix value.
    void testGetBySubnetIPv6();


    /// @brief Test that hosts can be retrieved by hardware address.
    ///
    /// Uses gtest macros to report failures.
    void testGet6ByHWAddr();

    /// @brief Test that hosts can be retrieved by client-id
    ///
    /// Uses gtest macros to report failures.
    void testGet6ByClientId();

    /// @brief Test verifies if a host reservation can be stored with both
    ///         IPv6 address and prefix.
    /// Uses gtest macros to report failures.
    void testAddr6AndPrefix();

    /// @brief Tests if host with multiple IPv6 reservations can be added and then
    ///        retrieved correctly.
    void testMultipleReservations();

    /// @brief Tests if compareIPv6Reservations() method treats same pool of
    ///        reservations but added in different order as equal.
    void testMultipleReservationsDifferentOrder();

    /// @brief Test if host reservations made for different IPv6 subnets
    ///        are handled correctly.
    ///
    /// Uses gtest macros to report failures.
    ///
    /// @param subnets number of subnets to test
    /// @param id identifier type (IDENT_HWADDR or IDENT_DUID)
    void testSubnetId6(int subnets, Host::IdentifierType id);

    /// @brief Test if the duplicate host with same DUID can't be inserted.
    ///
    /// Uses gtest macros to report failures.
    void testAddDuplicate6WithSameDUID();

    /// @brief Test if the duplicate host with same HWAddr can't be inserted.
    ///
    /// Uses gtest macros to report failures.
    void testAddDuplicate6WithSameHWAddr();

    /// @brief Test if the duplicate IPv4 host with can't be inserted.
    ///
    /// Uses gtest macros to report failures.
    void testAddDuplicate4();

    /// @brief Test that DHCPv4 options can be inserted and retrieved from
    /// the database.
    ///
    /// Uses gtest macros to report failures.
    ///
    /// @param formatted Boolean value indicating if the option values
    /// should be stored in the textual format in the database.
    void testOptionsReservations4(const bool formatted);

    /// @brief Test that DHCPv6 options can be inserted and retrieved from
    /// the database.
    ///
    /// Uses gtest macros to report failures.
    ///
    /// @param formatted Boolean value indicating if the option values
    /// should be stored in the textual format in the database.
    void testOptionsReservations6(const bool formatted);

    /// @brief Test that DHCPv4 and DHCPv6 options can be inserted and retrieved
    /// with a single query to the database.
    ///
    /// Uses gtest macros to report failures.
    ///
    /// @param formatted Boolean value indicating if the option values
    /// should be stored in the textual format in the database.
    void testOptionsReservations46(const bool formatted);

    /// @brief Test that multiple client classes for IPv4 can be inserted and
    /// retrieved for a given host reservation.
    ///
    /// Uses gtest macros to report failures.
    ///
    void testMultipleClientClasses4();

    /// @brief Test that multiple client classes for IPv6 can be inserted and
    /// retrieved for a given host reservation.
    ///
    /// Uses gtest macros to report failures.
    ///
    void testMultipleClientClasses6();

    /// @brief Test that multiple client classes for both IPv4 and IPv6 can
    /// be inserted and retrieved for a given host reservation.
    ///
    /// Uses gtest macros to report failures.
    ///
    void testMultipleClientClassesBoth();

    /// @brief Test that siaddr, sname, file fields can be retrieved
    /// from a database for a host.
    ///
    /// Uses gtest macros to report failures.
    void testMessageFields4();

<<<<<<< HEAD
    /// @brief Stress test on adding and retrieving hosts
    ///
    /// Rather than checking for correctness, this test gives interpretable
    /// performance results.
    ///
    /// @param n_of_hosts number of hosts to insert into and retrieve from the
    ///     database; defaults to the maximum number of allowed hosts.
    void stressTest(uint32_t n_of_hosts /* = 0xfffdU */);
=======
    /// @brief Tests that delete(subnet-id, addr4) call works.
    ///
    /// Uses gtest macros to report failures.
    void testDeleteByAddr4();

    /// @brief Tests that delete(subnet4-id, identifier-type, identifier) works.
    ///
    /// Uses gtest macros to report failures.
    void testDeleteById4();

    /// @brief Tests that delete(subnet4-id, id-type, id) also deletes options.
    void testDeleteById4Options();

    /// @brief Tests that delete(subnet6-id, identifier-type, identifier) works.
    ///
    /// Uses gtest macros to report failures.
    void testDeleteById6();

    /// @brief Tests that delete(subnet6-id, id-type, id) also deletes options.
    ///
    /// Uses gtest macros to report failures.
    void testDeleteById6Options();
>>>>>>> e37a6c29

    /// @brief Returns DUID with identical content as specified HW address
    ///
    /// This method does not have any sense in real life and is only useful
    /// in testing corner cases in the database backends (e.g. whether the DB
    /// is able to tell the difference between hwaddr and duid)
    ///
    /// @param hwaddr hardware address to be copied
    /// @return duid with the same value as specified HW address
    DuidPtr HWAddrToDuid(const HWAddrPtr& hwaddr);

    /// @brief Returns HW address with identical content as specified DUID
    ///
    /// This method does not have any sense in real life and is only useful
    /// in testing corner cases in the database backends (e.g. whether the DB
    /// is able to tell the difference between hwaddr and duid)
    ///
    /// @param duid DUID to be copied
    /// @return HW address with the same value as specified DUID
    HWAddrPtr DuidToHWAddr(const DuidPtr& duid);

};

}  // namespace test
}  // namespace dhcp
}  // namespace isc

#endif<|MERGE_RESOLUTION|>--- conflicted
+++ resolved
@@ -572,7 +572,6 @@
     /// Uses gtest macros to report failures.
     void testMessageFields4();
 
-<<<<<<< HEAD
     /// @brief Stress test on adding and retrieving hosts
     ///
     /// Rather than checking for correctness, this test gives interpretable
@@ -581,7 +580,6 @@
     /// @param n_of_hosts number of hosts to insert into and retrieve from the
     ///     database; defaults to the maximum number of allowed hosts.
     void stressTest(uint32_t n_of_hosts /* = 0xfffdU */);
-=======
     /// @brief Tests that delete(subnet-id, addr4) call works.
     ///
     /// Uses gtest macros to report failures.
@@ -604,7 +602,6 @@
     ///
     /// Uses gtest macros to report failures.
     void testDeleteById6Options();
->>>>>>> e37a6c29
 
     /// @brief Returns DUID with identical content as specified HW address
     ///
