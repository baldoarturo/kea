// Copyright (C) 2012 Internet Systems Consortium, Inc. ("ISC")
//
// Permission to use, copy, modify, and/or distribute this software for any
// purpose with or without fee is hereby granted, provided that the above
// copyright notice and this permission notice appear in all copies.
//
// THE SOFTWARE IS PROVIDED "AS IS" AND ISC DISCLAIMS ALL WARRANTIES WITH
// REGARD TO THIS SOFTWARE INCLUDING ALL IMPLIED WARRANTIES OF MERCHANTABILITY
// AND FITNESS.  IN NO EVENT SHALL ISC BE LIABLE FOR ANY SPECIAL, DIRECT,
// INDIRECT, OR CONSEQUENTIAL DAMAGES OR ANY DAMAGES WHATSOEVER RESULTING FROM
// LOSS OF USE, DATA OR PROFITS, WHETHER IN AN ACTION OF CONTRACT, NEGLIGENCE
// OR OTHER TORTIOUS ACTION, ARISING OUT OF OR IN CONNECTION WITH THE USE OR
// PERFORMANCE OF THIS SOFTWARE.

#include <dhcpsrv/alloc_engine.h>
#include <dhcpsrv/lease_mgr_factory.h>

#include <cstring>

#include <string.h>

using namespace isc::asiolink;

namespace isc {
namespace dhcp {

AllocEngine::IterativeAllocator::IterativeAllocator()
    :Allocator() {
}

isc::asiolink::IOAddress
AllocEngine::IterativeAllocator::increaseAddress(const isc::asiolink::IOAddress& addr) {
    // Get a buffer holding an address.
    const std::vector<uint8_t>& vec = addr.toBytes();
    // Get the address length.
    const int len = vec.size();

    // Since the same array will be used to hold the IPv4 and IPv6
    // address we have to make sure that the size of the array
    // we allocate will work for both types of address.
    BOOST_STATIC_ASSERT(V4ADDRESS_LEN <= V6ADDRESS_LEN);
    uint8_t packed[V6ADDRESS_LEN];

    // Copy the address. It can be either V4 or V6.
    std::memcpy(packed, &vec[0], len);

<<<<<<< HEAD
    // Increase the address.
=======
    // Start increasing the least significant byte
>>>>>>> 6f473aca
    for (int i = len - 1; i >= 0; --i) {
        ++packed[i];
        // if we haven't overflowed (0xff -> 0x0), than we are done
        if (packed[i] != 0) {
            break;
        }
    }

    return (IOAddress::fromBytes(addr.getFamily(), packed));
}


isc::asiolink::IOAddress
AllocEngine::IterativeAllocator::pickAddress(const Subnet6Ptr& subnet,
                                             const DuidPtr&,
                                             const IOAddress&) {

    // Let's get the last allocated address. It is usually set correctly,
    // but there are times when it won't be (like after removing a pool or
    // perhaps restaring the server).
    IOAddress last = subnet->getLastAllocated();

    const Pool6Collection& pools = subnet->getPools();

    if (pools.empty()) {
        isc_throw(AllocFailed, "No pools defined in selected subnet");
    }

    // first we need to find a pool the last address belongs to.
    Pool6Collection::const_iterator it;
    for (it = pools.begin(); it != pools.end(); ++it) {
        if ((*it)->inRange(last)) {
            break;
        }
    }

    // last one was bogus for one of several reasons:
    // - we just booted up and that's the first address we're allocating
    // - a subnet was removed or other reconfiguration just completed
    // - perhaps allocation algorithm was changed
    if (it == pools.end()) {
        // ok to access first element directly. We checked that pools is non-empty
        IOAddress next = pools[0]->getFirstAddress();
        subnet->setLastAllocated(next);
        return (next);
    }

    // Ok, we have a pool that the last address belonged to, let's use it.

    IOAddress next = increaseAddress(last); // basically addr++
    if ((*it)->inRange(next)) {
        // the next one is in the pool as well, so we haven't hit pool boundary yet
        subnet->setLastAllocated(next);
        return (next);
    }

    // We hit pool boundary, let's try to jump to the next pool and try again
    ++it;
    if (it == pools.end()) {
        // Really out of luck today. That was the last pool. Let's rewind
        // to the beginning.
        next = pools[0]->getFirstAddress();
        subnet->setLastAllocated(next);
        return (next);
    }

    // there is a next pool, let's try first adddress from it
    next = (*it)->getFirstAddress();
    subnet->setLastAllocated(next);
    return (next);
}

AllocEngine::HashedAllocator::HashedAllocator()
    :Allocator() {
    isc_throw(NotImplemented, "Hashed allocator is not implemented");
}


isc::asiolink::IOAddress
AllocEngine::HashedAllocator::pickAddress(const Subnet6Ptr&,
                                             const DuidPtr&,
                                             const IOAddress&) {
    isc_throw(NotImplemented, "Hashed allocator is not implemented");
}

AllocEngine::RandomAllocator::RandomAllocator()
    :Allocator() {
    isc_throw(NotImplemented, "Random allocator is not implemented");
}


isc::asiolink::IOAddress
AllocEngine::RandomAllocator::pickAddress(const Subnet6Ptr&,
                                             const DuidPtr&,
                                             const IOAddress&) {
    isc_throw(NotImplemented, "Random allocator is not implemented");
}


AllocEngine::AllocEngine(AllocType engine_type, unsigned int attempts)
    :attempts_(attempts) {
    switch (engine_type) {
    case ALLOC_ITERATIVE:
        allocator_ = boost::shared_ptr<Allocator>(new IterativeAllocator());
        break;
    case ALLOC_HASHED:
        allocator_ = boost::shared_ptr<Allocator>(new HashedAllocator());
        break;
    case ALLOC_RANDOM:
        allocator_ = boost::shared_ptr<Allocator>(new RandomAllocator());
        break;

    default:
        isc_throw(BadValue, "Invalid/unsupported allocation algorithm");
    }
}

Lease6Ptr
AllocEngine::allocateAddress6(const Subnet6Ptr& subnet,
                              const DuidPtr& duid,
                              uint32_t iaid,
                              const IOAddress& hint,
                              bool fake_allocation /* = false */ ) {

    // That check is not necessary. We create allocator in AllocEngine
    // constructor
    if (!allocator_) {
        isc_throw(InvalidOperation, "No allocator selected");
    }

    // check if there's existing lease for that subnet/duid/iaid combination.
    Lease6Ptr existing = LeaseMgrFactory::instance().getLease6(*duid, iaid, subnet->getID());
    if (existing) {
        // we have a lease already. This is a returning client, probably after
        // his reboot.
        return (existing);
    }

    // check if the hint is in pool and is available
    if (subnet->inPool(hint)) {
        existing = LeaseMgrFactory::instance().getLease6(hint);
        if (!existing) {
            /// @todo: check if the hint is reserved once we have host support
            /// implemented

            // the hint is valid and not currently used, let's create a lease for it
            Lease6Ptr lease = createLease(subnet, duid, iaid, hint, fake_allocation);

            // It can happen that the lease allocation failed (we could have lost
            // the race condition. That means that the hint is lo longer usable and
            // we need to continue the regular allocation path.
            if (lease) {
                return (lease);
            }
        } else {
            if (existing->expired()) {
                return (reuseExpiredLease(existing, subnet, duid, iaid,
                                          fake_allocation));
            }

        }
    }

    // Hint is in the pool but is not available. Search the pool until first of
    // the following occurs:
    // - we find a free address
    // - we find an address for which the lease has expired
    // - we exhaust number of tries
    //
    // @todo: Current code does not handle pool exhaustion well. It will be
    // improved. Current problems:
    // 1. with attempts set to too large value (e.g. 1000) and a small pool (e.g.
    // 10 addresses), we will iterate over it 100 times before giving up
    // 2. attempts 0 mean unlimited (this is really UINT_MAX, not infinite)
    // 3. the whole concept of infinite attempts is just asking for infinite loop
    // We may consider some form or reference counting (this pool has X addresses
    // left), but this has one major problem. We exactly control allocation
    // moment, but we currently do not control expiration time at all

    unsigned int i = attempts_;
    do {
        IOAddress candidate = allocator_->pickAddress(subnet, duid, hint);

        /// @todo: check if the address is reserved once we have host support
        /// implemented

        Lease6Ptr existing = LeaseMgrFactory::instance().getLease6(candidate);
        if (!existing) {
            // there's no existing lease for selected candidate, so it is
            // free. Let's allocate it.
            Lease6Ptr lease = createLease(subnet, duid, iaid, candidate,
                                          fake_allocation);
            if (lease) {
                return (lease);
            }

            // Although the address was free just microseconds ago, it may have
            // been taken just now. If the lease insertion fails, we continue
            // allocation attempts.
        } else {
            if (existing->expired()) {
                return (reuseExpiredLease(existing, subnet, duid, iaid,
                                          fake_allocation));
            }
        }

        // continue trying allocation until we run out of attempts
        // (or attempts are set to 0, which means infinite)
        --i;
    } while ( i || !attempts_);

    isc_throw(AllocFailed, "Failed to allocate address after " << attempts_
              << " tries");
}

Lease6Ptr AllocEngine::reuseExpiredLease(Lease6Ptr& expired,
                                         const Subnet6Ptr& subnet,
                                         const DuidPtr& duid,
                                         uint32_t iaid,
                                         bool fake_allocation /*= false */ ) {

    if (!expired->expired()) {
        isc_throw(BadValue, "Attempt to recycle lease that is still valid");
    }

    // address, lease type and prefixlen (0) stay the same
    expired->iaid_ = iaid;
    expired->duid_ = duid;
    expired->preferred_lft_ = subnet->getPreferred();
    expired->valid_lft_ = subnet->getValid();
    expired->t1_ = subnet->getT1();
    expired->t2_ = subnet->getT2();
    expired->cltt_ = time(NULL);
    expired->subnet_id_ = subnet->getID();
    expired->fixed_ = false;
    expired->hostname_ = std::string("");
    expired->fqdn_fwd_ = false;
    expired->fqdn_rev_ = false;

    /// @todo: log here that the lease was reused (there's ticket #2524 for
    /// logging in libdhcpsrv)

    if (!fake_allocation) {
        // for REQUEST we do update the lease
        LeaseMgrFactory::instance().updateLease6(expired);
    }

    // We do nothing for SOLICIT. We'll just update database when
    // the client gets back to us with REQUEST message.

    // it's not really expired at this stage anymore - let's return it as
    // an updated lease
    return (expired);
}

Lease6Ptr AllocEngine::createLease(const Subnet6Ptr& subnet,
                                   const DuidPtr& duid,
                                   uint32_t iaid,
                                   const IOAddress& addr,
                                   bool fake_allocation /*= false */ ) {

    Lease6Ptr lease(new Lease6(Lease6::LEASE_IA_NA, addr, duid, iaid,
                               subnet->getPreferred(), subnet->getValid(),
                               subnet->getT1(), subnet->getT2(), subnet->getID()));

    if (!fake_allocation) {
        // That is a real (REQUEST) allocation
        bool status = LeaseMgrFactory::instance().addLease(lease);

        if (status) {

            return (lease);
        } else {
            // One of many failures with LeaseMgr (e.g. lost connection to the
            // database, database failed etc.). One notable case for that
            // is that we are working in multi-process mode and we lost a race
            // (some other process got that address first)
            return (Lease6Ptr());
        }
    } else {
        // That is only fake (SOLICIT without rapid-commit) allocation

        // It is for advertise only. We should not insert the lease into LeaseMgr,
        // but rather check that we could have inserted it.
        Lease6Ptr existing = LeaseMgrFactory::instance().getLease6(addr);
        if (!existing) {
            return (lease);
        } else {
            return (Lease6Ptr());
        }
    }
}

AllocEngine::~AllocEngine() {
    // no need to delete allocator. smart_ptr will do the trick for us
}

}; // end of isc::dhcp namespace
}; // end of isc namespace<|MERGE_RESOLUTION|>--- conflicted
+++ resolved
@@ -44,11 +44,7 @@
     // Copy the address. It can be either V4 or V6.
     std::memcpy(packed, &vec[0], len);
 
-<<<<<<< HEAD
-    // Increase the address.
-=======
     // Start increasing the least significant byte
->>>>>>> 6f473aca
     for (int i = len - 1; i >= 0; --i) {
         ++packed[i];
         // if we haven't overflowed (0xff -> 0x0), than we are done
