--- conflicted
+++ resolved
@@ -221,7 +221,6 @@
                 break;
             }
         }
-<<<<<<< HEAD
 
         last = (*it)->getLastAllocated();
         valid = (*it)->isLastAllocatedValid();
@@ -265,51 +264,6 @@
             valid = false;
             (*it)->resetLastAllocated();
         }
-=======
-
-        last = (*it)->getLastAllocated();
-        valid = (*it)->isLastAllocatedValid();
-        if (!valid && (last == (*it)->getFirstAddress())) {
-            // Pool was (re)initialized
-            (*it)->setLastAllocated(last);
-            subnet->setLastAllocated(pool_type_, last);
-            return (last);
-        }
-        // still can be bogus
-        if (valid && !(*it)->inRange(last)) {
-            valid = false;
-            (*it)->resetLastAllocated();
-            (*it)->setLastAllocated((*it)->getFirstAddress());
-        }
-
-        if (valid) {
-            // Ok, we have a pool that the last address belonged to, let's use it.
-            if (prefix) {
-                Pool6Ptr pool6 = boost::dynamic_pointer_cast<Pool6>(*it);
-
-                if (!pool6) {
-                    // Something is gravely wrong here
-                    isc_throw(Unexpected, "Wrong type of pool: "
-                              << (*it)->toText()
-                              << " is not Pool6");
-                }
-                // Get the prefix length
-                prefix_len = pool6->getLength();
-            }
-
-            IOAddress next = increaseAddress(last, prefix, prefix_len);
-            if ((*it)->inRange(next)) {
-                // the next one is in the pool as well, so we haven't hit
-                // pool boundary yet
-                (*it)->setLastAllocated(next);
-                subnet->setLastAllocated(pool_type_, next);
-                return (next);
-            }
-
-            valid = false;
-            (*it)->resetLastAllocated();
-        }
->>>>>>> 36c5b81b
         // We hit pool boundary, let's try to jump to the next pool and try again
         ++it;
         retrying = true;
@@ -826,12 +780,8 @@
         // check if the hint is in pool and is available
         // This is equivalent of subnet->inPool(hint), but returns the pool
         pool = boost::dynamic_pointer_cast<Pool6>
-<<<<<<< HEAD
-            (subnet->getPool(ctx.currentIA().type_, ctx.query_->getClasses(), hint));
-=======
             (subnet->getPool(ctx.currentIA().type_, ctx.query_->getClasses(),
                              hint));
->>>>>>> 36c5b81b
 
         // check if the pool is allowed
         if (pool && !pool->clientSupported(ctx.query_->getClasses())) {
@@ -967,11 +917,7 @@
             continue;
         }
         uint64_t max_attempts = (attempts_ > 0 ? attempts_  : possible_attempts);
-<<<<<<< HEAD
-
         Network::HRMode hr_mode = subnet->getHostReservationMode();
-=======
->>>>>>> 36c5b81b
 
         for (uint64_t i = 0; i < max_attempts; ++i) {
 
@@ -997,13 +943,9 @@
             uint8_t prefix_len = 128;
             if (ctx.currentIA().type_ == Lease::TYPE_PD) {
                 pool = boost::dynamic_pointer_cast<Pool6>(
-<<<<<<< HEAD
-                        subnet->getPool(ctx.currentIA().type_, ctx.query_->getClasses(), candidate));
-=======
                         subnet->getPool(ctx.currentIA().type_,
                                         ctx.query_->getClasses(),
                                         candidate));
->>>>>>> 36c5b81b
                 if (pool) {
                     prefix_len = pool->getLength();
                 }
