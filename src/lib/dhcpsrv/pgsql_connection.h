// Copyright (C) 2016-2017 Internet Systems Consortium, Inc. ("ISC")
//
// This Source Code Form is subject to the terms of the Mozilla Public
// License, v. 2.0. If a copy of the MPL was not distributed with this
// file, You can obtain one at http://mozilla.org/MPL/2.0/.
#ifndef PGSQL_CONNECTION_H
#define PGSQL_CONNECTION_H

#include <dhcpsrv/database_connection.h>

#include <libpq-fe.h>
#include <boost/scoped_ptr.hpp>

#include <vector>
#include <stdint.h>

namespace isc {
namespace dhcp {

/// @brief Define PostgreSQL backend version: 3.0
const uint32_t PG_SCHEMA_VERSION_MAJOR = 3;
const uint32_t PG_SCHEMA_VERSION_MINOR = 1;

// Maximum number of parameters that can be used a statement
// @todo This allows us to use an initializer list (since we can't
// require C++11).  It's unlikely we'd go past this many a single
// statement.
const size_t PGSQL_MAX_PARAMETERS_IN_QUERY = 32;

<<<<<<< HEAD
/// @brief Define a PostgreSQL statement
=======
/// @brief Define a PostgreSQL SQL statement
>>>>>>> 994ff35b
///
/// Each statement is associated with an index, which is used to reference the
/// associated prepared statement.
struct PgSqlTaggedStatement {
    /// Number of parameters for a given query
    int nbparams;

    /// @brief OID types
    ///
    /// Specify parameter types. See /usr/include/postgresql/catalog/pg_type.h.
    /// For some reason that header does not export those parameters.
    /// Those OIDs must match both input and output parameters.
    const Oid types[PGSQL_MAX_PARAMETERS_IN_QUERY];

    /// Short name of the query.
    const char* name;

    /// Text representation of the actual query.
    const char* text;
};

/// @{
/// @brief Constants for PostgreSQL data types
<<<<<<< HEAD
/// This are defined by PostgreSQL in <catalog/pg_type.h>, but including
=======
/// These are defined by PostgreSQL in <catalog/pg_type.h>, but including
>>>>>>> 994ff35b
/// this file is extraordinarily convoluted, so we'll use these to fill-in.
/// @{
const size_t OID_NONE = 0;   // PostgreSQL infers proper type
const size_t OID_BOOL = 16;
const size_t OID_BYTEA = 17;
const size_t OID_INT8 = 20;  // 8 byte int
const size_t OID_INT2 = 21;  // 2 byte int
const size_t OID_INT4 = 23;  // 4 byte int
const size_t OID_TEXT = 25;
const size_t OID_VARCHAR = 1043;
const size_t OID_TIMESTAMP = 1114;
<<<<<<< HEAD
/// @}

/// @brief RAII wrapper for Posgtresql Result sets
=======
///@}

/// @brief RAII wrapper for PostgreSQL Result sets
>>>>>>> 994ff35b
///
/// When a Postgresql statement is executed, the results are returned
/// in pointer allocated structure, PGresult*. Data and status information
/// are accessed via calls to functions such as PQgetvalue() which require
/// the results pointer.  In order to ensure this structure is freed, any
/// invocation of Psql function which returns a PGresult* (e.g. PQexec and

/// class. Examples:
/// {{{
///       PgSqlResult r(PQexec(conn_, "ROLLBACK"));
/// }}}
///
/// This eliminates the need for an explicit release via, PQclear() and
/// guarantees that the resources are released even if the an exception is
/// thrown.

class PgSqlResult : public boost::noncopyable {
public:
    /// @brief Constructor
    ///
    /// Store the pointer to the result set to being fetched.  Set row
    /// and column counts for convenience.
    ///
    PgSqlResult(PGresult *result);

    /// @brief Destructor
    ///
    /// Frees the result set
    ~PgSqlResult();

    /// @brief Returns the number of rows in the result set.
    int getRows() const {
        return (rows_);
    }

    /// @brief Returns the number of columns in the result set.
    int getCols() const {
        return (cols_);
    }

    /// @brief Determines if a row index is valid
    ///
    /// @param row index to range check
    ///
    /// @throw DbOperationError if the row index is out of range
    void rowCheck(int row) const;

    /// @brief Determines if a column index is valid
    ///
    /// @param col index to range check
    ///
    /// @throw DbOperationError if the column index is out of range
    void colCheck(int col) const;

    /// @brief Determines if both a row and column index are valid
    ///
    /// @param row index to range check
    /// @param col index to range check
    ///
    /// @throw DbOperationError if either the row or column index
    /// is out of range
    void rowColCheck(int row, int col) const;

    /// @brief Fetches the name of the column in a result set
    ///
    /// Returns the column name of the column from the result set.
    /// If the column index is out of range it will return the
    /// string "Unknown column:<index>"
    ///
    /// @param col index of the column name to fetch
    /// @return string containing the name of the column
    /// This method is exception safe.
    std::string getColumnLabel(const int col) const;

    /// @brief Conversion Operator
    ///
    /// Allows the PgSqlResult object to be passed as the result set argument to
    /// PQxxxx functions.
    operator PGresult*() const {
        return (result_);
    }

    /// @brief Boolean Operator
    ///
    /// Allows testing the PgSqlResult object for emptiness: "if (result)"
    operator bool() const {
        return (result_);
    }

private:
    PGresult*     result_;     ///< Result set to be freed
    int rows_;   ///< Number of rows in the result set
    int cols_;   ///< Number of columns in the result set
};


/// @brief Postgresql connection handle Holder
///
/// Small RAII object for safer initialization, will close the database
/// connection upon destruction.  This means that if an exception is thrown
/// during database initialization, resources allocated to the database are
/// guaranteed to be freed.
///
/// It makes no sense to copy an object of this class.  After the copy, both
/// objects would contain pointers to the same PgSql context object.  The
/// destruction of one would invalid the context in the remaining object.
/// For this reason, the class is declared noncopyable.
class PgSqlHolder : public boost::noncopyable {
public:

    /// @brief Constructor
    ///
    /// Sets the Postgresql API connector handle to NULL.
    ///
    PgSqlHolder() : pgconn_(NULL) {
    }

    /// @brief Destructor
    ///
    /// Frees up resources allocated by the connection.
    ~PgSqlHolder() {
        if (pgconn_ != NULL) {
            PQfinish(pgconn_);
        }
    }

    /// @brief Sets the connection to the value given
    ///
    /// @param connection - pointer to the Postgresql connection instance
    void setConnection(PGconn* connection) {
        if (pgconn_ != NULL) {
            // Already set? Release the current connection first.
            // Maybe this should be an error instead?
            PQfinish(pgconn_);
        }

        pgconn_ = connection;
    }

    /// @brief Conversion Operator
    ///
    /// Allows the PgSqlHolder object to be passed as the context argument to
    /// PQxxxx functions.
    operator PGconn*() const {
        return (pgconn_);
    }

    /// @brief Boolean Operator
    ///
    /// Allows testing the connection for emptiness: "if (holder)"
    operator bool() const {
        return (pgconn_);
    }

private:
    PGconn* pgconn_;      ///< Postgresql connection
};

/// @brief Forward declaration to @ref PgSqlConnection.
class PgSqlConnection;

/// @brief RAII object representing a PostgreSQL transaction.
///
/// An instance of this class should be created in a scope where multiple
/// INSERT statements should be executed within a single transaction. The
/// transaction is started when the constructor of this class is invoked.
/// The transaction is ended when the @ref PgSqlTransaction::commit is
/// explicitly called or when the instance of this class is destroyed.
/// The @ref PgSqlTransaction::commit commits changes to the database.
/// If the class instance is destroyed before @ref PgSqlTransaction::commit
/// has been called, the transaction is rolled back. The rollback on
/// destruction guarantees that partial data is not stored in the database
/// when an error occurs during any of the operations within a transaction.
///
/// By default PostgreSQL performs a commit following each statement which
/// alters the database (i.e. "autocommit"). Starting a transaction
/// stops autocommit for the connection until the transaction is ended by
/// either commit or rollback. Other connections are unaffected.
class PgSqlTransaction : public boost::noncopyable {
public:

    /// @brief Constructor.
    ///
    /// Starts transaction by executing the SQL statement: "START TRANSACTION"
    ///
    /// @param conn PostgreSQL connection to use for the transaction. This
    /// connection will be later used to commit or rollback changes.
    ///
    /// @throw DbOperationError if statement execution fails
    PgSqlTransaction(PgSqlConnection& conn);

    /// @brief Destructor.
    ///
    /// If the transaction has not been committed, it is rolled back
    /// by executing the SQL statement: "ROLLBACK"
    ///
    /// @throw DbOperationError if statement execution fails
    ~PgSqlTransaction();

    /// @brief Commits transaction.
    ///
    /// Commits all changes made during the transaction by executing the
    /// SQL statement: "COMMIT"
    ///
    /// @throw DbOperationError if statement execution fails
    void commit();

private:

    /// @brief Holds reference to the PostgreSQL database connection.
    PgSqlConnection& conn_;

    /// @brief Boolean flag indicating if the transaction has been committed.
    ///
    /// This flag is used in the class destructor to assess if the
    /// transaction should be rolled back.
    bool committed_;
};

/// @brief Common PgSql Connector Pool
///
/// This class provides common operations for PgSql database connection
/// used by both PgSqlLeaseMgr and PgSqlHostDataSource. It manages connecting
/// to the database and preparing compiled statements. Its fields are
/// public, because they are used (both set and retrieved) in classes
/// that use instances of PgSqlConnection.
class PgSqlConnection : public DatabaseConnection {
public:
<<<<<<< HEAD
    /// @brief Define the PgSql error state for a duplicate key error.
=======
    /// @brief Define the PgSql error state for a duplicate key error
>>>>>>> 994ff35b
    static const char DUPLICATE_KEY[];

    /// @brief Constructor
    ///
    /// Initialize PgSqlConnection object with parameters needed for connection.
    PgSqlConnection(const ParameterMap& parameters)
        : DatabaseConnection(parameters) {
    }

    /// @brief Destructor
    virtual ~PgSqlConnection();

    /// @brief Prepare Single Statement
    ///
    /// Creates a prepared statement from the text given and adds it to the
    /// statements_ vector at the given index.
    ///
    /// @param statement SQL statement to be prepared.
    ///
    /// @throw isc::dhcp::DbOperationError An operation on the open database has
    ///        failed.
    void prepareStatement(const PgSqlTaggedStatement& statement);

    /// @brief Prepare statements
    ///
    /// Creates the prepared statements for all of the SQL statements used
    /// by the PostgreSQL backend.
    ///
    /// @param start_statement Pointer to the first statement in range of the
    /// statements to be compiled.
    /// @param end_statement Pointer to the statement marking end of the
    /// range of statements to be compiled. This last statement is not compiled.
    ///
    /// @throw isc::dhcp::DbOperationError An operation on the open database has
    ///        failed.
    void prepareStatements(const PgSqlTaggedStatement* start_statement,
                           const PgSqlTaggedStatement* end_statement);

    /// @brief Open Database
    ///
    /// Opens the database using the information supplied in the parameters
    /// passed to the constructor.
    ///
    /// @throw NoDatabaseName Mandatory database name not given
    /// @throw DbOpenError Error opening the database
    void openDatabase();

    /// @brief Start a transaction
    ///
    /// Starts a transaction.
    ///
    /// @throw DbOperationError If the transaction start failed.
    void startTransaction();

    /// @brief Commit Transactions
    ///
    /// Commits all pending database operations.
    ///
    /// @throw DbOperationError If the commit failed.
    void commit();

    /// @brief Rollback Transactions
    ///
    /// Rolls back all pending database operations.
    ///
    /// @throw DbOperationError If the rollback failed.
    void rollback();

    /// @brief Checks a result set's SQL state against an error state.
    ///
    /// @param r result set to check
    /// @param error_state error state to compare against
    ///
    /// @return True if the result set's SQL state equals the error_state,
    /// false otherwise.
    bool compareError(const PgSqlResult& r, const char* error_state);

    /// @brief Checks result of the r object
    ///
    /// This function is used to determine whether or not the SQL statement
    /// execution succeeded, and in the event of failures, decide whether or
    /// not the failures are recoverable.
    ///
    /// If the error is recoverable, the method will throw a DbOperationError.
    /// In the error is deemed unrecoverable, such as a loss of connectivity
    /// with the server, this method will log the error and call exit(-1);
    ///
    /// @todo Calling exit() is viewed as a short term solution for Kea 1.0.
    /// Two tickets are likely to alter this behavior, first is #3639, which
    /// calls for the ability to attempt to reconnect to the database. The
    /// second ticket, #4087 which calls for the implementation of a generic,
    /// FatalException class which will propagate outward.
    ///
    /// @param r result of the last PostgreSQL operation
    /// @param statement - tagged statement that was executed
    ///
    /// @throw isc::dhcp::DbOperationError Detailed PostgreSQL failure
    void checkStatementError(const PgSqlResult& r,
                             PgSqlTaggedStatement& statement) const;

    /// @brief PgSql connection handle
    ///
    /// This field is public, because it is used heavily from PgSqlLeaseMgr
    /// and from PgSqlHostDataSource.
    PgSqlHolder conn_;

    /// @brief Conversion Operator
    ///
    /// Allows the PgConnection object to be passed as the context argument to
    /// PQxxxx functions.
    operator PGconn*() const {
        return (conn_);
    }

    /// @brief Boolean Operator
    ///
    /// Allows testing the PgConnection for initialized connection
    operator bool() const {
        return (conn_);
    }

};

}; // end of isc::dhcp namespace
}; // end of isc namespace

#endif // PGSQL_CONNECTION_H<|MERGE_RESOLUTION|>--- conflicted
+++ resolved
@@ -27,11 +27,7 @@
 // statement.
 const size_t PGSQL_MAX_PARAMETERS_IN_QUERY = 32;
 
-<<<<<<< HEAD
-/// @brief Define a PostgreSQL statement
-=======
-/// @brief Define a PostgreSQL SQL statement
->>>>>>> 994ff35b
+/// @brief Define a PostgreSQL statement.
 ///
 /// Each statement is associated with an index, which is used to reference the
 /// associated prepared statement.
@@ -55,11 +51,7 @@
 
 /// @{
 /// @brief Constants for PostgreSQL data types
-<<<<<<< HEAD
-/// This are defined by PostgreSQL in <catalog/pg_type.h>, but including
-=======
 /// These are defined by PostgreSQL in <catalog/pg_type.h>, but including
->>>>>>> 994ff35b
 /// this file is extraordinarily convoluted, so we'll use these to fill-in.
 /// @{
 const size_t OID_NONE = 0;   // PostgreSQL infers proper type
@@ -71,15 +63,9 @@
 const size_t OID_TEXT = 25;
 const size_t OID_VARCHAR = 1043;
 const size_t OID_TIMESTAMP = 1114;
-<<<<<<< HEAD
 /// @}
 
-/// @brief RAII wrapper for Posgtresql Result sets
-=======
-///@}
-
 /// @brief RAII wrapper for PostgreSQL Result sets
->>>>>>> 994ff35b
 ///
 /// When a Postgresql statement is executed, the results are returned
 /// in pointer allocated structure, PGresult*. Data and status information
@@ -308,11 +294,7 @@
 /// that use instances of PgSqlConnection.
 class PgSqlConnection : public DatabaseConnection {
 public:
-<<<<<<< HEAD
     /// @brief Define the PgSql error state for a duplicate key error.
-=======
-    /// @brief Define the PgSql error state for a duplicate key error
->>>>>>> 994ff35b
     static const char DUPLICATE_KEY[];
 
     /// @brief Constructor
