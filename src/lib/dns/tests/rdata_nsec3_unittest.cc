--- conflicted
+++ resolved
@@ -54,11 +54,7 @@
 }
 
 TEST_F(Rdata_NSEC3_Test, badText) {
-<<<<<<< HEAD
     EXPECT_THROW(generic::NSEC3 rdata_nsec3("1 1 1 ADDAFEEE "
-=======
-    EXPECT_THROW(generic::NSEC3 rdata_nsec3("1 1 1 ADDAFEE "
->>>>>>> 551e9a0b
                                             "0123456789ABCDEFGHIJKLMNOPQRSTUV "
                                             "BIFF POW SPOON"),
                  InvalidRdataText);
@@ -84,12 +80,7 @@
                  InvalidRdataText);
 }
 
-<<<<<<< HEAD
 TEST_F(Rdata_NSEC3_Test, DISABLED_badText) { // this currently fails
-=======
-TEST_F(Rdata_NSEC3_Test, DISABLED_badText) {
-    // this currently fails
->>>>>>> 551e9a0b
     EXPECT_THROW(generic::NSEC3(
                      "1 1 1D399EAAB H9RSFB7FPF2L8HG35CMPC765TDK23RP6 "
                      "NS SOA RRSIG DNSKEY NSEC3PARAM"), InvalidRdataText);
