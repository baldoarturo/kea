// Copyright (C) 2010  Internet Systems Consortium, Inc. ("ISC")
//
// Permission to use, copy, modify, and/or distribute this software for any
// purpose with or without fee is hereby granted, provided that the above
// copyright notice and this permission notice appear in all copies.
//
// THE SOFTWARE IS PROVIDED "AS IS" AND ISC DISCLAIMS ALL WARRANTIES WITH
// REGARD TO THIS SOFTWARE INCLUDING ALL IMPLIED WARRANTIES OF MERCHANTABILITY
// AND FITNESS.  IN NO EVENT SHALL ISC BE LIABLE FOR ANY SPECIAL, DIRECT,
// INDIRECT, OR CONSEQUENTIAL DAMAGES OR ANY DAMAGES WHATSOEVER RESULTING FROM
// LOSS OF USE, DATA OR PROFITS, WHETHER IN AN ACTION OF CONTRACT, NEGLIGENCE
// OR OTHER TORTIOUS ACTION, ARISING OUT OF OR IN CONNECTION WITH THE USE OR
// PERFORMANCE OF THIS SOFTWARE.

// $Id$

#include <string>

#include <exceptions/exceptions.h>

#include <dns/util/base32hex.h>
#include <dns/buffer.h>
#include <dns/util/hex.h>
#include <dns/messagerenderer.h>
#include <dns/rdata.h>
#include <dns/rdataclass.h>
#include <dns/rrclass.h>
#include <dns/rrtype.h>

#include <gtest/gtest.h>

#include <dns/tests/unittest_util.h>
#include <dns/tests/rdata_unittest.h>

using isc::UnitTestUtil;
using namespace std;
using namespace isc;
using namespace isc::dns;
using namespace isc::dns::rdata;

namespace {
class Rdata_NSEC3PARAM_Test : public RdataTest {
    // there's nothing to specialize
};
string nsec3param_txt("1 0 1 D399EAAB");

TEST_F(Rdata_NSEC3PARAM_Test, toText) {
    const generic::NSEC3PARAM rdata_nsec3param(nsec3param_txt);
    EXPECT_EQ(nsec3param_txt, rdata_nsec3param.toText());
}

<<<<<<< HEAD
TEST_F(Rdata_NSEC3PARAM_Test, badText)
{
    EXPECT_THROW(generic::NSEC3PARAM("1 1 1 SPORK"), BadValue); // bad hex
=======
TEST_F(Rdata_NSEC3PARAM_Test, badText) {
    EXPECT_THROW(generic::NSEC3PARAM("1 1 1 SPORK"), BadHexString);
>>>>>>> 551e9a0b
    EXPECT_THROW(generic::NSEC3PARAM("100000 1 1 ADDAFEE"), InvalidRdataText);
    EXPECT_THROW(generic::NSEC3PARAM("1 100000 1 ADDAFEE"), InvalidRdataText);
    EXPECT_THROW(generic::NSEC3PARAM("1 1 100000 ADDAFEE"), InvalidRdataText);
    EXPECT_THROW(generic::NSEC3PARAM("1"), InvalidRdataText);
}

TEST_F(Rdata_NSEC3PARAM_Test, DISABLED_badText) {
    // this currently fails
    EXPECT_THROW(generic::NSEC3PARAM("1 0 1D399EAAB"), InvalidRdataText);
}

TEST_F(Rdata_NSEC3PARAM_Test, createFromWire) {
    const generic::NSEC3PARAM rdata_nsec3param(nsec3param_txt);
    EXPECT_EQ(0, rdata_nsec3param.compare(
                  *rdataFactoryFromFile(RRType::NSEC3PARAM(), RRClass::IN(),
                                       "rdata_nsec3param_fromWire1")));
}

TEST_F(Rdata_NSEC3PARAM_Test, toWireRenderer) {
    renderer.skip(2);
    const generic::NSEC3PARAM rdata_nsec3param(nsec3param_txt);
    rdata_nsec3param.toWire(renderer);

    vector<unsigned char> data;
    UnitTestUtil::readWireData("rdata_nsec3param_fromWire1", data);
    EXPECT_PRED_FORMAT4(UnitTestUtil::matchWireData,
                        static_cast<const uint8_t *>(obuffer.getData()) + 2,
                        obuffer.getLength() - 2, &data[2], data.size() - 2);
}

TEST_F(Rdata_NSEC3PARAM_Test, toWireBuffer) {
    const generic::NSEC3PARAM rdata_nsec3param(nsec3param_txt);
    rdata_nsec3param.toWire(obuffer);
}

TEST_F(Rdata_NSEC3PARAM_Test, assign) {
    generic::NSEC3PARAM rdata_nsec3param(nsec3param_txt);
    generic::NSEC3PARAM other_nsec3param = rdata_nsec3param;
    EXPECT_EQ(0, rdata_nsec3param.compare(other_nsec3param));
}

}<|MERGE_RESOLUTION|>--- conflicted
+++ resolved
@@ -49,14 +49,8 @@
     EXPECT_EQ(nsec3param_txt, rdata_nsec3param.toText());
 }
 
-<<<<<<< HEAD
-TEST_F(Rdata_NSEC3PARAM_Test, badText)
-{
+TEST_F(Rdata_NSEC3PARAM_Test, badText) {
     EXPECT_THROW(generic::NSEC3PARAM("1 1 1 SPORK"), BadValue); // bad hex
-=======
-TEST_F(Rdata_NSEC3PARAM_Test, badText) {
-    EXPECT_THROW(generic::NSEC3PARAM("1 1 1 SPORK"), BadHexString);
->>>>>>> 551e9a0b
     EXPECT_THROW(generic::NSEC3PARAM("100000 1 1 ADDAFEE"), InvalidRdataText);
     EXPECT_THROW(generic::NSEC3PARAM("1 100000 1 ADDAFEE"), InvalidRdataText);
     EXPECT_THROW(generic::NSEC3PARAM("1 1 100000 ADDAFEE"), InvalidRdataText);
