// Copyright (C) 2010  Internet Systems Consortium, Inc. ("ISC")
//
// Permission to use, copy, modify, and/or distribute this software for any
// purpose with or without fee is hereby granted, provided that the above
// copyright notice and this permission notice appear in all copies.
//
// THE SOFTWARE IS PROVIDED "AS IS" AND ISC DISCLAIMS ALL WARRANTIES WITH
// REGARD TO THIS SOFTWARE INCLUDING ALL IMPLIED WARRANTIES OF MERCHANTABILITY
// AND FITNESS.  IN NO EVENT SHALL ISC BE LIABLE FOR ANY SPECIAL, DIRECT,
// INDIRECT, OR CONSEQUENTIAL DAMAGES OR ANY DAMAGES WHATSOEVER RESULTING FROM
// LOSS OF USE, DATA OR PROFITS, WHETHER IN AN ACTION OF CONTRACT, NEGLIGENCE
// OR OTHER TORTIOUS ACTION, ARISING OUT OF OR IN CONNECTION WITH THE USE OR
// PERFORMANCE OF THIS SOFTWARE.

#include <map>
#include <utility>
#include <vector>
#include <sstream>

#include <exceptions/exceptions.h>

#include <cryptolink/cryptolink.h>

#include <dns/name.h>
#include <util/encode/base64.h>
#include <dns/tsigkey.h>

using namespace std;
using namespace isc::cryptolink;

namespace isc {
namespace dns {
namespace {
    HashAlgorithm
    convertAlgorithmName(const isc::dns::Name& name) {
        if (name == TSIGKey::HMACMD5_NAME()) {
            return (isc::cryptolink::MD5);
        }
        if (name == TSIGKey::HMACSHA1_NAME()) {
            return (isc::cryptolink::SHA1);
        }
        if (name == TSIGKey::HMACSHA256_NAME()) {
            return (isc::cryptolink::SHA256);
        }
        isc_throw(InvalidParameter,
                  "Unknown TSIG algorithm is specified: " << name);
    }
}

struct
TSIGKey::TSIGKeyImpl {
    TSIGKeyImpl(const Name& key_name, const Name& algorithm_name,
                isc::cryptolink::HashAlgorithm algorithm,
                const void* secret, size_t secret_len) :
        key_name_(key_name), algorithm_name_(algorithm_name),
        algorithm_(algorithm),
        secret_(static_cast<const uint8_t*>(secret),
                static_cast<const uint8_t*>(secret) + secret_len)
    {
        // Convert the key and algorithm names to the canonical form.
        key_name_.downcase();
        algorithm_name_.downcase();
    }
    Name key_name_;
    Name algorithm_name_;
    const isc::cryptolink::HashAlgorithm algorithm_;
    const vector<uint8_t> secret_;
};

TSIGKey::TSIGKey(const Name& key_name, const Name& algorithm_name,
                 const void* secret, size_t secret_len) : impl_(NULL)
{
    const HashAlgorithm algorithm = convertAlgorithmName(algorithm_name);
    if ((secret != NULL && secret_len == 0) ||
        (secret == NULL && secret_len != 0)) {
        isc_throw(InvalidParameter,
                  "TSIGKey secret and its length are inconsistent");
    }
    impl_ = new TSIGKeyImpl(key_name, algorithm_name, algorithm, secret,
                            secret_len);
}

TSIGKey::TSIGKey(const std::string& str) : impl_(NULL) {
    try {
        istringstream iss(str);

        string keyname_str;
        getline(iss, keyname_str, ':');
        if (iss.fail() || iss.bad() || iss.eof()) {
            isc_throw(InvalidParameter, "Invalid TSIG key string: " << str);
        }

        string secret_str;
        getline(iss, secret_str, ':');
        if (iss.fail() || iss.bad()) {
            isc_throw(InvalidParameter, "Invalid TSIG key string: " << str);
        }

        string algo_str;
        if (!iss.eof()) {
            getline(iss, algo_str);
        }
        if (iss.fail() || iss.bad()) {
            isc_throw(InvalidParameter, "Invalid TSIG key string: " << str);
        }

        const Name algo_name(algo_str.empty() ? "hmac-md5.sig-alg.reg.int" :
                             algo_str);
        const HashAlgorithm algorithm = convertAlgorithmName(algo_name);

        vector<uint8_t> secret;
<<<<<<< HEAD
        isc::util::encode::decodeBase64(secret_str, secret);
=======
        util::encode::decodeBase64(secret_str, secret);
>>>>>>> d9b00f6d

        impl_ = new TSIGKeyImpl(Name(keyname_str), algo_name, algorithm,
                                &secret[0], secret.size());
    } catch (const Exception& e) {
        // 'reduce' the several types of exceptions name parsing and
        // Base64 decoding can throw to just the InvalidParameter
        isc_throw(InvalidParameter, e.what());
    }
}


TSIGKey::TSIGKey(const TSIGKey& source) : impl_(new TSIGKeyImpl(*source.impl_))
{}

TSIGKey&
TSIGKey::operator=(const TSIGKey& source) {
    if (impl_ == source.impl_) {
        return (*this);
    }

    TSIGKeyImpl* newimpl = new TSIGKeyImpl(*source.impl_);
    delete impl_;
    impl_ = newimpl;

    return (*this);
}

TSIGKey::~TSIGKey() {
    delete impl_;
}

const Name&
TSIGKey::getKeyName() const {
    return (impl_->key_name_);
}

const Name&
TSIGKey::getAlgorithmName() const {
    return (impl_->algorithm_name_);
}

isc::cryptolink::HashAlgorithm
TSIGKey::getCryptoAlgorithm() const {
    return (impl_->algorithm_);
}

const void*
TSIGKey::getSecret() const {
    return ((impl_->secret_.size() > 0) ? &impl_->secret_[0] : NULL);
}

size_t
TSIGKey::getSecretLength() const {
    return (impl_->secret_.size());
}

std::string
TSIGKey::toText() const {
    const vector<uint8_t> secret_v(static_cast<const uint8_t*>(getSecret()),
                                   static_cast<const uint8_t*>(getSecret()) +
                                   getSecretLength());
<<<<<<< HEAD
    std::string secret_str = isc::util::encode::encodeBase64(secret_v);
=======
    std::string secret_str = util::encode::encodeBase64(secret_v);
>>>>>>> d9b00f6d

    return (getKeyName().toText() + ":" + secret_str + ":" +
            getAlgorithmName().toText());
}

const
Name& TSIGKey::HMACMD5_NAME() {
    static Name alg_name("hmac-md5.sig-alg.reg.int");
    return (alg_name);
}

const
Name& TSIGKey::HMACSHA1_NAME() {
    static Name alg_name("hmac-sha1");
    return (alg_name);
}

const
Name& TSIGKey::HMACSHA256_NAME() {
    static Name alg_name("hmac-sha256");
    return (alg_name);
}

struct TSIGKeyRing::TSIGKeyRingImpl {
    typedef map<Name, TSIGKey> TSIGKeyMap;
    typedef pair<Name, TSIGKey> NameAndKey;
    TSIGKeyMap keys;
};

TSIGKeyRing::TSIGKeyRing() : impl_(new TSIGKeyRingImpl) {
}

TSIGKeyRing::~TSIGKeyRing() {
    delete impl_;
}

unsigned int
TSIGKeyRing::size() const {
    return (impl_->keys.size());
}

TSIGKeyRing::Result
TSIGKeyRing::add(const TSIGKey& key) {
    if (impl_->keys.insert(
                TSIGKeyRingImpl::NameAndKey(key.getKeyName(), key)).second
        == true) {
        return (SUCCESS);
    } else {
        return (EXIST);
    }
}

TSIGKeyRing::Result
TSIGKeyRing::remove(const Name& key_name) {
    return (impl_->keys.erase(key_name) == 1 ? SUCCESS : NOTFOUND);
}

TSIGKeyRing::FindResult
TSIGKeyRing::find(const Name& key_name) {
    TSIGKeyRingImpl::TSIGKeyMap::const_iterator found =
        impl_->keys.find(key_name);
    if (found == impl_->keys.end()) {
        return (FindResult(NOTFOUND, NULL));
    }
    return (FindResult(SUCCESS, &((*found).second)));
}

} // namespace dns
} // namespace isc<|MERGE_RESOLUTION|>--- conflicted
+++ resolved
@@ -109,11 +109,7 @@
         const HashAlgorithm algorithm = convertAlgorithmName(algo_name);
 
         vector<uint8_t> secret;
-<<<<<<< HEAD
         isc::util::encode::decodeBase64(secret_str, secret);
-=======
-        util::encode::decodeBase64(secret_str, secret);
->>>>>>> d9b00f6d
 
         impl_ = new TSIGKeyImpl(Name(keyname_str), algo_name, algorithm,
                                 &secret[0], secret.size());
@@ -175,11 +171,7 @@
     const vector<uint8_t> secret_v(static_cast<const uint8_t*>(getSecret()),
                                    static_cast<const uint8_t*>(getSecret()) +
                                    getSecretLength());
-<<<<<<< HEAD
     std::string secret_str = isc::util::encode::encodeBase64(secret_v);
-=======
-    std::string secret_str = util::encode::encodeBase64(secret_v);
->>>>>>> d9b00f6d
 
     return (getKeyName().toText() + ":" + secret_str + ":" +
             getAlgorithmName().toText());
