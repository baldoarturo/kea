--- conflicted
+++ resolved
@@ -297,7 +297,6 @@
     }
 }
 
-<<<<<<< HEAD
 OptionPtr TokenRelay6Option::getOption(const Pkt& pkt) {
 
     try {
@@ -350,7 +349,18 @@
             values.push("");
             return;
         }
-=======
+    } catch (const std::bad_cast&) {
+        isc_throw(EvalTypeError, "Specified packet is not Pkt6");
+    }
+
+    string value;
+    value.resize(binary.size());
+    if (!binary.empty()) {
+        memmove(&value[0], &binary[0], binary.size());
+    }
+    values.push(value);
+}
+
 void
 TokenPkt6::evaluate(const Pkt& pkt, ValueStack& values) {
 
@@ -383,21 +393,13 @@
           isc_throw(EvalTypeError, "Bad field specified: "
                     << static_cast<int>(type_) );
       }
->>>>>>> 15534076
+
     } catch (const std::bad_cast&) {
         isc_throw(EvalTypeError, "Specified packet is not Pkt6");
     }
 
     string value;
     value.resize(binary.size());
-<<<<<<< HEAD
-    if (!binary.empty()) {
-        memmove(&value[0], &binary[0], binary.size());
-    }
-    values.push(value);
-}
-=======
     memmove(&value[0], &binary[0], binary.size());
     values.push(value);
-};
->>>>>>> 15534076
+}