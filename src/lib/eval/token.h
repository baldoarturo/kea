// Copyright (C) 2015-2016 Internet Systems Consortium, Inc. ("ISC")
//
// This Source Code Form is subject to the terms of the Mozilla Public
// License, v. 2.0. If a copy of the MPL was not distributed with this
// file, You can obtain one at http://mozilla.org/MPL/2.0/.

#ifndef TOKEN_H
#define TOKEN_H

#include <exceptions/exceptions.h>
#include <dhcp/pkt.h>
#include <stack>

namespace isc {
namespace dhcp {

class Token;

/// @brief Pointer to a single Token
typedef boost::shared_ptr<Token> TokenPtr;

/// This is a structure that holds an expression converted to RPN
///
/// For example expression: option[123].text == 'foo' will be converted to:
/// [0] = option[123].text (TokenOption object)
/// [1] = 'foo' (TokenString object)
/// [2] = == operator (TokenEqual object)
typedef std::vector<TokenPtr> Expression;

typedef boost::shared_ptr<Expression> ExpressionPtr;

/// Evaluated values are stored as a stack of strings
typedef std::stack<std::string> ValueStack;

/// @brief EvalBadStack is thrown when more or less parameters are on the
///        stack than expected.
class EvalBadStack : public Exception {
public:
    EvalBadStack(const char* file, size_t line, const char* what) :
        isc::Exception(file, line, what) { };
};

/// @brief EvalTypeError is thrown when a value on the stack has a content
///        with an unexpected type.
class EvalTypeError : public Exception {
public:
    EvalTypeError(const char* file, size_t line, const char* what) :
        isc::Exception(file, line, what) { };
};


/// @brief Base class for all tokens
///
/// It provides an interface for all tokens and storage for string representation
/// (all tokens evaluate to string).
///
/// This class represents a single token. Examples of a token are:
/// - "foo" (a constant string)
/// - option[123].text (a token that extracts textual value of option 123)
/// - == (an operator that compares two other tokens)
/// - substring(a,b,c) (an operator that takes three arguments: a string,
///   first character and length)
class Token {
public:

    /// @brief This is a generic method for evaluating a packet.
    ///
    /// We need to pass the packet being evaluated and possibly previously
    /// evaluated values. Specific implementations may ignore the packet altogether
    /// and just put their own value on the stack (constant tokens), look at the
    /// packet and put some data extracted from it on the stack (option tokens),
    /// or pop arguments from the stack and put back the result (operators).
    ///
    /// The parameters passed will be:
    ///
    /// @param pkt - packet being classified
    /// @param values - stack of values with previously evaluated tokens
    virtual void evaluate(Pkt& pkt, ValueStack& values) = 0;

    /// @brief Virtual destructor
    virtual ~Token() {}

    /// @brief Coverts a (string) value to a boolean
    ///
    /// Only "true" and "false" are expected.
    ///
    /// @param value the (string) value
    /// @return the boolean represented by the value
    /// @throw EvalTypeError when the value is not either "true" or "false".
    static inline bool toBool(std::string value) {
        if (value == "true") {
            return (true);
        } else if (value == "false") {
            return (false);
        } else {
            isc_throw(EvalTypeError, "Incorrect boolean. Expected exactly "
                      "\"false\" or \"true\", got \"" << value << "\"");
        }
    }
};

/// The order where Token subtypes are declared should be:
///  - literal terminals
///  - option & co
///  - pkt field & co
///  - ==
///  - substring & co
///  - not, and, or

/// @brief Token representing a constant string
///
/// This token holds value of a constant string, e.g. it represents
/// "MSFT" in expression option[vendor-class].text == "MSFT"
class TokenString : public Token {
public:
    /// Value is set during token construction.
    ///
    /// @param str constant string to be represented.
    TokenString(const std::string& str)
        :value_(str){
    }

    /// @brief Token evaluation (puts value of the constant string on the stack)
    ///
    /// @param pkt (ignored)
    /// @param values (represented string will be pushed here)
    void evaluate(Pkt& pkt, ValueStack& values);

protected:
    std::string value_; ///< Constant value
};

/// @brief Token representing a constant string in hexadecimal format
///
/// This token holds value of a constant string giving in an hexadecimal
/// format, for instance 0x666f6f is "foo"
class TokenHexString : public Token {
public:
    /// Value is set during token construction.
    ///
    /// @param str constant string to be represented
    /// (must be "0x" or "0X" followed by a string of hexadecimal digits
    /// or decoding will fail)
    TokenHexString(const std::string& str);

    /// @brief Token evaluation (puts value of the constant string on
    /// the stack after decoding or an empty string if decoding fails
    /// (note it should not if the parser is correct)
    ///
    /// @param pkt (ignored)
    /// @param values (represented string will be pushed here)
    void evaluate(Pkt& pkt, ValueStack& values);

protected:
    std::string value_; ///< Constant value
};

/// @brief Token representing an IP address as a constant string
///
/// This token holds the value of an IP address as a constant string,
/// for instance 10.0.0.1 is 0x10000001
class TokenIpAddress : public Token {
public:
    /// Value is set during token construction.
    ///
    /// @param addr IP address to be represented as a constant string
    TokenIpAddress(const std::string& addr);

    /// @brief Token evaluation (puts value of the constant string on
    /// the stack after decoding)
    ///
    /// @param pkt (ignored)
    /// @param values (represented IP address will be pushed here)
    void evaluate(Pkt& pkt, ValueStack& values);

protected:
    ///< Constant value (empty string if the IP address cannot be converted)
    std::string value_;
};

/// @brief Token that represents a value of an option
///
/// This represents a reference to a given option, e.g. in the expression
/// option[vendor-class].text == "MSFT", it represents
/// option[vendor-class].text
///
/// During the evaluation it tries to extract the value of the specified
/// option. If the option is not found, an empty string ("") is returned
/// (or "false" when the representation is EXISTS).
class TokenOption : public Token {
public:

    /// @brief Token representation type.
    ///
    /// There are many possible ways in which option can be presented.
    /// Currently the textual, hexadecimal and exists representations are
    /// supported. The type of representation is specified in the
    /// constructor and it affects the value generated by the
    /// @c TokenOption::evaluate function.
    enum RepresentationType {
        TEXTUAL,
        HEXADECIMAL,
        EXISTS
    };

    /// @brief Constructor that takes an option code as a parameter
    /// @param option_code code of the option
    ///
    /// Note: There is no constructor that takes option_name, as it would
    /// introduce complex dependency of the libkea-eval on libdhcpsrv.
    ///
    /// @param option_code code of the option to be represented.
    /// @param rep_type Token representation type.
    TokenOption(const uint16_t option_code, const RepresentationType& rep_type)
        : option_code_(option_code), representation_type_(rep_type) {}

    /// @brief Evaluates the values of the option
    ///
    /// This token represents a value of the option, so this method attempts
    /// to extract the option from the packet and put its value on the stack.
    /// If the option is not there, an empty string ("") is put on the stack.
    ///
    /// @param pkt specified option will be extracted from this packet (if present)
    /// @param values value of the option will be pushed here (or "")
    void evaluate(Pkt& pkt, ValueStack& values);

    /// @brief Returns option-code
    ///
    /// This method is used in testing to determine if the parser had
    /// instantiated TokenOption with correct parameters.
    ///
    /// @return option-code of the option this token expects to extract.
    uint16_t getCode() const {
        return (option_code_);
    }

    /// @brief Returns representation-type
    ///
    /// This method is used in testing to determine if the parser had
    /// instantiated TokenOption with correct parameters.
    ///
    /// @return representation-type of the option this token expects to use.
    RepresentationType getRepresentation() const {
        return (representation_type_);
    }

protected:
    /// @brief Attempts to retrieve an option
    ///
    /// For this class it simply attempts to retrieve the option from the packet,
    /// but there may be derived classes that would attempt to extract it from
    /// other places (e.g. relay option, or as a suboption of other specific option).
    ///
    ///
    /// @param pkt the option will be retrieved from here
    /// @return option instance (or NULL if not found)
    virtual OptionPtr getOption(Pkt& pkt);

    uint16_t option_code_; ///< Code of the option to be extracted
    RepresentationType representation_type_; ///< Representation type.
};

/// @brief Represents a sub-option inserted by the DHCPv4 relay.
///
/// DHCPv4 relays insert sub-options in option 82. This token attempts to extract
/// such sub-options. Note in DHCPv6 it is radically different (possibly
/// many encapsulation levels), thus there are separate classes for v4 and v6.
///
/// This token can represent the following expressions:
/// relay[13].text - Textual representation of sub-option 13 in RAI (option 82)
/// relay[13].hex  - Binary representation of sub-option 13 in RAI (option 82)
/// relay[vendor-class].text - Text representation of sub-option X in RAI (option 82)
/// relay[vendor-class].hex - Binary representation of sub-option X in RAI (option 82)
class TokenRelay4Option : public TokenOption {
public:

    /// @brief Constructor for extracting sub-option from RAI (option 82)
    ///
    /// @param option_code code of the requested sub-option
    /// @param rep_type code representation (currently .hex and .text are supported)
    TokenRelay4Option(const uint16_t option_code,
                      const RepresentationType& rep_type);

protected:
    /// @brief Attempts to obtain specified sub-option of option 82 from the packet
    /// @param pkt DHCPv4 packet (that hopefully contains option 82)
    /// @return found sub-option from option 82
    virtual OptionPtr getOption(Pkt& pkt);
};

/// @brief Token that represents a value of an option within a DHCPv6 relay
/// encapsulation
///
/// This represents a reference to a given option similar to TokenOption
/// but from within the information from a relay.  In the expresssion
/// relay6[nest-level].option[option-code], nest-level indicates which
/// of the relays to examine and option-code which option to extract.
///
/// During the evaluation it tries to extract the value of the specified
/// option from the requested relay block.  If the relay block doesn't
/// exist or the option is not found an empty string ("") is returned
/// (or "false" when the representation is EXISTS).
///
/// The nesting level can go from 0 (closest to the server) to 31
class TokenRelay6Option : public TokenOption {
public:
    /// @brief Constructor that takes a nesting level and an option
    /// code as paramaters.
    ///
    /// @param nest_level the nesting for which relay to examine.
    /// @param option_code code of the option.
    /// @param rep_type Token representation type.
    TokenRelay6Option(const uint8_t nest_level, const uint16_t option_code,
                      const RepresentationType& rep_type)
        :TokenOption(option_code, rep_type), nest_level_(nest_level) {}

    /// @brief Returns nest-level
    ///
    /// This method is used in testing to determine if the parser has
    /// instantiated TokenRelay6Option with correct parameters.
    ///
    /// @return nest-level of the relay block this token expects to use
    /// for extraction.
    uint8_t getNest() const {
        return (nest_level_);
    }

protected:
    /// @brief Attempts to obtain specified option from the specified relay block
    /// @param pkt DHCPv6 packet that hopefully contains the proper relay block
    /// @return option instance if available
    virtual OptionPtr getOption(const Pkt& pkt);

    uint8_t nest_level_; ///< nesting level of the relay block to use
};

/// @brief Token that represents meta data of a DHCP packet.
///
/// For example in the expression pkt.iface == 'eth0'
/// this token represents the pkt.iface expression.
///
/// Currently supported meta datas are:
/// - iface (incoming/outgoinginterface name)
/// - src   (source IP address, 4 or 16 octets)
/// - dst   (destination IP address, 4 or 16 octets)
/// - len   (length field in the UDP header, padded to 4 octets)
class TokenPkt : public Token {
public:

    /// @brief enum value that determines the field.
    enum MetadataType {
        IFACE, ///< interface name (string)
        SRC,   ///< source (IP address)
        DST,   ///< destination (IP address)
        LEN    ///< length (4 octets)
    };

    /// @brief Constructor (does nothing)
    TokenPkt(const MetadataType type)
        : type_(type) {}

    /// @brief Gets a value from the specified packet.
    ///
    /// Evaluation uses metadatas available in the packet. It does not
    /// require any values to be present on the stack.
    ///
    /// @param pkt - metadatas will be extracted from here
    /// @param values - stack of values (1 result will be pushed)
    void evaluate(const Pkt& pkt, ValueStack& values);

    /// @brief Returns metadata type
    ///
    /// This method is used only in tests.
    /// @return type of the metadata.
    MetadataType getType() {
        return (type_);
    }

private:
    /// @brief Specifies metadata of the DHCP packet
    MetadataType type_;
};

/// @brief Token that represents fields of a DHCPv4 packet.
///
/// For example in the expression pkt4.chaddr == 0x0102030405
/// this token represents the pkt4.chaddr expression.
///
/// Currently supported fields are:
/// - chaddr (client hardware address, hlen [0..16] octets)
/// - giaddr (relay agent IP address, 4 octets)
/// - ciaddr (client IP address, 4 octets)
/// - yiaddr ('your' (client) IP address, 4 octets)
/// - siaddr (next server IP address, 4 octets)
/// - hlen   (hardware address length, padded to 4 octets)
/// - htype  (hardware address type, padded to 4 octets)
class TokenPkt4 : public Token {
public:

    /// @brief enum value that determines the field.
    enum FieldType {
        CHADDR, ///< chaddr field (up to 16 bytes link-layer address)
        GIADDR, ///< giaddr (IPv4 address)
        CIADDR, ///< ciaddr (IPv4 address)
        YIADDR, ///< yiaddr (IPv4 address)
        SIADDR, ///< siaddr (IPv4 address)
        HLEN,   ///< hlen (hardware address length)
        HTYPE   ///< htype (hardware address type)
    };

    /// @brief Constructor (does nothing)
    TokenPkt4(const FieldType type)
        : type_(type) {}

    /// @brief Gets a value from the specified packet.
    ///
    /// Evaluation uses fields available in the packet. It does not require
    /// any values to be present on the stack.
    ///
    /// @throw EvalTypeError when called for DHCPv6 packet
    ///
    /// @param pkt - fields will be extracted from here
    /// @param values - stack of values (1 result will be pushed)
    void evaluate(Pkt& pkt, ValueStack& values);

    /// @brief Returns field type
    ///
    /// This method is used only in tests.
    /// @return type of the field.
    FieldType getType() {
        return (type_);
    }

private:
    /// @brief Specifies field of the DHCPv4 packet
    FieldType type_;
};

/// @brief Token that represents fields of DHCPv6 packet.
///
/// For example in the expression pkt6.msgtype == 1
/// this token represents the message type of the DHCPv6 packet.
/// The integer values are placed on the value stack as 4 byte
/// strings.
///
/// Currently supported fields are:
/// - msgtype
/// - transid
class TokenPkt6 : public Token {
public:
    /// @brief enum value that determines the field.
    enum FieldType {
        MSGTYPE, ///< msg type
        TRANSID  ///< transaction id (integer but manipulated as a string)
    };

    /// @brief Constructor (does nothing)
    TokenPkt6(const FieldType type)
        : type_(type) {}

    /// @brief Gets a value of the specified packet.
    ///
    /// The evaluation uses fields that are availabe in the packet.  It does not
    /// require any values to be present on the stack.
    ///
    /// @throw EvalTypeError when called for a DHCPv4 packet
    ///
    /// @param pkt - packet from which to extract the fields
    /// @param values - stack of values, 1 result will be pushed
    void evaluate(const Pkt& pkt, ValueStack& values);

    /// @brief Returns field type
    ///
    /// This method is used only in tests.
    /// @return type of the field.
    FieldType getType() {
        return(type_);
    }

private:
    /// @brief Specifies field of the DHCPv6 packet to get
    FieldType type_;
};

/// @brief Token that represents a value of a field within a DHCPv6 relay
/// encapsulation
///
/// This represents a reference to a field with a given DHCPv6 relay encapsulation.
/// In the expression relay6[nest-level].field-name, nest-level indicates which of
/// the relays to examine and field-name which of the fields to extract.
///
/// During the evaluation it tries to extract the value of the specified
/// field from the requested relay block.  If the relay block doesn't exist
/// an empty string ("") is returned.  If the relay block does exist the field
/// is always returned as a 16 byte IPv6 address.  As the relay may not have
/// set the field it may be 0s.
///
/// The nesting level can go from 0 (closest to the server) to 31.
class TokenRelay6Field : public Token {
public:

    /// @brief enum value that determines the field.
    enum FieldType {
        PEERADDR, ///< Peer address field (IPv6 address)
        LINKADDR  ///< Link address field (IPv6 address)
    };

    /// @brief Constructor that takes a nesting level and field type
    /// as parameters.
    ///
    /// @param nest_level the nesting level for which relay to examine.
    /// @param type which field to extract.
    TokenRelay6Field(const uint8_t nest_level, const FieldType type)
      : nest_level_(nest_level), type_(type) {}

    /// @brief Extracts the specified field from the requested relay
    ///
    /// Evaluation uses fields available in the packet.  It does not require
    /// any values to be present on the stack.
    ///
    /// @param pkt fields will be extracted from here
    /// @param values - stack of values (1 result will be pushed)
    void evaluate(const Pkt& pkt, ValueStack& values);

    /// @brief Returns nest-level
    ///
    /// This method is used in testing to determine if the parser has
    /// instantiated TokenRelay6Field with correct parameters.
    ///
    /// @return nest-level of the relay block this token expects to use
    /// for extraction.
    uint8_t getNest() const {
        return (nest_level_);
    }

    /// @brief Returns field type
    ///
    /// This method is used only in testing to determine if the parser has
    /// instantiated TokenRelay6Field with correct parameters.
    ///
    /// @return type of the field.
    FieldType getType() {
        return (type_);
    }

protected:
    /// @brief Specifies field of the DHCPv6 relay option to get
    uint8_t nest_level_; ///< nesting level of the relay block to use
    FieldType type_; ///< field to get
};

/// @brief Token that represents equality operator (compares two other tokens)
///
/// For example in the expression option[vendor-class].text == "MSFT"
/// this token represents the equal (==) sign.
class TokenEqual : public Token {
public:
    /// @brief Constructor (does nothing)
    TokenEqual() {}

    /// @brief Compare two values.
    ///
    /// Evaluation does not use packet information, but rather consumes the last
    /// two parameters. It does a simple string comparison and sets the value to
    /// either "true" or "false". It requires at least two parameters to be
    /// present on stack.
    ///
    /// @throw EvalBadStack if there are less than 2 values on stack
    ///
    /// @param pkt (unused)
    /// @param values - stack of values (2 arguments will be popped, 1 result
    ///        will be pushed)
    void evaluate(Pkt& pkt, ValueStack& values);
};

/// @brief Token that represents the substring operator (returns a portion
/// of the supplied string)
///
/// This token represents substring(str, start, len)  An operator that takes three
/// arguments: a string, the first character and the length.
class TokenSubstring : public Token {
public:
    /// @brief Constructor (does nothing)
    TokenSubstring() {}

    /// @brief Extract a substring from a string
    ///
    /// Evaluation does not use packet information.  It requires at least
    /// three values to be present on the stack.  It will consume the top
    /// three values on the stack as parameters and push the resulting substring
    /// onto the stack.  From the top it expects the values on the stack as:
    /// -  len
    /// -  start
    /// -  str
    ///
    /// str is the string to extract a substring from.  If it is empty, an empty
    /// string is pushed onto the value stack.
    ///
    /// start is the postion from which the code starts extracting the substring.
    /// 0 is the first character and a negative number starts from the end, with
    /// -1 being the last character.  If the starting point is outside of the
    /// original string an empty string is pushed onto the value stack.
    ///
    /// length is the number of characters from the string to extract.
    /// "all" means all remaining characters from start to the end of string.
    /// A negative number means to go from start towards the beginning of
    /// the string, but doesn't include start.
    /// If length is longer than the remaining portion of string
    /// then the entire remaining portion is placed on the value stack.
    ///
    /// The following examples all use the base string "foobar", the first number
    /// is the starting position and the second is the length.  Note that
    /// a negative length only selects which characters to extract it does not
    /// indicate an attempt to reverse the string.
    /// -  0, all => "foobar"
    /// -  0,  6  => "foobar"
    /// -  0,  4  => "foob"
    /// -  2, all => "obar"
    /// -  2,  6  => "obar"
    /// - -1, all => "r"
    /// - -1, -4  => "ooba"
    ///
    /// @throw EvalBadStack if there are less than 3 values on stack
    /// @throw EvalTypeError if start is not a number or length a number or
    ///        the special value "all".
    ///
    /// @param pkt (unused)
    /// @param values - stack of values (3 arguments will be popped, 1 result
    ///        will be pushed)
    void evaluate(Pkt& pkt, ValueStack& values);
};

/// @brief Token that represents concat operator (concatenates two other tokens)
///
/// For example in the sub-expression "concat('foo','bar')" the result
/// of the evaluation is "foobar"
class TokenConcat : public Token {
public:
    /// @brief Constructor (does nothing)
    TokenConcat() {}

    /// @brief Concatenate two values.
    ///
    /// Evaluation does not use packet information, but rather consumes the last
    /// two parameters. It does a simple string concatenation. It requires
    /// at least two parameters to be present on stack.
    ///
    /// @throw EvalBadStack if there are less than 2 values on stack
    ///
    /// @param pkt (unused)
    /// @param values - stack of values (2 arguments will be popped, 1 result
    ///        will be pushed)
    void evaluate(Pkt& pkt, ValueStack& values);
};

/// @brief Token that represents logical negation operator
///
/// For example in the expression "not(option[vendor-class].text == 'MSF')"
/// this token represents the leading "not"
class TokenNot : public Token {
public:
    /// @brief Constructor (does nothing)
    TokenNot() {}

    /// @brief Logical negation.
    ///
    /// Evaluation does not use packet information, but rather consumes the last
    /// result. It does a simple string comparison and sets the value to
    /// either "true" or "false". It requires at least one value to be
    /// present on stack and to be either "true" or "false".
    ///
    /// @throw EvalBadStack if there are less than 1 value on stack
    /// @throw EvalTypeError if the top value on the stack is not either
    ///        "true" or "false"
    ///
    /// @param pkt (unused)
    /// @param values - stack of values (logical top value negated)
    void evaluate(Pkt& pkt, ValueStack& values);
};

/// @brief Token that represents logical and operator
///
/// For example "option[10].exists and option[11].exists"
class TokenAnd : public Token {
public:
    /// @brief Constructor (does nothing)
    TokenAnd() {}

    /// @brief Logical and.
    ///
    /// Evaluation does not use packet information, but rather consumes the last
    /// two parameters. It returns "true" if and only if both are "true".
    /// It requires at least two logical (i.e., "true" or "false') values
    /// present on stack.
    ///
    /// @throw EvalBadStack if there are less than 2 values on stack
    /// @throw EvalTypeError if one of the 2 values on stack is not
    ///        "true" or "false"
    ///
    /// @param pkt (unused)
    /// @param values - stack of values (2 arguments will be popped, 1 result
    ///        will be pushed)
    void evaluate(Pkt& pkt, ValueStack& values);
};

/// @brief Token that represents logical or operator
///
/// For example "option[10].exists or option[11].exists"
class TokenOr : public Token {
public:
    /// @brief Constructor (does nothing)
    TokenOr() {}

    /// @brief Logical or.
    ///
    /// Evaluation does not use packet information, but rather consumes the last
    /// two parameters. It returns "false" if and only if both are "false".
    /// It requires at least two logical (i.e., "true" or "false') values
    /// present on stack.
    ///
    /// @throw EvalBadStack if there are less than 2 values on stack
    /// @throw EvalTypeError if one of the 2 values on stack is not
    ///        "true" or "false"
    ///
    /// @param pkt (unused)
    /// @param values - stack of values (2 arguments will be popped, 1 result
    ///        will be pushed)
    void evaluate(Pkt& pkt, ValueStack& values);
};

<<<<<<< HEAD
/// @brief Token that represents a value of an option within a DHCPv6 relay
/// encapsulation
///
/// This represents a reference to a given option similar to TokenOption
/// but from within the information from a relay.  In the expresssion
/// relay6[nest-level].option[option-code], nest-level indicates which
/// of the relays to examine and option-code which option to extract.
///
/// During the evaluation it tries to extract the value of the specified
/// option from the requested relay block.  If the relay block doesn't
/// exist or the option is not found an empty string ("") is returned
/// (or "false" when the representation is EXISTS).
///
/// The nesting level can go from 0 (closest to the server) to 31
class TokenRelay6Option : public TokenOption {
public:
    /// @brief Constructor that takes a nesting level and an option
    /// code as paramaters.
    ///
    /// @param nest_level the nesting for which relay to examine.
    /// @param option_code code of the option.
    /// @param rep_type Token representation type.
    TokenRelay6Option(const uint8_t nest_level, const uint16_t option_code,
                      const RepresentationType& rep_type)
        :TokenOption(option_code, rep_type), nest_level_(nest_level) {}

    /// @brief Returns nest-level
    ///
    /// This method is used in testing to determine if the parser has
    /// instantiated TokenRelay6Option with correct parameters.
    ///
    /// @return nest-level of the relay block this token expects to use
    /// for extraction.
    uint8_t getNest() const {
        return (nest_level_);
    }

protected:
    /// @brief Attempts to obtain specified option from the specified relay block
    /// @param pkt DHCPv6 packet that hopefully contains the proper relay block
    /// @return option instance if available
    virtual OptionPtr getOption(Pkt& pkt);

    uint8_t nest_level_; ///< nesting level of the relay block to use
};

/// @brief Token that represents a value of a field within a DHCPv6 relay
/// encapsulation
///
/// This represents a reference to a field with a given DHCPv6 relay encapsulation.
/// In the expression relay6[nest-level].field-name, nest-level indicates which of
/// the relays to examine and field-name which of the fields to extract.
///
/// During the evaluation it tries to extract the value of the specified
/// field from the requested relay block.  If the relay block doesn't exist
/// an empty string ("") is returned.  If the relay block does exist the field
/// is always returned as a 16 byte IPv6 address.  As the relay may not have
/// set the field it may be 0s.
///
/// The nesting level can go from 0 (closest to the server) to 31.
class TokenRelay6Field : public Token {
public:

    /// @brief enum value that determines the field.
    enum FieldType {
        PEERADDR, ///< Peer address field (IPv6 address)
        LINKADDR  ///< Link address field (IPv6 address)
    };

    /// @brief Constructor that takes a nesting level and field type
    /// as parameters.
    ///
    /// @param nest_level the nesting level for which relay to examine.
    /// @param type which field to extract.
    TokenRelay6Field(const uint8_t nest_level, const FieldType type)
      : nest_level_(nest_level), type_(type) {}

    /// @brief Extracts the specified field from the requested relay
    ///
    /// Evaluation uses fields available in the packet.  It does not require
    /// any values to be present on the stack.
    ///
    /// @param pkt fields will be extracted from here
    /// @param values - stack of values (1 result will be pushed)
    void evaluate(Pkt& pkt, ValueStack& values);

    /// @brief Returns nest-level
    ///
    /// This method is used in testing to determine if the parser has
    /// instantiated TokenRelay6Field with correct parameters.
    ///
    /// @return nest-level of the relay block this token expects to use
    /// for extraction.
    uint8_t getNest() const {
        return (nest_level_);
    }

    /// @brief Returns field type
    ///
    /// This method is used only in testing to determine if the parser has
    /// instantiated TokenRelay6Field with correct parameters.
    ///
    /// @return type of the field.
    FieldType getType() {
        return (type_);
    }

protected:
    /// @brief Specifies field of the DHCPv6 relay option to get
    uint8_t nest_level_; ///< nesting level of the relay block to use
    FieldType type_; ///< field to get
};

/// @brief Token that represents fields of DHCPv6 packet.
///
/// For example in the expression pkt6.msgtype == 1
/// this token represents the message type of the DHCPv6 packet.
/// The integer values are placed on the value stack as 4 byte
/// strings.
///
/// Currently supported fields are:
/// - msgtype
/// - transid
class TokenPkt6 : public Token {
public:
    /// @brief enum value that determines the field.
    enum FieldType {
        MSGTYPE, ///< msg type
        TRANSID  ///< transaction id (integer but manipulated as a string)
    };

    /// @brief Constructor (does nothing)
    TokenPkt6(const FieldType type)
        : type_(type) {}

    /// @brief Gets a value of the specified packet.
    ///
    /// The evaluation uses fields that are availabe in the packet.  It does not
    /// require any values to be present on the stack.
    ///
    /// @throw EvalTypeError when called for a DHCPv4 packet
    ///
    /// @param pkt - packet from which to extract the fields
    /// @param values - stack of values, 1 result will be pushed
    void evaluate(Pkt& pkt, ValueStack& values);

    /// @brief Returns field type
    ///
    /// This method is used only in tests.
    /// @return type of the field.
    FieldType getType() {
        return(type_);
    }

private:
    /// @brief Specifies field of the DHCPv6 packet to get
    FieldType type_;
};

=======
>>>>>>> 6772f88e
}; // end of isc::dhcp namespace
}; // end of isc namespace

#endif<|MERGE_RESOLUTION|>--- conflicted
+++ resolved
@@ -329,7 +329,7 @@
     /// @brief Attempts to obtain specified option from the specified relay block
     /// @param pkt DHCPv6 packet that hopefully contains the proper relay block
     /// @return option instance if available
-    virtual OptionPtr getOption(const Pkt& pkt);
+    virtual OptionPtr getOption(Pkt& pkt);
 
     uint8_t nest_level_; ///< nesting level of the relay block to use
 };
@@ -366,7 +366,7 @@
     ///
     /// @param pkt - metadatas will be extracted from here
     /// @param values - stack of values (1 result will be pushed)
-    void evaluate(const Pkt& pkt, ValueStack& values);
+    void evaluate(Pkt& pkt, ValueStack& values);
 
     /// @brief Returns metadata type
     ///
@@ -467,7 +467,7 @@
     ///
     /// @param pkt - packet from which to extract the fields
     /// @param values - stack of values, 1 result will be pushed
-    void evaluate(const Pkt& pkt, ValueStack& values);
+    void evaluate(Pkt& pkt, ValueStack& values);
 
     /// @brief Returns field type
     ///
@@ -520,7 +520,7 @@
     ///
     /// @param pkt fields will be extracted from here
     /// @param values - stack of values (1 result will be pushed)
-    void evaluate(const Pkt& pkt, ValueStack& values);
+    void evaluate(Pkt& pkt, ValueStack& values);
 
     /// @brief Returns nest-level
     ///
@@ -728,168 +728,6 @@
     void evaluate(Pkt& pkt, ValueStack& values);
 };
 
-<<<<<<< HEAD
-/// @brief Token that represents a value of an option within a DHCPv6 relay
-/// encapsulation
-///
-/// This represents a reference to a given option similar to TokenOption
-/// but from within the information from a relay.  In the expresssion
-/// relay6[nest-level].option[option-code], nest-level indicates which
-/// of the relays to examine and option-code which option to extract.
-///
-/// During the evaluation it tries to extract the value of the specified
-/// option from the requested relay block.  If the relay block doesn't
-/// exist or the option is not found an empty string ("") is returned
-/// (or "false" when the representation is EXISTS).
-///
-/// The nesting level can go from 0 (closest to the server) to 31
-class TokenRelay6Option : public TokenOption {
-public:
-    /// @brief Constructor that takes a nesting level and an option
-    /// code as paramaters.
-    ///
-    /// @param nest_level the nesting for which relay to examine.
-    /// @param option_code code of the option.
-    /// @param rep_type Token representation type.
-    TokenRelay6Option(const uint8_t nest_level, const uint16_t option_code,
-                      const RepresentationType& rep_type)
-        :TokenOption(option_code, rep_type), nest_level_(nest_level) {}
-
-    /// @brief Returns nest-level
-    ///
-    /// This method is used in testing to determine if the parser has
-    /// instantiated TokenRelay6Option with correct parameters.
-    ///
-    /// @return nest-level of the relay block this token expects to use
-    /// for extraction.
-    uint8_t getNest() const {
-        return (nest_level_);
-    }
-
-protected:
-    /// @brief Attempts to obtain specified option from the specified relay block
-    /// @param pkt DHCPv6 packet that hopefully contains the proper relay block
-    /// @return option instance if available
-    virtual OptionPtr getOption(Pkt& pkt);
-
-    uint8_t nest_level_; ///< nesting level of the relay block to use
-};
-
-/// @brief Token that represents a value of a field within a DHCPv6 relay
-/// encapsulation
-///
-/// This represents a reference to a field with a given DHCPv6 relay encapsulation.
-/// In the expression relay6[nest-level].field-name, nest-level indicates which of
-/// the relays to examine and field-name which of the fields to extract.
-///
-/// During the evaluation it tries to extract the value of the specified
-/// field from the requested relay block.  If the relay block doesn't exist
-/// an empty string ("") is returned.  If the relay block does exist the field
-/// is always returned as a 16 byte IPv6 address.  As the relay may not have
-/// set the field it may be 0s.
-///
-/// The nesting level can go from 0 (closest to the server) to 31.
-class TokenRelay6Field : public Token {
-public:
-
-    /// @brief enum value that determines the field.
-    enum FieldType {
-        PEERADDR, ///< Peer address field (IPv6 address)
-        LINKADDR  ///< Link address field (IPv6 address)
-    };
-
-    /// @brief Constructor that takes a nesting level and field type
-    /// as parameters.
-    ///
-    /// @param nest_level the nesting level for which relay to examine.
-    /// @param type which field to extract.
-    TokenRelay6Field(const uint8_t nest_level, const FieldType type)
-      : nest_level_(nest_level), type_(type) {}
-
-    /// @brief Extracts the specified field from the requested relay
-    ///
-    /// Evaluation uses fields available in the packet.  It does not require
-    /// any values to be present on the stack.
-    ///
-    /// @param pkt fields will be extracted from here
-    /// @param values - stack of values (1 result will be pushed)
-    void evaluate(Pkt& pkt, ValueStack& values);
-
-    /// @brief Returns nest-level
-    ///
-    /// This method is used in testing to determine if the parser has
-    /// instantiated TokenRelay6Field with correct parameters.
-    ///
-    /// @return nest-level of the relay block this token expects to use
-    /// for extraction.
-    uint8_t getNest() const {
-        return (nest_level_);
-    }
-
-    /// @brief Returns field type
-    ///
-    /// This method is used only in testing to determine if the parser has
-    /// instantiated TokenRelay6Field with correct parameters.
-    ///
-    /// @return type of the field.
-    FieldType getType() {
-        return (type_);
-    }
-
-protected:
-    /// @brief Specifies field of the DHCPv6 relay option to get
-    uint8_t nest_level_; ///< nesting level of the relay block to use
-    FieldType type_; ///< field to get
-};
-
-/// @brief Token that represents fields of DHCPv6 packet.
-///
-/// For example in the expression pkt6.msgtype == 1
-/// this token represents the message type of the DHCPv6 packet.
-/// The integer values are placed on the value stack as 4 byte
-/// strings.
-///
-/// Currently supported fields are:
-/// - msgtype
-/// - transid
-class TokenPkt6 : public Token {
-public:
-    /// @brief enum value that determines the field.
-    enum FieldType {
-        MSGTYPE, ///< msg type
-        TRANSID  ///< transaction id (integer but manipulated as a string)
-    };
-
-    /// @brief Constructor (does nothing)
-    TokenPkt6(const FieldType type)
-        : type_(type) {}
-
-    /// @brief Gets a value of the specified packet.
-    ///
-    /// The evaluation uses fields that are availabe in the packet.  It does not
-    /// require any values to be present on the stack.
-    ///
-    /// @throw EvalTypeError when called for a DHCPv4 packet
-    ///
-    /// @param pkt - packet from which to extract the fields
-    /// @param values - stack of values, 1 result will be pushed
-    void evaluate(Pkt& pkt, ValueStack& values);
-
-    /// @brief Returns field type
-    ///
-    /// This method is used only in tests.
-    /// @return type of the field.
-    FieldType getType() {
-        return(type_);
-    }
-
-private:
-    /// @brief Specifies field of the DHCPv6 packet to get
-    FieldType type_;
-};
-
-=======
->>>>>>> 6772f88e
 }; // end of isc::dhcp namespace
 }; // end of isc namespace
 
