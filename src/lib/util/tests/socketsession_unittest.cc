--- conflicted
+++ resolved
@@ -174,13 +174,9 @@
                     large_text_(65535, 'a'),
                     test_un_len_(2 + strlen(getSocketPath().c_str()))
     {
-<<<<<<< HEAD
-        remove(TEST_UNIX_FILE);
-=======
         std::string unix_file = getSocketPath();
 
-        unlink(unix_file.c_str());
->>>>>>> 2d199249
+        remove(unix_file.c_str());
         test_un_.sun_family = AF_UNIX;
         strncpy(test_un_.sun_path, unix_file.c_str(), sizeof(test_un_.sun_path));
 #ifdef HAVE_SA_LEN
@@ -192,11 +188,7 @@
         if (listen_fd_ != -1) {
             close(listen_fd_);
         }
-<<<<<<< HEAD
-        remove(TEST_UNIX_FILE);
-=======
-        unlink(getSocketPath().c_str());
->>>>>>> 2d199249
+        remove(getSocketPath().c_str());
     }
 
     // Start an internal "socket session server".
