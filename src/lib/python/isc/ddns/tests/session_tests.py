# Copyright (C) 2012  Internet Systems Consortium.
#
# Permission to use, copy, modify, and distribute this software for any
# purpose with or without fee is hereby granted, provided that the above
# copyright notice and this permission notice appear in all copies.
#
# THE SOFTWARE IS PROVIDED "AS IS" AND INTERNET SYSTEMS CONSORTIUM
# DISCLAIMS ALL WARRANTIES WITH REGARD TO THIS SOFTWARE INCLUDING ALL
# IMPLIED WARRANTIES OF MERCHANTABILITY AND FITNESS. IN NO EVENT SHALL
# INTERNET SYSTEMS CONSORTIUM BE LIABLE FOR ANY SPECIAL, DIRECT,
# INDIRECT, OR CONSEQUENTIAL DAMAGES OR ANY DAMAGES WHATSOEVER RESULTING
# FROM LOSS OF USE, DATA OR PROFITS, WHETHER IN AN ACTION OF CONTRACT,
# NEGLIGENCE OR OTHER TORTIOUS ACTION, ARISING OUT OF OR IN CONNECTION
# WITH THE USE OR PERFORMANCE OF THIS SOFTWARE.

import os
import shutil
import isc.log
import unittest
from isc.dns import *
from isc.datasrc import DataSourceClient
from isc.ddns.session import *
from isc.ddns.zone_config import *

# Some common test parameters
TESTDATA_PATH = os.environ['TESTDATA_PATH'] + os.sep
READ_ZONE_DB_FILE = TESTDATA_PATH + "rwtest.sqlite3" # original, to be copied
TESTDATA_WRITE_PATH = os.environ['TESTDATA_WRITE_PATH'] + os.sep
WRITE_ZONE_DB_FILE = TESTDATA_WRITE_PATH + "rwtest.sqlite3.copied"
WRITE_ZONE_DB_CONFIG = "{ \"database_file\": \"" + WRITE_ZONE_DB_FILE + "\"}"

TEST_ZONE_NAME = Name('example.org')
UPDATE_RRTYPE = RRType.SOA()
TEST_RRCLASS = RRClass.IN()
TEST_ZONE_RECORD = Question(TEST_ZONE_NAME, TEST_RRCLASS, UPDATE_RRTYPE)
TEST_CLIENT6 = ('2001:db8::1', 53, 0, 0)
TEST_CLIENT4 = ('192.0.2.1', 53)
# TSIG key for tests when needed.  The key name is TEST_ZONE_NAME.
TEST_TSIG_KEY = TSIGKey("example.org:SFuWd/q99SzF8Yzd1QbB9g==")

def create_update_msg(zones=[TEST_ZONE_RECORD], prerequisites=[],
                      updates=[], tsig_key=None):
    msg = Message(Message.RENDER)
    msg.set_qid(5353)           # arbitrary chosen
    msg.set_opcode(Opcode.UPDATE())
    msg.set_rcode(Rcode.NOERROR())
    for z in zones:
        msg.add_question(z)
    for p in prerequisites:
        msg.add_rrset(SECTION_PREREQUISITE, p)
    for u in updates:
        msg.add_rrset(SECTION_UPDATE, u)

    renderer = MessageRenderer()
    if tsig_key is not None:
        msg.to_wire(renderer, TSIGContext(tsig_key))
    else:
        msg.to_wire(renderer)

    # re-read the created data in the parse mode
    msg.clear(Message.PARSE)
    msg.from_wire(renderer.get_data(), Message.PRESERVE_ORDER)

    return msg

def add_rdata(rrset, rdata):
    '''
    Helper function for easily adding Rdata fields to RRsets.
    This function assumes the given rdata is of type string or bytes,
    and corresponds to the given rrset
    '''
    rrset.add_rdata(isc.dns.Rdata(rrset.get_type(),
                                  rrset.get_class(),
                                  rdata))

def create_rrset(name, rrclass, rrtype, ttl, rdatas = []):
    '''
    Helper method to easily create RRsets, auto-converts
    name, rrclass, rrtype,  and ttl (if possibly through their
    respective constructors)
    rdatas is a list of rr data strings, or bytestrings, which
    should match the RRType of the rrset to create
    '''
    if type(name) != Name:
        name = Name(name)
    if type(rrclass) != RRClass:
        rrclass = RRClass(rrclass)
    if type(rrtype) != RRType:
        rrtype = RRType(rrtype)
    if type(ttl) != RRTTL:
        ttl = RRTTL(ttl)
    rrset = isc.dns.RRset(name, rrclass, rrtype, ttl)
    for rdata in rdatas:
        add_rdata(rrset, rdata)
    return rrset

class SessionModuleTests(unittest.TestCase):
    '''Tests for module-level functions in the session.py module'''

    def test_foreach_rr_in_rrset(self):
        rrset = create_rrset("www.example.org", TEST_RRCLASS,
                             RRType.A(), 3600, [ "192.0.2.1" ])

        l = []
        for rr in foreach_rr(rrset):
            l.append(str(rr))
        self.assertEqual(["www.example.org. 3600 IN A 192.0.2.1\n"], l)

        add_rdata(rrset, "192.0.2.2")
        add_rdata(rrset, "192.0.2.3")

        # but through the generator, there should be several 1-line entries
        l = []
        for rr in foreach_rr(rrset):
            l.append(str(rr))
        self.assertEqual(["www.example.org. 3600 IN A 192.0.2.1\n",
                          "www.example.org. 3600 IN A 192.0.2.2\n",
                          "www.example.org. 3600 IN A 192.0.2.3\n",
                         ], l)

    def test_convert_rrset_class(self):
        # Converting an RRSET to a different class should work
        # if the rdata types can be converted
        rrset = create_rrset("www.example.org", RRClass.NONE(), RRType.A(),
                             3600, [ b'\xc0\x00\x02\x01', b'\xc0\x00\x02\x02'])

        rrset2 = convert_rrset_class(rrset, RRClass.IN())
        self.assertEqual("www.example.org. 3600 IN A 192.0.2.1\n" +
                         "www.example.org. 3600 IN A 192.0.2.2\n",
                         str(rrset2))

        rrset3 = convert_rrset_class(rrset2, RRClass.NONE())
        self.assertEqual("www.example.org. 3600 CLASS254 A \\# 4 " +
                         "c0000201\nwww.example.org. 3600 CLASS254 " +
                         "A \\# 4 c0000202\n",
                         str(rrset3))

        # depending on what type of bad data is given, a number
        # of different exceptions could be raised (TODO: i recall
        # there was a ticket about making a better hierarchy for
        # dns/parsing related exceptions)
        self.assertRaises(InvalidRdataLength, convert_rrset_class,
                          rrset, RRClass.CH())
        add_rdata(rrset, b'\xc0\x00')
        self.assertRaises(DNSMessageFORMERR, convert_rrset_class,
                          rrset, RRClass.IN())

    def test_collect_rrsets(self):
        '''
        Tests the 'rrset collector' method, which collects rrsets
        with the same name and type
        '''
        collected = []

        collect_rrsets(collected, create_rrset("a.example.org", RRClass.IN(),
                                               RRType.A(), 0, [ "192.0.2.1" ]))
        # Same name and class, different type
        collect_rrsets(collected, create_rrset("a.example.org", RRClass.IN(),
                                               RRType.TXT(), 0, [ "one" ]))
        collect_rrsets(collected, create_rrset("a.example.org", RRClass.IN(),
                                               RRType.A(), 0, [ "192.0.2.2" ]))
        collect_rrsets(collected, create_rrset("a.example.org", RRClass.IN(),
                                               RRType.TXT(), 0, [ "two" ]))
        # Same class and type as an existing one, different name
        collect_rrsets(collected, create_rrset("b.example.org", RRClass.IN(),
                                               RRType.A(), 0, [ "192.0.2.3" ]))
        # Same name and type as an existing one, different class
        collect_rrsets(collected, create_rrset("a.example.org", RRClass.CH(),
                                               RRType.TXT(), 0, [ "one" ]))
        collect_rrsets(collected, create_rrset("b.example.org", RRClass.IN(),
                                               RRType.A(), 0, [ "192.0.2.4" ]))
        collect_rrsets(collected, create_rrset("a.example.org", RRClass.CH(),
                                               RRType.TXT(), 0, [ "two" ]))

        strings = [ rrset.to_text() for rrset in collected ]
        # note + vs , in this list
        expected = ['a.example.org. 0 IN A 192.0.2.1\n' +
                    'a.example.org. 0 IN A 192.0.2.2\n',
                    'a.example.org. 0 IN TXT "one"\n' +
                    'a.example.org. 0 IN TXT "two"\n',
                    'b.example.org. 0 IN A 192.0.2.3\n' +
                    'b.example.org. 0 IN A 192.0.2.4\n',
                    'a.example.org. 0 CH TXT "one"\n' +
                    'a.example.org. 0 CH TXT "two"\n']

        self.assertEqual(expected, strings)

class SessionTestBase(unittest.TestCase):
    '''Base class for all sesion related tests.

    It just initializes common test parameters in its setUp() and defines
    some common utility method(s).

<<<<<<< HEAD
class TestDDNSSOA(unittest.TestCase):
    '''unittest for the DDNS_SOA'''
    def test_update_soa(self):
        '''unittest for update_soa function'''
        soa_update = DDNS_SOA()
        soa_rr = create_rrset("example.org", TEST_RRCLASS,
                              RRType.SOA(), 3600, ["ns1.example.org. " +
                              "admin.example.org. " +
                              "1233 3600 1800 2419200 7200"])
        expected_soa_rr = create_rrset("example.org", TEST_RRCLASS,
                                       RRType.SOA(), 3600, ["ns1.example.org. "
                                       + "admin.example.org. " +
                                       "1234 3600 1800 2419200 7200"])
        self.assertEqual(soa_update.update_soa(soa_rr).get_rdata()[0].to_text(),
                         expected_soa_rr.get_rdata()[0].to_text())
        max_serial = 2 ** 32 - 1
        soa_rdata = "%d %s"%(max_serial,"3600 1800 2419200 7200")
        soa_rr = create_rrset("example.org", TEST_RRCLASS, RRType.SOA(), 3600,
                              ["ns1.example.org. " + "admin.example.org. " +
                              soa_rdata])
        expected_soa_rr = create_rrset("example.org", TEST_RRCLASS,
                                       RRType.SOA(), 3600, ["ns1.example.org. "
                                       + "admin.example.org. " +
                                       "1 3600 1800 2419200 7200"])
        self.assertEqual(soa_update.update_soa(soa_rr).get_rdata()[0].to_text(),
                         expected_soa_rr.get_rdata()[0].to_text())

    def test_soa_update_check(self):
        '''unittest for soa_update_check function'''
        small_soa_rr = create_rrset("example.org", TEST_RRCLASS, RRType.SOA(),
                                    3600, ["ns1.example.org. " +
                                    "admin.example.org. " +
                                    "1233 3600 1800 2419200 7200"])
        large_soa_rr = create_rrset("example.org", TEST_RRCLASS, RRType.SOA(),
                                    3600, ["ns1.example.org. " +
                                    "admin.example.org. " +
                                    "1234 3600 1800 2419200 7200"])
        soa_update = DDNS_SOA()
        # The case of (i1 < i2 and i2 - i1 < 2^(SERIAL_BITS - 1)) in rfc 1982
        self.assertTrue(soa_update.soa_update_check(small_soa_rr,
                                                    large_soa_rr))
        self.assertFalse(soa_update.soa_update_check(large_soa_rr,
                                                     small_soa_rr))
        small_serial = 1235 + 2 ** 31
        soa_rdata = "%d %s"%(small_serial,"3600 1800 2419200 7200")
        small_soa_rr = create_rrset("example.org", TEST_RRCLASS, RRType.SOA(),
                                    3600, ["ns1.example.org. " +
                                           "admin.example.org. " +
                                           soa_rdata])
        large_soa_rr = create_rrset("example.org", TEST_RRCLASS, RRType.SOA(),
                                    3600, ["ns1.example.org. " +
                                    "admin.example.org. " +
                                    "1234 3600 1800 2419200 7200"])
        # The case of (i1 > i2 and i1 - i2 > 2^(SERIAL_BITS - 1)) in rfc 1982
        self.assertTrue(soa_update.soa_update_check(small_soa_rr,
                                                    large_soa_rr))
        self.assertFalse(soa_update.soa_update_check(large_soa_rr,
                                                     small_soa_rr))


class SessionTest(unittest.TestCase):
    '''Session tests'''
=======
    '''
>>>>>>> c1361e2c
    def setUp(self):
        shutil.copyfile(READ_ZONE_DB_FILE, WRITE_ZONE_DB_FILE)
        self._datasrc_client = DataSourceClient("sqlite3",
                                                WRITE_ZONE_DB_CONFIG)
        self._update_msg = create_update_msg()
        self._acl_map = {(TEST_ZONE_NAME, TEST_RRCLASS):
                             REQUEST_LOADER.load([{"action": "ACCEPT"}])}
        self._session = UpdateSession(self._update_msg, TEST_CLIENT4,
                                      ZoneConfig([], TEST_RRCLASS,
                                                 self._datasrc_client,
                                                 self._acl_map))
        self._session._get_update_zone()
        self._session._create_diff()

    def tearDown(self):
        # With the Updater created in _get_update_zone, and tests
        # doing all kinds of crazy stuff, one might get database locked
        # errors if it doesn't clean up explicitely after each test
        self._session = None

    def check_response(self, msg, expected_rcode):
        '''Perform common checks on update resposne message.'''
        self.assertTrue(msg.get_header_flag(Message.HEADERFLAG_QR))
        # note: we convert opcode to text it'd be more helpful on failure.
        self.assertEqual(Opcode.UPDATE().to_text(), msg.get_opcode().to_text())
        self.assertEqual(expected_rcode.to_text(), msg.get_rcode().to_text())
        # All sections should be cleared
        self.assertEqual(0, msg.get_rr_count(SECTION_ZONE))
        self.assertEqual(0, msg.get_rr_count(SECTION_PREREQUISITE))
        self.assertEqual(0, msg.get_rr_count(SECTION_UPDATE))
        self.assertEqual(0, msg.get_rr_count(Message.SECTION_ADDITIONAL))

class SessionTest(SessionTestBase):
    '''Basic session tests'''

    def test_handle(self):
        '''Basic update case'''
        result, zname, zclass = self._session.handle()
        self.assertEqual(UPDATE_SUCCESS, result)
        self.assertEqual(TEST_ZONE_NAME, zname)
        self.assertEqual(TEST_RRCLASS, zclass)

        # Just checking these are different from the success code.
        self.assertNotEqual(UPDATE_ERROR, result)
        self.assertNotEqual(UPDATE_DROP, result)

    def test_broken_request(self):
        # Zone section is empty
        msg = create_update_msg(zones=[])
        session = UpdateSession(msg, TEST_CLIENT6, None)
        result, zname, zclass = session.handle()
        self.assertEqual(UPDATE_ERROR, result)
        self.assertEqual(None, zname)
        self.assertEqual(None, zclass)
        self.check_response(session.get_message(), Rcode.FORMERR())

        # Zone section contains multiple records
        msg = create_update_msg(zones=[TEST_ZONE_RECORD, TEST_ZONE_RECORD])
        session = UpdateSession(msg, TEST_CLIENT4, None)
        self.assertEqual(UPDATE_ERROR, session.handle()[0])
        self.check_response(session.get_message(), Rcode.FORMERR())

        # Zone section's type is not SOA
        msg = create_update_msg(zones=[Question(TEST_ZONE_NAME, TEST_RRCLASS,
                                                RRType.A())])
        session = UpdateSession(msg, TEST_CLIENT4, None)
        self.assertEqual(UPDATE_ERROR, session.handle()[0])
        self.check_response(session.get_message(), Rcode.FORMERR())

    def test_update_secondary(self):
        # specified zone is configured as a secondary.  Since this
        # implementation doesn't support update forwarding, the result
        # should be NOTIMP.
        msg = create_update_msg(zones=[Question(TEST_ZONE_NAME, TEST_RRCLASS,
                                                RRType.SOA())])
        session = UpdateSession(msg, TEST_CLIENT4,
                                ZoneConfig([(TEST_ZONE_NAME, TEST_RRCLASS)],
                                           TEST_RRCLASS, self._datasrc_client))
        self.assertEqual(UPDATE_ERROR, session.handle()[0])
        self.check_response(session.get_message(), Rcode.NOTIMP())

    def check_notauth(self, zname, zclass=TEST_RRCLASS):
        '''Common test sequence for the 'notauth' test'''
        msg = create_update_msg(zones=[Question(zname, zclass, RRType.SOA())])
        session = UpdateSession(msg, TEST_CLIENT4,
                                ZoneConfig([(TEST_ZONE_NAME, TEST_RRCLASS)],
                                           TEST_RRCLASS, self._datasrc_client))
        self.assertEqual(UPDATE_ERROR, session.handle()[0])
        self.check_response(session.get_message(), Rcode.NOTAUTH())

    def test_update_notauth(self):
        '''Update attempt for non authoritative zones'''
        # zone name doesn't match
        self.check_notauth(Name('example.com'))
        # zone name is a subdomain of the actual authoritative zone
        # (match must be exact)
        self.check_notauth(Name('sub.example.org'))
        # zone class doesn't match
        self.check_notauth(Name('example.org'), RRClass.CH())

    def test_update_datasrc_error(self):
        # if the data source client raises an exception, it should result in
        # a SERVFAIL.
        class BadDataSourceClient:
            def find_zone(self, name):
                raise isc.datasrc.Error('faked exception')
        msg = create_update_msg(zones=[Question(TEST_ZONE_NAME, TEST_RRCLASS,
                                                RRType.SOA())])
        session = UpdateSession(msg, TEST_CLIENT4,
                                ZoneConfig([(TEST_ZONE_NAME, TEST_RRCLASS)],
                                           TEST_RRCLASS,
                                           BadDataSourceClient()))
        self.assertEqual(UPDATE_ERROR, session.handle()[0])
        self.check_response(session.get_message(), Rcode.SERVFAIL())

    def test_foreach_rr_in_rrset(self):
        rrset = create_rrset("www.example.org", TEST_RRCLASS,
                             RRType.A(), 3600, [ "192.0.2.1" ])

        l = []
        for rr in foreach_rr(rrset):
            l.append(str(rr))
        self.assertEqual(["www.example.org. 3600 IN A 192.0.2.1\n"], l)

        add_rdata(rrset, "192.0.2.2")
        add_rdata(rrset, "192.0.2.3")

        # but through the generator, there should be several 1-line entries
        l = []
        for rr in foreach_rr(rrset):
            l.append(str(rr))
        self.assertEqual(["www.example.org. 3600 IN A 192.0.2.1\n",
                          "www.example.org. 3600 IN A 192.0.2.2\n",
                          "www.example.org. 3600 IN A 192.0.2.3\n",
                         ], l)

    def test_convert_rrset_class(self):
        # Converting an RRSET to a different class should work
        # if the rdata types can be converted
        rrset = create_rrset("www.example.org", RRClass.NONE(), RRType.A(),
                             3600, [ b'\xc0\x00\x02\x01', b'\xc0\x00\x02\x02'])

        rrset2 = convert_rrset_class(rrset, RRClass.IN())
        self.assertEqual("www.example.org. 3600 IN A 192.0.2.1\n" +
                         "www.example.org. 3600 IN A 192.0.2.2\n",
                         str(rrset2))

        rrset3 = convert_rrset_class(rrset2, RRClass.NONE())
        self.assertEqual("www.example.org. 3600 CLASS254 A \\# 4 " +
                         "c0000201\nwww.example.org. 3600 CLASS254 " +
                         "A \\# 4 c0000202\n",
                         str(rrset3))

        # depending on what type of bad data is given, a number
        # of different exceptions could be raised (TODO: i recall
        # there was a ticket about making a better hierarchy for
        # dns/parsing related exceptions)
        self.assertRaises(InvalidRdataLength, convert_rrset_class,
                          rrset, RRClass.CH())
        add_rdata(rrset, b'\xc0\x00')
        self.assertRaises(DNSMessageFORMERR, convert_rrset_class,
                          rrset, RRClass.IN())

    def test_collect_rrsets(self):
        '''
        Tests the 'rrset collector' method, which collects rrsets
        with the same name and type
        '''
        collected = []

        collect_rrsets(collected, create_rrset("a.example.org", RRClass.IN(),
                                               RRType.A(), 0, [ "192.0.2.1" ]))
        # Same name and class, different type
        collect_rrsets(collected, create_rrset("a.example.org", RRClass.IN(),
                                               RRType.TXT(), 0, [ "one" ]))
        collect_rrsets(collected, create_rrset("a.example.org", RRClass.IN(),
                                               RRType.A(), 0, [ "192.0.2.2" ]))
        collect_rrsets(collected, create_rrset("a.example.org", RRClass.IN(),
                                               RRType.TXT(), 0, [ "two" ]))
        # Same class and type as an existing one, different name
        collect_rrsets(collected, create_rrset("b.example.org", RRClass.IN(),
                                               RRType.A(), 0, [ "192.0.2.3" ]))
        # Same name and type as an existing one, different class
        collect_rrsets(collected, create_rrset("a.example.org", RRClass.CH(),
                                               RRType.TXT(), 0, [ "one" ]))
        collect_rrsets(collected, create_rrset("b.example.org", RRClass.IN(),
                                               RRType.A(), 0, [ "192.0.2.4" ]))
        collect_rrsets(collected, create_rrset("a.example.org", RRClass.CH(),
                                               RRType.TXT(), 0, [ "two" ]))

        strings = [ rrset.to_text() for rrset in collected ]
        # note + vs , in this list
        expected = ['a.example.org. 0 IN A 192.0.2.1\n' +
                    'a.example.org. 0 IN A 192.0.2.2\n',
                    'a.example.org. 0 IN TXT "one"\n' +
                    'a.example.org. 0 IN TXT "two"\n',
                    'b.example.org. 0 IN A 192.0.2.3\n' +
                    'b.example.org. 0 IN A 192.0.2.4\n',
                    'a.example.org. 0 CH TXT "one"\n' +
                    'a.example.org. 0 CH TXT "two"\n']

        self.assertEqual(expected, strings)

    def __prereq_helper(self, method, expected, rrset):
        '''Calls the given method with self._datasrc_client
           and the given rrset, and compares the return value.
           Function does not do much but makes the code look nicer'''
        self.assertEqual(expected, method(rrset))

    def __check_prerequisite_exists_combined(self, method, rrclass, expected):
        '''shared code for the checks for the very similar (but reversed
           in behaviour) methods __prereq_rrset_exists and
           __prereq_rrset_does_not_exist.
           For rrset_exists, rrclass should be ANY, for rrset_does_not_exist,
           it should be NONE.
        '''
        # Basic existence checks
        # www.example.org should have an A, but not an MX
        rrset = create_rrset("www.example.org", rrclass, RRType.A(), 0)
        self.__prereq_helper(method, expected, rrset)
        rrset = create_rrset("www.example.org", rrclass, RRType.MX(), 0)
        self.__prereq_helper(method, not expected, rrset)

        # example.org should have an MX, but not an A
        rrset = create_rrset("example.org", rrclass, RRType.MX(), 0)
        self.__prereq_helper(method, expected, rrset)
        rrset = create_rrset("example.org", rrclass, RRType.A(), 0)
        self.__prereq_helper(method, not expected, rrset)

        # Also check the case where the name does not even exist
        rrset = create_rrset("doesnotexist.example.org", rrclass, RRType.A(), 0)
        self.__prereq_helper(method, not expected, rrset)

        # Wildcard expansion should not be applied, but literal matches
        # should work
        rrset = create_rrset("foo.wildcard.example.org", rrclass, RRType.A(), 0)
        self.__prereq_helper(method, not expected, rrset)

        rrset = create_rrset("*.wildcard.example.org", rrclass, RRType.A(), 0)
        self.__prereq_helper(method, expected, rrset)

        # Likewise, CNAME directly should match, but what it points to should
        # not
        rrset = create_rrset("cname.example.org", rrclass, RRType.A(), 0)
        self.__prereq_helper(method, not expected, rrset)

        rrset = create_rrset("cname.example.org", rrclass, RRType.CNAME(), 0)
        self.__prereq_helper(method, expected, rrset)

        # And also make sure a delegation (itself) is not treated as existing
        # data
        rrset = create_rrset("foo.sub.example.org", rrclass, RRType.A(), 0)
        self.__prereq_helper(method, not expected, rrset)
        # But the delegation data itself should match
        rrset = create_rrset("sub.example.org", rrclass, RRType.NS(), 0)
        self.__prereq_helper(method, expected, rrset)
        # As should glue
        rrset = create_rrset("ns.sub.example.org", rrclass, RRType.A(), 0)
        self.__prereq_helper(method, expected, rrset)

    def test_check_prerequisite_exists(self):
        method = self._session._UpdateSession__prereq_rrset_exists
        self.__check_prerequisite_exists_combined(method,
                                                  RRClass.ANY(),
                                                  True)

    def test_check_prerequisite_does_not_exist(self):
        method = self._session._UpdateSession__prereq_rrset_does_not_exist
        self.__check_prerequisite_exists_combined(method,
                                                  RRClass.NONE(),
                                                  False)

    def test_check_prerequisite_exists_value(self):
        method = self._session._UpdateSession__prereq_rrset_exists_value

        rrset = create_rrset("www.example.org", RRClass.IN(), RRType.A(), 0)
        # empty one should not match
        self.__prereq_helper(method, False, rrset)

        # When the rdata is added, it should match
        add_rdata(rrset, "192.0.2.1")
        self.__prereq_helper(method, True, rrset)

        # But adding more should not
        add_rdata(rrset, "192.0.2.2")
        self.__prereq_helper(method, False, rrset)

        # Also test one with more than one RR
        rrset = create_rrset("example.org", RRClass.IN(), RRType.NS(), 0)
        self.__prereq_helper(method, False, rrset)
        add_rdata(rrset, "ns1.example.org.")
        self.__prereq_helper(method, False, rrset)
        add_rdata(rrset, "ns2.example.org")
        self.__prereq_helper(method, False, rrset)
        add_rdata(rrset, "ns3.example.org.")
        self.__prereq_helper(method, True, rrset)
        add_rdata(rrset, "ns4.example.org.")
        self.__prereq_helper(method, False, rrset)

        # Repeat that, but try a different order of Rdata addition
        rrset = create_rrset("example.org", RRClass.IN(), RRType.NS(), 0)
        self.__prereq_helper(method, False, rrset)
        add_rdata(rrset, "ns3.example.org.")
        self.__prereq_helper(method, False, rrset)
        add_rdata(rrset, "ns2.example.org.")
        self.__prereq_helper(method, False, rrset)
        add_rdata(rrset, "ns1.example.org.")
        self.__prereq_helper(method, True, rrset)
        add_rdata(rrset, "ns4.example.org.")
        self.__prereq_helper(method, False, rrset)

        # and test one where the name does not even exist
        rrset = create_rrset("doesnotexist.example.org", RRClass.IN(),
                             RRType.A(), 0, [ "192.0.2.1" ])
        self.__prereq_helper(method, False, rrset)

    def __check_prerequisite_name_in_use_combined(self, method, rrclass,
                                                  expected):
        '''shared code for the checks for the very similar (but reversed
           in behaviour) methods __prereq_name_in_use and
           __prereq_name_not_in_use
        '''
        rrset = create_rrset("example.org", rrclass, RRType.ANY(), 0)
        self.__prereq_helper(method, expected, rrset)

        rrset = create_rrset("www.example.org", rrclass, RRType.ANY(), 0)
        self.__prereq_helper(method, expected, rrset)

        rrset = create_rrset("doesnotexist.example.org", rrclass,
                             RRType.ANY(), 0)
        self.__prereq_helper(method, not expected, rrset)

        rrset = create_rrset("belowdelegation.sub.example.org", rrclass,
                             RRType.ANY(), 0)
        self.__prereq_helper(method, not expected, rrset)

        rrset = create_rrset("foo.wildcard.example.org", rrclass,
                             RRType.ANY(), 0)
        self.__prereq_helper(method, not expected, rrset)

        # empty nonterminal should not match
        rrset = create_rrset("nonterminal.example.org", rrclass,
                             RRType.ANY(), 0)
        self.__prereq_helper(method, not expected, rrset)
        rrset = create_rrset("empty.nonterminal.example.org", rrclass,
                             RRType.ANY(), 0)
        self.__prereq_helper(method, expected, rrset)

    def test_check_prerequisite_name_in_use(self):
        method = self._session._UpdateSession__prereq_name_in_use
        self.__check_prerequisite_name_in_use_combined(method,
                                                       RRClass.ANY(),
                                                       True)

    def test_check_prerequisite_name_not_in_use(self):
        method = self._session._UpdateSession__prereq_name_not_in_use
        self.__check_prerequisite_name_in_use_combined(method,
                                                       RRClass.NONE(),
                                                       False)

    def check_prerequisite_result(self, expected, prerequisites):
        '''Helper method for checking the result of a prerequisite check;
           creates an update session, and fills it with the list of rrsets
           from 'prerequisites'. Then checks if __check_prerequisites()
           returns the Rcode specified in 'expected'.'''
        msg = create_update_msg([TEST_ZONE_RECORD], prerequisites)
        zconfig = ZoneConfig([], TEST_RRCLASS, self._datasrc_client,
                             self._acl_map)
        session = UpdateSession(msg, TEST_CLIENT4, zconfig)
        session._get_update_zone()
        session._create_diff()
        # compare the to_text output of the rcodes (nicer error messages)
        # This call itself should also be done by handle(),
        # but just for better failures, it is first called on its own
        self.assertEqual(expected.to_text(),
            session._UpdateSession__check_prerequisites().to_text())
        # Now see if handle finds the same result
        (result, _, _) = session.handle()
        self.assertEqual(expected.to_text(),
                         session._UpdateSession__message.get_rcode().to_text())
        # And that the result looks right
        if expected == Rcode.NOERROR():
            self.assertEqual(UPDATE_SUCCESS, result)
        else:
            self.assertEqual(UPDATE_ERROR, result)

    def check_prescan_result(self, expected, updates, expected_soa = None):
        '''Helper method for checking the result of a prerequisite check;
           creates an update session, and fills it with the list of rrsets
           from 'updates'. Then checks if __do_prescan()
           returns the Rcode specified in 'expected'.'''
        msg = create_update_msg([TEST_ZONE_RECORD], [], updates)
        zconfig = ZoneConfig([], TEST_RRCLASS, self._datasrc_client,
                             self._acl_map)
        session = UpdateSession(msg, TEST_CLIENT4, zconfig)
        session._get_update_zone()
        session._create_diff()
        # compare the to_text output of the rcodes (nicer error messages)
        # This call itself should also be done by handle(),
        # but just for better failures, it is first called on its own
        self.assertEqual(expected.to_text(),
            session._UpdateSession__do_prescan().to_text())
        # If there is an expected soa, check it
        self.assertEqual(str(expected_soa),
                         str(session._UpdateSession__added_soa))

    def check_full_handle_result(self, expected, updates):
        '''Helper method for checking the result of a full handle;
           creates an update session, and fills it with the list of rrsets
           from 'updates'. Then checks if __handle()
           results in a response with rcode 'expected'.'''
        msg = create_update_msg([TEST_ZONE_RECORD], [], updates)
        zconfig = ZoneConfig([], TEST_RRCLASS, self._datasrc_client,
                             self._acl_map)
        session = UpdateSession(msg, TEST_CLIENT4, zconfig)

        # Now see if handle finds the same result
        (result, _, _) = session.handle()
        self.assertEqual(expected.to_text(),
                         session._UpdateSession__message.get_rcode().to_text())
        # And that the result looks right
        if expected == Rcode.NOERROR():
            self.assertEqual(UPDATE_SUCCESS, result)
        else:
            self.assertEqual(UPDATE_ERROR, result)


    def test_check_prerequisites(self):
        # This test checks if the actual prerequisite-type-specific
        # methods are called.
        # It does test all types of prerequisites, but it does not test
        # every possible result for those types (those are tested above,
        # in the specific prerequisite type tests)

        # Let's first define a number of prereq's that should succeed
        rrset_exists_yes = create_rrset("example.org", RRClass.ANY(),
                                        RRType.SOA(), 0)

        rrset_exists_value_yes = create_rrset("www.example.org", RRClass.IN(),
                                              RRType.A(), 0, [ "192.0.2.1" ])

        rrset_does_not_exist_yes = create_rrset("foo.example.org",
                                                RRClass.NONE(), RRType.SOA(),
                                                0)

        name_in_use_yes = create_rrset("www.example.org", RRClass.ANY(),
                                       RRType.ANY(), 0)

        name_not_in_use_yes = create_rrset("foo.example.org", RRClass.NONE(),
                                           RRType.ANY(), 0)

        rrset_exists_value_1 = create_rrset("example.org", RRClass.IN(),
                                            RRType.NS(), 0,
                                            [ "ns1.example.org" ])
        rrset_exists_value_2 = create_rrset("example.org", RRClass.IN(),
                                            RRType.NS(), 0,
                                            [ "ns2.example.org" ])
        rrset_exists_value_3 = create_rrset("example.org", RRClass.IN(),
                                            RRType.NS(), 0,
                                            [ "ns3.example.org" ])

        # and a number that should not
        rrset_exists_no = create_rrset("foo.example.org", RRClass.ANY(),
                                       RRType.SOA(), 0)

        rrset_exists_value_no = create_rrset("www.example.org", RRClass.IN(),
                                             RRType.A(), 0, [ "192.0.2.2" ])

        rrset_does_not_exist_no = create_rrset("example.org", RRClass.NONE(),
                                               RRType.SOA(), 0)

        name_in_use_no = create_rrset("foo.example.org", RRClass.ANY(),
                                      RRType.ANY(), 0)

        name_not_in_use_no = create_rrset("www.example.org", RRClass.NONE(),
                                          RRType.ANY(), 0)
        # check 'no' result codes
        self.check_prerequisite_result(Rcode.NXRRSET(),
                                       [ rrset_exists_no ])
        self.check_prerequisite_result(Rcode.NXRRSET(),
                                       [ rrset_exists_value_no ])
        self.check_prerequisite_result(Rcode.YXRRSET(),
                                       [ rrset_does_not_exist_no ])
        self.check_prerequisite_result(Rcode.NXDOMAIN(),
                                       [ name_in_use_no ])
        self.check_prerequisite_result(Rcode.YXDOMAIN(),
                                       [ name_not_in_use_no ])

        # the 'yes' codes should result in ok
        # individually
        self.check_prerequisite_result(Rcode.NOERROR(),
                                       [ rrset_exists_yes ] )
        self.check_prerequisite_result(Rcode.NOERROR(),
                                       [ rrset_exists_value_yes ])
        self.check_prerequisite_result(Rcode.NOERROR(),
                                       [ rrset_does_not_exist_yes ])
        self.check_prerequisite_result(Rcode.NOERROR(),
                                       [ name_in_use_yes ])
        self.check_prerequisite_result(Rcode.NOERROR(),
                                       [ name_not_in_use_yes ])
        self.check_prerequisite_result(Rcode.NOERROR(),
                                       [ rrset_exists_value_1,
                                         rrset_exists_value_2,
                                         rrset_exists_value_3])

        # and together
        self.check_prerequisite_result(Rcode.NOERROR(),
                                       [ rrset_exists_yes,
                                         rrset_exists_value_yes,
                                         rrset_does_not_exist_yes,
                                         name_in_use_yes,
                                         name_not_in_use_yes,
                                         rrset_exists_value_1,
                                         rrset_exists_value_2,
                                         rrset_exists_value_3])

        # try out a permutation, note that one rrset is split up,
        # and the order of the RRs should not matter
        self.check_prerequisite_result(Rcode.NOERROR(),
                                       [ rrset_exists_value_3,
                                         rrset_exists_yes,
                                         rrset_exists_value_2,
                                         name_in_use_yes,
                                         rrset_exists_value_1])

        # Should fail on the first error, even if most of the
        # prerequisites are ok
        self.check_prerequisite_result(Rcode.NXDOMAIN(),
                                       [ rrset_exists_value_3,
                                         rrset_exists_yes,
                                         rrset_exists_value_2,
                                         name_in_use_yes,
                                         name_in_use_no,
                                         rrset_exists_value_1])

    def test_prerequisite_notzone(self):
        rrset = create_rrset("some.other.zone.", RRClass.ANY(), RRType.SOA(), 0)
        self.check_prerequisite_result(Rcode.NOTZONE(), [ rrset ])

    def test_prerequisites_formerr(self):
        # test for form errors in the prerequisite section

        # Class ANY, non-zero TTL
        rrset = create_rrset("example.org", RRClass.ANY(), RRType.SOA(), 1)
        self.check_prerequisite_result(Rcode.FORMERR(), [ rrset ])

        # Class ANY, but with rdata
        rrset = create_rrset("example.org", RRClass.ANY(), RRType.A(), 0,
                             [ b'\x00\x00\x00\x00' ])
        self.check_prerequisite_result(Rcode.FORMERR(), [ rrset ])

        # Class NONE, non-zero TTL
        rrset = create_rrset("example.org", RRClass.NONE(), RRType.SOA(), 1)
        self.check_prerequisite_result(Rcode.FORMERR(), [ rrset ])

        # Class NONE, but with rdata
        rrset = create_rrset("example.org", RRClass.NONE(), RRType.A(), 0,
                             [ b'\x00\x00\x00\x00' ])
        self.check_prerequisite_result(Rcode.FORMERR(), [ rrset ])

        # Matching class and type, but non-zero TTL
        rrset = create_rrset("www.example.org", RRClass.IN(), RRType.A(), 1,
                             [ "192.0.2.1" ])
        self.check_prerequisite_result(Rcode.FORMERR(), [ rrset ])

        # Completely different class
        rrset = create_rrset("example.org", RRClass.CH(), RRType.TXT(), 0,
                             [ "foo" ])
        self.check_prerequisite_result(Rcode.FORMERR(), [ rrset ])

    def __prereq_helper(self, method, expected, rrset):
        '''Calls the given method with self._datasrc_client
           and the given rrset, and compares the return value.
           Function does not do much but makes the code look nicer'''
        self.assertEqual(expected, method(rrset))

    def __initialize_update_rrsets(self):
        '''Prepare a number of RRsets to be used in several update tests
           The rrsets are stored in self'''
        orig_a_rrset = create_rrset("www.example.org", TEST_RRCLASS,
                                    RRType.A(), 3600, [ "192.0.2.1" ])
        self.orig_a_rrset = orig_a_rrset

        rrset_update_a = create_rrset("www.example.org", TEST_RRCLASS,
                                      RRType.A(), 3600,
                                      [ "192.0.2.2", "192.0.2.3" ])
        self.rrset_update_a = rrset_update_a

        rrset_update_soa = create_rrset("example.org", TEST_RRCLASS,
                                        RRType.SOA(), 3600,
                                        [ "ns1.example.org. " +
                                          "admin.example.org. " +
                                          "1233 3600 1800 2419200 7200" ])
        self.rrset_update_soa = rrset_update_soa

        rrset_update_soa_del = create_rrset("example.org", RRClass.NONE(),
                                            RRType.SOA(), 0,
                                            [ "ns1.example.org. " +
                                              "admin.example.org. " +
                                              "1233 3600 1800 2419200 7200" ])
        self.rrset_update_soa_del = rrset_update_soa_del


        rrset_update_soa2 = create_rrset("example.org", TEST_RRCLASS,
                                         RRType.SOA(), 3600,
                                         [ "ns1.example.org. " +
                                           "admin.example.org. " +
                                           "4000 3600 1800 2419200 7200" ])
        self.rrset_update_soa2 = rrset_update_soa2

        rrset_update_del_name = create_rrset("www.example.org", RRClass.ANY(),
                                             RRType.ANY(), 0)
        self.rrset_update_del_name = rrset_update_del_name

        rrset_update_del_name_apex = create_rrset("example.org", RRClass.ANY(),
                                                  RRType.ANY(), 0)
        self.rrset_update_del_name_apex = rrset_update_del_name_apex

        rrset_update_del_rrset = create_rrset("www.example.org", RRClass.ANY(),
                                              RRType.A(), 0)
        self.rrset_update_del_rrset = rrset_update_del_rrset

        rrset_update_del_mx_apex = create_rrset("example.org", RRClass.ANY(),
                                                RRType.MX(), 0)
        self.rrset_update_del_mx_apex = rrset_update_del_mx_apex

        rrset_update_del_soa_apex = create_rrset("example.org", RRClass.ANY(),
                                                 RRType.SOA(), 0)
        self.rrset_update_del_soa_apex = rrset_update_del_soa_apex

        rrset_update_del_ns_apex = create_rrset("example.org", RRClass.ANY(),
                                                RRType.NS(), 0)
        self.rrset_update_del_ns_apex = rrset_update_del_ns_apex

        rrset_update_del_rrset_part = create_rrset("www.example.org",
                                                   RRClass.NONE(), RRType.A(),
                                                   0,
                                                   [ b'\xc0\x00\x02\x02',
                                                     b'\xc0\x00\x02\x03' ])
        self.rrset_update_del_rrset_part = rrset_update_del_rrset_part

        rrset_update_del_rrset_ns = create_rrset("example.org", RRClass.NONE(),
                                        RRType.NS(), 0,
                                        [ b'\x03ns1\x07example\x03org\x00',
                                          b'\x03ns2\x07example\x03org\x00',
                                          b'\x03ns3\x07example\x03org\x00' ])
        self.rrset_update_del_rrset_ns = rrset_update_del_rrset_ns

        rrset_update_del_rrset_mx = create_rrset("example.org", RRClass.NONE(),
                                RRType.MX(), 0,
                                [ b'\x00\x0a\x04mail\x07example\x03org\x00' ])
        self.rrset_update_del_rrset_mx = rrset_update_del_rrset_mx

    def test_prescan(self):
        '''Test whether the prescan succeeds on data that is ok, and whether
           if notices the SOA if present'''
        # prepare a set of correct update statements
        self.__initialize_update_rrsets()

        self.check_prescan_result(Rcode.NOERROR(), [ self.rrset_update_a ])

        # check if soa is noticed
        self.check_prescan_result(Rcode.NOERROR(), [ self.rrset_update_soa ],
                                  self.rrset_update_soa)

        # Other types of succesful prechecks
        self.check_prescan_result(Rcode.NOERROR(), [ self.rrset_update_soa2 ],
                                  self.rrset_update_soa2)
        self.check_prescan_result(Rcode.NOERROR(),
                                  [ self.rrset_update_del_name ])
        self.check_prescan_result(Rcode.NOERROR(),
                                  [ self.rrset_update_del_name_apex ])
        self.check_prescan_result(Rcode.NOERROR(),
                                  [ self.rrset_update_del_rrset ])
        self.check_prescan_result(Rcode.NOERROR(),
                                  [ self.rrset_update_del_mx_apex ])
        self.check_prescan_result(Rcode.NOERROR(),
                                  [ self.rrset_update_del_rrset_part ])

        # and check a few permutations of the above
        # all of them (with one of the soas)
        self.check_prescan_result(Rcode.NOERROR(),
                                  [
                                    self.rrset_update_a,
                                    self.rrset_update_soa,
                                    self.rrset_update_del_name,
                                    self.rrset_update_del_name_apex,
                                    self.rrset_update_del_rrset,
                                    self.rrset_update_del_mx_apex,
                                    self.rrset_update_del_rrset_part
                                  ],
                                  self.rrset_update_soa)

        # Two soas. Should we reject or simply use the last?
        # (RFC is not really explicit on this, but between the lines I read
        # use the last)
        self.check_prescan_result(Rcode.NOERROR(),
                                  [ self.rrset_update_soa,
                                    self.rrset_update_soa2 ],
                                    self.rrset_update_soa2)
        self.check_prescan_result(Rcode.NOERROR(),
                                  [ self.rrset_update_soa2,
                                    self.rrset_update_soa ],
                                  self.rrset_update_soa)

        self.check_prescan_result(Rcode.NOERROR(),
                                  [
                                    self.rrset_update_del_mx_apex,
                                    self.rrset_update_del_name,
                                    self.rrset_update_del_name_apex,
                                    self.rrset_update_del_rrset_part,
                                    self.rrset_update_a,
                                    self.rrset_update_del_rrset,
                                    self.rrset_update_soa
                                  ],
                                  self.rrset_update_soa)

    def test_prescan_failures(self):
        '''Test whether prescan fails on bad data'''
        # out of zone data
        rrset = create_rrset("different.zone", RRClass.ANY(), RRType.TXT(), 0)
        self.check_prescan_result(Rcode.NOTZONE(), [ rrset ])


        # forbidden type, zone class
        rrset = create_rrset(TEST_ZONE_NAME, TEST_RRCLASS, RRType.ANY(), 0,
                             [ b'\x00' ])
        self.check_prescan_result(Rcode.FORMERR(), [ rrset ])

        # non-zero TTL, class ANY
        rrset = create_rrset(TEST_ZONE_NAME, RRClass.ANY(), RRType.TXT(), 1)
        self.check_prescan_result(Rcode.FORMERR(), [ rrset ])

        # non-zero Rdata, class ANY
        rrset = create_rrset(TEST_ZONE_NAME, RRClass.ANY(), RRType.TXT(), 0,
                             [ "foo" ])
        self.check_prescan_result(Rcode.FORMERR(), [ rrset ])

        # forbidden type, class ANY
        rrset = create_rrset(TEST_ZONE_NAME, RRClass.ANY(), RRType.AXFR(), 0,
                             [ b'\x00' ])
        self.check_prescan_result(Rcode.FORMERR(), [ rrset ])

        # non-zero TTL, class NONE
        rrset = create_rrset(TEST_ZONE_NAME, RRClass.NONE(), RRType.TXT(), 1)
        self.check_prescan_result(Rcode.FORMERR(), [ rrset ])

        # forbidden type, class NONE
        rrset = create_rrset(TEST_ZONE_NAME, RRClass.NONE(), RRType.AXFR(), 0,
                             [ b'\x00' ])
        self.check_prescan_result(Rcode.FORMERR(), [ rrset ])

    def __check_inzone_data(self, expected_result, name, rrtype,
                            expected_rrset = None):
        '''Does a find on TEST_ZONE for the given rrset's name and type,
           then checks if the result matches the expected result.
           If so, and if expected_rrset is given, they are compared as
           well.'''
        _, finder = self._datasrc_client.find_zone(TEST_ZONE_NAME)
        result, found_rrset, _ = finder.find(name, rrtype,
                                             finder.NO_WILDCARD |
                                             finder.FIND_GLUE_OK)
        self.assertEqual(expected_result, result)
        # Sigh. Need rrsets.compare() again.
        # To be sure, compare name, class, type, and ttl
        if expected_rrset is not None:
            self.assertEqual(expected_rrset.get_name(), found_rrset.get_name())
            self.assertEqual(expected_rrset.get_class(), found_rrset.get_class())
            self.assertEqual(expected_rrset.get_type(), found_rrset.get_type())
            self.assertEqual(expected_rrset.get_ttl().to_text(),
                             found_rrset.get_ttl().to_text())
            expected_rdata =\
                [ rdata.to_text() for rdata in expected_rrset.get_rdata() ]
            found_rdata =\
                [ rdata.to_text() for rdata in found_rrset.get_rdata() ]
            expected_rdata.sort()
            found_rdata.sort()
            self.assertEqual(expected_rdata, found_rdata)

    def test_update_add_delete_rrset(self):
        '''
        Tests a sequence of related add and delete updates. Some other
        cases are tested by later tests.
        '''
        self.__initialize_update_rrsets()

        # initially, the www should only contain one rr
        # (set to self.orig_a_rrset)

        # during this test, we will extend it at some point
        extended_a_rrset = create_rrset("www.example.org", TEST_RRCLASS,
                                        RRType.A(), 3600,
                                        [ "192.0.2.1",
                                          "192.0.2.2",
                                          "192.0.2.3" ])

        # Sanity check, make sure original data is really there before updates
        self.__check_inzone_data(isc.datasrc.ZoneFinder.SUCCESS,
                                 isc.dns.Name("www.example.org"),
                                 RRType.A(),
                                 self.orig_a_rrset)

        # Add two rrs
        self.check_full_handle_result(Rcode.NOERROR(), [ self.rrset_update_a ])

        self.__check_inzone_data(isc.datasrc.ZoneFinder.SUCCESS,
                                 isc.dns.Name("www.example.org"),
                                 RRType.A(),
                                 extended_a_rrset)

        # Adding the same RRsets should not make a difference.
        self.check_full_handle_result(Rcode.NOERROR(), [ self.rrset_update_a ])

        self.__check_inzone_data(isc.datasrc.ZoneFinder.SUCCESS,
                                 isc.dns.Name("www.example.org"),
                                 RRType.A(),
                                 extended_a_rrset)

        # Now delete those two, and we should end up with the original RRset
        self.check_full_handle_result(Rcode.NOERROR(),
                                      [ self.rrset_update_del_rrset_part ])
        self.__check_inzone_data(isc.datasrc.ZoneFinder.SUCCESS,
                                 isc.dns.Name("www.example.org"),
                                 RRType.A(),
                                 self.orig_a_rrset)

        # 'Deleting' them again should make no difference
        self.check_full_handle_result(Rcode.NOERROR(),
                                      [ self.rrset_update_del_rrset_part ])
        self.__check_inzone_data(isc.datasrc.ZoneFinder.SUCCESS,
                                 isc.dns.Name("www.example.org"),
                                 RRType.A(),
                                 self.orig_a_rrset)

        # But deleting the entire rrset, independent of its contents, should
        # work
        self.check_full_handle_result(Rcode.NOERROR(),
                                      [ self.rrset_update_del_rrset ])
        self.__check_inzone_data(isc.datasrc.ZoneFinder.NXDOMAIN,
                                 isc.dns.Name("www.example.org"),
                                 RRType.A())

        # Check that if we update the SOA, it is updated to our value
        self.check_full_handle_result(Rcode.NOERROR(),
                                      [ self.rrset_update_soa2 ])
        self.__check_inzone_data(isc.datasrc.ZoneFinder.SUCCESS,
                                 isc.dns.Name("example.org"),
                                 RRType.SOA(),
                                 self.rrset_update_soa2)

    def test_glue_deletions(self):
        self.__check_inzone_data(isc.datasrc.ZoneFinder.SUCCESS,
                                 isc.dns.Name("sub.example.org."),
                                 RRType.NS())
        self.__check_inzone_data(isc.datasrc.ZoneFinder.SUCCESS,
                                 isc.dns.Name("ns.sub.example.org."),
                                 RRType.A())

        # See that we can delete glue
        rrset_delete_glue = create_rrset("ns.sub.example.org.",
                                         RRClass.ANY(),
                                         RRType.A(),
                                         0)
        self.check_full_handle_result(Rcode.NOERROR(),
                                      [ rrset_delete_glue ])
        self.__check_inzone_data(isc.datasrc.ZoneFinder.SUCCESS,
                                 isc.dns.Name("sub.example.org."),
                                 RRType.NS())
        self.__check_inzone_data(isc.datasrc.ZoneFinder.NXDOMAIN,
                                 isc.dns.Name("ns.sub.example.org."),
                                 RRType.A())

        # Check that we don't accidentally delete a delegation if we
        # try to delete non-existent glue
        rrset_delete_nonexistent_glue = create_rrset("foo.sub.example.org.",
                                                     RRClass.ANY(),
                                                     RRType.A(),
                                                     0)
        self.check_full_handle_result(Rcode.NOERROR(),
                                      [ rrset_delete_nonexistent_glue ])
        self.__check_inzone_data(isc.datasrc.ZoneFinder.SUCCESS,
                                 isc.dns.Name("sub.example.org."),
                                 RRType.NS())

    def test_update_add_new_data(self):
        '''
        This tests adds data where none is present
        '''
        # Add data at a completely new name
        self.__check_inzone_data(isc.datasrc.ZoneFinder.NXDOMAIN,
                                 isc.dns.Name("new.example.org"),
                                 RRType.A())
        rrset = create_rrset("new.example.org", TEST_RRCLASS, RRType.A(),
                             3600, [ "192.0.2.1", "192.0.2.2" ])
        self.check_full_handle_result(Rcode.NOERROR(), [ rrset ])
        self.__check_inzone_data(isc.datasrc.ZoneFinder.SUCCESS,
                                 isc.dns.Name("new.example.org"),
                                 RRType.A(),
                                 rrset)

        # Also try a name where data is present, but none of this
        # specific type
        self.__check_inzone_data(isc.datasrc.ZoneFinder.NXRRSET,
                                 isc.dns.Name("new.example.org"),
                                 RRType.TXT())
        rrset = create_rrset("new.example.org", TEST_RRCLASS, RRType.TXT(),
                             3600, [ "foo" ])
        self.check_full_handle_result(Rcode.NOERROR(), [ rrset ])
        self.__check_inzone_data(isc.datasrc.ZoneFinder.SUCCESS,
                                 isc.dns.Name("new.example.org"),
                                 RRType.TXT(),
                                 rrset)

    def test_update_add_new_data_interspersed(self):
        '''
        This tests adds data where none is present, similar to
        test_update_add_new_data, but this time the second RRset
        is put into the record between the two RRs of the first
        RRset.
        '''
        # Add data at a completely new name
        self.__check_inzone_data(isc.datasrc.ZoneFinder.NXDOMAIN,
                                 isc.dns.Name("new_a.example.org"),
                                 RRType.A())
        self.__check_inzone_data(isc.datasrc.ZoneFinder.NXDOMAIN,
                                 isc.dns.Name("new_txt.example.org"),
                                 RRType.TXT())

        rrset1 = create_rrset("new_a.example.org", TEST_RRCLASS, RRType.A(),
                              3600, [ "192.0.2.1" ])

        rrset2 = create_rrset("new_txt.example.org", TEST_RRCLASS, RRType.TXT(),
                              3600, [ "foo" ])

        rrset3 = create_rrset("new_a.example.org", TEST_RRCLASS, RRType.A(),
                              3600, [ "192.0.2.2" ])

        self.check_full_handle_result(Rcode.NOERROR(),
                                      [ rrset1, rrset2, rrset3 ])

        # The update should have merged rrset1 and rrset3
        rrset_merged = create_rrset("new_a.example.org", TEST_RRCLASS,
                                    RRType.A(), 3600,
                                    [ "192.0.2.1", "192.0.2.2" ])

        self.__check_inzone_data(isc.datasrc.ZoneFinder.SUCCESS,
                                 isc.dns.Name("new_a.example.org"),
                                 RRType.A(),
                                 rrset_merged)

        self.__check_inzone_data(isc.datasrc.ZoneFinder.SUCCESS,
                                 isc.dns.Name("new_txt.example.org"),
                                 RRType.TXT(),
                                 rrset2)

    def test_update_delete_name(self):
        self.__initialize_update_rrsets()

        # First check it is there
        self.__check_inzone_data(isc.datasrc.ZoneFinder.SUCCESS,
                                 isc.dns.Name("www.example.org"),
                                 RRType.A())

        # Delete the entire name
        self.check_full_handle_result(Rcode.NOERROR(),
                                      [ self.rrset_update_del_name ])
        self.__check_inzone_data(isc.datasrc.ZoneFinder.NXDOMAIN,
                                 isc.dns.Name("www.example.org"),
                                 RRType.A())

        # Should still be gone after pointless second delete
        self.check_full_handle_result(Rcode.NOERROR(),
                                      [ self.rrset_update_del_name ])
        self.__check_inzone_data(isc.datasrc.ZoneFinder.NXDOMAIN,
                                 isc.dns.Name("www.example.org"),
                                 RRType.A())

    def test_update_apex_special_cases(self):
        '''
        Tests a few special cases when deleting data from the apex
        '''
        self.__initialize_update_rrsets()

        # the original SOA
        orig_soa_rrset = create_rrset("example.org", TEST_RRCLASS,
                                      RRType.SOA(), 3600,
                                      [ "ns1.example.org. " +
                                        "admin.example.org. " +
                                        "1234 3600 1800 2419200 7200" ])
        # At some point, the SOA SERIAL will be auto-incremented
        incremented_soa_rrset_01 = create_rrset("example.org", TEST_RRCLASS,
                RRType.SOA(), 3600, ["ns1.example.org. " +
                                     "admin.example.org. " +
                                     "1235 3600 1800 2419200 7200" ])
        incremented_soa_rrset_02 = create_rrset("example.org", TEST_RRCLASS,
                RRType.SOA(), 3600, ["ns1.example.org. " +
                                     "admin.example.org. " +
                                     "1236 3600 1800 2419200 7200" ])

        # We will delete some of the NS records
        orig_ns_rrset = create_rrset("example.org", TEST_RRCLASS,
                                      RRType.NS(), 3600,
                                      [ "ns1.example.org.",
                                        "ns2.example.org.",
                                        "ns3.example.org." ])

        # Sanity check, make sure original data is really there before updates
        self.__check_inzone_data(isc.datasrc.ZoneFinder.SUCCESS,
                                 isc.dns.Name("example.org"),
                                 RRType.NS(),
                                 orig_ns_rrset)
        # We will delete the MX record later in this test, so let's make
        # sure that it exists (we do not care about its value)
        self.__check_inzone_data(isc.datasrc.ZoneFinder.SUCCESS,
                                 isc.dns.Name("example.org"),
                                 RRType.MX())

        # Check that we cannot delete the SOA record by direction deletion
        # both by name+type and by full rrset
        self.check_full_handle_result(Rcode.NOERROR(),
                                      [ self.rrset_update_del_soa_apex,
                                        self.rrset_update_soa_del ])
<<<<<<< HEAD
        self.check_inzone_data(isc.datasrc.ZoneFinder.SUCCESS,
                               isc.dns.Name("example.org"),
                               RRType.SOA(),
                               incremented_soa_rrset_01)
=======
        self.__check_inzone_data(isc.datasrc.ZoneFinder.SUCCESS,
                                 isc.dns.Name("example.org"),
                                 RRType.SOA(),
                                 orig_soa_rrset)
>>>>>>> c1361e2c

        # If we delete everything at the apex, the SOA and NS rrsets should be
        # untouched (but serial will be incremented)
        self.check_full_handle_result(Rcode.NOERROR(),
                                      [ self.rrset_update_del_name_apex ])
<<<<<<< HEAD
        self.check_inzone_data(isc.datasrc.ZoneFinder.SUCCESS,
                               isc.dns.Name("example.org"),
                               RRType.SOA(),
                               incremented_soa_rrset_02)
        self.check_inzone_data(isc.datasrc.ZoneFinder.SUCCESS,
                               isc.dns.Name("example.org"),
                               RRType.NS(),
                               orig_ns_rrset)
=======
        self.__check_inzone_data(isc.datasrc.ZoneFinder.SUCCESS,
                                 isc.dns.Name("example.org"),
                                 RRType.SOA(),
                                 orig_soa_rrset)
        self.__check_inzone_data(isc.datasrc.ZoneFinder.SUCCESS,
                                 isc.dns.Name("example.org"),
                                 RRType.NS(),
                                 orig_ns_rrset)
>>>>>>> c1361e2c
        # but the MX should be gone
        self.__check_inzone_data(isc.datasrc.ZoneFinder.NXRRSET,
                                 isc.dns.Name("example.org"),
                                 RRType.MX())

        # Deleting the NS rrset by name and type only, it should also be left
        # untouched
        self.check_full_handle_result(Rcode.NOERROR(),
                                      [ self.rrset_update_del_ns_apex ])
        self.__check_inzone_data(isc.datasrc.ZoneFinder.SUCCESS,
                                 isc.dns.Name("example.org"),
                                 RRType.NS(),
                                 orig_ns_rrset)

    def DISABLED_test_update_apex_special_case_ns_rrset(self):
        # If we delete the NS at the apex specifically, it should still
        # keep one record
        self.__initialize_update_rrsets()
        # When we are done, we should have a reduced NS rrset
        short_ns_rrset = create_rrset("example.org", TEST_RRCLASS,
                                      RRType.NS(), 3600,
                                      [ "ns3.example.org." ])
        self.check_full_handle_result(Rcode.NOERROR(),
                                      [ self.rrset_update_del_rrset_ns ])
        self.__check_inzone_data(isc.datasrc.ZoneFinder.SUCCESS,
                                 isc.dns.Name("example.org"),
                                 RRType.NS(),
                                 short_ns_rrset)

    def test_update_delete_normal_rrset_at_apex(self):
        '''
        Tests a number of 'normal rrset' deletes at the apex
        '''

        # MX should simply be deleted
        self.__initialize_update_rrsets()
        self.__check_inzone_data(isc.datasrc.ZoneFinder.SUCCESS,
                                 isc.dns.Name("example.org"),
                                 RRType.MX())
        self.check_full_handle_result(Rcode.NOERROR(),
                                      [ self.rrset_update_del_rrset_mx ])
        self.__check_inzone_data(isc.datasrc.ZoneFinder.NXRRSET,
                                 isc.dns.Name("example.org"),
                                 RRType.MX())

    def test_update_cname_special_cases(self):
        self.__initialize_update_rrsets()

        # Sanity check
        orig_cname_rrset = create_rrset("cname.example.org", TEST_RRCLASS,
                                        RRType.CNAME(), 3600,
                                        [ "www.example.org." ])
        self.__check_inzone_data(isc.datasrc.ZoneFinder.CNAME,
                                 isc.dns.Name("cname.example.org"),
                                 RRType.A(),
                                 orig_cname_rrset)

        # If we try to add data where a cname is preset
        rrset = create_rrset("cname.example.org", TEST_RRCLASS, RRType.A(),
                             3600, [ "192.0.2.1" ])

        self.check_full_handle_result(Rcode.NOERROR(), [ rrset ])
        self.__check_inzone_data(isc.datasrc.ZoneFinder.CNAME,
                                 isc.dns.Name("cname.example.org"),
                                 RRType.A(),
                                 orig_cname_rrset)

        # But updating the cname itself should work
        new_cname_rrset = create_rrset("cname.example.org", TEST_RRCLASS,
                                       RRType.CNAME(), 3600,
                                       [ "mail.example.org." ])
        self.check_full_handle_result(Rcode.NOERROR(), [ new_cname_rrset ])
        self.__check_inzone_data(isc.datasrc.ZoneFinder.CNAME,
                                 isc.dns.Name("cname.example.org"),
                                 RRType.A(),
                                 new_cname_rrset)

        self.__initialize_update_rrsets()

        # Likewise, adding a cname where other data is
        # present should do nothing either
        self.__check_inzone_data(isc.datasrc.ZoneFinder.SUCCESS,
                                 isc.dns.Name("www.example.org"),
                                 RRType.A(),
                                 self.orig_a_rrset)
        new_cname_rrset = create_rrset("www.example.org", TEST_RRCLASS,
                                       RRType.CNAME(), 3600,
                                       [ "mail.example.org." ])
        self.check_full_handle_result(Rcode.NOERROR(), [ new_cname_rrset ])
        self.__check_inzone_data(isc.datasrc.ZoneFinder.SUCCESS,
                                 isc.dns.Name("www.example.org"),
                                 RRType.A(),
                                 self.orig_a_rrset)

    def test_update_bad_class(self):
        rrset = create_rrset("example.org.", RRClass.CH(), RRType.TXT(), 0,
                             [ "foo" ])
        self.check_full_handle_result(Rcode.FORMERR(), [ rrset ])

    def test_uncaught_exception(self):
        def my_exc():
            raise Exception("foo")
        self._session._UpdateSession__update_soa = my_exc
        self.assertEqual(Rcode.SERVFAIL().to_text(),
                         self._session._UpdateSession__do_update().to_text())

class SessionACLTest(SessionTestBase):
    '''ACL related tests for update session.'''
    def test_update_acl_check(self):
        '''Test for various ACL checks.

        Note that accepted cases are covered in the basic tests.

        '''
        # create a separate session, with default (empty) ACL map.
        session = UpdateSession(self._update_msg,
                                TEST_CLIENT4, ZoneConfig([], TEST_RRCLASS,
                                                         self._datasrc_client))
        # then the request should be rejected.
        self.assertEqual((UPDATE_ERROR, None, None), session.handle())

        # recreate the request message, and test with an ACL that would result
        # in 'DROP'.  get_message() should return None.
        msg = create_update_msg()
        acl_map = {(TEST_ZONE_NAME, TEST_RRCLASS):
                       REQUEST_LOADER.load([{"action": "DROP", "from":
                                                 TEST_CLIENT4[0]}])}
        session = UpdateSession(msg, TEST_CLIENT4,
                                ZoneConfig([], TEST_RRCLASS,
                                           self._datasrc_client, acl_map))
        self.assertEqual((UPDATE_DROP, None, None), session.handle())
        self.assertEqual(None, session.get_message())

    def test_update_tsigacl_check(self):
        '''Test for various ACL checks using TSIG.'''
        # This ACL will accept requests from TEST_CLIENT4 (any port) *and*
        # has TSIG signed by TEST_ZONE_NAME; all others will be rejected.
        acl_map = {(TEST_ZONE_NAME, TEST_RRCLASS):
                       REQUEST_LOADER.load([{"action": "ACCEPT",
                                             "from": TEST_CLIENT4[0],
                                             "key": TEST_ZONE_NAME.to_text()}])}

        # If the message doesn't contain TSIG, it doesn't match the ACCEPT
        # ACL entry, and the request should be rejected.
        session = UpdateSession(self._update_msg,
                                TEST_CLIENT4, ZoneConfig([], TEST_RRCLASS,
                                                         self._datasrc_client,
                                                         acl_map))
        self.assertEqual((UPDATE_ERROR, None, None), session.handle())
        self.check_response(session.get_message(), Rcode.REFUSED())

        # If the message contains TSIG, it should match the ACCEPT
        # ACL entry, and the request should be granted.
        session = UpdateSession(create_update_msg(tsig_key=TEST_TSIG_KEY),
                                TEST_CLIENT4, ZoneConfig([], TEST_RRCLASS,
                                                         self._datasrc_client,
                                                         acl_map))
        self.assertEqual((UPDATE_SUCCESS, TEST_ZONE_NAME, TEST_RRCLASS),
                         session.handle())

if __name__ == "__main__":
    isc.log.init("bind10")
    isc.log.resetUnitTestRootLogger()
    unittest.main()<|MERGE_RESOLUTION|>--- conflicted
+++ resolved
@@ -191,7 +191,39 @@
     It just initializes common test parameters in its setUp() and defines
     some common utility method(s).
 
-<<<<<<< HEAD
+    '''
+    def setUp(self):
+        shutil.copyfile(READ_ZONE_DB_FILE, WRITE_ZONE_DB_FILE)
+        self._datasrc_client = DataSourceClient("sqlite3",
+                                                WRITE_ZONE_DB_CONFIG)
+        self._update_msg = create_update_msg()
+        self._acl_map = {(TEST_ZONE_NAME, TEST_RRCLASS):
+                             REQUEST_LOADER.load([{"action": "ACCEPT"}])}
+        self._session = UpdateSession(self._update_msg, TEST_CLIENT4,
+                                      ZoneConfig([], TEST_RRCLASS,
+                                                 self._datasrc_client,
+                                                 self._acl_map))
+        self._session._get_update_zone()
+        self._session._create_diff()
+
+    def tearDown(self):
+        # With the Updater created in _get_update_zone, and tests
+        # doing all kinds of crazy stuff, one might get database locked
+        # errors if it doesn't clean up explicitely after each test
+        self._session = None
+
+    def check_response(self, msg, expected_rcode):
+        '''Perform common checks on update resposne message.'''
+        self.assertTrue(msg.get_header_flag(Message.HEADERFLAG_QR))
+        # note: we convert opcode to text it'd be more helpful on failure.
+        self.assertEqual(Opcode.UPDATE().to_text(), msg.get_opcode().to_text())
+        self.assertEqual(expected_rcode.to_text(), msg.get_rcode().to_text())
+        # All sections should be cleared
+        self.assertEqual(0, msg.get_rr_count(SECTION_ZONE))
+        self.assertEqual(0, msg.get_rr_count(SECTION_PREREQUISITE))
+        self.assertEqual(0, msg.get_rr_count(SECTION_UPDATE))
+        self.assertEqual(0, msg.get_rr_count(Message.SECTION_ADDITIONAL))
+
 class TestDDNSSOA(unittest.TestCase):
     '''unittest for the DDNS_SOA'''
     def test_update_soa(self):
@@ -251,44 +283,6 @@
         self.assertFalse(soa_update.soa_update_check(large_soa_rr,
                                                      small_soa_rr))
 
-
-class SessionTest(unittest.TestCase):
-    '''Session tests'''
-=======
-    '''
->>>>>>> c1361e2c
-    def setUp(self):
-        shutil.copyfile(READ_ZONE_DB_FILE, WRITE_ZONE_DB_FILE)
-        self._datasrc_client = DataSourceClient("sqlite3",
-                                                WRITE_ZONE_DB_CONFIG)
-        self._update_msg = create_update_msg()
-        self._acl_map = {(TEST_ZONE_NAME, TEST_RRCLASS):
-                             REQUEST_LOADER.load([{"action": "ACCEPT"}])}
-        self._session = UpdateSession(self._update_msg, TEST_CLIENT4,
-                                      ZoneConfig([], TEST_RRCLASS,
-                                                 self._datasrc_client,
-                                                 self._acl_map))
-        self._session._get_update_zone()
-        self._session._create_diff()
-
-    def tearDown(self):
-        # With the Updater created in _get_update_zone, and tests
-        # doing all kinds of crazy stuff, one might get database locked
-        # errors if it doesn't clean up explicitely after each test
-        self._session = None
-
-    def check_response(self, msg, expected_rcode):
-        '''Perform common checks on update resposne message.'''
-        self.assertTrue(msg.get_header_flag(Message.HEADERFLAG_QR))
-        # note: we convert opcode to text it'd be more helpful on failure.
-        self.assertEqual(Opcode.UPDATE().to_text(), msg.get_opcode().to_text())
-        self.assertEqual(expected_rcode.to_text(), msg.get_rcode().to_text())
-        # All sections should be cleared
-        self.assertEqual(0, msg.get_rr_count(SECTION_ZONE))
-        self.assertEqual(0, msg.get_rr_count(SECTION_PREREQUISITE))
-        self.assertEqual(0, msg.get_rr_count(SECTION_UPDATE))
-        self.assertEqual(0, msg.get_rr_count(Message.SECTION_ADDITIONAL))
-
 class SessionTest(SessionTestBase):
     '''Basic session tests'''
 
@@ -1279,23 +1273,15 @@
         self.check_full_handle_result(Rcode.NOERROR(),
                                       [ self.rrset_update_del_soa_apex,
                                         self.rrset_update_soa_del ])
-<<<<<<< HEAD
         self.check_inzone_data(isc.datasrc.ZoneFinder.SUCCESS,
                                isc.dns.Name("example.org"),
                                RRType.SOA(),
                                incremented_soa_rrset_01)
-=======
-        self.__check_inzone_data(isc.datasrc.ZoneFinder.SUCCESS,
-                                 isc.dns.Name("example.org"),
-                                 RRType.SOA(),
-                                 orig_soa_rrset)
->>>>>>> c1361e2c
 
         # If we delete everything at the apex, the SOA and NS rrsets should be
         # untouched (but serial will be incremented)
         self.check_full_handle_result(Rcode.NOERROR(),
                                       [ self.rrset_update_del_name_apex ])
-<<<<<<< HEAD
         self.check_inzone_data(isc.datasrc.ZoneFinder.SUCCESS,
                                isc.dns.Name("example.org"),
                                RRType.SOA(),
@@ -1304,16 +1290,6 @@
                                isc.dns.Name("example.org"),
                                RRType.NS(),
                                orig_ns_rrset)
-=======
-        self.__check_inzone_data(isc.datasrc.ZoneFinder.SUCCESS,
-                                 isc.dns.Name("example.org"),
-                                 RRType.SOA(),
-                                 orig_soa_rrset)
-        self.__check_inzone_data(isc.datasrc.ZoneFinder.SUCCESS,
-                                 isc.dns.Name("example.org"),
-                                 RRType.NS(),
-                                 orig_ns_rrset)
->>>>>>> c1361e2c
         # but the MX should be gone
         self.__check_inzone_data(isc.datasrc.ZoneFinder.NXRRSET,
                                  isc.dns.Name("example.org"),
