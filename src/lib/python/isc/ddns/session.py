# Copyright (C) 2012  Internet Systems Consortium.
#
# Permission to use, copy, modify, and distribute this software for any
# purpose with or without fee is hereby granted, provided that the above
# copyright notice and this permission notice appear in all copies.
#
# THE SOFTWARE IS PROVIDED "AS IS" AND INTERNET SYSTEMS CONSORTIUM
# DISCLAIMS ALL WARRANTIES WITH REGARD TO THIS SOFTWARE INCLUDING ALL
# IMPLIED WARRANTIES OF MERCHANTABILITY AND FITNESS. IN NO EVENT SHALL
# INTERNET SYSTEMS CONSORTIUM BE LIABLE FOR ANY SPECIAL, DIRECT,
# INDIRECT, OR CONSEQUENTIAL DAMAGES OR ANY DAMAGES WHATSOEVER RESULTING
# FROM LOSS OF USE, DATA OR PROFITS, WHETHER IN AN ACTION OF CONTRACT,
# NEGLIGENCE OR OTHER TORTIOUS ACTION, ARISING OUT OF OR IN CONNECTION
# WITH THE USE OR PERFORMANCE OF THIS SOFTWARE.

from isc.dns import *
import isc.ddns.zone_config
from isc.log import *
from isc.ddns.logger import logger, ClientFormatter, ZoneFormatter,\
                            RRsetFormatter
from isc.log_messages.libddns_messages import *
from isc.datasrc import ZoneFinder
import isc.xfrin.diff
from isc.acl.acl import ACCEPT, REJECT, DROP
import copy

# Result codes for UpdateSession.handle()
UPDATE_SUCCESS = 0
UPDATE_ERROR = 1
UPDATE_DROP = 2

# Convenient aliases of update-specific section names
SECTION_ZONE = Message.SECTION_QUESTION
SECTION_PREREQUISITE = Message.SECTION_ANSWER
SECTION_UPDATE = Message.SECTION_AUTHORITY

# Shortcut
DBGLVL_TRACE_BASIC = logger.DBGLVL_TRACE_BASIC

class UpdateError(Exception):
    '''Exception for general error in update request handling.

    This exception is intended to be used internally within this module.
    When UpdateSession.handle() encounters an error in handling an update
    request it can raise this exception to terminate the handling.

    This class is constructed with some information that may be useful for
    subsequent possible logging:
    - msg (string) A string explaining the error.
    - zname (isc.dns.Name) The zone name.  Can be None when not identified.
    - zclass (isc.dns.RRClass) The zone class.  Like zname, can be None.
    - rcode (isc.dns.RCode or None) The RCODE to be set in the response
      message; this can be None if the response is not expected to be sent.
    - nolog (bool) If True, it indicates there's no more need for logging.

    '''
    def __init__(self, msg, zname, zclass, rcode, nolog=False):
        Exception.__init__(self, msg)
        self.zname = zname
        self.zclass = zclass
        self.rcode = rcode
        self.nolog = nolog

def foreach_rr(rrset):
    '''
    Generator that creates a new RRset with one RR from
    the given RRset upon each iteration, usable in calls that
    need to loop over an RRset and perform an action with each
    of the individual RRs in it.
    Example:
    for rr in foreach_rr(rrset):
        print(str(rr))
    '''
    for rdata in rrset.get_rdata():
        rr = isc.dns.RRset(rrset.get_name(),
                           rrset.get_class(),
                           rrset.get_type(),
                           rrset.get_ttl())
        rr.add_rdata(rdata)
        yield rr

def convert_rrset_class(rrset, rrclass):
    '''Returns a (new) rrset with the data from the given rrset,
       but of the given class. Useful to convert from NONE and ANY to
       a real class.
       Note that the caller should be careful what to convert;
       and DNS error that could happen during wire-format reading
       could technically occur here, and is not caught by this helper.
    '''
    new_rrset = isc.dns.RRset(rrset.get_name(), rrclass,
                              rrset.get_type(), rrset.get_ttl())
    for rdata in rrset.get_rdata():
        # Rdata class is nof modifiable, and must match rrset's
        # class, so we need to to some ugly conversion here.
        # And we cannot use to_text() (since the class may be unknown)
        wire = rdata.to_wire(bytes())
        new_rrset.add_rdata(isc.dns.Rdata(rrset.get_type(), rrclass, wire))
    return new_rrset

<<<<<<< HEAD
class DDNS_SOA:
    '''Class to handle the SOA in the DNS update '''

    def __get_serial_internal(self, origin_soa):
        '''Get serial number from soa'''
        return Serial(int(origin_soa.get_rdata()[0].to_text().split()[2]))

    def __write_soa_internal(self, origin_soa, soa_num):
        '''Write back serial number to soa'''
        new_soa = RRset(origin_soa.get_name(), origin_soa.get_class(),
                        RRType.SOA(), origin_soa.get_ttl())
        soa_rdata_parts = origin_soa.get_rdata()[0].to_text().split()
        soa_rdata_parts[2] = str(soa_num.get_value())
        new_soa.add_rdata(Rdata(origin_soa.get_type(), origin_soa.get_class(),
                                " ".join(soa_rdata_parts)))
        return new_soa

    def soa_update_check(self, origin_soa, new_soa):
        '''Check whether the new soa is valid. If the serial number is bigger
        than the old one, it is valid, then return True, otherwise, return
        False. Make sure the origin_soa and new_soa parameters are not none
        before invoke soa_update_check.
        Parameters:
            origin_soa, old SOA resource record.
            new_soa, new SOA resource record.
        Output:
            if the serial number of new soa is bigger than the old one, return
            True, otherwise return False.
        '''
        old_serial = self.__get_serial_internal(origin_soa)
        new_serial = self.__get_serial_internal(new_soa)
        if(new_serial > old_serial):
            return True
        else:
            return False

    def update_soa(self, origin_soa, inc_number = 1):
        ''' Update the soa number incrementally as RFC 2136. Please make sure
        that the origin_soa exists and not none before invoke this function.
        Parameters:
            origin_soa, the soa resource record which will be updated.
            inc_number, the number which will be added into the serial number of
            origin_soa, the default value is one.
        Output:
            The new origin soa whoes serial number has been updated.
        '''
        soa_num = self.__get_serial_internal(origin_soa)
        soa_num = soa_num + inc_number
        if soa_num.get_value() == 0:
            soa_num = soa_num + 1
        return self.__write_soa_internal(origin_soa, soa_num)
=======
def collect_rrsets(collection, rrset):
    '''
    Helper function to collect similar rrsets.
    Collect all rrsets with the same name, class, and type
    collection is the currently collected list of RRsets,
    rrset is the RRset to add;
    if an RRset with the same name, class and type as the
    given rrset exists in the collection, its rdata fields
    are added to that RRset. Otherwise, the rrset is added
    to the given collection.
    TTL is ignored.
    This method does not check rdata contents for duplicate
    values.

    The collection and its rrsets are modified in-place,
    this method does not return anything.
    '''
    found = False
    for existing_rrset in collection:
        if existing_rrset.get_name() == rrset.get_name() and\
           existing_rrset.get_class() == rrset.get_class() and\
           existing_rrset.get_type() == rrset.get_type():
            for rdata in rrset.get_rdata():
                existing_rrset.add_rdata(rdata)
            found = True
    if not found:
        collection.append(rrset)
>>>>>>> 9b2f2c4d

class UpdateSession:
    '''Protocol handling for a single dynamic update request.

    This class is instantiated with a request message and some other
    information that will be used for handling the request.  Its main
    method, handle(), will process the request, and normally build
    a response message according to the result.  The application of this
    class can use the message to send a response to the client.

    '''
    def __init__(self, req_message, client_addr, zone_config):
        '''Constructor.

        Parameters:
        - req_message (isc.dns.Message) The request message.  This must be
          in the PARSE mode, its Opcode must be UPDATE, and must have been
          TSIG validatd if it's TSIG signed.
        - client_addr (socket address) The address/port of the update client
          in the form of Python socket address object.  This is mainly for
          logging and access control.
        - zone_config (ZoneConfig) A tentative container that encapsulates
          the server's zone configuration.  See zone_config.py.
        - req_data (binary) Wire format data of the request message.
          It will be used for TSIG verification if necessary.

        '''
        self.__message = req_message
        self.__tsig = req_message.get_tsig_record()
        self.__client_addr = client_addr
        self.__zone_config = zone_config
        self.__added_soa = None

    def get_message(self):
        '''Return the update message.

        After handle() is called, it's generally transformed to the response
        to be returned to the client.  If the request has been dropped,
        this method returns None.  If this method is called before handle()
        the return value would be identical to the request message passed on
        construction, although it's of no practical use.

        '''
        return self.__message

    def handle(self):
        '''Handle the update request according to RFC2136.

        This method returns a tuple of the following three elements that
        indicate the result of the request.
        - Result code of the request processing, which are:
          UPDATE_SUCCESS Update request granted and succeeded.
          UPDATE_ERROR Some error happened to be reported in the response.
          UPDATE_DROP Error happened and no response should be sent.
          Except the case of UPDATE_DROP, the UpdateSession object will have
          created a response that is to be returned to the request client,
          which can be retrieved by get_message().  If it's UPDATE_DROP,
          subsequent call to get_message() returns None.
        - The name of the updated zone (isc.dns.Name object) in case of
          UPDATE_SUCCESS; otherwise None.
        - The RR class of the updated zone (isc.dns.RRClass object) in case
          of UPDATE_SUCCESS; otherwise None.

        '''
        try:
            self._get_update_zone()
            self._create_diff()
            prereq_result = self.__check_prerequisites()
            if prereq_result != Rcode.NOERROR():
                self.__make_response(prereq_result)
                return UPDATE_ERROR, self.__zname, self.__zclass
            self.__check_update_acl(self.__zname, self.__zclass)
            update_result = self.__do_update()
            if update_result != Rcode.NOERROR():
                self.__make_response(update_result)
                return UPDATE_ERROR, self.__zname, self.__zclass
            self.__make_response(Rcode.NOERROR())
            return UPDATE_SUCCESS, self.__zname, self.__zclass
        except UpdateError as e:
            if not e.nolog:
                logger.debug(logger.DBGLVL_TRACE_BASIC, LIBDDNS_UPDATE_ERROR,
                             ClientFormatter(self.__client_addr, self.__tsig),
                             ZoneFormatter(e.zname, e.zclass), e)
            # If RCODE is specified, create a corresponding resonse and return
            # ERROR; otherwise clear the message and return DROP.
            if e.rcode is not None:
                self.__make_response(e.rcode)
                return UPDATE_ERROR, None, None
            self.__message = None
            return UPDATE_DROP, None, None
        except isc.datasrc.Error as e:
            logger.error(LIBDDNS_DATASRC_ERROR,
                         ClientFormatter(self.__client_addr, self.__tsig), e)
            self.__make_response(Rcode.SERVFAIL())
            return UPDATE_ERROR, None, None

    def _get_update_zone(self):
        '''Parse the zone section and find the zone to be updated.

        If the zone section is valid and the specified zone is found in
        the configuration, sets private member variables for this session:
        __datasrc_client: A matching data source that contains the specified
                          zone
        __zname: The zone name as a Name object
        __zclass: The zone class as an RRClass object
        If this method raises an exception, these members are not set.

        Note: This method is protected for ease of use in tests, where
        methods are tested that need the setup done here without calling
        the full handle() method.
        '''
        # Validation: the zone section must contain exactly one question,
        # and it must be of type SOA.
        n_zones = self.__message.get_rr_count(SECTION_ZONE)
        if n_zones != 1:
            raise UpdateError('Invalid number of records in zone section: ' +
                              str(n_zones), None, None, Rcode.FORMERR())
        zrecord = self.__message.get_question()[0]
        if zrecord.get_type() != RRType.SOA():
            raise UpdateError('update zone section contains non-SOA',
                              None, None, Rcode.FORMERR())

        # See if we're serving a primary zone specified in the zone section.
        zname = zrecord.get_name()
        zclass = zrecord.get_class()
        zone_type, datasrc_client = self.__zone_config.find_zone(zname, zclass)
        if zone_type == isc.ddns.zone_config.ZONE_PRIMARY:
            self.__datasrc_client = datasrc_client
            self.__zname = zname
            self.__zclass = zclass
            return
        elif zone_type == isc.ddns.zone_config.ZONE_SECONDARY:
            # We are a secondary server; since we don't yet support update
            # forwarding, we return 'not implemented'.
            logger.debug(DBGLVL_TRACE_BASIC, LIBDDNS_UPDATE_FORWARD_FAIL,
                         ClientFormatter(self.__client_addr, self.__tsig),
                         ZoneFormatter(zname, zclass))
            raise UpdateError('forward', zname, zclass, Rcode.NOTIMP(), True)
        # zone wasn't found
        logger.debug(DBGLVL_TRACE_BASIC, LIBDDNS_UPDATE_NOTAUTH,
                     ClientFormatter(self.__client_addr, self.__tsig),
                     ZoneFormatter(zname, zclass))
        raise UpdateError('notauth', zname, zclass, Rcode.NOTAUTH(), True)

    def _create_diff(self):
        '''
        Initializes the internal data structure used for searching current
        data and for adding and deleting data. This is supposed to be called
        after ACL checks but before prerequisite checks (since the latter
        needs the find calls provided by the Diff class).
        Adds the private member:
        __diff: A buffer of changes made against the zone by this update
                This object also contains find() calls, see documentation
                of the Diff class.

        Note: This method is protected for ease of use in tests, where
        methods are tested that need the setup done here without calling
        the full handle() method.
        '''
        self.__diff = isc.xfrin.diff.Diff(self.__datasrc_client,
                                          self.__zname,
                                          journaling=True,
                                          single_update_mode=True)

    def __check_update_acl(self, zname, zclass):
        '''Apply update ACL for the zone to be updated.'''
        acl = self.__zone_config.get_update_acl(zname, zclass)
        action = acl.execute(isc.acl.dns.RequestContext(
                (self.__client_addr[0], self.__client_addr[1]), self.__tsig))
        if action == REJECT:
            logger.info(LIBDDNS_UPDATE_DENIED,
                        ClientFormatter(self.__client_addr, self.__tsig),
                        ZoneFormatter(zname, zclass))
            raise UpdateError('rejected', zname, zclass, Rcode.REFUSED(), True)
        if action == DROP:
            logger.info(LIBDDNS_UPDATE_DROPPED,
                        ClientFormatter(self.__client_addr, self.__tsig),
                        ZoneFormatter(zname, zclass))
            raise UpdateError('dropped', zname, zclass, None, True)
        logger.debug(logger.DBGLVL_TRACE_BASIC, LIBDDNS_UPDATE_APPROVED,
                     ClientFormatter(self.__client_addr, self.__tsig),
                     ZoneFormatter(zname, zclass))

    def __make_response(self, rcode):
        '''Transform the internal message to the update response.

        According RFC2136 Section 3.8, the zone section will be cleared
        as well as other sections.  The response Rcode will be set to the
        given value.

        '''
        self.__message.make_response()
        self.__message.clear_section(SECTION_ZONE)
        self.__message.set_rcode(rcode)

    def __prereq_rrset_exists(self, rrset):
        '''Check whether an rrset with the given name and type exists. Class,
           TTL, and Rdata (if any) of the given RRset are ignored.
           RFC2136 Section 2.4.1.
           Returns True if the prerequisite is satisfied, False otherwise.

           Note: the only thing used in the call to find() here is the
           result status. The actual data is immediately dropped. As
           a future optimization, we may want to add a find() option to
           only return what the result code would be (and not read/copy
           any actual data).
        '''
        result, _, _ = self.__diff.find(rrset.get_name(), rrset.get_type())
        return result == ZoneFinder.SUCCESS

    def __prereq_rrset_exists_value(self, rrset):
        '''Check whether an rrset that matches name, type, and rdata(s) of the
           given rrset exists.
           RFC2136 Section 2.4.2
           Returns True if the prerequisite is satisfied, False otherwise.
        '''
        result, found_rrset, _ = self.__diff.find(rrset.get_name(),
                                                  rrset.get_type())
        if result == ZoneFinder.SUCCESS and\
           rrset.get_name() == found_rrset.get_name() and\
           rrset.get_type() == found_rrset.get_type():
            # We need to match all actual RRs, unfortunately there is no
            # direct order-independent comparison for rrsets, so this
            # a slightly inefficient way to handle that.

            # shallow copy of the rdata list, so we are sure that this
            # loop does not mess with actual data.
            found_rdata = copy.copy(found_rrset.get_rdata())
            for rdata in rrset.get_rdata():
                if rdata in found_rdata:
                    found_rdata.remove(rdata)
                else:
                    return False
            return len(found_rdata) == 0
        return False

    def __prereq_rrset_does_not_exist(self, rrset):
        '''Check whether no rrsets with the same name and type as the given
           rrset exist.
           RFC2136 Section 2.4.3.
           Returns True if the prerequisite is satisfied, False otherwise.
        '''
        return not self.__prereq_rrset_exists(rrset)

    def __prereq_name_in_use(self, rrset):
        '''Check whether the name of the given RRset is in use (i.e. has
           1 or more RRs).
           RFC2136 Section 2.4.4
           Returns True if the prerequisite is satisfied, False otherwise.

           Note: the only thing used in the call to find_all() here is
           the result status. The actual data is immediately dropped. As
           a future optimization, we may want to add a find_all() option
           to only return what the result code would be (and not read/copy
           any actual data).
        '''
        result, rrsets, flags = self.__diff.find_all(rrset.get_name())
        if result == ZoneFinder.SUCCESS and\
           (flags & ZoneFinder.RESULT_WILDCARD == 0):
            return True
        return False

    def __prereq_name_not_in_use(self, rrset):
        '''Check whether the name of the given RRset is not in use (i.e. does
           not exist at all, or is an empty nonterminal.
           RFC2136 Section 2.4.5.
           Returns True if the prerequisite is satisfied, False otherwise.
        '''
        return not self.__prereq_name_in_use(rrset)

    def __check_in_zone(self, rrset):
        '''Returns true if the name of the given rrset is equal to
           or a subdomain of the zname from the Zone Section.'''
        relation = rrset.get_name().compare(self.__zname).get_relation()
        return relation == NameComparisonResult.SUBDOMAIN or\
               relation == NameComparisonResult.EQUAL

    def __check_prerequisites(self):
        '''Check the prerequisites section of the UPDATE Message.
           RFC2136 Section 2.4.
           Returns a dns Rcode signaling either no error (Rcode.NOERROR())
           or that one of the prerequisites failed (any other Rcode).
        '''

        # Temporary array to store exact-match RRsets
        exact_match_rrsets = []

        for rrset in self.__message.get_section(SECTION_PREREQUISITE):
            # First check if the name is in the zone
            if not self.__check_in_zone(rrset):
                logger.info(LIBDDNS_PREREQ_NOTZONE,
                            ClientFormatter(self.__client_addr),
                            ZoneFormatter(self.__zname, self.__zclass),
                            RRsetFormatter(rrset))
                return Rcode.NOTZONE()

            # Algorithm taken from RFC2136 Section 3.2
            if rrset.get_class() == RRClass.ANY():
                if rrset.get_ttl().get_value() != 0 or\
                   rrset.get_rdata_count() != 0:
                    logger.info(LIBDDNS_PREREQ_FORMERR_ANY,
                                ClientFormatter(self.__client_addr),
                                ZoneFormatter(self.__zname, self.__zclass),
                                RRsetFormatter(rrset))
                    return Rcode.FORMERR()
                elif rrset.get_type() == RRType.ANY():
                    if not self.__prereq_name_in_use(rrset):
                        rcode = Rcode.NXDOMAIN()
                        logger.info(LIBDDNS_PREREQ_NAME_IN_USE_FAILED,
                                    ClientFormatter(self.__client_addr),
                                    ZoneFormatter(self.__zname, self.__zclass),
                                    RRsetFormatter(rrset), rcode)
                        return rcode
                else:
                    if not self.__prereq_rrset_exists(rrset):
                        rcode = Rcode.NXRRSET()
                        logger.info(LIBDDNS_PREREQ_RRSET_EXISTS_FAILED,
                                    ClientFormatter(self.__client_addr),
                                    ZoneFormatter(self.__zname, self.__zclass),
                                    RRsetFormatter(rrset), rcode)
                        return rcode
            elif rrset.get_class() == RRClass.NONE():
                if rrset.get_ttl().get_value() != 0 or\
                   rrset.get_rdata_count() != 0:
                    logger.info(LIBDDNS_PREREQ_FORMERR_NONE,
                                ClientFormatter(self.__client_addr),
                                ZoneFormatter(self.__zname, self.__zclass),
                                RRsetFormatter(rrset))
                    return Rcode.FORMERR()
                elif rrset.get_type() == RRType.ANY():
                    if not self.__prereq_name_not_in_use(rrset):
                        rcode = Rcode.YXDOMAIN()
                        logger.info(LIBDDNS_PREREQ_NAME_NOT_IN_USE_FAILED,
                                    ClientFormatter(self.__client_addr),
                                    ZoneFormatter(self.__zname, self.__zclass),
                                    RRsetFormatter(rrset), rcode)
                        return rcode
                else:
                    if not self.__prereq_rrset_does_not_exist(rrset):
                        rcode = Rcode.YXRRSET()
                        logger.info(LIBDDNS_PREREQ_RRSET_DOES_NOT_EXIST_FAILED,
                                    ClientFormatter(self.__client_addr),
                                    ZoneFormatter(self.__zname, self.__zclass),
                                    RRsetFormatter(rrset), rcode)
                        return rcode
            elif rrset.get_class() == self.__zclass:
                if rrset.get_ttl().get_value() != 0:
                    logger.info(LIBDDNS_PREREQ_FORMERR,
                                ClientFormatter(self.__client_addr),
                                ZoneFormatter(self.__zname, self.__zclass),
                                RRsetFormatter(rrset))
                    return Rcode.FORMERR()
                else:
                    collect_rrsets(exact_match_rrsets, rrset)
            else:
                logger.info(LIBDDNS_PREREQ_FORMERR_CLASS,
                            ClientFormatter(self.__client_addr),
                            ZoneFormatter(self.__zname, self.__zclass),
                            RRsetFormatter(rrset))
                return Rcode.FORMERR()

        for collected_rrset in exact_match_rrsets:
            if not self.__prereq_rrset_exists_value(collected_rrset):
                rcode = Rcode.NXRRSET()
                logger.info(LIBDDNS_PREREQ_RRSET_EXISTS_VAL_FAILED,
                            ClientFormatter(self.__client_addr),
                            ZoneFormatter(self.__zname, self.__zclass),
                            RRsetFormatter(collected_rrset), rcode)
                return rcode

        # All prerequisites are satisfied
        return Rcode.NOERROR()

    def __set_soa_rrset(self, rrset):
        '''Sets the given rrset to the member __added_soa (which
           is used by __do_update for updating the SOA record'''
        self.__added_soa = rrset

    def __do_prescan(self):
        '''Perform the prescan as defined in RFC2136 section 3.4.1.
           This method has a side-effect; it sets self._new_soa if
           it encounters the addition of a SOA record in the update
           list (so serial can be checked by update later, etc.).
           It puts the added SOA in self.__added_soa.
        '''
        for rrset in self.__message.get_section(SECTION_UPDATE):
            if not self.__check_in_zone(rrset):
                logger.info(LIBDDNS_UPDATE_NOTZONE,
                            ClientFormatter(self.__client_addr),
                            ZoneFormatter(self.__zname, self.__zclass),
                            RRsetFormatter(rrset))
                return Rcode.NOTZONE()
            if rrset.get_class() == self.__zclass:
                # In fact, all metatypes are in a specific range,
                # so one check can test TKEY to ANY
                # (some value check is needed anyway, since we do
                # not have defined RRtypes for MAILA and MAILB)
                if rrset.get_type().get_code() >=  249:
                    logger.info(LIBDDNS_UPDATE_ADD_BAD_TYPE,
                                ClientFormatter(self.__client_addr),
                                ZoneFormatter(self.__zname, self.__zclass),
                                RRsetFormatter(rrset))
                    return Rcode.FORMERR()
                if rrset.get_type() == RRType.SOA():
                    # In case there's multiple soa records in the update
                    # somehow, just take the last
                    for rr in foreach_rr(rrset):
                        self.__set_soa_rrset(rr)
            elif rrset.get_class() == RRClass.ANY():
                if rrset.get_ttl().get_value() != 0:
                    logger.info(LIBDDNS_UPDATE_DELETE_NONZERO_TTL,
                                ClientFormatter(self.__client_addr),
                                ZoneFormatter(self.__zname, self.__zclass),
                                RRsetFormatter(rrset))
                    return Rcode.FORMERR()
                if rrset.get_rdata_count() > 0:
                    logger.info(LIBDDNS_UPDATE_DELETE_RRSET_NOT_EMPTY,
                                ClientFormatter(self.__client_addr),
                                ZoneFormatter(self.__zname, self.__zclass),
                                RRsetFormatter(rrset))
                    return Rcode.FORMERR()
                if rrset.get_type().get_code() >= 249 and\
                   rrset.get_type().get_code() <= 254:
                    logger.info(LIBDDNS_UPDATE_DELETE_BAD_TYPE,
                                ClientFormatter(self.__client_addr),
                                ZoneFormatter(self.__zname, self.__zclass),
                                RRsetFormatter(rrset))
                    return Rcode.FORMERR()
            elif rrset.get_class() == RRClass.NONE():
                if rrset.get_ttl().get_value() != 0:
                    logger.info(LIBDDNS_UPDATE_DELETE_RR_NONZERO_TTL,
                                ClientFormatter(self.__client_addr),
                                ZoneFormatter(self.__zname, self.__zclass),
                                RRsetFormatter(rrset))
                    return Rcode.FORMERR()
                if rrset.get_type().get_code() >= 249:
                    logger.info(LIBDDNS_UPDATE_DELETE_RR_BAD_TYPE,
                                ClientFormatter(self.__client_addr),
                                ZoneFormatter(self.__zname, self.__zclass),
                                RRsetFormatter(rrset))
                    return Rcode.FORMERR()
            else:
                logger.info(LIBDDNS_UPDATE_BAD_CLASS,
                            ClientFormatter(self.__client_addr),
                            ZoneFormatter(self.__zname, self.__zclass),
                            RRsetFormatter(rrset))
                return Rcode.FORMERR()
        return Rcode.NOERROR()

    def __do_update_add_single_rr(self, rr, existing_rrset):
        '''Helper for __do_update_add_rrs_to_rrset: only add the
           rr if it is not present yet
           (note that rr here should already be a single-rr rrset)
        '''
        if existing_rrset is None:
            self.__diff.add_data(rr)
        else:
            rr_rdata = rr.get_rdata()[0]
            if not rr_rdata in existing_rrset.get_rdata():
                self.__diff.add_data(rr)

    def __do_update_add_rrs_to_rrset(self, rrset):
        '''Add the rrs from the given rrset to the internal diff.
           There is handling for a number of special cases mentioned
           in RFC2136;
           - If the addition is a CNAME, but existing data at its
             name is not, the addition is ignored, and vice versa.
           - If it is a CNAME, and existing data is too, it is
             replaced (existing data is deleted)
           An additional restriction is that SOA data is ignored as
           well (it is handled separately by the __do_update method).

           Note that in the (near) future, this method may have
           addition special-cases processing.
        '''
        # For a number of cases, we may need to remove data in the zone
        # (note; SOA is handled separately by __do_update, so that one
        # is explicitely ignored here)
        if rrset.get_type() == RRType.SOA():
            return
        result, orig_rrset, _ = self.__diff.find(rrset.get_name(),
                                                 rrset.get_type())
        if result == ZoneFinder.CNAME:
            # Ignore non-cname rrs that try to update CNAME records
            # (if rrset itself is a CNAME, the finder result would be
            # SUCCESS, see next case)
            return
        elif result == ZoneFinder.SUCCESS:
            # if update is cname, and zone rr is not, ignore
            if rrset.get_type() == RRType.CNAME():
                # Remove original CNAME record (the new one
                # is added below)
                self.__diff.delete_data(orig_rrset)
            # We do not have WKS support at this time, but if there
            # are special Update equality rules such as for WKS, and
            # we do have support for the type, this is where the check
            # (and potential delete) would go.
        elif result == ZoneFinder.NXRRSET:
            # There is data present, but not for this type.
            # If this type is CNAME, ignore the update
            if rrset.get_type() == RRType.CNAME():
                return
        for rr in foreach_rr(rrset):
            self.__do_update_add_single_rr(rr, orig_rrset)

    def __do_update_delete_rrset(self, rrset):
        '''Deletes the rrset with the name and type of the given
           rrset from the zone data (by putting all existing data
           in the internal diff as delete statements).
           Special cases: if the delete statement is for the
           zone's apex, and the type is either SOA or NS, it
           is ignored.'''
        result, to_delete, _ = self.__diff.find(rrset.get_name(),
                                                rrset.get_type())
        if result == ZoneFinder.SUCCESS:
            if to_delete.get_name() == self.__zname and\
               (to_delete.get_type() == RRType.SOA() or\
                to_delete.get_type() == RRType.NS()):
                # ignore
                return
            for rr in foreach_rr(to_delete):
                self.__diff.delete_data(rr)

    def __ns_deleter_helper(self, rrset):
        '''Special case helper for deleting NS resource records
           at the zone apex. In that scenario, the last NS record
           may never be removed (and any action that would do so
           should be ignored).
        '''
        # NOTE: This method is currently bad: it WILL delete all
        # NS rrsets in a number of cases.
        # We need an extension to our diff.py to handle this correctly
        # (see ticket #2016)
        # The related test is currently disabled. When this is fixed,
        # enable that test again.
        result, orig_rrset, _ = self.__diff.find(rrset.get_name(),
                                                 rrset.get_type())
        # Even a real rrset comparison wouldn't help here...
        # The goal is to make sure that after deletion of the
        # given rrset, at least 1 NS record is left (at the apex).
        # So we make a (shallow) copy of the existing rrset,
        # and for each rdata in the to_delete set, we check if it wouldn't
        # delete the last one. If it would, that specific one is ignored.
        # If it would not, the rdata is removed from the temporary list
        orig_rrset_rdata = copy.copy(orig_rrset.get_rdata())
        for rdata in rrset.get_rdata():
            if len(orig_rrset_rdata) == 1 and rdata == orig_rrset_rdata[0]:
                # ignore
                continue
            else:
                # create an individual RRset for deletion
                to_delete = isc.dns.RRset(rrset.get_name(),
                                          rrset.get_class(),
                                          rrset.get_type(),
                                          rrset.get_ttl())
                to_delete.add_rdata(rdata)
                orig_rrset_rdata.remove(rdata)
                self.__diff.delete_data(to_delete)

    def __do_update_delete_name(self, rrset):
        '''Delete all data at the name of the given rrset,
           by adding all data found by find_all as delete statements
           to the internal diff.
           Special case: if the name is the zone's apex, SOA and
           NS records are kept.
        '''
        result, rrsets, flags = self.__diff.find_all(rrset.get_name())
        if result == ZoneFinder.SUCCESS and\
           (flags & ZoneFinder.RESULT_WILDCARD == 0):
            for to_delete in rrsets:
                # if name == self.__zname and type is soa or ns, don't delete!
                if to_delete.get_name() == self.__zname and\
                   (to_delete.get_type() == RRType.SOA() or
                    to_delete.get_type() == RRType.NS()):
                    continue
                else:
                    for rr in foreach_rr(to_delete):
                        self.__diff.delete_data(rr)

    def __do_update_delete_rrs_from_rrset(self, rrset):
        '''Deletes all resource records in the given rrset from the
           zone. Resource records that do not exist are ignored.
           If the rrset if of type SOA, it is ignored.
           Uses the __ns_deleter_helper if the rrset's name is the
           zone's apex, and the type is NS.
        '''
        # Delete all rrs in the rrset, except if name=self.__zname and type=soa, or
        # type = ns and there is only one left (...)

        # The delete does not want class NONE, we would not have gotten here
        # if it wasn't, but now is a good time to change it to the zclass.
        to_delete = convert_rrset_class(rrset, self.__zclass)

        if rrset.get_name() == self.__zname:
            if rrset.get_type() == RRType.SOA():
                # ignore
                return
            elif rrset.get_type() == RRType.NS():
                # hmm. okay. annoying. There must be at least one left,
                # delegate to helper method
                self.__ns_deleter_helper(to_delete)
                return
        for rr in foreach_rr(to_delete):
            self.__diff.delete_data(rr)

    def __update_soa(self):
        '''Checks the member value __added_soa, and depending on
           whether it has been set and what its value is, creates
           a new SOA if necessary.
           Then removes the original SOA and adds the new one,
           by adding the needed operations to the internal diff.'''
        # Get the existing SOA
        # if a new soa was specified, add that one, otherwise, do the
        # serial magic and add the newly created one

        # get it from DS and to increment and stuff
<<<<<<< HEAD
        result, old_soa, _ = self.__finder.find(self.__zname, RRType.SOA(),
                                                ZoneFinder.NO_WILDCARD |
                                                ZoneFinder.FIND_GLUE_OK)
        # We may implement recovering from missing SOA data at some point, but
        # for now servfail on such a broken state
        if result != ZoneFinder.SUCCESS:
            raise UpdateError("Error finding SOA record in datasource.",
                    self.__zname, self.__zclass, Rcode.SERVFAIL())
        serial_operation = DDNS_SOA()
        if self.__added_soa is not None and\
        serial_operation.soa_update_check(old_soa, self.__added_soa):
                new_soa = self.__added_soa
=======
        result, old_soa, _ = self.__diff.find(self.__zname, RRType.SOA())

        if self.__added_soa is not None:
            new_soa = self.__added_soa
            # serial check goes here
>>>>>>> 9b2f2c4d
        else:
            # increment goes here
            new_soa = serial_operation.update_soa(old_soa)

        self.__diff.delete_data(old_soa)
        self.__diff.add_data(new_soa)

    def __do_update(self):
        '''Scan, check, and execute the Update section in the
           DDNS Update message.
           Returns an Rcode to signal the result (NOERROR upon success,
           any error result otherwise).
        '''
        # prescan
        prescan_result = self.__do_prescan()
        if prescan_result != Rcode.NOERROR():
            return prescan_result

        # update
        try:
            # Do special handling for SOA first
            self.__update_soa()

            # Algorithm from RFC2136 Section 3.4
            # Note that this works on full rrsets, not individual RRs.
            # Some checks might be easier with individual RRs, but only if we
            # would use the ZoneUpdater directly (so we can query the
            # 'zone-as-it-would-be-so-far'. However, due to the current use
            # of the Diff class, this is not the case, and therefore it
            # is easier to work with full rrsets for the most parts
            # (less lookups needed; conversion to individual rrs is
            # the same effort whether it is done here or in the several
            # do_update statements)
            for rrset in self.__message.get_section(SECTION_UPDATE):
                if rrset.get_class() == self.__zclass:
                    self.__do_update_add_rrs_to_rrset(rrset)
                elif rrset.get_class() == RRClass.ANY():
                    if rrset.get_type() == RRType.ANY():
                        self.__do_update_delete_name(rrset)
                    else:
                        self.__do_update_delete_rrset(rrset)
                elif rrset.get_class() == RRClass.NONE():
                    self.__do_update_delete_rrs_from_rrset(rrset)

            self.__diff.commit()
            return Rcode.NOERROR()
        except isc.datasrc.Error as dse:
            logger.info(LIBDDNS_UPDATE_DATASRC_ERROR, dse)
            return Rcode.SERVFAIL()
        except Exception as uce:
            logger.error(LIBDDNS_UPDATE_UNCAUGHT_EXCEPTION,
                         ClientFormatter(self.__client_addr),
                         ZoneFormatter(self.__zname, self.__zclass),
                         uce)
            return Rcode.SERVFAIL()<|MERGE_RESOLUTION|>--- conflicted
+++ resolved
@@ -97,59 +97,6 @@
         new_rrset.add_rdata(isc.dns.Rdata(rrset.get_type(), rrclass, wire))
     return new_rrset
 
-<<<<<<< HEAD
-class DDNS_SOA:
-    '''Class to handle the SOA in the DNS update '''
-
-    def __get_serial_internal(self, origin_soa):
-        '''Get serial number from soa'''
-        return Serial(int(origin_soa.get_rdata()[0].to_text().split()[2]))
-
-    def __write_soa_internal(self, origin_soa, soa_num):
-        '''Write back serial number to soa'''
-        new_soa = RRset(origin_soa.get_name(), origin_soa.get_class(),
-                        RRType.SOA(), origin_soa.get_ttl())
-        soa_rdata_parts = origin_soa.get_rdata()[0].to_text().split()
-        soa_rdata_parts[2] = str(soa_num.get_value())
-        new_soa.add_rdata(Rdata(origin_soa.get_type(), origin_soa.get_class(),
-                                " ".join(soa_rdata_parts)))
-        return new_soa
-
-    def soa_update_check(self, origin_soa, new_soa):
-        '''Check whether the new soa is valid. If the serial number is bigger
-        than the old one, it is valid, then return True, otherwise, return
-        False. Make sure the origin_soa and new_soa parameters are not none
-        before invoke soa_update_check.
-        Parameters:
-            origin_soa, old SOA resource record.
-            new_soa, new SOA resource record.
-        Output:
-            if the serial number of new soa is bigger than the old one, return
-            True, otherwise return False.
-        '''
-        old_serial = self.__get_serial_internal(origin_soa)
-        new_serial = self.__get_serial_internal(new_soa)
-        if(new_serial > old_serial):
-            return True
-        else:
-            return False
-
-    def update_soa(self, origin_soa, inc_number = 1):
-        ''' Update the soa number incrementally as RFC 2136. Please make sure
-        that the origin_soa exists and not none before invoke this function.
-        Parameters:
-            origin_soa, the soa resource record which will be updated.
-            inc_number, the number which will be added into the serial number of
-            origin_soa, the default value is one.
-        Output:
-            The new origin soa whoes serial number has been updated.
-        '''
-        soa_num = self.__get_serial_internal(origin_soa)
-        soa_num = soa_num + inc_number
-        if soa_num.get_value() == 0:
-            soa_num = soa_num + 1
-        return self.__write_soa_internal(origin_soa, soa_num)
-=======
 def collect_rrsets(collection, rrset):
     '''
     Helper function to collect similar rrsets.
@@ -177,7 +124,58 @@
             found = True
     if not found:
         collection.append(rrset)
->>>>>>> 9b2f2c4d
+
+class DDNS_SOA:
+    '''Class to handle the SOA in the DNS update '''
+
+    def __get_serial_internal(self, origin_soa):
+        '''Get serial number from soa'''
+        return Serial(int(origin_soa.get_rdata()[0].to_text().split()[2]))
+
+    def __write_soa_internal(self, origin_soa, soa_num):
+        '''Write back serial number to soa'''
+        new_soa = RRset(origin_soa.get_name(), origin_soa.get_class(),
+                        RRType.SOA(), origin_soa.get_ttl())
+        soa_rdata_parts = origin_soa.get_rdata()[0].to_text().split()
+        soa_rdata_parts[2] = str(soa_num.get_value())
+        new_soa.add_rdata(Rdata(origin_soa.get_type(), origin_soa.get_class(),
+                                " ".join(soa_rdata_parts)))
+        return new_soa
+
+    def soa_update_check(self, origin_soa, new_soa):
+        '''Check whether the new soa is valid. If the serial number is bigger
+        than the old one, it is valid, then return True, otherwise, return
+        False. Make sure the origin_soa and new_soa parameters are not none
+        before invoke soa_update_check.
+        Parameters:
+            origin_soa, old SOA resource record.
+            new_soa, new SOA resource record.
+        Output:
+            if the serial number of new soa is bigger than the old one, return
+            True, otherwise return False.
+        '''
+        old_serial = self.__get_serial_internal(origin_soa)
+        new_serial = self.__get_serial_internal(new_soa)
+        if(new_serial > old_serial):
+            return True
+        else:
+            return False
+
+    def update_soa(self, origin_soa, inc_number = 1):
+        ''' Update the soa number incrementally as RFC 2136. Please make sure
+        that the origin_soa exists and not none before invoke this function.
+        Parameters:
+            origin_soa, the soa resource record which will be updated.
+            inc_number, the number which will be added into the serial number of
+            origin_soa, the default value is one.
+        Output:
+            The new origin soa whoes serial number has been updated.
+        '''
+        soa_num = self.__get_serial_internal(origin_soa)
+        soa_num = soa_num + inc_number
+        if soa_num.get_value() == 0:
+            soa_num = soa_num + 1
+        return self.__write_soa_internal(origin_soa, soa_num)
 
 class UpdateSession:
     '''Protocol handling for a single dynamic update request.
@@ -794,7 +792,6 @@
         # serial magic and add the newly created one
 
         # get it from DS and to increment and stuff
-<<<<<<< HEAD
         result, old_soa, _ = self.__finder.find(self.__zname, RRType.SOA(),
                                                 ZoneFinder.NO_WILDCARD |
                                                 ZoneFinder.FIND_GLUE_OK)
@@ -807,13 +804,6 @@
         if self.__added_soa is not None and\
         serial_operation.soa_update_check(old_soa, self.__added_soa):
                 new_soa = self.__added_soa
-=======
-        result, old_soa, _ = self.__diff.find(self.__zname, RRType.SOA())
-
-        if self.__added_soa is not None:
-            new_soa = self.__added_soa
-            # serial check goes here
->>>>>>> 9b2f2c4d
         else:
             # increment goes here
             new_soa = serial_operation.update_soa(old_soa)
