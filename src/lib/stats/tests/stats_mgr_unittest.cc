// Copyright (C) 2015 Internet Systems Consortium, Inc. ("ISC")
//
// Permission to use, copy, modify, and/or distribute this software for any
// purpose with or without fee is hereby granted, provided that the above
// copyright notice and this permission notice appear in all copies.
//
// THE SOFTWARE IS PROVIDED "AS IS" AND ISC DISCLAIMS ALL WARRANTIES WITH
// REGARD TO THIS SOFTWARE INCLUDING ALL IMPLIED WARRANTIES OF MERCHANTABILITY
// AND FITNESS.  IN NO EVENT SHALL ISC BE LIABLE FOR ANY SPECIAL, DIRECT,
// INDIRECT, OR CONSEQUENTIAL DAMAGES OR ANY DAMAGES WHATSOEVER RESULTING FROM
// LOSS OF USE, DATA OR PROFITS, WHETHER IN AN ACTION OF CONTRACT, NEGLIGENCE
// OR OTHER TORTIOUS ACTION, ARISING OUT OF OR IN CONNECTION WITH THE USE OR
// PERFORMANCE OF THIS SOFTWARE.

#include <config.h>

#include <stats/stats_mgr.h>
#include <exceptions/exceptions.h>
#include <cc/data.h>
#include <cc/command_interpreter.h>
#include <util/boost_time_utils.h>
#include <boost/date_time/posix_time/posix_time_types.hpp>
#include <boost/shared_ptr.hpp>
#include <gtest/gtest.h>

#include <iostream>
#include <sstream>

using namespace isc;
using namespace isc::data;
using namespace isc::stats;
using namespace isc::config;
using namespace boost::posix_time;

namespace {

/// @brief Fixture class for StatsMgr testing
///
/// Very simple class that makes sure that StatsMgr is indeed instantiated
/// before the test and any statistics are wiped out after it.
class StatsMgrTest : public ::testing::Test {
public:
    /// @brief Constructor
    /// Makes sure that the Statistics Manager is instantiated.
    StatsMgrTest() {
        StatsMgr::instance();
        StatsMgr::instance().removeAll();
    }

    /// @brief Destructor
    /// Removes all statistics.
    ~StatsMgrTest() {
        StatsMgr::instance().removeAll();
    }
};

// Basic test for statistics manager interface.
TEST_F(StatsMgrTest, basic) {

    // Getting an instance
    EXPECT_NO_THROW(StatsMgr::instance());

    // Check that there are no statistics recorded by default.
    EXPECT_EQ(0, StatsMgr::instance().count());
}

// Test checks whether it's possible to record and later report
// an integer statistic.
TEST_F(StatsMgrTest, integerStat) {
    EXPECT_NO_THROW(StatsMgr::instance().setValue("alpha",
                                                  static_cast<int64_t>(1234)));

    ObservationPtr alpha;
    EXPECT_NO_THROW(alpha = StatsMgr::instance().getObservation("alpha"));
    ASSERT_TRUE(alpha);

    std::string exp = "{ \"alpha\": [ [ 1234, \""
        + isc::util::ptimeToText(alpha->getInteger().second) + "\" ] ] }";

    EXPECT_EQ(exp, StatsMgr::instance().get("alpha")->str());
}

// Test checks whether it's possible to record and later report
// a floating point statistic.
TEST_F(StatsMgrTest, floatStat) {
    EXPECT_NO_THROW(StatsMgr::instance().setValue("beta", 12.34));

    ObservationPtr beta;
    EXPECT_NO_THROW(beta = StatsMgr::instance().getObservation("beta"));
    ASSERT_TRUE(beta);

    std::string exp = "{ \"beta\": [ [ 12.34, \""
        + isc::util::ptimeToText(beta->getFloat().second) + "\" ] ] }";

    EXPECT_EQ(exp, StatsMgr::instance().get("beta")->str());
}

// Test checks whether it's possible to record and later report
// a duration statistic.
TEST_F(StatsMgrTest, durationStat) {
    EXPECT_NO_THROW(StatsMgr::instance().setValue("gamma",
                                                  microsec::time_duration(1,2,3,4)));

    ObservationPtr gamma;
    EXPECT_NO_THROW(gamma = StatsMgr::instance().getObservation("gamma"));
    ASSERT_TRUE(gamma);

    std::string exp = "{ \"gamma\": [ [ \"01:02:03.000004\", \""
        + isc::util::ptimeToText(gamma->getDuration().second) + "\" ] ] }";

    EXPECT_EQ(exp, StatsMgr::instance().get("gamma")->str());
}

// Test checks whether it's possible to record and later report
// a string statistic.
TEST_F(StatsMgrTest, stringStat) {
    EXPECT_NO_THROW(StatsMgr::instance().setValue("delta",
                                                  "Lorem ipsum"));

    ObservationPtr delta;
    EXPECT_NO_THROW(delta = StatsMgr::instance().getObservation("delta"));
    ASSERT_TRUE(delta);

    std::string exp = "{ \"delta\": [ [ \"Lorem ipsum\", \""
        + isc::util::ptimeToText(delta->getString().second) + "\" ] ] }";

    EXPECT_EQ(exp, StatsMgr::instance().get("delta")->str());
}

// Setting limits is currently not implemented, so those methods should
// throw.
TEST_F(StatsMgrTest, setLimits) {
    EXPECT_THROW(StatsMgr::instance().setMaxSampleAge("foo",
                                                      time_duration(1,0,0,0)),
                 NotImplemented);

    EXPECT_THROW(StatsMgr::instance().setMaxSampleCount("foo", 100),
                 NotImplemented);
}

// This test checks whether a single (get("foo")) and all (getAll())
// statistics are reported properly.
TEST_F(StatsMgrTest, getGetAll) {

    // Set a couple of statistics
    StatsMgr::instance().setValue("alpha", static_cast<int64_t>(1234));
    StatsMgr::instance().setValue("beta", 12.34);
    StatsMgr::instance().setValue("gamma", time_duration(1,2,3,4));
    StatsMgr::instance().setValue("delta", "Lorem");

    // Now add some values to them
    StatsMgr::instance().addValue("alpha", static_cast<int64_t>(5678));
    StatsMgr::instance().addValue("beta", 56.78);
    StatsMgr::instance().addValue("gamma", time_duration(5,6,7,8));
    StatsMgr::instance().addValue("delta", " ipsum");

    // There should be 4 statistics reported
    EXPECT_EQ(4, StatsMgr::instance().count());

    // Now check whether they can be reported back
    ConstElementPtr rep_alpha = StatsMgr::instance().get("alpha");
    ConstElementPtr rep_beta = StatsMgr::instance().get("beta");
    ConstElementPtr rep_gamma = StatsMgr::instance().get("gamma");
    ConstElementPtr rep_delta = StatsMgr::instance().get("delta");

    ASSERT_TRUE(rep_alpha);
    ASSERT_TRUE(rep_beta);
    ASSERT_TRUE(rep_gamma);
    ASSERT_TRUE(rep_delta);

    std::string exp_str_alpha = "[ [ 6912, \""
        + isc::util::ptimeToText(StatsMgr::instance().getObservation("alpha")
                                   ->getInteger().second) + "\" ] ]";
    std::string exp_str_beta = "[ [ 69.12, \""
        + isc::util::ptimeToText(StatsMgr::instance().getObservation("beta")
                                   ->getFloat().second) + "\" ] ]";
    std::string exp_str_gamma = "[ [ \"06:08:10.000012\", \""
        + isc::util::ptimeToText(StatsMgr::instance().getObservation("gamma")
                                   ->getDuration().second) + "\" ] ]";
    std::string exp_str_delta = "[ [ \"Lorem ipsum\", \""
        + isc::util::ptimeToText(StatsMgr::instance().getObservation("delta")
                                   ->getString().second) + "\" ] ]";

    // Check that individual stats are reported properly
    EXPECT_EQ("{ \"alpha\": " + exp_str_alpha + " }", rep_alpha->str());
    EXPECT_EQ("{ \"beta\": " + exp_str_beta + " }", rep_beta->str());
    EXPECT_EQ("{ \"gamma\": " + exp_str_gamma + " }", rep_gamma->str());
    EXPECT_EQ("{ \"delta\": " + exp_str_delta + " }", rep_delta->str());

    // Check that non-existent metric is not reported.
    EXPECT_EQ("{  }", StatsMgr::instance().get("epsilon")->str());

    // Check that all of them can be reported at once
    ConstElementPtr rep_all = StatsMgr::instance().getAll();
    ASSERT_TRUE(rep_all);

    // Verifying this is a bit more involved, as we don't know whether the
    // order would be preserved or not.
    EXPECT_EQ(4, rep_all->size());
    ASSERT_TRUE(rep_all->get("alpha"));
    ASSERT_TRUE(rep_all->get("beta"));
    ASSERT_TRUE(rep_all->get("delta"));
    ASSERT_TRUE(rep_all->get("gamma"));
    EXPECT_FALSE(rep_all->get("epsilon"));

    EXPECT_EQ(exp_str_alpha, rep_all->get("alpha")->str());
    EXPECT_EQ(exp_str_beta, rep_all->get("beta")->str());
    EXPECT_EQ(exp_str_gamma, rep_all->get("gamma")->str());
    EXPECT_EQ(exp_str_delta, rep_all->get("delta")->str());
}

// This test checks whether existing statistics can be reset.
TEST_F(StatsMgrTest, reset) {

    // Set a couple of statistics
    StatsMgr::instance().setValue("alpha", static_cast<int64_t>(1234));
    StatsMgr::instance().setValue("beta", 12.34);
    StatsMgr::instance().setValue("gamma", time_duration(1,2,3,4));
    StatsMgr::instance().setValue("delta", "Lorem ipsum");

    // This should reset alpha to 0
    EXPECT_NO_THROW(StatsMgr::instance().reset("alpha"));
    EXPECT_EQ(0, StatsMgr::instance().getObservation("alpha")->getInteger().first);

    // The other stats should remain untouched
    EXPECT_EQ(12.34,
              StatsMgr::instance().getObservation("beta")->getFloat().first);
    EXPECT_EQ(time_duration(1,2,3,4),
              StatsMgr::instance().getObservation("gamma")->getDuration().first);
    EXPECT_EQ("Lorem ipsum",
              StatsMgr::instance().getObservation("delta")->getString().first);

    // Now let's wipe them, too.
    EXPECT_NO_THROW(StatsMgr::instance().reset("beta"));
    EXPECT_NO_THROW(StatsMgr::instance().reset("gamma"));
    EXPECT_NO_THROW(StatsMgr::instance().reset("delta"));
    EXPECT_EQ(0.0,
              StatsMgr::instance().getObservation("beta")->getFloat().first);
    EXPECT_EQ(time_duration(0,0,0,0),
              StatsMgr::instance().getObservation("gamma")->getDuration().first);
    EXPECT_EQ("",
              StatsMgr::instance().getObservation("delta")->getString().first);

    // Resetting statistics should not remove them
    EXPECT_EQ(4, StatsMgr::instance().count());
}

// This test checks whether existing statistics can be reset.
TEST_F(StatsMgrTest, resetAll) {

    // Set a couple of statistics
    StatsMgr::instance().setValue("alpha", static_cast<int64_t>(1234));
    StatsMgr::instance().setValue("beta", 12.34);
    StatsMgr::instance().setValue("gamma", time_duration(1,2,3,4));
    StatsMgr::instance().setValue("delta", "Lorem ipsum");

    // This should reset alpha to 0
    EXPECT_NO_THROW(StatsMgr::instance().resetAll());
    EXPECT_EQ(0, StatsMgr::instance().getObservation("alpha")->getInteger().first);
    EXPECT_EQ(0.0,
              StatsMgr::instance().getObservation("beta")->getFloat().first);
    EXPECT_EQ(time_duration(0,0,0,0),
              StatsMgr::instance().getObservation("gamma")->getDuration().first);
    EXPECT_EQ("",
              StatsMgr::instance().getObservation("delta")->getString().first);

    // Resetting all statistics should not remove them
    EXPECT_EQ(4, StatsMgr::instance().count());
}

// This test checks whether statistics can be removed.
TEST_F(StatsMgrTest, removeAll) {

    // Set a couple of statistics
    StatsMgr::instance().setValue("alpha", static_cast<int64_t>(1234));
    StatsMgr::instance().setValue("beta", 12.34);
    StatsMgr::instance().setValue("gamma", time_duration(1,2,3,4));
    StatsMgr::instance().setValue("delta", "Lorem ipsum");

    // This should reset alpha to 0
    EXPECT_NO_THROW(StatsMgr::instance().removeAll());

    // Resetting all statistics should not remove them
    EXPECT_EQ(0, StatsMgr::instance().count());

    // There should be no such statistics anymore
    EXPECT_EQ("{  }", StatsMgr::instance().get("alpha")->str());
    EXPECT_EQ("{  }", StatsMgr::instance().get("beta")->str());
    EXPECT_EQ("{  }", StatsMgr::instance().get("gamma")->str());
    EXPECT_EQ("{  }", StatsMgr::instance().get("delta")->str());

    // There should be no such statistics anymore
    EXPECT_FALSE(StatsMgr::instance().getObservation("alpha"));
    EXPECT_FALSE(StatsMgr::instance().getObservation("beta"));
    EXPECT_FALSE(StatsMgr::instance().getObservation("gamma"));
    EXPECT_FALSE(StatsMgr::instance().getObservation("delta"));
}

// This is a performance benchmark that checks how long does it take
// to increment a single statistic million times.
//
// Data points:
// It took 00:00:00.363709 (363ms) on late 2013 Mac with Mac OS X 10.9.5.
TEST_F(StatsMgrTest, DISABLED_performanceSingleAdd) {
    StatsMgr::instance().removeAll();

    uint32_t cycles = 1000000;

    ptime before = microsec_clock::local_time();
    for (uint32_t i = 0; i < cycles; ++i) {
        StatsMgr::instance().addValue("metric1", 0.1*i);
    }
    ptime after = microsec_clock::local_time();

    time_duration dur = after - before;

    std::cout << "Incrementing a single statistic " << cycles << " times took: "
              << isc::util::durationToText(dur) << std::endl;
}

// This is a performance benchmark that checks how long does it take
// to set absolute value of a single statistic million times.
//
// Data points:
// It took 00:00:00.361003 (361ms) on late 2013 Mac with Mac OS X 10.9.5.
TEST_F(StatsMgrTest, DISABLED_performanceSingleSet) {
    StatsMgr::instance().removeAll();

    uint32_t cycles = 1000000;

    ptime before = microsec_clock::local_time();
    for (uint32_t i = 0; i < cycles; ++i) {
        StatsMgr::instance().setValue("metric1", 0.1*i);
    }
    ptime after = microsec_clock::local_time();

    time_duration dur = after - before;

    std::cout << "Setting a single statistic " << cycles << " times took: "
              << isc::util::durationToText(dur) << std::endl;
}

// This is a performance benchmark that checks how long does it take to
// increment one statistic a million times, when there is 1000 other statistics
// present.
//
// Data points:
// 00:00:00.436943 (436ms) on late 2013 Mac with Mac OS X 10.9.5
TEST_F(StatsMgrTest, DISABLED_performanceMultipleAdd) {
    StatsMgr::instance().removeAll();

    uint32_t cycles = 1000000;
    uint32_t stats = 1000;

    for (uint32_t i = 0; i < stats; ++i) {
        std::stringstream tmp;
        tmp << "statistic" << i;
        StatsMgr::instance().setValue(tmp.str(), static_cast<int64_t>(i));
    }

    ptime before = microsec_clock::local_time();
    for (uint32_t i = 0; i < cycles; ++i) {
        StatsMgr::instance().addValue("metric1", static_cast<int64_t>(i));
    }
    ptime after = microsec_clock::local_time();

    time_duration dur = after - before;

    std::cout << "Incrementing one of " << stats << " statistics " << cycles
              << " times took: " << isc::util::durationToText(dur) << std::endl;
}

// This is a performance benchmark that checks how long does it take to
// set one statistic to a given value a million times, when there is 1000 other
// statistics present.
//
// Data points:
// 00:00:00.424518 (424ms) on late 2013 Mac with Mac OS X 10.9.5
TEST_F(StatsMgrTest, DISABLED_performanceMultipleSet) {
    StatsMgr::instance().removeAll();

    uint32_t cycles = 1000000;
    uint32_t stats = 1000;

    for (uint32_t i = 0; i < stats; ++i) {
        std::stringstream tmp;
        tmp << "statistic" << i;
        StatsMgr::instance().setValue(tmp.str(), static_cast<int64_t>(i));
    }

    ptime before = microsec_clock::local_time();
    for (uint32_t i = 0; i < cycles; ++i) {
        StatsMgr::instance().setValue("metric1", static_cast<int64_t>(i));
    }
    ptime after = microsec_clock::local_time();

    time_duration dur = after - before;

    std::cout << "Setting one of " << stats << " statistics " << cycles
              << " times took: " << isc::util::durationToText(dur) << std::endl;
}

<<<<<<< HEAD
// Test checks whether statistics name can be generated using various
// indexes.
TEST_F(StatsMgrTest, generateName) {
    // generateName is a templated method, so in principle anything printable
    // to stream can be used as index. However, in practice only integers
    // and possibly strings will be used.

    // Let's text integer as index.
    EXPECT_EQ("subnet[123].pkt4-received",
              StatsMgr::generateName("subnet", 123, "pkt4-received"));

    // Lets' test string as index.
    EXPECT_EQ("subnet[foo].pkt4-received",
              StatsMgr::generateName("subnet", "foo", "pkt4-received"));
=======
// Test checks if statistic-get handler is able to return specified statistic.
TEST_F(StatsMgrTest, commandStatisticGet) {
    StatsMgr::instance().setValue("alpha", static_cast<uint64_t>(1234));

    ElementPtr params = Element::createMap();
    params->set("name", Element::create("alpha"));

    ConstElementPtr rsp = StatsMgr::instance().statisticGetHandler("statistic-get",
                                                                   params);

    ObservationPtr alpha;
    EXPECT_NO_THROW(alpha = StatsMgr::instance().getObservation("alpha"));
    ASSERT_TRUE(alpha);

    std::string exp = "{ \"alpha\": [ [ 1234, \""
        + isc::util::ptimeToText(alpha->getInteger().second) + "\" ] ] }";

    EXPECT_EQ("{ \"arguments\": " + exp + ", \"result\": 0 }", rsp->str());
}

// Test checks if statistic-get is able to handle:
// - a request without parameters
// - a request with missing statistic name
// - a request for non-existing statistic.
TEST_F(StatsMgrTest, commandStatisticGetNegative) {

    // Case 1: a request without parameters
    ConstElementPtr rsp = StatsMgr::instance().statisticGetHandler("statistic-get",
                                                                   ElementPtr());
    int status_code;
    ASSERT_NO_THROW(parseAnswer(status_code, rsp));
    EXPECT_EQ(status_code, CONTROL_RESULT_ERROR);

    // Case 2: a request with missing statistic name
    ElementPtr params = Element::createMap();
    rsp = StatsMgr::instance().statisticGetHandler("statistic-get", params);
    ASSERT_NO_THROW(parseAnswer(status_code, rsp));
    EXPECT_EQ(status_code, CONTROL_RESULT_ERROR);

    // Case 3: a request for non-existing statistic
    params->set("name", Element::create("alpha"));
    rsp = StatsMgr::instance().statisticGetHandler("statistic-get", params);
    EXPECT_EQ("{ \"arguments\": {  }, \"result\": 0 }", rsp->str());
}

// This test checks whether statistc-get-all command returns all statistics
// correctly.
TEST_F(StatsMgrTest, commandGetAll) {

    // Set a couple of statistics
    StatsMgr::instance().setValue("alpha", static_cast<uint64_t>(1234));
    StatsMgr::instance().setValue("beta", 12.34);
    StatsMgr::instance().setValue("gamma", time_duration(1,2,3,4));
    StatsMgr::instance().setValue("delta", "Lorem ipsum");

    // Now get them. They're used to generate expected output
    ConstElementPtr rep_alpha = StatsMgr::instance().get("alpha");
    ConstElementPtr rep_beta = StatsMgr::instance().get("beta");
    ConstElementPtr rep_gamma = StatsMgr::instance().get("gamma");
    ConstElementPtr rep_delta = StatsMgr::instance().get("delta");

    ASSERT_TRUE(rep_alpha);
    ASSERT_TRUE(rep_beta);
    ASSERT_TRUE(rep_gamma);
    ASSERT_TRUE(rep_delta);

    std::string exp_str_alpha = "[ [ 1234, \""
        + isc::util::ptimeToText(StatsMgr::instance().getObservation("alpha")
                                   ->getInteger().second) + "\" ] ]";
    std::string exp_str_beta = "[ [ 12.34, \""
        + isc::util::ptimeToText(StatsMgr::instance().getObservation("beta")
                                   ->getFloat().second) + "\" ] ]";
    std::string exp_str_gamma = "[ [ \"01:02:03.000004\", \""
        + isc::util::ptimeToText(StatsMgr::instance().getObservation("gamma")
                                   ->getDuration().second) + "\" ] ]";
    std::string exp_str_delta = "[ [ \"Lorem ipsum\", \""
        + isc::util::ptimeToText(StatsMgr::instance().getObservation("delta")
                                   ->getString().second) + "\" ] ]";

    // Check that all of them can be reported at once
    ConstElementPtr rsp = StatsMgr::instance().statisticGetAllHandler(
        "statistic-get-all", ElementPtr());
    ASSERT_TRUE(rsp);
    int status_code;
    ConstElementPtr rep_all = parseAnswer(status_code, rsp);
    ASSERT_EQ(0, status_code);
    ASSERT_TRUE(rep_all);

    // Verifying this is a bit more involved, as we don't know whether the
    // order would be preserved or not.
    EXPECT_EQ(4, rep_all->size());
    ASSERT_TRUE(rep_all->get("alpha"));
    ASSERT_TRUE(rep_all->get("beta"));
    ASSERT_TRUE(rep_all->get("delta"));
    ASSERT_TRUE(rep_all->get("gamma"));
    EXPECT_FALSE(rep_all->get("epsilon"));

    EXPECT_EQ(exp_str_alpha, rep_all->get("alpha")->str());
    EXPECT_EQ(exp_str_beta, rep_all->get("beta")->str());
    EXPECT_EQ(exp_str_gamma, rep_all->get("gamma")->str());
    EXPECT_EQ(exp_str_delta, rep_all->get("delta")->str());
}

// Test checks if statistic-reset handler is able to reset specified statistic.
TEST_F(StatsMgrTest, commandStatisticReset) {
    StatsMgr::instance().setValue("alpha", static_cast<uint64_t>(1234));

    ElementPtr params = Element::createMap();
    params->set("name", Element::create("alpha"));

    ConstElementPtr rsp =
        StatsMgr::instance().statisticResetHandler("statistic-reset", params);
    int status_code;
    ASSERT_NO_THROW(parseAnswer(status_code, rsp));
    EXPECT_EQ(CONTROL_RESULT_SUCCESS, status_code);

    ObservationPtr alpha;
    EXPECT_NO_THROW(alpha = StatsMgr::instance().getObservation("alpha"));
    ASSERT_TRUE(alpha);

    // Check that it was indeed reset
    EXPECT_EQ(0, alpha->getInteger().first);
}

// Test checks if statistic-reset is able to handle:
// - a request without parameters
// - a request with missing statistic name
// - a request for non-existing statistic.
TEST_F(StatsMgrTest, commandStatisticResetNegative) {

    // Case 1: a request without parameters
    ConstElementPtr rsp =
        StatsMgr::instance().statisticResetHandler("statistic-reset", ElementPtr());
    int status_code;
    ASSERT_NO_THROW(parseAnswer(status_code, rsp));
    EXPECT_EQ(status_code, CONTROL_RESULT_ERROR);

    // Case 2: a request with missing statistic name
    ElementPtr params = Element::createMap();
    rsp = StatsMgr::instance().statisticResetHandler("statistic-reset", params);
    ASSERT_NO_THROW(parseAnswer(status_code, rsp));
    EXPECT_EQ(status_code, CONTROL_RESULT_ERROR);

    // Case 3: a request for non-existing statistic
    params->set("name", Element::create("alpha"));
    rsp = StatsMgr::instance().statisticResetHandler("statistic-reset", params);
    EXPECT_EQ("{ \"result\": 1, \"text\": \"No 'alpha' statistic found\" }",
              rsp->str());
}

// This test checks whether statistic-reset-all command really resets all
// statistics correctly.
TEST_F(StatsMgrTest, commandResetAll) {

    // Set a couple of statistics
    StatsMgr::instance().setValue("alpha", static_cast<uint64_t>(1234));
    StatsMgr::instance().setValue("beta", 12.34);
    StatsMgr::instance().setValue("gamma", time_duration(1,2,3,4));
    StatsMgr::instance().setValue("delta", "Lorem ipsum");

    // Now get them. They're used to generate expected output
    ConstElementPtr rep_alpha = StatsMgr::instance().get("alpha");
    ConstElementPtr rep_beta = StatsMgr::instance().get("beta");
    ConstElementPtr rep_gamma = StatsMgr::instance().get("gamma");
    ConstElementPtr rep_delta = StatsMgr::instance().get("delta");

    ASSERT_TRUE(rep_alpha);
    ASSERT_TRUE(rep_beta);
    ASSERT_TRUE(rep_gamma);
    ASSERT_TRUE(rep_delta);

    std::string exp_str_alpha = "[ [ 1234, \""
        + isc::util::ptimeToText(StatsMgr::instance().getObservation("alpha")
                                   ->getInteger().second) + "\" ] ]";
    std::string exp_str_beta = "[ [ 12.34, \""
        + isc::util::ptimeToText(StatsMgr::instance().getObservation("beta")
                                   ->getFloat().second) + "\" ] ]";
    std::string exp_str_gamma = "[ [ \"01:02:03.000004\", \""
        + isc::util::ptimeToText(StatsMgr::instance().getObservation("gamma")
                                   ->getDuration().second) + "\" ] ]";
    std::string exp_str_delta = "[ [ \"Lorem ipsum\", \""
        + isc::util::ptimeToText(StatsMgr::instance().getObservation("delta")
                                   ->getString().second) + "\" ] ]";

    // Check that all of them can be reset at once
    ConstElementPtr rsp = StatsMgr::instance().statisticResetAllHandler(
        "statistic-reset-all", ElementPtr());
    ASSERT_TRUE(rsp);
    int status_code;
    ConstElementPtr rep_all = parseAnswer(status_code, rsp);
    ASSERT_EQ(0, status_code);
    ASSERT_TRUE(rep_all);

    // Check that they're indeed reset
    EXPECT_EQ(0, StatsMgr::instance().getObservation("alpha")->getInteger().first);
    EXPECT_EQ(0.0f,
              StatsMgr::instance().getObservation("beta")->getFloat().first);
    EXPECT_EQ(time_duration(0,0,0,0),
              StatsMgr::instance().getObservation("gamma")->getDuration().first);
    EXPECT_EQ("",
              StatsMgr::instance().getObservation("delta")->getString().first);
}

// Test checks if statistic-remove handler is able to remove a statistic.
TEST_F(StatsMgrTest, commandStatisticRemove) {
    StatsMgr::instance().setValue("alpha", static_cast<uint64_t>(1234));

    ElementPtr params = Element::createMap();
    params->set("name", Element::create("alpha"));

    ConstElementPtr rsp =
        StatsMgr::instance().statisticRemoveHandler("statistic-remove", params);
    int status_code;
    ASSERT_NO_THROW(parseAnswer(status_code, rsp));
    EXPECT_EQ(CONTROL_RESULT_SUCCESS, status_code);

    // It should be gone.
    EXPECT_FALSE(StatsMgr::instance().getObservation("alpha"));
}

// Test checks if statistic-remove is able to handle:
// - a request without parameters
// - a request with missing statistic name
// - a request for non-existing statistic.
TEST_F(StatsMgrTest, commandStatisticRemoveNegative) {

    // Case 1: a request without parameters
    ConstElementPtr rsp =
        StatsMgr::instance().statisticRemoveHandler("statistic-remove", ElementPtr());
    int status_code;
    ASSERT_NO_THROW(parseAnswer(status_code, rsp));
    EXPECT_EQ(status_code, CONTROL_RESULT_ERROR);

    // Case 2: a request with missing statistic name
    ElementPtr params = Element::createMap();
    rsp = StatsMgr::instance().statisticRemoveHandler("statistic-remove", params);
    ASSERT_NO_THROW(parseAnswer(status_code, rsp));
    EXPECT_EQ(status_code, CONTROL_RESULT_ERROR);

    // Case 3: a request for non-existing statistic
    params->set("name", Element::create("alpha"));
    rsp = StatsMgr::instance().statisticRemoveHandler("statistic-remove", params);
    EXPECT_EQ("{ \"result\": 1, \"text\": \"No 'alpha' statistic found\" }",
              rsp->str());
}

// This test checks whether statistic-remove-all command really resets all
// statistics correctly.
TEST_F(StatsMgrTest, commandRemoveAll) {

    // Set a couple of statistics
    StatsMgr::instance().setValue("alpha", static_cast<uint64_t>(1234));
    StatsMgr::instance().setValue("beta", 12.34);
    StatsMgr::instance().setValue("gamma", time_duration(1,2,3,4));
    StatsMgr::instance().setValue("delta", "Lorem ipsum");

    // Check that all of them can be reset at once
    ConstElementPtr rsp = StatsMgr::instance().statisticRemoveAllHandler(
        "statistic-remove-all", ElementPtr());
    ASSERT_TRUE(rsp);
    int status_code;
    ConstElementPtr rep_all = parseAnswer(status_code, rsp);
    ASSERT_EQ(0, status_code);

    EXPECT_FALSE(StatsMgr::instance().getObservation("alpha"));
    EXPECT_FALSE(StatsMgr::instance().getObservation("beta"));
    EXPECT_FALSE(StatsMgr::instance().getObservation("gamma"));
    EXPECT_FALSE(StatsMgr::instance().getObservation("delta"));
>>>>>>> 71884519
}

};<|MERGE_RESOLUTION|>--- conflicted
+++ resolved
@@ -400,7 +400,6 @@
               << " times took: " << isc::util::durationToText(dur) << std::endl;
 }
 
-<<<<<<< HEAD
 // Test checks whether statistics name can be generated using various
 // indexes.
 TEST_F(StatsMgrTest, generateName) {
@@ -415,10 +414,11 @@
     // Lets' test string as index.
     EXPECT_EQ("subnet[foo].pkt4-received",
               StatsMgr::generateName("subnet", "foo", "pkt4-received"));
-=======
+}
+
 // Test checks if statistic-get handler is able to return specified statistic.
 TEST_F(StatsMgrTest, commandStatisticGet) {
-    StatsMgr::instance().setValue("alpha", static_cast<uint64_t>(1234));
+    StatsMgr::instance().setValue("alpha", static_cast<int64_t>(1234));
 
     ElementPtr params = Element::createMap();
     params->set("name", Element::create("alpha"));
@@ -466,7 +466,7 @@
 TEST_F(StatsMgrTest, commandGetAll) {
 
     // Set a couple of statistics
-    StatsMgr::instance().setValue("alpha", static_cast<uint64_t>(1234));
+    StatsMgr::instance().setValue("alpha", static_cast<int64_t>(1234));
     StatsMgr::instance().setValue("beta", 12.34);
     StatsMgr::instance().setValue("gamma", time_duration(1,2,3,4));
     StatsMgr::instance().setValue("delta", "Lorem ipsum");
@@ -521,7 +521,7 @@
 
 // Test checks if statistic-reset handler is able to reset specified statistic.
 TEST_F(StatsMgrTest, commandStatisticReset) {
-    StatsMgr::instance().setValue("alpha", static_cast<uint64_t>(1234));
+    StatsMgr::instance().setValue("alpha", static_cast<int64_t>(1234));
 
     ElementPtr params = Element::createMap();
     params->set("name", Element::create("alpha"));
@@ -571,7 +571,7 @@
 TEST_F(StatsMgrTest, commandResetAll) {
 
     // Set a couple of statistics
-    StatsMgr::instance().setValue("alpha", static_cast<uint64_t>(1234));
+    StatsMgr::instance().setValue("alpha", static_cast<int64_t>(1234));
     StatsMgr::instance().setValue("beta", 12.34);
     StatsMgr::instance().setValue("gamma", time_duration(1,2,3,4));
     StatsMgr::instance().setValue("delta", "Lorem ipsum");
@@ -621,7 +621,7 @@
 
 // Test checks if statistic-remove handler is able to remove a statistic.
 TEST_F(StatsMgrTest, commandStatisticRemove) {
-    StatsMgr::instance().setValue("alpha", static_cast<uint64_t>(1234));
+    StatsMgr::instance().setValue("alpha", static_cast<int64_t>(1234));
 
     ElementPtr params = Element::createMap();
     params->set("name", Element::create("alpha"));
@@ -667,7 +667,7 @@
 TEST_F(StatsMgrTest, commandRemoveAll) {
 
     // Set a couple of statistics
-    StatsMgr::instance().setValue("alpha", static_cast<uint64_t>(1234));
+    StatsMgr::instance().setValue("alpha", static_cast<int64_t>(1234));
     StatsMgr::instance().setValue("beta", 12.34);
     StatsMgr::instance().setValue("gamma", time_duration(1,2,3,4));
     StatsMgr::instance().setValue("delta", "Lorem ipsum");
@@ -684,7 +684,6 @@
     EXPECT_FALSE(StatsMgr::instance().getObservation("beta"));
     EXPECT_FALSE(StatsMgr::instance().getObservation("gamma"));
     EXPECT_FALSE(StatsMgr::instance().getObservation("delta"));
->>>>>>> 71884519
 }
 
 };