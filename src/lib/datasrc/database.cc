// Copyright (C) 2011  Internet Systems Consortium, Inc. ("ISC")
//
// Permission to use, copy, modify, and/or distribute this software for any
// purpose with or without fee is hereby granted, provided that the above
// copyright notice and this permission notice appear in all copies.
//
// THE SOFTWARE IS PROVIDED "AS IS" AND ISC DISCLAIMS ALL WARRANTIES WITH
// REGARD TO THIS SOFTWARE INCLUDING ALL IMPLIED WARRANTIES OF MERCHANTABILITY
// AND FITNESS.  IN NO EVENT SHALL ISC BE LIABLE FOR ANY SPECIAL, DIRECT,
// INDIRECT, OR CONSEQUENTIAL DAMAGES OR ANY DAMAGES WHATSOEVER RESULTING FROM
// LOSS OF USE, DATA OR PROFITS, WHETHER IN AN ACTION OF CONTRACT, NEGLIGENCE
// OR OTHER TORTIOUS ACTION, ARISING OUT OF OR IN CONNECTION WITH THE USE OR
// PERFORMANCE OF THIS SOFTWARE.

#include <string>
#include <utility>
#include <vector>

#include <datasrc/database.h>
#include <datasrc/data_source.h>
#include <datasrc/iterator.h>

#include <exceptions/exceptions.h>
#include <dns/name.h>
#include <dns/rrclass.h>
#include <dns/rrttl.h>
#include <dns/rrset.h>
#include <dns/rdata.h>
#include <dns/rdataclass.h>

#include <datasrc/data_source.h>
#include <datasrc/logger.h>

#include <boost/foreach.hpp>

using namespace isc::dns;
using namespace std;
using boost::shared_ptr;
using namespace isc::dns::rdata;

namespace isc {
namespace datasrc {

DatabaseClient::DatabaseClient(RRClass rrclass,
                               boost::shared_ptr<DatabaseAccessor>
                               accessor) :
    rrclass_(rrclass), accessor_(accessor)
{
    if (!accessor_) {
        isc_throw(isc::InvalidParameter,
                  "No database provided to DatabaseClient");
    }
}

DataSourceClient::FindResult
DatabaseClient::findZone(const Name& name) const {
    std::pair<bool, int> zone(accessor_->getZone(name.toText()));
    // Try exact first
    if (zone.first) {
        return (FindResult(result::SUCCESS,
                           ZoneFinderPtr(new Finder(accessor_,
                                                    zone.second, name))));
    }
    // Then super domains
    // Start from 1, as 0 is covered above
    for (size_t i(1); i < name.getLabelCount(); ++i) {
        isc::dns::Name superdomain(name.split(i));
        zone = accessor_->getZone(superdomain.toText());
        if (zone.first) {
            return (FindResult(result::PARTIALMATCH,
                               ZoneFinderPtr(new Finder(accessor_,
                                                        zone.second,
                                                        superdomain))));
        }
    }
    // No, really nothing
    return (FindResult(result::NOTFOUND, ZoneFinderPtr()));
}

DatabaseClient::Finder::Finder(boost::shared_ptr<DatabaseAccessor> accessor,
                               int zone_id, const isc::dns::Name& origin) :
    accessor_(accessor),
    zone_id_(zone_id),
    origin_(origin)
{ }

namespace {
// Adds the given Rdata to the given RRset
// If the rrset is an empty pointer, a new one is
// created with the given name, class, type and ttl
// The type is checked if the rrset exists, but the
// name is not.
//
// Then adds the given rdata to the set
//
// Raises a DataSourceError if the type does not
// match, or if the given rdata string does not
// parse correctly for the given type and class
//
// The DatabaseAccessor is passed to print the
// database name in the log message if the TTL is
// modified
void addOrCreate(isc::dns::RRsetPtr& rrset,
                    const isc::dns::Name& name,
                    const isc::dns::RRClass& cls,
                    const isc::dns::RRType& type,
                    const isc::dns::RRTTL& ttl,
                    const std::string& rdata_str,
                    const DatabaseAccessor& db
                )
{
    if (!rrset) {
        rrset.reset(new isc::dns::RRset(name, cls, type, ttl));
    } else {
        // This is a check to make sure find() is not messing things up
        assert(type == rrset->getType());
        if (ttl != rrset->getTTL()) {
            if (ttl < rrset->getTTL()) {
                rrset->setTTL(ttl);
            }
            logger.warn(DATASRC_DATABASE_FIND_TTL_MISMATCH)
                .arg(db.getDBName()).arg(name).arg(cls)
                .arg(type).arg(rrset->getTTL());
        }
    }
    try {
        rrset->addRdata(isc::dns::rdata::createRdata(type, cls, rdata_str));
    } catch (const isc::dns::rdata::InvalidRdataText& ivrt) {
        // at this point, rrset may have been initialised for no reason,
        // and won't be used. But the caller would drop the shared_ptr
        // on such an error anyway, so we don't care.
        isc_throw(DataSourceError,
                    "bad rdata in database for " << name << " "
                    << type << ": " << ivrt.what());
    }
}

// This class keeps a short-lived store of RRSIG records encountered
// during a call to find(). If the backend happens to return signatures
// before the actual data, we might not know which signatures we will need
// So if they may be relevant, we store the in this class.
//
// (If this class seems useful in other places, we might want to move
// it to util. That would also provide an opportunity to add unit tests)
class RRsigStore {
public:
    // Adds the given signature Rdata to the store
    // The signature rdata MUST be of the RRSIG rdata type
    // (the caller must make sure of this).
    // NOTE: if we move this class to a public namespace,
    // we should add a type_covered argument, so as not
    // to have to do this cast here.
    void addSig(isc::dns::rdata::RdataPtr sig_rdata) {
        const isc::dns::RRType& type_covered =
            static_cast<isc::dns::rdata::generic::RRSIG*>(
                sig_rdata.get())->typeCovered();
        sigs[type_covered].push_back(sig_rdata);
    }

    // If the store contains signatures for the type of the given
    // rrset, they are appended to it.
    void appendSignatures(isc::dns::RRsetPtr& rrset) const {
        std::map<isc::dns::RRType,
                 std::vector<isc::dns::rdata::RdataPtr> >::const_iterator
            found = sigs.find(rrset->getType());
        if (found != sigs.end()) {
            BOOST_FOREACH(isc::dns::rdata::RdataPtr sig, found->second) {
                rrset->addRRsig(sig);
            }
        }
    }

private:
    std::map<isc::dns::RRType, std::vector<isc::dns::rdata::RdataPtr> > sigs;
};
}

DatabaseClient::Finder::FoundRRsets
DatabaseClient::Finder::getRRsets(const string& name, const WantedTypes& types,
                                  bool check_ns, const string* construct_name)
{
    RRsigStore sig_store;
    bool records_found = false;
    std::map<RRType, RRsetPtr> result;

    // Request the context
    DatabaseAccessor::IteratorContextPtr
        context(accessor_->getRecords(name, zone_id_));
    // It must not return NULL, that's a bug of the implementation
    if (!context) {
        isc_throw(isc::Unexpected, "Iterator context null at " + name);
    }

    std::string columns[DatabaseAccessor::COLUMN_COUNT];
    if (construct_name == NULL) {
        construct_name = &name;
    }

    const Name construct_name_object(*construct_name);

    bool seen_cname(false);
    bool seen_ds(false);
    bool seen_other(false);
    bool seen_ns(false);

    while (context->getNext(columns)) {
        // The domain is not empty
        records_found = true;

        try {
            const RRType cur_type(columns[DatabaseAccessor::TYPE_COLUMN]);

            if (cur_type == RRType::RRSIG()) {
                // If we get signatures before we get the actual data, we
                // can't know which ones to keep and which to drop...
                // So we keep a separate store of any signature that may be
                // relevant and add them to the final RRset when we are
                // done.
                // A possible optimization here is to not store them for
                // types we are certain we don't need
                sig_store.addSig(rdata::createRdata(cur_type, getClass(),
                     columns[DatabaseAccessor::RDATA_COLUMN]));
            }

            if (types.find(cur_type) != types.end()) {
                // This type is requested, so put it into result
                const RRTTL cur_ttl(columns[DatabaseAccessor::TTL_COLUMN]);
                // Ths sigtype column was an optimization for finding the
                // relevant RRSIG RRs for a lookup. Currently this column is
                // not used in this revised datasource implementation. We
                // should either start using it again, or remove it from use
                // completely (i.e. also remove it from the schema and the
                // backend implementation).
                // Note that because we don't use it now, we also won't notice
                // it if the value is wrong (i.e. if the sigtype column
                // contains an rrtype that is different from the actual value
                // of the 'type covered' field in the RRSIG Rdata).
                //cur_sigtype(columns[SIGTYPE_COLUMN]);
                addOrCreate(result[cur_type], construct_name_object,
                            getClass(), cur_type, cur_ttl,
                            columns[DatabaseAccessor::RDATA_COLUMN],
                            *accessor_);
            }

            if (cur_type == RRType::CNAME()) {
                seen_cname = true;
            } else if (cur_type == RRType::NS()) {
                seen_ns = true;
            } else if (cur_type == RRType::DS()) {
                seen_ds = true;
            } else if (cur_type != RRType::RRSIG() &&
                       cur_type != RRType::NSEC3() &&
                       cur_type != RRType::NSEC()) {
                // NSEC and RRSIG can coexist with anything, otherwise
                // we've seen something that can't live together with potential
                // CNAME or NS
                //
                // NSEC3 lives in separate namespace from everything, therefore
                // we just ignore it here for these checks as well.
                seen_other = true;
            }
        } catch (const InvalidRRType&) {
            isc_throw(DataSourceError, "Invalid RRType in database for " <<
                      name << ": " << columns[DatabaseAccessor::
                      TYPE_COLUMN]);
        } catch (const InvalidRRTTL&) {
            isc_throw(DataSourceError, "Invalid TTL in database for " <<
                      name << ": " << columns[DatabaseAccessor::
                      TTL_COLUMN]);
        } catch (const rdata::InvalidRdataText&) {
            isc_throw(DataSourceError, "Invalid rdata in database for " <<
                      name << ": " << columns[DatabaseAccessor::
                      RDATA_COLUMN]);
        }
    }
    if (seen_cname && (seen_other || seen_ns || seen_ds)) {
        isc_throw(DataSourceError, "CNAME shares domain " << name <<
                  " with something else");
    }
    if (check_ns && seen_ns && seen_other) {
        isc_throw(DataSourceError, "NS shares domain " << name <<
                  " with something else");
    }
    // Add signatures to all found RRsets
    for (std::map<RRType, RRsetPtr>::iterator i(result.begin());
         i != result.end(); ++ i) {
        sig_store.appendSignatures(i->second);
    }

    return (FoundRRsets(records_found, result));
}

bool
DatabaseClient::Finder::hasSubdomains(const std::string& name) {
    // Request the context
    DatabaseAccessor::IteratorContextPtr
        context(accessor_->getRecords(name, zone_id_, true));
    // It must not return NULL, that's a bug of the implementation
    if (!context) {
        isc_throw(isc::Unexpected, "Iterator context null at " + name);
    }

    std::string columns[DatabaseAccessor::COLUMN_COUNT];
    return (context->getNext(columns));
}

// Some manipulation with RRType sets
namespace {

// Bunch of functions to construct specific sets of RRTypes we will
// ask from it.
typedef std::set<RRType> WantedTypes;

const WantedTypes&
NSEC_TYPES() {
    static bool initialized(false);
    static WantedTypes result;

    if (!initialized) {
        result.insert(RRType::NSEC());
        initialized = true;
    }
    return (result);
}

const WantedTypes&
DELEGATION_TYPES() {
    static bool initialized(false);
    static WantedTypes result;

    if (!initialized) {
        result.insert(RRType::DNAME());
        result.insert(RRType::NS());
        initialized = true;
    }
    return (result);
}

const WantedTypes&
FINAL_TYPES() {
    static bool initialized(false);
    static WantedTypes result;

    if (!initialized) {
        result.insert(RRType::CNAME());
        result.insert(RRType::NS());
        result.insert(RRType::NSEC());
        initialized = true;
    }
    return (result);
}

}

RRsetPtr
DatabaseClient::Finder::findNSECCover(const Name& name) {
    try {
        // Which one should contain the NSEC record?
        const Name coverName(findPreviousName(name));
        // Get the record and copy it out
        const FoundRRsets found = getRRsets(coverName.toText(), NSEC_TYPES(),
                                            coverName != getOrigin());
        const FoundIterator
            nci(found.second.find(RRType::NSEC()));
        if (nci != found.second.end()) {
            return (nci->second);
        } else {
            // The previous doesn't contain NSEC.
            // Badly signed zone or a bug?

            // FIXME: Currently, if the zone is not signed, we could get
            // here. In that case we can't really throw, but for now, we can't
            // recognize it. So we don't throw at all, enable it once
            // we have a is_signed flag or something.
#if 0
            isc_throw(DataSourceError, "No NSEC in " +
                      coverName.toText() + ", but it was "
                      "returned as previous - "
                      "accessor error? Badly signed zone?");
#endif
        }
    }
    catch (const isc::NotImplemented&) {
        // Well, they want DNSSEC, but there is no available.
        // So we don't provide anything.
        LOG_INFO(logger, DATASRC_DATABASE_COVER_NSEC_UNSUPPORTED).
            arg(accessor_->getDBName()).arg(name);
    }
    // We didn't find it, return nothing
    return (RRsetPtr());
}

ZoneFinder::FindResult
DatabaseClient::Finder::find(const isc::dns::Name& name,
                             const isc::dns::RRType& type,
                             isc::dns::RRsetList*,
                             const FindOptions options)
{
    // This variable is used to determine the difference between
    // NXDOMAIN and NXRRSET
    bool records_found = false;
    bool glue_ok((options & FIND_GLUE_OK) != 0);
    const bool dnssec_data((options & FIND_DNSSEC) != 0);
    bool get_cover(false);
    isc::dns::RRsetPtr result_rrset;
    ZoneFinder::Result result_status = SUCCESS;
    FoundRRsets found;
    logger.debug(DBG_TRACE_DETAILED, DATASRC_DATABASE_FIND_RECORDS)
        .arg(accessor_->getDBName()).arg(name).arg(type);
    // In case we are in GLUE_OK mode and start matching wildcards,
    // we can't do it under NS, so we store it here to check
    isc::dns::RRsetPtr first_ns;

    // First, do we have any kind of delegation (NS/DNAME) here?
    const Name origin(getOrigin());
    const size_t origin_label_count(origin.getLabelCount());
    // Number of labels in the last known non-empty domain
    size_t last_known(origin_label_count);
    const size_t current_label_count(name.getLabelCount());
    // This is how many labels we remove to get origin
    const size_t remove_labels(current_label_count - origin_label_count);

    // Now go trough all superdomains from origin down
    for (int i(remove_labels); i > 0; --i) {
        Name superdomain(name.split(i));
        // Look if there's NS or DNAME (but ignore the NS in origin)
        found = getRRsets(superdomain.toText(), DELEGATION_TYPES(),
                          i != remove_labels);
        if (found.first) {
            // It contains some RRs, so it exists.
            last_known = superdomain.getLabelCount();

            const FoundIterator nsi(found.second.find(RRType::NS()));
            const FoundIterator dni(found.second.find(RRType::DNAME()));
            // In case we are in GLUE_OK mode, we want to store the
            // highest encountered NS (but not apex)
            if (glue_ok && !first_ns && i != remove_labels &&
                nsi != found.second.end()) {
                first_ns = nsi->second;
            } else if (!glue_ok && i != remove_labels &&
                       nsi != found.second.end()) {
                // Do a NS delegation, but ignore NS in glue_ok mode. Ignore
                // delegation in apex
                LOG_DEBUG(logger, DBG_TRACE_DETAILED,
                          DATASRC_DATABASE_FOUND_DELEGATION).
                    arg(accessor_->getDBName()).arg(superdomain);
                result_rrset = nsi->second;
                result_status = DELEGATION;
                // No need to go lower, found
                break;
            } else if (dni != found.second.end()) {
                // Very similar with DNAME
                LOG_DEBUG(logger, DBG_TRACE_DETAILED,
                          DATASRC_DATABASE_FOUND_DNAME).
                    arg(accessor_->getDBName()).arg(superdomain);
                result_rrset = dni->second;
                result_status = DNAME;
                if (result_rrset->getRdataCount() != 1) {
                    isc_throw(DataSourceError, "DNAME at " << superdomain <<
                              " has " << result_rrset->getRdataCount() <<
                              " rdata, 1 expected");
                }
                break;
            }
        }
    }

    if (!result_rrset) { // Only if we didn't find a redirect already
        // Try getting the final result and extract it
        // It is special if there's a CNAME or NS, DNAME is ignored here
        // And we don't consider the NS in origin

        WantedTypes final_types(FINAL_TYPES());
        final_types.insert(type);
        found = getRRsets(name.toText(), final_types, name != origin);
        records_found = found.first;

        // NS records, CNAME record and Wanted Type records
        const FoundIterator nsi(found.second.find(RRType::NS()));
        const FoundIterator cni(found.second.find(RRType::CNAME()));
        const FoundIterator wti(found.second.find(type));
        if (name != origin && !glue_ok && nsi != found.second.end()) {
            // There's a delegation at the exact node.
            LOG_DEBUG(logger, DBG_TRACE_DETAILED,
                      DATASRC_DATABASE_FOUND_DELEGATION_EXACT).
                arg(accessor_->getDBName()).arg(name);
            result_status = DELEGATION;
            result_rrset = nsi->second;
        } else if (type != isc::dns::RRType::CNAME() &&
                   cni != found.second.end()) {
            // A CNAME here
            result_status = CNAME;
            result_rrset = cni->second;
            if (result_rrset->getRdataCount() != 1) {
                isc_throw(DataSourceError, "CNAME with " <<
                          result_rrset->getRdataCount() <<
                          " rdata at " << name << ", expected 1");
            }
        } else if (wti != found.second.end()) {
            // Just get the answer
            result_rrset = wti->second;
        } else if (!records_found) {
            // Nothing lives here.
            // But check if something lives below this
            // domain and if so, pretend something is here as well.
            if (hasSubdomains(name.toText())) {
                LOG_DEBUG(logger, DBG_TRACE_DETAILED,
                          DATASRC_DATABASE_FOUND_EMPTY_NONTERMINAL).
                    arg(accessor_->getDBName()).arg(name);
                records_found = true;
                get_cover = dnssec_data;
            } else if ((options & NO_WILDCARD) != 0) {
                // If wildcard check is disabled, the search will ultimately
                // terminate with NXDOMAIN. If DNSSEC is enabled, flag that
                // we need to get the NSEC records to prove this.
                if (dnssec_data) {
                    get_cover = true;
                }
            } else {
                // It's not empty non-terminal. So check for wildcards.
                // We remove labels one by one and look for the wildcard there.
                // Go up to first non-empty domain.
                for (size_t i(1); i <= current_label_count - last_known; ++i) {
                    // Construct the name with *
                    const Name superdomain(name.split(i));
                    const string wildcard("*." + superdomain.toText());
                    const string construct_name(name.toText());
                    // TODO What do we do about DNAME here?
                    // The types are the same as with original query
                    found = getRRsets(wildcard, final_types, true,
                                      &construct_name);
                    if (found.first) {
                        if (first_ns) {
                            // In case we are under NS, we don't
                            // wildcard-match, but return delegation
                            result_rrset = first_ns;
                            result_status = DELEGATION;
                            records_found = true;
                            // We pretend to switch to non-glue_ok mode
                            glue_ok = false;
                            LOG_DEBUG(logger, DBG_TRACE_DETAILED,
                                      DATASRC_DATABASE_WILDCARD_CANCEL_NS).
                                arg(accessor_->getDBName()).arg(wildcard).
                                arg(first_ns->getName());
                        } else if (!hasSubdomains(name.split(i - 1).toText()))
                        {
                            // Nothing we added as part of the * can exist
                            // directly, as we go up only to first existing
                            // domain, but it could be empty non-terminal. In
                            // that case, we need to cancel the match.
                            records_found = true;
                            const FoundIterator
                                cni(found.second.find(RRType::CNAME()));
                            const FoundIterator
                                nsi(found.second.find(RRType::NS()));
                            const FoundIterator
                                nci(found.second.find(RRType::NSEC()));
                            const FoundIterator wti(found.second.find(type));
                            if (cni != found.second.end() &&
                                type != RRType::CNAME()) {
                                result_rrset = cni->second;
                                result_status = WILDCARD_CNAME;
                            } else if (nsi != found.second.end()) {
                                result_rrset = nsi->second;
                                result_status = DELEGATION;
                            } else if (wti != found.second.end()) {
                                result_rrset = wti->second;
                                result_status = WILDCARD;
                            } else {
                                // NXRRSET case in the wildcard
                                result_status = WILDCARD_NXRRSET;
                                if (dnssec_data &&
                                    nci != found.second.end()) {
                                    // User wants a proof the wildcard doesn't
                                    // contain it
                                    //
                                    // However, we need to get the RRset in the
                                    // name of the wildcard, not the constructed
                                    // one, so we walk it again
                                    found = getRRsets(wildcard, NSEC_TYPES(),
                                                      true);
                                    result_rrset =
                                        found.second.find(RRType::NSEC())->
                                        second;
                                }
                            }

                            LOG_DEBUG(logger, DBG_TRACE_DETAILED,
                                      DATASRC_DATABASE_WILDCARD).
                                arg(accessor_->getDBName()).arg(wildcard).
                                arg(name);
                        } else {
                            LOG_DEBUG(logger, DBG_TRACE_DETAILED,
                                      DATASRC_DATABASE_WILDCARD_CANCEL_SUB).
                                arg(accessor_->getDBName()).arg(wildcard).
                                arg(name).arg(superdomain);
                        }
                        break;
                    } else if (hasSubdomains(wildcard)) {
                        // Empty non-terminal asterisk
                        records_found = true;
                        LOG_DEBUG(logger, DBG_TRACE_DETAILED,
                                  DATASRC_DATABASE_WILDCARD_EMPTY).
                            arg(accessor_->getDBName()).arg(wildcard).
                            arg(name);
                        if (dnssec_data) {
                            result_rrset = findNSECCover(Name(wildcard));
                            if (result_rrset) {
                                result_status = WILDCARD_NXRRSET;
                            }
                        }
                        break;
                    }
                }
                // This is the NXDOMAIN case (nothing found anywhere). If
                // they want DNSSEC data, try getting the NSEC record
                if (dnssec_data && !records_found) {
                    get_cover = true;
                }
            }
        } else if (dnssec_data) {
            // This is the "usual" NXRRSET case
            // So in case they want DNSSEC, provide the NSEC
            // (which should be available already here)
            result_status = NXRRSET;
            const FoundIterator nci(found.second.find(RRType::NSEC()));
            if (nci != found.second.end()) {
                result_rrset = nci->second;
            }
        }
    }

    if (!result_rrset) {
        if (result_status == SUCCESS) {
            // Should we look for NSEC covering the name?
            if (get_cover) {
                result_rrset = findNSECCover(name);
                if (result_rrset) {
                    result_status = NXDOMAIN;
                }
            }
            // Something is not here and we didn't decide yet what
            if (records_found) {
                logger.debug(DBG_TRACE_DETAILED,
                             DATASRC_DATABASE_FOUND_NXRRSET)
                    .arg(accessor_->getDBName()).arg(name)
                    .arg(getClass()).arg(type);
                result_status = NXRRSET;
            } else {
                logger.debug(DBG_TRACE_DETAILED,
                             DATASRC_DATABASE_FOUND_NXDOMAIN)
                    .arg(accessor_->getDBName()).arg(name)
                    .arg(getClass()).arg(type);
                result_status = NXDOMAIN;
            }
        }
    } else {
        logger.debug(DBG_TRACE_DETAILED,
                     DATASRC_DATABASE_FOUND_RRSET)
                    .arg(accessor_->getDBName()).arg(*result_rrset);
    }
    return (FindResult(result_status, result_rrset));
}

Name
DatabaseClient::Finder::findPreviousName(const Name& name) const {
    const string str(accessor_->findPreviousName(zone_id_,
                                                 name.reverse().toText()));
    try {
        return (Name(str));
    }
    /*
     * To avoid having the same code many times, we just catch all the
     * exceptions and handle them in a common code below
     */
    catch (const isc::dns::EmptyLabel&) {}
    catch (const isc::dns::TooLongLabel&) {}
    catch (const isc::dns::BadLabelType&) {}
    catch (const isc::dns::BadEscape&) {}
    catch (const isc::dns::TooLongName&) {}
    catch (const isc::dns::IncompleteName&) {}
    isc_throw(DataSourceError, "Bad name " + str + " from findPreviousName");
}

Name
DatabaseClient::Finder::getOrigin() const {
    return (origin_);
}

isc::dns::RRClass
DatabaseClient::Finder::getClass() const {
    // TODO Implement
    return isc::dns::RRClass::IN();
}

namespace {

/*
 * This needs, beside of converting all data from textual representation, group
 * together rdata of the same RRsets. To do this, we hold one row of data ahead
 * of iteration. When we get a request to provide data, we create it from this
 * data and load a new one. If it is to be put to the same rrset, we add it.
 * Otherwise we just return what we have and keep the row as the one ahead
 * for next time.
 */
class DatabaseIterator : public ZoneIterator {
public:
    DatabaseIterator(shared_ptr<DatabaseAccessor> accessor,
                     const Name& zone_name,
                     const RRClass& rrclass,
<<<<<<< HEAD
                     bool separate_rrs) :
        accessor_(accessor),
        class_(rrclass),
        ready_(true),
        separate_rrs_(separate_rrs)
=======
                     bool adjust_ttl) :
        accessor_(accessor),
        class_(rrclass),
        ready_(true),
        adjust_ttl_(adjust_ttl)
>>>>>>> 4a0f61fa
    {
        // Get the zone
        const pair<bool, int> zone(accessor_->getZone(zone_name.toText()));
        if (!zone.first) {
            // No such zone, can't continue
            isc_throw(DataSourceError, "Zone " + zone_name.toText() +
                      " can not be iterated, because it doesn't exist "
                      "in this data source");
        }

        // Start a separate transaction.
        accessor_->startTransaction();

        // Find the SOA of the zone (may or may not succeed).  Note that
        // this must be done before starting the iteration context.
        soa_ = DatabaseClient::Finder(accessor_, zone.second, zone_name).
            find(zone_name, RRType::SOA(), NULL).rrset;

        // Request the context
        context_ = accessor_->getAllRecords(zone.second);
        // It must not return NULL, that's a bug of the implementation
        if (!context_) {
            isc_throw(isc::Unexpected, "Iterator context null at " +
                      zone_name.toText());
        }

        // Prepare data for the next time
        getData();
    }

    virtual ~DatabaseIterator() {
        if (ready_) {
            accessor_->commit();
        }
    }

    virtual ConstRRsetPtr getSOA() const {
        return (soa_);
    }

    virtual isc::dns::ConstRRsetPtr getNextRRset() {
        if (!ready_) {
            isc_throw(isc::Unexpected, "Iterating past the zone end");
        }
        if (!data_ready_) {
            // At the end of zone
            accessor_->commit();
            ready_ = false;
            LOG_DEBUG(logger, DBG_TRACE_DETAILED,
                      DATASRC_DATABASE_ITERATE_END);
            return (ConstRRsetPtr());
        }
        const string name_str(name_), rtype_str(rtype_), ttl(ttl_);
        const Name name(name_str);
        const RRType rtype(rtype_str);
        RRsetPtr rrset(new RRset(name, class_, rtype, RRTTL(ttl)));
        while (data_ready_ && name_ == name_str && rtype_str == rtype_) {
            if (adjust_ttl_) {
                if (ttl_ != ttl) {
                    if (ttl < ttl_) {
                        ttl_ = ttl;
                        rrset->setTTL(RRTTL(ttl));
                    }
                    LOG_WARN(logger, DATASRC_DATABASE_ITERATE_TTL_MISMATCH).
                        arg(name_).arg(class_).arg(rtype_).arg(rrset->getTTL());
                }
            } else if (ttl_ != ttl) {
                break;
            }
            rrset->addRdata(rdata::createRdata(rtype, class_, rdata_));
            getData();
            if (separate_rrs_) {
                break;
            }
        }
        LOG_DEBUG(logger, DBG_TRACE_DETAILED, DATASRC_DATABASE_ITERATE_NEXT).
            arg(rrset->getName()).arg(rrset->getType());
        return (rrset);
    }

private:
    // Load next row of data
    void getData() {
        string data[DatabaseAccessor::COLUMN_COUNT];
        data_ready_ = context_->getNext(data);
        name_ = data[DatabaseAccessor::NAME_COLUMN];
        rtype_ = data[DatabaseAccessor::TYPE_COLUMN];
        ttl_ = data[DatabaseAccessor::TTL_COLUMN];
        rdata_ = data[DatabaseAccessor::RDATA_COLUMN];
    }

    // The dedicated accessor
    shared_ptr<DatabaseAccessor> accessor_;
    // The context
    DatabaseAccessor::IteratorContextPtr context_;
    // Class of the zone
    const RRClass class_;
    // SOA of the zone, if any (it should normally exist)
    ConstRRsetPtr soa_;
    // Status
    bool ready_, data_ready_;
    // Data of the next row
    string name_, rtype_, rdata_, ttl_;
    // Whether to modify differing TTL values, or treat a different TTL as
    // a different RRset
<<<<<<< HEAD
    bool separate_rrs_;
=======
    bool adjust_ttl_;
>>>>>>> 4a0f61fa
};

}

ZoneIteratorPtr
DatabaseClient::getIterator(const isc::dns::Name& name,
<<<<<<< HEAD
                            bool separate_rrs) const
{
    ZoneIteratorPtr iterator = ZoneIteratorPtr(new DatabaseIterator(
                                                   accessor_->clone(), name,
                                                   rrclass_, separate_rrs));
=======
                            bool adjust_ttl) const
{
    ZoneIteratorPtr iterator = ZoneIteratorPtr(new DatabaseIterator(
                                                   accessor_->clone(), name,
                                                   rrclass_, adjust_ttl));
>>>>>>> 4a0f61fa
    LOG_DEBUG(logger, DBG_TRACE_DETAILED, DATASRC_DATABASE_ITERATE).
        arg(name);

    return (iterator);
}

//
// Zone updater using some database system as the underlying data source.
//
class DatabaseUpdater : public ZoneUpdater {
public:
    DatabaseUpdater(shared_ptr<DatabaseAccessor> accessor, int zone_id,
            const Name& zone_name, const RRClass& zone_class,
            bool journaling) :
        committed_(false), accessor_(accessor), zone_id_(zone_id),
        db_name_(accessor->getDBName()), zone_name_(zone_name.toText()),
        zone_class_(zone_class), journaling_(journaling),
        diff_phase_(NOT_STARTED),
        finder_(new DatabaseClient::Finder(accessor_, zone_id_, zone_name))
    {
        logger.debug(DBG_TRACE_DATA, DATASRC_DATABASE_UPDATER_CREATED)
            .arg(zone_name_).arg(zone_class_).arg(db_name_);
    }

    virtual ~DatabaseUpdater() {
        if (!committed_) {
            try {
                accessor_->rollback();
                logger.info(DATASRC_DATABASE_UPDATER_ROLLBACK)
                    .arg(zone_name_).arg(zone_class_).arg(db_name_);
            } catch (const DataSourceError& e) {
                // We generally expect that rollback always succeeds, and
                // it should in fact succeed in a way we execute it.  But
                // as the public API allows rollback() to fail and
                // throw, we should expect it.  Obviously we cannot re-throw
                // it.  The best we can do is to log it as a critical error.
                logger.error(DATASRC_DATABASE_UPDATER_ROLLBACKFAIL)
                    .arg(zone_name_).arg(zone_class_).arg(db_name_)
                    .arg(e.what());
            }
        }

        logger.debug(DBG_TRACE_DATA, DATASRC_DATABASE_UPDATER_DESTROYED)
            .arg(zone_name_).arg(zone_class_).arg(db_name_);
    }

    virtual ZoneFinder& getFinder() { return (*finder_); }

    virtual void addRRset(const RRset& rrset);
    virtual void deleteRRset(const RRset& rrset);
    virtual void commit();

private:
    // A short cut typedef only for making the code shorter.
    typedef DatabaseAccessor Accessor;

    bool committed_;
    shared_ptr<DatabaseAccessor> accessor_;
    const int zone_id_;
    const string db_name_;
    const string zone_name_;
    const RRClass zone_class_;
    const bool journaling_;
    // For the journals
    enum DiffPhase {
        NOT_STARTED,
        DELETE,
        ADD
    };
    DiffPhase diff_phase_;
    uint32_t serial_;
    boost::scoped_ptr<DatabaseClient::Finder> finder_;

    // This is a set of validation checks commonly used for addRRset() and
    // deleteRRset to minimize duplicate code logic and to make the main
    // code concise.
    void validateAddOrDelete(const char* const op_str, const RRset& rrset,
                             DiffPhase prev_phase,
                             DiffPhase current_phase) const;
};

void
DatabaseUpdater::validateAddOrDelete(const char* const op_str,
                                     const RRset& rrset,
                                     DiffPhase prev_phase,
                                     DiffPhase current_phase) const
{
    if (committed_) {
        isc_throw(DataSourceError, op_str << " attempt after commit to zone: "
                  << zone_name_ << "/" << zone_class_);
    }
    if (rrset.getRdataCount() == 0) {
        isc_throw(DataSourceError, op_str << " attempt with an empty RRset: "
                  << rrset.getName() << "/" << zone_class_ << "/"
                  << rrset.getType());
    }
    if (rrset.getClass() != zone_class_) {
        isc_throw(DataSourceError, op_str << " attempt for a different class "
                  << zone_name_ << "/" << zone_class_ << ": "
                  << rrset.toText());
    }
    if (rrset.getRRsig()) {
        isc_throw(DataSourceError, op_str << " attempt for RRset with RRSIG "
                  << zone_name_ << "/" << zone_class_ << ": "
                  << rrset.toText());
    }
    if (journaling_) {
        const RRType rrtype(rrset.getType());
        if (rrtype == RRType::SOA() && diff_phase_ != prev_phase) {
            isc_throw(isc::BadValue, op_str << " attempt in an invalid "
                      << "diff phase: " << diff_phase_ << ", rrset: " <<
                      rrset.toText());
        }
        if (rrtype != RRType::SOA() && diff_phase_ != current_phase) {
            isc_throw(isc::BadValue, "diff state change by non SOA: "
                      << rrset.toText());
        }
    }
}

void
DatabaseUpdater::addRRset(const RRset& rrset) {
    validateAddOrDelete("add", rrset, DELETE, ADD);

    // It's guaranteed rrset has at least one RDATA at this point.
    RdataIteratorPtr it = rrset.getRdataIterator();

    string columns[Accessor::ADD_COLUMN_COUNT]; // initialized with ""
    columns[Accessor::ADD_NAME] = rrset.getName().toText();
    columns[Accessor::ADD_REV_NAME] = rrset.getName().reverse().toText();
    columns[Accessor::ADD_TTL] = rrset.getTTL().toText();
    columns[Accessor::ADD_TYPE] = rrset.getType().toText();
    string journal[Accessor::DIFF_PARAM_COUNT];
    if (journaling_) {
        journal[Accessor::DIFF_NAME] = columns[Accessor::ADD_NAME];
        journal[Accessor::DIFF_TYPE] = columns[Accessor::ADD_TYPE];
        journal[Accessor::DIFF_TTL] = columns[Accessor::ADD_TTL];
        diff_phase_ = ADD;
        if (rrset.getType() == RRType::SOA()) {
            serial_ =
                dynamic_cast<const generic::SOA&>(it->getCurrent()).
                getSerial();
        }
    }
    for (; !it->isLast(); it->next()) {
        if (rrset.getType() == RRType::RRSIG()) {
            // XXX: the current interface (based on the current sqlite3
            // data source schema) requires a separate "sigtype" column,
            // even though it won't be used in a newer implementation.
            // We should eventually clean up the schema design and simplify
            // the interface, but until then we have to conform to the schema.
            const generic::RRSIG& rrsig_rdata =
                dynamic_cast<const generic::RRSIG&>(it->getCurrent());
            columns[Accessor::ADD_SIGTYPE] =
                rrsig_rdata.typeCovered().toText();
        }
        columns[Accessor::ADD_RDATA] = it->getCurrent().toText();
        if (journaling_) {
            journal[Accessor::DIFF_RDATA] = columns[Accessor::ADD_RDATA];
            accessor_->addRecordDiff(zone_id_, serial_, Accessor::DIFF_ADD,
                                     journal);
        }
        accessor_->addRecordToZone(columns);
    }
}

void
DatabaseUpdater::deleteRRset(const RRset& rrset) {
    // If this is the first operation, pretend we are starting a new delete
    // sequence after adds.  This will simplify the validation below.
    if (diff_phase_ == NOT_STARTED) {
        diff_phase_ = ADD;
    }

    validateAddOrDelete("delete", rrset, ADD, DELETE);

    RdataIteratorPtr it = rrset.getRdataIterator();

    string params[Accessor::DEL_PARAM_COUNT]; // initialized with ""
    params[Accessor::DEL_NAME] = rrset.getName().toText();
    params[Accessor::DEL_TYPE] = rrset.getType().toText();
    string journal[Accessor::DIFF_PARAM_COUNT];
    if (journaling_) {
        journal[Accessor::DIFF_NAME] = params[Accessor::DEL_NAME];
        journal[Accessor::DIFF_TYPE] = params[Accessor::DEL_TYPE];
        journal[Accessor::DIFF_TTL] = rrset.getTTL().toText();
        diff_phase_ = DELETE;
        if (rrset.getType() == RRType::SOA()) {
            serial_ =
                dynamic_cast<const generic::SOA&>(it->getCurrent()).
                getSerial();
        }
    }
    for (; !it->isLast(); it->next()) {
        params[Accessor::DEL_RDATA] = it->getCurrent().toText();
        if (journaling_) {
            journal[Accessor::DIFF_RDATA] = params[Accessor::DEL_RDATA];
            accessor_->addRecordDiff(zone_id_, serial_, Accessor::DIFF_DELETE,
                                     journal);
        }
        accessor_->deleteRecordInZone(params);
    }
}

void
DatabaseUpdater::commit() {
    if (committed_) {
        isc_throw(DataSourceError, "Duplicate commit attempt for "
                  << zone_name_ << "/" << zone_class_ << " on "
                  << db_name_);
    }
    if (journaling_ && diff_phase_ == DELETE) {
        isc_throw(isc::BadValue, "Update sequence not complete");
    }
    accessor_->commit();
    committed_ = true; // make sure the destructor won't trigger rollback

    // We release the accessor immediately after commit is completed so that
    // we don't hold the possible internal resource any longer.
    accessor_.reset();

    logger.debug(DBG_TRACE_DATA, DATASRC_DATABASE_UPDATER_COMMIT)
        .arg(zone_name_).arg(zone_class_).arg(db_name_);
}

// The updater factory
ZoneUpdaterPtr
DatabaseClient::getUpdater(const isc::dns::Name& name, bool replace,
                           bool journaling) const
{
    if (replace && journaling) {
        isc_throw(isc::BadValue, "Can't store journal and replace the whole "
                  "zone at the same time");
    }
    shared_ptr<DatabaseAccessor> update_accessor(accessor_->clone());
    const std::pair<bool, int> zone(update_accessor->startUpdateZone(
                                        name.toText(), replace));
    if (!zone.first) {
        return (ZoneUpdaterPtr());
    }

    return (ZoneUpdaterPtr(new DatabaseUpdater(update_accessor, zone.second,
                                               name, rrclass_, journaling)));
}

//
// Zone journal reader using some database system as the underlying data
//  source.
//
class DatabaseJournalReader : public ZoneJournalReader {
private:
    // A shortcut typedef to keep the code concise.
    typedef DatabaseAccessor Accessor;
public:
    DatabaseJournalReader(shared_ptr<Accessor> accessor, const Name& zone,
                          int zone_id, const RRClass& rrclass, uint32_t begin,
                          uint32_t end) :
        accessor_(accessor), zone_(zone), rrclass_(rrclass),
        begin_(begin), end_(end), finished_(false)
    {
        context_ = accessor_->getDiffs(zone_id, begin, end);
    }
    virtual ~DatabaseJournalReader() {}
    virtual ConstRRsetPtr getNextDiff() {
        if (finished_) {
            isc_throw(InvalidOperation,
                      "Diff read attempt past the end of sequence on "
                      << accessor_->getDBName());
        }

        string data[Accessor::COLUMN_COUNT];
        if (!context_->getNext(data)) {
            finished_ = true;
            LOG_DEBUG(logger, DBG_TRACE_BASIC,
                      DATASRC_DATABASE_JOURNALREADER_END).
                arg(zone_).arg(rrclass_).arg(accessor_->getDBName()).
                arg(begin_).arg(end_);
            return (ConstRRsetPtr());
        }

        try {
            RRsetPtr rrset(new RRset(Name(data[Accessor::NAME_COLUMN]),
                                     rrclass_,
                                     RRType(data[Accessor::TYPE_COLUMN]),
                                     RRTTL(data[Accessor::TTL_COLUMN])));
            rrset->addRdata(rdata::createRdata(rrset->getType(), rrclass_,
                                               data[Accessor::RDATA_COLUMN]));
            LOG_DEBUG(logger, DBG_TRACE_DETAILED,
                      DATASRC_DATABASE_JOURNALREADER_NEXT).
                arg(rrset->getName()).arg(rrset->getType()).
                arg(zone_).arg(rrclass_).arg(accessor_->getDBName());
            return (rrset);
        } catch (const Exception& ex) {
            LOG_ERROR(logger, DATASRC_DATABASE_JOURNALREADR_BADDATA).
                arg(zone_).arg(rrclass_).arg(accessor_->getDBName()).
                arg(begin_).arg(end_).arg(ex.what());
            isc_throw(DataSourceError, "Failed to create RRset from diff on "
                      << accessor_->getDBName());
        }
    }

private:
    shared_ptr<Accessor> accessor_;
    const Name zone_;
    const RRClass rrclass_;
    Accessor::IteratorContextPtr context_;
    const uint32_t begin_;
    const uint32_t end_;
    bool finished_;
};

// The JournalReader factory
pair<ZoneJournalReader::Result, ZoneJournalReaderPtr>
DatabaseClient::getJournalReader(const isc::dns::Name& zone,
                                 uint32_t begin_serial,
                                 uint32_t end_serial) const
{
    shared_ptr<DatabaseAccessor> jnl_accessor(accessor_->clone());
    const pair<bool, int> zoneinfo(jnl_accessor->getZone(zone.toText()));
    if (!zoneinfo.first) {
        return (pair<ZoneJournalReader::Result, ZoneJournalReaderPtr>(
                    ZoneJournalReader::NO_SUCH_ZONE,
                    ZoneJournalReaderPtr()));
    }

    try {
        const pair<ZoneJournalReader::Result, ZoneJournalReaderPtr> ret(
            ZoneJournalReader::SUCCESS,
            ZoneJournalReaderPtr(new DatabaseJournalReader(jnl_accessor,
                                                           zone,
                                                           zoneinfo.second,
                                                           rrclass_,
                                                           begin_serial,
                                                           end_serial)));
        LOG_DEBUG(logger, DBG_TRACE_BASIC,
                  DATASRC_DATABASE_JOURNALREADER_START).arg(zone).arg(rrclass_).
            arg(jnl_accessor->getDBName()).arg(begin_serial).arg(end_serial);
        return (ret);
    } catch (const NoSuchSerial&) {
        return (pair<ZoneJournalReader::Result, ZoneJournalReaderPtr>(
                    ZoneJournalReader::NO_SUCH_VERSION,
                    ZoneJournalReaderPtr()));
    }
}
}
}<|MERGE_RESOLUTION|>--- conflicted
+++ resolved
@@ -708,19 +708,11 @@
     DatabaseIterator(shared_ptr<DatabaseAccessor> accessor,
                      const Name& zone_name,
                      const RRClass& rrclass,
-<<<<<<< HEAD
                      bool separate_rrs) :
         accessor_(accessor),
         class_(rrclass),
         ready_(true),
         separate_rrs_(separate_rrs)
-=======
-                     bool adjust_ttl) :
-        accessor_(accessor),
-        class_(rrclass),
-        ready_(true),
-        adjust_ttl_(adjust_ttl)
->>>>>>> 4a0f61fa
     {
         // Get the zone
         const pair<bool, int> zone(accessor_->getZone(zone_name.toText()));
@@ -778,17 +770,13 @@
         const RRType rtype(rtype_str);
         RRsetPtr rrset(new RRset(name, class_, rtype, RRTTL(ttl)));
         while (data_ready_ && name_ == name_str && rtype_str == rtype_) {
-            if (adjust_ttl_) {
-                if (ttl_ != ttl) {
-                    if (ttl < ttl_) {
-                        ttl_ = ttl;
-                        rrset->setTTL(RRTTL(ttl));
-                    }
-                    LOG_WARN(logger, DATASRC_DATABASE_ITERATE_TTL_MISMATCH).
-                        arg(name_).arg(class_).arg(rtype_).arg(rrset->getTTL());
+            if (ttl_ != ttl) {
+                if (ttl < ttl_) {
+                    ttl_ = ttl;
+                    rrset->setTTL(RRTTL(ttl));
                 }
-            } else if (ttl_ != ttl) {
-                break;
+                LOG_WARN(logger, DATASRC_DATABASE_ITERATE_TTL_MISMATCH).
+                    arg(name_).arg(class_).arg(rtype_).arg(rrset->getTTL());
             }
             rrset->addRdata(rdata::createRdata(rtype, class_, rdata_));
             getData();
@@ -826,30 +814,18 @@
     string name_, rtype_, rdata_, ttl_;
     // Whether to modify differing TTL values, or treat a different TTL as
     // a different RRset
-<<<<<<< HEAD
     bool separate_rrs_;
-=======
-    bool adjust_ttl_;
->>>>>>> 4a0f61fa
 };
 
 }
 
 ZoneIteratorPtr
 DatabaseClient::getIterator(const isc::dns::Name& name,
-<<<<<<< HEAD
                             bool separate_rrs) const
 {
     ZoneIteratorPtr iterator = ZoneIteratorPtr(new DatabaseIterator(
                                                    accessor_->clone(), name,
                                                    rrclass_, separate_rrs));
-=======
-                            bool adjust_ttl) const
-{
-    ZoneIteratorPtr iterator = ZoneIteratorPtr(new DatabaseIterator(
-                                                   accessor_->clone(), name,
-                                                   rrclass_, adjust_ttl));
->>>>>>> 4a0f61fa
     LOG_DEBUG(logger, DBG_TRACE_DETAILED, DATASRC_DATABASE_ITERATE).
         arg(name);
 
