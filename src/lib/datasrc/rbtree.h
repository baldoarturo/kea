// Copyright (C) 2010  Internet Systems Consortium, Inc. ("ISC")
//
// Permission to use, copy, modify, and/or distribute this software for any
// purpose with or without fee is hereby granted, provided that the above
// copyright notice and this permission notice appear in all copies.
//
// THE SOFTWARE IS PROVIDED "AS IS" AND ISC DISCLAIMS ALL WARRANTIES WITH
// REGARD TO THIS SOFTWARE INCLUDING ALL IMPLIED WARRANTIES OF MERCHANTABILITY
// AND FITNESS.  IN NO EVENT SHALL ISC BE LIABLE FOR ANY SPECIAL, DIRECT,
// INDIRECT, OR CONSEQUENTIAL DAMAGES OR ANY DAMAGES WHATSOEVER RESULTING FROM
// LOSS OF USE, DATA OR PROFITS, WHETHER IN AN ACTION OF CONTRACT, NEGLIGENCE
// OR OTHER TORTIOUS ACTION, ARISING OUT OF OR IN CONNECTION WITH THE USE OR
// PERFORMANCE OF THIS SOFTWARE.

#ifndef _RBTREE_H
#define _RBTREE_H 1

//! \file datasrc/rbtree.h
///
/// \note The purpose of the RBTree is to provide a generic map with
///     domain names as the key that can be used by various BIND 10 modules or
///     even by other applications.  However, because of some unresolved design
///     issue, the design and interface are not fixed, and RBTree isn't ready
///     to be used as a base data structure by other modules.

#include <exceptions/exceptions.h>

#include <dns/name.h>
#include <boost/utility.hpp>
#include <boost/shared_ptr.hpp>
#include <boost/interprocess/offset_ptr.hpp>
#include <exceptions/exceptions.h>
#include <ostream>
#include <algorithm>
#include <cassert>

namespace isc {
namespace datasrc {

namespace helper {

/// \brief Helper function to remove the base domain from super domain.
///
/// The precondition of this function is the super_name contains the
/// sub_name so
/// \code Name a("a.b.c");
/// Name b("b.c");
/// Name c = a - b;
/// \endcode
/// c will contain "a".
///
/// \note Functions in this namespace is not intended to be used outside of
///     RBTree implementation.
inline isc::dns::Name
operator-(const isc::dns::Name& super_name, const isc::dns::Name& sub_name) {
    return (super_name.split(0, super_name.getLabelCount() -
                             sub_name.getLabelCount()));
}
}

/// Forward declare RBTree class here is convinent for following friend
/// class declare inside RBNode and RBTreeNodeChain
template <typename T>
class RBTree;

/// \brief \c RBNode is used by RBTree to store any data related to one domain
///     name.
///
/// This is meant to be used only from RBTree. It is meaningless to inherit it
/// or create instances of it from elsewhere. For that reason, the constructor
/// is private.
///
/// It serves three roles. One is to keep structure of the \c RBTree as a
/// red-black tree. For that purpose, it has left, right and parent pointers
/// and color member. These are private and accessed only from within the tree.
///
/// The second one is to store data for one domain name. The data related
/// functions can be used to access and set the data.
///
/// The third role is to keep the hierarchy of domains. The down pointer points
/// to a subtree of subdomains. Note that we can traverse the hierarchy down,
/// but not up.
///
/// One special kind of node is non-terminal node. It has subdomains with
/// RRsets, but doesn't have any RRsets itself.
template <typename T>
class RBNode : public boost::noncopyable {
private:
    /// The RBNode is meant for use from within RBTree, so it has access to
    /// it.
    friend class RBTree<T>;

    /// \brief Just a type alias
    ///
    /// We are going to use a lot of these offset pointers here and they
    /// have a long name.
    typedef boost::interprocess::offset_ptr<RBNode<T> > RBNodePtr;

    /// \name Constructors
    ///
    /// \note The existence of a RBNode without a RBTree is meaningless.
    ///     Therefore the constructors are private.
    //@{

    /// \brief Default constructor.
    ///
    /// This constructor is provided specifically for generating a special
    /// "null" node.
    RBNode();

    /// \brief Constructor from the node name.
    ///
    /// \param name The *relative* domain name (if this will live inside
    ///     a.b.c and is called d.e.a.b.c, then you pass d.e).
    RBNode(const isc::dns::Name& name);
    //@}

public:
    /// \brief Alias for shared pointer to the data.
    typedef boost::shared_ptr<T> NodeDataPtr;

    /// Node flags.
    ///
    /// Each flag value defines a non default property for a specific node.
    /// These are defined as bitmask type values for the convenience of
    /// internal implementation, but applications are expected to use
    /// each flag separately via the enum definitions.
    ///
    /// All (settable) flags are off by default; they must be explicitly
    /// set to on by the \c setFlag() method.
    enum Flags {
        FLAG_CALLBACK = 1, ///< Callback enabled. See \ref callback
        FLAG_RED = 2, ///< Node color; 1 if node is red, 0 if node is black.
        FLAG_SUBTREE_ROOT = 4, ///< Set if the node is the root of a subtree
        FLAG_USER1 = 0x80000000U, ///< Application specific flag
        FLAG_USER2 = 0x40000000U, ///< Application specific flag
        FLAG_USER3 = 0x20000000U  ///< Application specific flag
    };
private:
    // Some flag values are expected to be used for internal purposes
    // (e.g., representing the node color) in future versions, so we
    // limit the settable flags via the \c setFlag() method to those
    // explicitly defined in \c Flags.  This constant represents all
    // such flags.
    static const uint32_t SETTABLE_FLAGS = (FLAG_CALLBACK | FLAG_USER1 |
                                            FLAG_USER2 | FLAG_USER3);

public:

    /// \brief Destructor
    ///
    /// It might seem strange that constructors are private and destructor
    /// public, but this is needed because of shared pointers need access
    /// to the destructor.
    ///
    /// You should never call anything like:
    /// \code delete pointer_to_node; \endcode
    /// The RBTree handles both creation and destructoion of nodes.
    ~RBNode();

    /// \name Getter functions.
    //@{
    /// \brief Return the name of current node.
    ///
    /// It's relative to its containing node.
    ///
    /// To get the absolute name of one node, the node path from the top node
    /// to current node has to be recorded.
    const isc::dns::Name& getName() const { return (name_); }

    /// \brief Return the data stored in this node.
    ///
    /// You should not delete the data, it is handled by shared pointers.
    NodeDataPtr& getData() { return (data_); }
    /// \brief Return the data stored in this node.
    const NodeDataPtr& getData() const { return (data_); }

    /// \brief return whether the node has related data.
    ///
    /// There can be empty nodes inside the RBTree. They are usually the
    /// non-terminal domains, but it is possible (yet probably meaningless)
    /// empty nodes anywhere.
    bool isEmpty() const { return (data_.get() == NULL); }

    //@}

    /// \name Setter functions.
    //@{
    /// \brief Set the data stored in the node.
    void setData(const NodeDataPtr& data) { data_ = data; }
    //@}

    /// \name Node flag manipulation methods
    //@{
    /// Get the status of a node flag.
    ///
    /// This method returns whether the given node flag is set (enabled)
    /// on the node.  The \c flag parameter is expected to be one of the
    /// defined \c Flags constants.  For simplicity, the method interface
    /// does not prohibit passing an undefined flag or combined flags, but
    /// the return value in such a case will be meaningless for the caller
    /// (an application would have to use an ugly cast for such an unintended
    /// form of call, which will hopefully avoid accidental misuse).
    ///
    /// \exception None
    /// \param flag The flag to be tested.
    /// \return \c true if the \c flag is set; \c false otherwise.
    bool getFlag(Flags flag) const {
        return ((flags_ & flag) != 0);
    }

    /// Set or clear a node flag.
    ///
    /// This method changes the status of the specified node flag to either
    /// "on" (enabled) or "off" (disabled).  The new status is specified by
    /// the \c on parameter.
    /// Like the \c getFlag() method, \c flag is expected to be one of the
    /// defined \c Flags constants.  If an undefined or unsettable flag is
    /// specified, \c isc::InvalidParameter exception will be thrown.
    ///
    /// \exception isc::InvalidParameter Unsettable flag is specified
    /// \exception None otherwise
    /// \param flag The node flag to be changed.
    /// \param on If \c true, set the flag to on; otherwise set it to off.
    void setFlag(Flags flag, bool on = true) {
        if ((flag & ~SETTABLE_FLAGS) != 0) {
            isc_throw(isc::InvalidParameter,
                      "Unsettable RBTree flag is being set");
        }
        if (on) {
            flags_ |= flag;
        } else {
            flags_ &= ~flag;
        }
    }
    //@}

private:
    /// \name Callback related methods
    ///
    /// See the description of \c RBTree<T>::find() at \ref callback
    /// about callbacks.
    ///
    /// These methods never throw an exception.
    //@{
    /// Return if callback is enabled at the node.
    //@}


    /// \brief Define rbnode color
    enum RBNodeColor {BLACK, RED};
    /// This is a factory class method of a special singleton null node.
    static RBNode<T>* NULL_NODE() {
        static RBNode<T> null_node;
        return (&null_node);
    }

    /// \brief Returns the color of this node
    RBNodeColor getColor() const {
        if ((flags_ & FLAG_RED) != 0) {
            return (RED);
        } else {
            return (BLACK);
        }
    }

    /// \brief Sets the color of this node
    void setColor(const RBNodeColor color) {
        if (color == RED) {
            flags_ |= FLAG_RED;
        } else {
            flags_ &= ~FLAG_RED;
        }
    }

    void setSubTreeRoot(bool root) {
        if (root) {
            flags_ |= FLAG_SUBTREE_ROOT;
        } else {
            flags_ &= ~FLAG_SUBTREE_ROOT;
        }
    }

    bool isSubTreeRoot() const {
        return ((flags_ & FLAG_SUBTREE_ROOT) != 0);
    }

    /// \brief return the next node which is bigger than current node
    /// in the same subtree
    ///
    /// The next successor for this node is the next bigger node in terms of
    /// the DNSSEC order relation within the same single subtree.
    /// Note that it may NOT be the next bigger node in the entire RBTree;
    ///  RBTree is a tree in tree, and the real next node may reside in
    /// an upper or lower subtree of the subtree where this node belongs.
    /// For example, if this node has a sub domain, the real next node is
    /// the smallest node in the sub domain tree.
    ///
    /// If this node is the biggest node within the subtree, this method
    /// returns \c NULL_NODE().
    ///
    /// This method never throws an exception.
    const RBNode<T>* successor() const;

    /// \brief return the next node which is smaller than current node
    /// in the same subtree
    ///
    /// The predecessor for this node is the next smaller node in terms of
    /// the DNSSEC order relation within the same single subtree.
    /// Note that it may NOT be the next smaller node in the entire RBTree;
    /// RBTree is a tree in tree, and the real next node may reside in
    /// an upper or lower subtree of the subtree where this node belongs.
    /// For example, if the predecessor node has a sub domain, the real next
    /// node is the largest node in the sub domain tree.
    ///
    /// If this node is the smallest node within the subtree, this method
    /// returns \c NULL_NODE().
    ///
    /// This method never throws an exception.
    const RBNode<T>* predecessor() const;

    /// \brief private shared implementation of successor and predecessor
    ///
    /// As the two mentioned functions are merely mirror images of each other,
    /// it makes little sense to keep both versions. So this is the body of the
    /// functions and we call it with the correct pointers.
    ///
    /// Not to be called directly, not even by friends.
    ///
    /// The overhead of the member pointers should be optimised out, as this
    /// will probably get completely inlined into predecessor and successor
    /// methods.
    const RBNode<T>*
        abstractSuccessor(typename RBNode<T>::RBNodePtr RBNode<T>::*left,
                          typename RBNode<T>::RBNodePtr RBNode<T>::*right)
        const;

    /// \name Data to maintain the rbtree structure.
    ///
    /// We keep them as offset pointers. This is part of a future plan, when we
    /// want to share the image of the tree between multiple processes.
    /// However, whenever we have a chance, we switch to bare pointers during
    /// the processing. The pointers on stack are never shared and the offset
    /// pointers have non-trivial performance impact.
    //@{
<<<<<<< HEAD
    RBNode<T>*  parent_;
    RBNode<T>*  left_;
    RBNode<T>*  right_;
=======
    RBNodePtr parent_;
    /// \brief Access the parent_ as bare pointer.
    RBNode<T>* getParent() {
        return (parent_.get());
    }
    /// \brief Access the parent_ as bare pointer, const.
    const RBNode<T>* getParent() const {
        return (parent_.get());
    }
    RBNodePtr left_;
    /// \brief Access the left_ as bare pointer.
    RBNode<T>* getLeft() {
        return (left_.get());
    }
    /// \brief Access the left_ as bare pointer, const.
    const RBNode<T>* getLeft() const {
        return (left_.get());
    }
    RBNodePtr right_;
    /// \brief Access the right_ as bare pointer.
    RBNode<T>* getRight() {
        return (right_.get());
    }
    /// \brief Access the right_ as bare pointer, const.
    const RBNode<T>* getRight() const {
        return (right_.get());
    }
    RBNodeColor color_;
>>>>>>> 518638fb
    //@}

    /// \brief Relative name of the node.
    isc::dns::Name     name_;
    /// \brief Data stored here.
    NodeDataPtr       data_;

    /// \brief The subdomain tree.
    ///
    /// This points to the root node of trees of subdomains of this domain.
    ///
    /// \par Adding down pointer to \c RBNode has two purposes:
    /// \li Accelerate the search process, with sub domain tree, it splits the
    ///     big flat tree into several hierarchy trees.
    /// \li It saves memory usage as it allows storing only relative names,
    ///     avoiding storage of the same domain labels multiple times.
    RBNodePtr down_;
    /// \brief Access the down_ as bare pointer.
    RBNode<T>* getDown() {
        return (down_.get());
    }
    /// \brief Access the down_ as bare pointer, const.
    const RBNode<T>* getDown() const {
        return (down_.get());
    }

    /// \brief If callback should be called when traversing this node in
    /// RBTree::find().
    ///
    /// \todo It might be needed to put it into more general attributes field.
    uint32_t flags_;
};


// This is only to support NULL nodes.
template <typename T>
RBNode<T>::RBNode() :
    parent_(NULL),
    left_(NULL),
    right_(NULL),
    // dummy name, the value doesn't matter:
    name_(isc::dns::Name::ROOT_NAME()),
    down_(NULL),
    flags_(FLAG_SUBTREE_ROOT)
{
    // Some compilers object to use of "this" in initializer lists.
    parent_ = this;
    left_ = this;
    right_ = this;
    down_ = this;
}

template <typename T>
RBNode<T>::RBNode(const isc::dns::Name& name) :
    parent_(NULL_NODE()),
    left_(NULL_NODE()),
    right_(NULL_NODE()),
    name_(name),
    down_(NULL_NODE()),
    flags_(FLAG_RED | FLAG_SUBTREE_ROOT)
{
}


template <typename T>
RBNode<T>::~RBNode() {
}

template <typename T>
const RBNode<T>*
RBNode<T>::abstractSuccessor(typename RBNode<T>::RBNodePtr RBNode<T>::*left,
                             typename RBNode<T>::RBNodePtr RBNode<T>::*right)
    const
{
    // This function is written as a successor. It becomes predecessor if
    // the left and right pointers are swapped. So in case of predecessor,
    // the left pointer points to right and vice versa. Don't get confused
    // by the idea, just imagine the pointers look into a mirror.

    const RBNode<T>* current = this;
    // If it has right node, the successor is the left-most node of the right
    // subtree.
    if ((current->*right).get() != RBNode<T>::NULL_NODE()) {
        current = (current->*right).get();
        const RBNode<T>* left_n;
        while ((left_n = (current->*left).get()) != RBNode<T>::NULL_NODE()) {
            current = left_n;
        }
        return (current);
    }

    // Otherwise go up until we find the first left branch on our path to
    // root.  If found, the parent of the branch is the successor.
    // Otherwise, we return the null node
    const RBNode<T>* parent = current->getParent();
    while (parent != RBNode<T>::NULL_NODE() &&
           current == (parent->*right).get()) {
        current = parent;
        parent = parent->getParent();
    }
    return (parent);
}

template <typename T>
const RBNode<T>*
RBNode<T>::successor() const {
    return (abstractSuccessor(&RBNode<T>::left_, &RBNode<T>::right_));
}

template <typename T>
const RBNode<T>*
RBNode<T>::predecessor() const {
    // Swap the left and right pointers for the abstractSuccessor
    return (abstractSuccessor(&RBNode<T>::right_, &RBNode<T>::left_));
}

/// \brief RBTreeNodeChain stores detailed information of \c RBTree::find()
/// result.
///
/// - The \c RBNode that was last compared with the search name, and
///   the comparison result at that point in the form of
///   \c isc::dns::NameComparisonResult.
/// - A sequence of nodes that forms a path to the found node.
///
/// The comparison result can be used to handle some rare cases such as
/// empty node processing.
/// The node sequence keeps track of the nodes to reach any given node from
/// the root of RBTree.
///
/// Currently, RBNode does not have "up" pointers in them (i.e., back pointers
/// from the root of one level of tree of trees to the node in the parent
/// tree whose down pointer points to that root node) for memory usage
/// reasons, so there is no other way to find the path back to the root from
/// any given RBNode.
///
/// \note This design may change in future versions.  In particular, it's
/// quite likely we want to have that pointer if we want to optimize name
/// compression by exploiting the structure of the zone.  If and when that
/// happens we should also revisit the need for the chaining.
/// Also, the class name may not be appropriate now that it contains other
/// information than a node "chain", and the chain itself may even be
/// deprecated.  Something like "RBTreeFindContext" may be a better name.
/// This point should be revisited later.
///
/// RBTreeNodeChain is constructed and manipulated only inside the \c RBTree
/// class.
/// \c RBTree uses it as an inner data structure to iterate over the whole
/// RBTree.
/// This is the reason why manipulation methods such as \c push() and \c pop()
/// are private (and not shown in the doxygen document).
template <typename T>
class RBTreeNodeChain {
    /// RBTreeNodeChain is initialized by RBTree, only RBTree has
    /// knowledge to manipulate it.
    friend class RBTree<T>;
public:
    /// \name Constructors and Assignment Operator.
    ///
    /// \note The copy constructor and the assignment operator are
    /// intentionally defined as private, making this class non copyable.
    /// This may have to be changed in a future version with newer need.
    /// For now we explicitly disable copy to avoid accidental copy happens
    /// unintentionally.
    //{@
    /// The default constructor.
    ///
    /// \exception None
    RBTreeNodeChain() : node_count_(0), last_compared_(NULL),
                        // XXX: meaningless initial values:
                        last_comparison_(0, 0,
                                         isc::dns::NameComparisonResult::EQUAL)
    {}

private:
    RBTreeNodeChain(const RBTreeNodeChain<T>&);
    RBTreeNodeChain<T>& operator=(const RBTreeNodeChain<T>&);
    //@}

public:
    /// Clear the state of the chain.
    ///
    /// This method re-initializes the internal state of the chain so that
    /// it can be reused for subsequent operations.
    ///
    /// \exception None
    void clear() {
        node_count_ = 0;
        last_compared_ = NULL;
    }

    /// Return the \c RBNode that was last compared in \c RBTree::find().
    ///
    /// If this chain has been passed to \c RBTree::find() and there has
    /// been name comparison against the search name, the last compared
    /// \c RBNode is recorded within the chain.  This method returns that
    /// node.
    /// If \c RBTree::find() hasn't been called with this chain or name
    /// comparison hasn't taken place (which is possible if the tree is empty),
    /// this method returns \c NULL.
    ///
    /// \exception None
    const RBNode<T>* getLastComparedNode() const {
        return (last_compared_);
    }

    /// Return the result of last name comparison in \c RBTree::find().
    ///
    /// Like \c getLastComparedNode(), \c RBTree::find() records the result
    /// of the last name comparison in the chain.  This method returns the
    /// result.
    /// The return value of this method is only meaningful when comparison
    /// has taken place, i.e, when \c getLastComparedNode() would return a
    /// non \c NULL value.
    ///
    /// \exception None
    const isc::dns::NameComparisonResult& getLastComparisonResult() const {
        return (last_comparison_);
    }

    /// \brief Return the number of levels stored in the chain.
    ///
    /// It's equal to the number of nodes in the chain; for an empty
    /// chain, 0 will be returned.
    ///
    /// \exception None
    unsigned int getLevelCount() const { return (node_count_); }

    /// \brief return the absolute name for the node which this
    /// \c RBTreeNodeChain currently refers to.
    ///
    /// The chain must not be empty.
    ///
    /// \exception isc::BadValue the chain is empty.
    /// \exception std::bad_alloc memory allocation for the new name fails.
    isc::dns::Name getAbsoluteName() const {
        if (isEmpty()) {
            isc_throw(isc::BadValue,
                      "RBTreeNodeChain::getAbsoluteName is called on an empty "
                      "chain");
        }

        const RBNode<T>* top_node = top();
        isc::dns::Name absolute_name = top_node->getName();
        int node_count = node_count_ - 1;
        while (node_count > 0) {
            top_node = nodes_[node_count - 1];
            absolute_name = absolute_name.concatenate(top_node->getName());
            --node_count;
        }
        return (absolute_name);
    }

private:
    // the following private functions check invariants about the internal
    // state using assert() instead of exception.  The state of a chain
    // can only be modified by operations within this file, so if any of the
    // assumptions fails it means an internal bug.

    /// \brief return whether node chain has node in it.
    ///
    /// \exception None
    bool isEmpty() const { return (node_count_ == 0); }

    /// \brief return the top node for the node chain
    ///
    /// RBTreeNodeChain store all the nodes along top node to
    /// root node of RBTree
    ///
    /// \exception None
    const RBNode<T>* top() const {
        assert(!isEmpty());
        return (nodes_[node_count_ - 1]);
    }

    /// \brief pop the top node from the node chain
    ///
    /// After pop, up/super node of original top node will be
    /// the top node
    ///
    /// \exception None
    void pop() {
        assert(!isEmpty());
        --node_count_;
    }

    /// \brief add the node into the node chain
    ///
    /// If the node chain isn't empty, the node should be
    /// the sub domain of the original top node in node chain
    /// otherwise the node should be the root node of RBTree.
    ///
    /// \exception None
    void push(const RBNode<T>* node) {
        assert(node_count_ < RBT_MAX_LEVEL);
        nodes_[node_count_++] = node;
    }

private:
    // The max label count for one domain name is Name::MAX_LABELS (128).
    // Since each node in rbtree stores at least one label, it's also equal
    // to the possible maximum level.
    const static int RBT_MAX_LEVEL = isc::dns::Name::MAX_LABELS;

    int node_count_;
    const RBNode<T>* nodes_[RBT_MAX_LEVEL];
    const RBNode<T>* last_compared_;
    isc::dns::NameComparisonResult last_comparison_;
};


// note: the following class description is documented using multiline comments
// because the verbatim diagram contain a backslash, which could be interpreted
// as escape of newline in singleline comment.
/**
 *  \brief \c RBTree class represents all the domains with the same suffix.
 *      It can be used to store the domains in one zone, for example.
 *
 *  RBTree is a generic map from domain names to any kind of data. Internally,
 *  it uses a red-black tree. However, it isn't one tree containing everything.
 *  Subdomains are trees, so this structure is recursive - trees inside trees.
 *  But, from the interface point of view, it is opaque data structure.
 *
 *  \c RBTree splits the domain space into hierarchy red black trees; nodes
 * in one tree has the same base name. The benefit of this struct is that:
 *  - Enhances the query performace compared with one big flat red black tree.
 *  - Decreases the memory footprint, as it doesn't store the suffix labels
 *      multiple times.
 *
 * Depending on different usage, rbtree will support different search policies.
 * Whether to return an empty node to end user is one policy among them.
 * The default policy is to NOT return an empty node to end user;
 * to change the behavior, specify \c true for the constructor parameter
 * \c returnEmptyNode.
 * \note The search policy only affects the \c find() behavior of RBTree.
 * When inserting one name into RBTree, if the node with the name already
 * exists in the RBTree and it's an empty node which doesn't have any data,
 * the \c insert() method will still return \c ALREADYEXISTS regardless of
 * the search policy.
 *
 * \anchor diagram
 *
 * with the following names:
 *  - a
 *  - b
 *  - c
 *  - x.d.e.f
 *  - z.d.e.f
 *  - g.h
 *  - o.w.y.d.e.f
 *  - p.w.y.d.e.f
 *  - q.w.y.d.e.f
 *
 * the tree will look like:
 *  \verbatim
                                b
                              /   \
                             a    d.e.f
                                    /|\
                                   c | g.h
                                     |
                                    w.y
                                    /|\
                                   x | z
                                     |
                                     p
                                    / \
                                   o   q
   \endverbatim
 *  \todo
 *  - add remove interface
 *  - add iterator to iterate over the whole \c RBTree.  This may be necessary,
 *    for example, to support AXFR.
 */
template <typename T>
class RBTree : public boost::noncopyable {
    friend class RBNode<T>;
public:
    /// \brief The return value for the \c find() and insert() methods
    enum Result {
        SUCCESS,    ///< Insert was successful
        /// \brief The node returned from find mathes exactly the name given
        EXACTMATCH,
        PARTIALMATCH, ///< A superdomain node was found
        NOTFOUND,   ///< Not even any superdomain was found
        /// \brief Returned by insert() if a node of the name already exists
        ALREADYEXISTS,
    };

    /// \name Constructor and Destructor
    //@{
    /// The constructor.
    ///
    /// It never throws an exception.
    explicit RBTree(bool returnEmptyNode = false);

    /// \b Note: RBTree is not intended to be inherited so the destructor
    /// is not virtual
    ~RBTree();
    //@}

    /// \name Find methods
    ///
    /// \brief Find the node that gives a longest match against the given name.
    ///
    /// \anchor find
    ///
    /// These methods search the RBTree for a node whose name is longest
    /// against name. The found node, if any, is returned via the node pointer.
    ///
    /// By default, nodes that don't have data (see RBNode::isEmpty) are
    /// ignored and the result can be NOTFOUND even if there's a node whose
    /// name matches.  If the \c RBTree is constructed with its
    /// \c returnEmptyNode parameter being \c true, empty nodes will also
    /// be match candidates.
    ///
    /// \note Even when \c returnEmptyNode is \c true, not all empty nodes
    /// in terms of the DNS protocol may necessarily be found by this method.
    /// For example, in the \ref diagram shown in the class description,
    /// the name y.d.e.f is logically contained in the tree as part of the
    /// node w.y, but the \c find() variants cannot find the former for
    /// the search key of y.d.e.f, no matter how the \c RBTree is constructed.
    /// The caller of this method must use a different way to identify the
    /// hidden match when necessary.
    ///
    /// These methods involve operations on names that can throw an exception.
    /// If that happens the exception will be propagated to the caller.
    /// The callback function should generally not throw an exception, but
    /// if it throws, the exception will be propagated to the caller.
    ///
    /// The \c name parameter says what should be found. The node parameter
    /// is output-only, and in case of EXACTMATCH or PARTIALMATCH, it is set
    /// to a pointer to the found node.
    ///
    /// They return:
    ///  - EXACTMATCH when a node with the same name as requested exists.
    ///  - PARTIALMATCH when a node with the same name does not exist (or is
    ///    empty), but there's a (nonempty) superdomain of the requested one.
    ///    The superdomain with longest name is returned through the node
    ///    parameter. Beware that if you store a zone in the tree, you may get
    ///    PARTIALMATCH with zone apex when the given domain name is not there.
    ///    You should not try to delegate into another zone in that case.
    ///  - NOTFOUND if there's no node with the same name nor any superdomain
    ///    of it. In that case, node parameter is left intact.
    //@{

    /// \brief Simple find.
    ///
    /// Acts as described in the \ref find section.
    Result find(const isc::dns::Name& name, RBNode<T>** node) const {
        RBTreeNodeChain<T> node_path;
        return (find<void*>(name, node, node_path, NULL, NULL));
    }

    /// \brief Simple find returning immutable node.
    ///
    /// Acts as described in the \ref find section, but returns immutable node
    /// pointer.
    Result find(const isc::dns::Name& name, const RBNode<T>** node) const {
        RBTreeNodeChain<T> node_path;
        RBNode<T> *target_node = NULL;
        Result ret = (find<void*>(name, &target_node, node_path, NULL, NULL));
        if (ret != NOTFOUND) {
            *node = target_node;
        }
        return (ret);
    }

    /// \brief Simple find, with node_path tracking
    ///
    /// Acts as described in the \ref find section.
    Result find(const isc::dns::Name& name, RBNode<T>** node,
                RBTreeNodeChain<T>& node_path) const
    {
        return (find<void*>(name, node, node_path, NULL, NULL));
    }

    /// \brief Simple find returning immutable node, with node_path tracking
    ///
    /// Acts as described in the \ref find section, but returns immutable node
    /// pointer.
    Result find(const isc::dns::Name& name, const RBNode<T>** node,
                RBTreeNodeChain<T>& node_path) const
    {
        RBNode<T> *target_node = NULL;
        Result ret = (find<void*>(name, &target_node, node_path, NULL, NULL));
        if (ret != NOTFOUND) {
            *node = target_node;
        }
        return (ret);
    }

    /// \brief Find with callback and node chain.
    /// \anchor callback
    ///
    /// This version of \c find() is specifically designed for the backend
    /// of the \c InMemoryZoneFinder class, and implements all necessary
    /// features for that purpose.  Other applications shouldn't need these
    /// additional features, and should normally use the simpler versions.
    ///
    /// This version of \c find() calls the callback whenever traversing (on
    /// the way from root down the tree) a marked node on the way down through
    /// the domain namespace (see \c RBNode::FLAG_CALLBACK).
    ///
    /// If you return true from the callback, the search is stopped and a
    /// PARTIALMATCH is returned with the given node. Note that this node
    /// doesn't really need to be the one with longest possible match.
    ///
    /// The callback is not called for the node which matches exactly
    /// (EXACTMATCH is returned). This is typically the last node in the
    /// traversal during a successful search.
    ///
    /// This callback mechanism was designed with zone cut (delegation)
    /// processing in mind. The marked nodes would be the ones at delegation
    /// points. It is not expected that any other applications would need
    /// callbacks; they should use the versions of find without callbacks.
    /// The callbacks are not general functors for the same reason - we don't
    /// expect it to be needed.
    ///
    /// Another special feature of this version is the ability to record
    /// more detailed information regarding the search result.
    ///
    /// This information will be returned via the \c node_path parameter,
    /// which is an object of class \c RBTreeNodeChain.
    /// The passed parameter must be empty.
    ///
    /// On success, the node sequence stored in \c node_path will contain all
    /// the ancestor nodes from the found node towards the root.
    /// For example, if we look for o.w.y.d.e.f in the example \ref diagram,
    /// \c node_path will contain w.y and d.e.f; the \c top() node of the
    /// chain will be o, w.y and d.e.f will be stored below it.
    ///
    /// This feature can be used to get the absolute name for a node;
    /// to do so, we need to travel upside from the node toward the root,
    /// concatenating all ancestor names.  With the current implementation
    /// it's not possible without a node chain, because there is a no pointer
    /// from the root of a subtree to the parent subtree (this may change
    /// in a future version).  A node chain can also be used to find the
    /// next and previous nodes of a given node in the entire RBTree;
    /// the \c nextNode() and \c previousNode() methods take a node
    /// chain as a parameter.
    ///
    /// \exception isc::BadValue node_path is not empty.
    ///
    /// \param name Target to be found
    /// \param node On success (either \c EXACTMATCH or \c PARTIALMATCH)
    ///     it will store a pointer to the matching node
    /// \param node_path Other search details will be stored (see the
    ///        description)
    /// \param callback If non- \c NULL, a call back function to be called
    ///     at marked nodes (see the description).
    /// \param callback_arg A caller supplied argument to be passed to
    ///     \c callback.
    ///
    /// \return As in the description, but in case of callback returning
    ///     \c true, it returns immediately with the current node.
    template <typename CBARG>
    Result find(const isc::dns::Name& name,
                RBNode<T>** node,
                RBTreeNodeChain<T>& node_path,
                bool (*callback)(const RBNode<T>&, CBARG),
                CBARG callback_arg) const;

    /// \brief Simple find returning immutable node.
    ///
    /// Acts as described in the \ref find section, but returns immutable
    /// node pointer.
    template <typename CBARG>
    Result find(const isc::dns::Name& name,
                const RBNode<T>** node,
                RBTreeNodeChain<T>& node_path,
                bool (*callback)(const RBNode<T>&, CBARG),
                CBARG callback_arg) const
    {
        RBNode<T>* target_node = NULL;
        Result ret = find(name, &target_node, node_path, callback,
                          callback_arg);
        if (ret != NOTFOUND) {
            *node = target_node;
        }
        return (ret);
    }
    //@}

    /// \brief return the next bigger node in DNSSEC order from a given node
    /// chain.
    ///
    /// This method identifies the next bigger node of the node currently
    /// referenced in \c node_path and returns it.
    /// This method also updates the passed \c node_path so that it will store
    /// the path for the returned next node.
    /// It will be convenient when we want to iterate over the all nodes
    /// of \c RBTree; we can do this by calling this method repeatedly
    /// starting from the root node.
    ///
    /// \note \c nextNode() will iterate over all the nodes in RBTree including
    /// empty nodes. If empty node isn't desired, it's easy to add logic to
    /// check return node and keep invoking \c nextNode() until the non-empty
    /// node is retrieved.
    ///
    /// \exception isc::BadValue node_path is empty.
    ///
    /// \param node_path A node chain that stores all the nodes along the path
    /// from root to node.
    ///
    /// \return An \c RBNode that is next bigger than \c node; if \c node is
    /// the largest, \c NULL will be returned.
    const RBNode<T>* nextNode(RBTreeNodeChain<T>& node_path) const;

    /// \brief return the next smaller node in DNSSEC order from a node
    ///     searched by RBTree::find().
    ///
    /// This acts similarly to \c nextNode(), but it walks in the other
    /// direction. But unlike \c nextNode(), this can start even if the
    /// node requested by \c find() was not found. In that case, it will
    /// identify the node that is previous to the queried name.
    ///
    /// \note \c previousNode() will iterate over all the nodes in RBTree
    /// including empty nodes. If empty node isn't desired, it's easy to add
    /// logic to check return node and keep invoking \c previousNode() until the
    /// non-empty node is retrieved.
    ///
    /// \exception isc::BadValue node_path is empty.
    ///
    /// \param node_path A node chain that stores all the nodes along the path
    /// from root to node and the result of \c find(). This will get modified.
    /// You should not use the node_path again except for repetitive calls
    /// of this method.
    ///
    /// \return An \c RBNode that is next smaller than \c node; if \c node is
    /// the smallest, \c NULL will be returned.
    const RBNode<T>* previousNode(RBTreeNodeChain<T>& node_path) const;

    /// \brief Get the total number of nodes in the tree
    ///
    /// It includes nodes internally created as a result of adding a domain
    /// name that is a subdomain of an existing node of the tree.
    /// This function is mainly intended to be used for debugging.
    int getNodeCount() const { return (node_count_); }

    /// \name Debug function
    //@{
    /// \brief Print the nodes in the trees.
    ///
    /// \param os A \c std::ostream object to which the tree is printed.
    /// \param depth A factor of the initial indentation.  Each line
    /// will begin with space character repeating <code>5 * depth</code>
    /// times.
    void dumpTree(std::ostream& os, unsigned int depth = 0) const;
    //@}

    /// \name Modify functions
    //@{
    /// \brief Insert the domain name into the tree.
    ///
    /// It either finds an already existing node of the given name, or inserts
    /// a new one if none exists yet. In any case, the \c inserted_node parameter
    /// is set to point to that node. You can fill data into it or modify it.
    /// So, if you don't know if a node exists or not and you need to modify
    /// it, just call insert and act by the result.
    ///
    /// Please note that the tree can add some empty nodes by itself, so don't
    /// assume that if you didn't insert a node of that name it doesn't exist.
    ///
    /// This method normally involves resource allocation.  If it fails
    /// the corresponding standard exception will be thrown.
    ///
    /// This method does not provide the strong exception guarantee in its
    /// strict sense; if an exception is thrown in the middle of this
    /// method, the internal structure may change.  However, it should
    /// still retain the same property as a mapping container before this
    /// method is called.  For example, the result of \c find() should be
    /// the same.  This method provides the weak exception guarantee in its
    /// normal sense.
    ///
    /// \param name The name to be inserted into the tree.
    /// \param inserted_node This is an output parameter and is set to the
    ///     node.
    ///
    /// \return
    ///  - SUCCESS The node was added.
    ///  - ALREADYEXISTS There was already a node of that name, so it was not
    ///     added.
    Result insert(const isc::dns::Name& name, RBNode<T>** inserted_node);

    /// \brief Swaps two tree's contents.
    ///
    /// This acts the same as many std::*.swap functions, exchanges the
    /// contents. This doesn't throw anything.
    void swap(RBTree<T>& other) {
        std::swap(root_, other.root_);
        std::swap(NULLNODE, other.NULLNODE);
        std::swap(node_count_, other.node_count_);
    }
    //@}

private:
    /// \name RBTree balance functions
    //@{
    void insertRebalance(typename RBNode<T>::RBNodePtr* root, RBNode<T>* node);
    RBNode<T>* rightRotate(typename RBNode<T>::RBNodePtr* root,
                           RBNode<T>* node);
    RBNode<T>* leftRotate(typename RBNode<T>::RBNodePtr* root,
                          RBNode<T>* node);
    //@}

    /// \name Helper functions
    //@{
    /// \brief delete tree whose root is equal to node
    void deleteHelper(RBNode<T> *node);

    /// \brief Print the information of given RBNode.
    void dumpTreeHelper(std::ostream& os, const RBNode<T>* node,
                        unsigned int depth) const;

    /// \brief Indentation helper function for dumpTree
    static void indent(std::ostream& os, unsigned int depth);

    /// Split one node into two nodes, keep the old node and create one new
    /// node, old node will hold the base name, new node will be the down node
    /// of old node, new node will hold the sub_name, the data
    /// of old node will be move into new node, and old node became non-terminal
    void nodeFission(RBNode<T>& node, const isc::dns::Name& sub_name);
    //@}

    RBNode<T>* NULLNODE;
    typename RBNode<T>::RBNodePtr root_;
    /// the node count of current tree
    unsigned int node_count_;
    /// search policy for rbtree
    const bool needsReturnEmptyNode_;
};

template <typename T>
RBTree<T>::RBTree(bool returnEmptyNode) :
    NULLNODE(RBNode<T>::NULL_NODE()),
    root_(NULLNODE),
    node_count_(0),
    needsReturnEmptyNode_(returnEmptyNode)
{
}

template <typename T>
RBTree<T>::~RBTree() {
    deleteHelper(root_.get());
    assert(node_count_ == 0);
}

template <typename T>
void
RBTree<T>::deleteHelper(RBNode<T>* root) {
    if (root == NULLNODE) {
        return;
    }

    RBNode<T>* node = root;
    while (root->getLeft() != NULLNODE || root->getRight() != NULLNODE) {
        RBNode<T>* left(NULLNODE);
        RBNode<T>* right(NULLNODE);
        while ((left = node->getLeft()) != NULLNODE ||
               (right = node->getRight()) != NULLNODE) {
            node = (left != NULLNODE) ? left : right;
        }

        RBNode<T>* parent = node->getParent();
        if (parent->getLeft() == node) {
            parent->left_ = NULLNODE;
        } else {
            parent->right_ = NULLNODE;
        }

        deleteHelper(node->getDown());
        delete node;
        --node_count_;
        node = parent;
    }

    deleteHelper(root->getDown());
    delete root;
    --node_count_;
}

template <typename T>
template <typename CBARG>
typename RBTree<T>::Result
RBTree<T>::find(const isc::dns::Name& target_name,
                RBNode<T>** target,
                RBTreeNodeChain<T>& node_path,
                bool (*callback)(const RBNode<T>&, CBARG),
                CBARG callback_arg) const
{
    using namespace helper;

    if (!node_path.isEmpty()) {
        isc_throw(isc::BadValue, "RBTree::find is given a non empty chain");
    }

    RBNode<T>* node = root_.get();
    Result ret = NOTFOUND;
    isc::dns::Name name = target_name;

    while (node != NULLNODE) {
        node_path.last_compared_ = node;
        node_path.last_comparison_ = name.compare(node->name_);
        const isc::dns::NameComparisonResult::NameRelation relation =
            node_path.last_comparison_.getRelation();

        if (relation == isc::dns::NameComparisonResult::EQUAL) {
            if (needsReturnEmptyNode_ || !node->isEmpty()) {
                node_path.push(node);
                *target = node;
                ret = EXACTMATCH;
            }
            break;
        } else {
            const int common_label_count =
                node_path.last_comparison_.getCommonLabels();
            // If the common label count is 1, there is no common label between
            // the two names, except the trailing "dot".  In this case the two
            // sequences of labels have essentially no hierarchical
            // relationship in terms of matching, so we should continue the
            // binary search.  One important exception is when the node
            // represents the root name ("."), in which case the comparison
            // result must indeed be considered subdomain matching. (We use
            // getLength() to check if the name is root, which is an equivalent
            // but cheaper way).
            if (common_label_count == 1 && node->name_.getLength() != 1) {
                node = (node_path.last_comparison_.getOrder() < 0) ?
                    node->getLeft() : node->getRight();
            } else if (relation == isc::dns::NameComparisonResult::SUBDOMAIN) {
                if (needsReturnEmptyNode_ || !node->isEmpty()) {
                    ret = PARTIALMATCH;
                    *target = node;
                    if (callback != NULL &&
                        node->getFlag(RBNode<T>::FLAG_CALLBACK)) {
                        if ((callback)(*node, callback_arg)) {
                            break;
                        }
                    }
                }
                node_path.push(node);
                name = name - node->name_;
                node = node->getDown();
            } else {
                break;
            }
        }
    }

    return (ret);
}

template <typename T>
const RBNode<T>*
RBTree<T>::nextNode(RBTreeNodeChain<T>& node_path) const {
    if (node_path.isEmpty()) {
        isc_throw(isc::BadValue, "RBTree::nextNode is given an empty chain");
    }

    const RBNode<T>* node = node_path.top();
    // if node has sub domain, the next domain is the smallest
    // domain in sub domain tree
    const RBNode<T>* down = node->getDown();
    if (down != NULLNODE) {
        const RBNode<T>* left_most = down;
        while (left_most->getLeft() != NULLNODE) {
            left_most = left_most->getLeft();
        }
        node_path.push(left_most);
        return (left_most);
    }

    // try to find a successor.
    // if no successor found move to up level, the next successor
    // is the successor of up node in the up level tree, if
    // up node doesn't have successor we gonna keep moving to up
    // level
    while (!node_path.isEmpty()) {
        const RBNode<T>* up_node_successor = node_path.top()->successor();
        node_path.pop();
        if (up_node_successor != NULLNODE) {
            node_path.push(up_node_successor);
            return (up_node_successor);
        }
    }

    return (NULL);
}

template <typename T>
const RBNode<T>*
RBTree<T>::previousNode(RBTreeNodeChain<T>& node_path) const {
    if (getNodeCount() == 0) {
        // Special case for empty trees. It would look every time like
        // we didn't search, because the last compared is empty. This is
        // a slight hack and not perfect, but this is better than throwing
        // on empty tree. And we probably won't meet an empty tree in practice
        // anyway.
        return (NULL);
    }
    if (node_path.last_compared_ == NULL) {
        isc_throw(isc::BadValue,
                  "RBTree::previousNode() called before find()");
    }

    // If the relation isn't EQUAL, it means the find was called previously
    // and didn't find the exact node. Therefore we need to locate the place
    // to start iterating the chain of domains.
    //
    // The logic here is not too complex, we just need to take care to handle
    // all the cases and decide where to go from there.
    switch (node_path.last_comparison_.getRelation()) {
        case dns::NameComparisonResult::COMMONANCESTOR:
            // We compared with a leaf in the tree and wanted to go to one of
            // the children. But the child was not there. It now depends on the
            // direction in which we wanted to go.
            if (node_path.last_comparison_.getOrder() < 0) {
                // We wanted to go left. So the one we compared with is
                // the one higher than we wanted. If we just put it into
                // the node_path, then the following algorithm below will find
                // the smaller one.
                //
                // This is exactly the same as with superdomain below.
                // Therefore, we just fall through to the next case.
            } else {
                // We wanted to go right. That means we want to output the
                // one which is the largest in the tree defined by the
                // compared one (it is either the compared one, or some
                // subdomain of it). There probably is not an easy trick
                // for this, so we just find the correct place.
                const RBNode<T>* current(node_path.last_compared_);
                while (current != NULLNODE) {
                    node_path.push(current);
                    // Go a level down and as much right there as possible
                    current = current->getDown();
                    const RBNode<T>* right(NULLNODE);
                    while ((right = current->getRight()) != NULLNODE) {
                        // A small trick. The current may be NULLNODE, but
                        // such node has the right_ pointer and it is equal
                        // to NULLNODE.
                        current = right;
                    }
                }
                // Now, the one on top of the path is the one we want. We
                // return it now and leave it there, so we can search for
                // previous of it the next time we'are called.
                node_path.last_comparison_ =
                    dns::NameComparisonResult(0, 0,
                                              dns::NameComparisonResult::EQUAL);
                return (node_path.top());
            }
            // No break; here - we want to fall through. See above.
        case dns::NameComparisonResult::SUPERDOMAIN:
            // This is the case there's a "compressed" node and we looked for
            // only part of it. The node itself is larger than we wanted, but
            // if we put it to the node_path and then go one step left from it,
            // we get the correct result.
            node_path.push(node_path.last_compared_);
            // Correct the comparison result, so we won't trigger this case
            // next time previousNode is called. We already located the correct
            // place to start. The value is partly nonsense, but that doesn't
            // matter any more.
            node_path.last_comparison_ =
                dns::NameComparisonResult(0, 0,
                                          dns::NameComparisonResult::EQUAL);
            break;
        case dns::NameComparisonResult::SUBDOMAIN:
            // A subdomain means we returned the one above the searched one
            // already and it is on top of the stack. This is was smaller
            // than the one already, but we want to return yet smaller one.
            // So we act as if it was EQUAL.
            break;
        case dns::NameComparisonResult::EQUAL:
            // The find gave us an exact match or the previousNode was called
            // already, which located the exact node. The rest of the function
            // goes one domain left and returns it for us.
            break;
        default:
            // This must not happen as Name::compare() never returns NONE.
            isc_throw(isc::Unexpected, "Name::compare() returned unexpected result");
    }

    // So, the node_path now contains the path to a node we want previous for.
    // We just need to go one step left.

    if (node_path.isEmpty()) {
        // We got past the first one. So, we're returning NULL from
        // now on.
        return (NULL);
    }

    const RBNode<T>* node(node_path.top());

    // Try going left in this tree
    node = node->predecessor();
    if (node == NULLNODE) {
        // We are the smallest ones in this tree. We go one level
        // up. That one is the smaller one than us.

        node_path.pop();
        if (node_path.isEmpty()) {
            // We're past the first one
            return (NULL);
        } else {
            return (node_path.top());
        }
    }

    // Exchange the node at the top of the path, as we move horizontaly
    // through the domain tree
    node_path.pop();
    node_path.push(node);

    // Try going as deep as possible, keeping on the right side of the trees
    const RBNode<T>* down;
    while ((down = node->getDown()) != NULLNODE) {
        // Move to the tree below
        node = down;
        // And get as much to the right of the tree as possible
        const RBNode<T>* right(NULLNODE);
        while ((right = node->getRight()) != NULLNODE) {
            node = right;
        }
        // Now, we found the right-most node in the sub-tree, we need to
        // include it in the path
        node_path.push(node);
    }

    // Now, if the current node has no down_ pointer any more, it's the
    // correct one.
    return (node);
}

template <typename T>
typename RBTree<T>::Result
RBTree<T>::insert(const isc::dns::Name& target_name, RBNode<T>** new_node) {
    using namespace helper;
    RBNode<T>* parent = NULLNODE;
    RBNode<T>* current = root_.get();
    RBNode<T>* up_node = NULLNODE;
    isc::dns::Name name = target_name;

    int order = -1;
    while (current != NULLNODE) {
        const isc::dns::NameComparisonResult compare_result =
            name.compare(current->name_);
        const isc::dns::NameComparisonResult::NameRelation relation =
            compare_result.getRelation();
        if (relation == isc::dns::NameComparisonResult::EQUAL) {
            if (new_node != NULL) {
                *new_node = current;
            }
            return (ALREADYEXISTS);
        } else {
            const int common_label_count = compare_result.getCommonLabels();
            // Note: see find() for the check of getLength().
            if (common_label_count == 1 && current->name_.getLength() != 1) {
                parent = current;
                order = compare_result.getOrder();
                current = order < 0 ? current->getLeft() : current->getRight();
            } else {
                // insert sub domain to sub tree
                if (relation == isc::dns::NameComparisonResult::SUBDOMAIN) {
                    parent = NULLNODE;
                    up_node = current;
                    name = name - current->name_;
                    current = current->getDown();
                } else {
                    // The number of labels in common is fewer
                    // than the number of labels at the current
                    // node, so the current node must be adjusted
                    // to have just the common suffix, and a down
                    // pointer made to a new tree.
                    const isc::dns::Name common_ancestor = name.split(
                        name.getLabelCount() - common_label_count,
                        common_label_count);
                    nodeFission(*current, common_ancestor);
                }
            }
        }
    }

    typename RBNode<T>::RBNodePtr* current_root = (up_node != NULLNODE) ?
        &(up_node->down_) : &root_;
    // using auto_ptr here is avoid memory leak in case of exceptoin raised
    // after the RBNode creation, if we can make sure no exception will be
    // raised until the end of the function, we can remove it for optimization
    std::auto_ptr<RBNode<T> > node(new RBNode<T>(name));
    node->parent_ = parent;
    if (parent == NULLNODE) {
        *current_root = node.get();
        //node is the new root of sub tree, so its init color
        // is BLACK
        node->setColor(RBNode<T>::BLACK);
        node->setSubTreeRoot(true);
    } else if (order < 0) {
        node->setSubTreeRoot(false);
        parent->left_ = node.get();
    } else {
        node->setSubTreeRoot(false);
        parent->right_ = node.get();
    }
    insertRebalance(current_root, node.get());
    if (new_node != NULL) {
        *new_node = node.get();
    }

    ++node_count_;
    node.release();
    return (SUCCESS);
}


// Note: when we redesign this (still keeping the basic concept), we should
// change this part so the newly created node will be used for the inserted
// name (and therefore the name for the existing node doesn't change).
// Otherwise, things like shortcut links between nodes won't work.
template <typename T>
void
RBTree<T>::nodeFission(RBNode<T>& node, const isc::dns::Name& base_name) {
    using namespace helper;
    const isc::dns::Name sub_name = node.name_ - base_name;
    // using auto_ptr here is to avoid memory leak in case of exception raised
    // after the RBNode creation
    std::auto_ptr<RBNode<T> > down_node(new RBNode<T>(sub_name));
    node.name_ = base_name;
    // the rest of this function should be exception free so that it keeps
    // consistent behavior (i.e., a weak form of strong exception guarantee)
    // even if code after the call to this function throws an exception.
    std::swap(node.data_, down_node->data_);
    std::swap(node.flags_, down_node->flags_);
<<<<<<< HEAD

    down_node->down_ = node.down_;
=======
    down_node->down_ = node.getDown();
>>>>>>> 518638fb
    node.down_ = down_node.get();

    // Restore the color of the node (may have gotten changed by the flags swap)
    node.setColor(down_node->getColor());

    // root node of sub tree, the initial color is BLACK
    down_node->setColor(RBNode<T>::BLACK);

    // mark it as the root of a subtree
    down_node->setSubTreeRoot(true);

    ++node_count_;
    down_node.release();
}


template <typename T>
void
RBTree<T>::insertRebalance(typename RBNode<T>::RBNodePtr* root,
                           RBNode<T>* node)
{
    RBNode<T>* uncle;
<<<<<<< HEAD
    while (node != *root && node->parent_->getColor() == RBNode<T>::RED) {
        if (node->parent_ == node->parent_->parent_->left_) {
            uncle = node->parent_->parent_->right_;

            if (uncle->getColor() == RBNode<T>::RED) {
                node->parent_->setColor(RBNode<T>::BLACK);
                uncle->setColor(RBNode<T>::BLACK);
                node->parent_->parent_->setColor(RBNode<T>::RED);
                node = node->parent_->parent_;
=======
    RBNode<T>* parent;
    while (node != (*root).get() &&
           (parent = node->getParent())->color_ == RBNode<T>::RED) {
        if (parent == parent->getParent()->getLeft()) {
            uncle = parent->getParent()->getRight();

            if (uncle->color_ == RBNode<T>::RED) {
                parent->color_ = RBNode<T>::BLACK;
                uncle->color_ = RBNode<T>::BLACK;
                parent->getParent()->color_ = RBNode<T>::RED;
                node = parent->getParent();
>>>>>>> 518638fb
            } else {
                if (node == parent->getRight()) {
                    node = parent;
                    leftRotate(root, node);
                    parent = node->getParent();
                }
<<<<<<< HEAD
                node->parent_->setColor(RBNode<T>::BLACK);
                node->parent_->parent_->setColor(RBNode<T>::RED);
                rightRotate(root, node->parent_->parent_);
            }
        } else {
            uncle = node->parent_->parent_->left_;
            if (uncle->getColor() == RBNode<T>::RED) {
                node->parent_->setColor(RBNode<T>::BLACK);
                uncle->setColor(RBNode<T>::BLACK);
                node->parent_->parent_->setColor(RBNode<T>::RED);
                node = node->parent_->parent_;
=======
                parent->color_ = RBNode<T>::BLACK;
                parent->getParent()->color_ = RBNode<T>::RED;
                rightRotate(root, parent->getParent());
            }
        } else {
            uncle = parent->getParent()->getLeft();
            if (uncle->color_ == RBNode<T>::RED) {
                parent->color_ = RBNode<T>::BLACK;
                uncle->color_ = RBNode<T>::BLACK;
                parent->getParent()->color_ = RBNode<T>::RED;
                node = parent->getParent();
>>>>>>> 518638fb
            } else {
                if (node == parent->getLeft()) {
                    node = parent;
                    rightRotate(root, node);
                    parent = node->getParent();
                }
<<<<<<< HEAD
                node->parent_->setColor(RBNode<T>::BLACK);
                node->parent_->parent_->setColor(RBNode<T>::RED);
                leftRotate(root, node->parent_->parent_);
=======
                parent->color_ = RBNode<T>::BLACK;
                parent->getParent()->color_ = RBNode<T>::RED;
                leftRotate(root, parent->getParent());
>>>>>>> 518638fb
            }
        }
    }

    (*root)->setColor(RBNode<T>::BLACK);
}


template <typename T>
RBNode<T>*
<<<<<<< HEAD
RBTree<T>::leftRotate(RBNode<T>** root, RBNode<T>* node) {
    RBNode<T>* right = node->right_;
    node->right_ = right->left_;
    if (right->left_ != NULLNODE) {
        right->left_->parent_ = node;
        right->left_->setSubTreeRoot(false);
    } else {
        right->left_->setSubTreeRoot(true);
=======
RBTree<T>::leftRotate(typename RBNode<T>::RBNodePtr* root, RBNode<T>* node) {
    RBNode<T>* const right = node->getRight();
    RBNode<T>* const rleft = right->getLeft();
    node->right_ = rleft;
    if (rleft != NULLNODE) {
        rleft->parent_ = node;
>>>>>>> 518638fb
    }

    RBNode<T>* const parent = node->getParent();
    right->parent_ = parent;

<<<<<<< HEAD
    if (node->parent_ != NULLNODE) {
        right->setSubTreeRoot(false);
        if (node == node->parent_->left_) {
            node->parent_->left_ = right;
=======
    if (parent != NULLNODE) {
        if (node == parent->getLeft()) {
            parent->left_ = right;
>>>>>>> 518638fb
        } else  {
            parent->right_ = right;
        }
    } else {
        right->setSubTreeRoot(true);
        *root = right;
    }

    right->left_ = node;
    node->parent_ = right;
    node->setSubTreeRoot(false);
    return (node);
}

template <typename T>
RBNode<T>*
<<<<<<< HEAD
RBTree<T>::rightRotate(RBNode<T>** root, RBNode<T>* node) {
    RBNode<T>* left = node->left_;
    node->left_ = left->right_;
    if (left->right_ != NULLNODE) {
        left->right_->parent_ = node;
        left->right_->setSubTreeRoot(false);
    } else {
        left->right_->setSubTreeRoot(true);
=======
RBTree<T>::rightRotate(typename RBNode<T>::RBNodePtr* root, RBNode<T>* node) {
    RBNode<T>* const left = node->getLeft();
    RBNode<T>* const lright = left->getRight();
    node->left_ = lright;
    if (lright != NULLNODE) {
        lright->parent_ = node;
>>>>>>> 518638fb
    }

    RBNode<T>* const parent = node->getParent();
    left->parent_ = parent;

<<<<<<< HEAD
    if (node->parent_ != NULLNODE) {
        left->setSubTreeRoot(false);
        if (node == node->parent_->right_) {
            node->parent_->right_ = left;
=======
    if (node->getParent() != NULLNODE) {
        if (node == parent->getRight()) {
            parent->right_ = left;
>>>>>>> 518638fb
        } else  {
            parent->left_ = left;
        }
    } else {
        left->setSubTreeRoot(true);
        *root = left;
    }
    left->right_ = node;
    node->parent_ = left;
    node->setSubTreeRoot(false);

    return (node);
}


template <typename T>
void
RBTree<T>::dumpTree(std::ostream& os, unsigned int depth) const {
    indent(os, depth);
    os << "tree has " << node_count_ << " node(s)\n";
    dumpTreeHelper(os, root_.get(), depth);
}

template <typename T>
void
RBTree<T>::dumpTreeHelper(std::ostream& os, const RBNode<T>* node,
                          unsigned int depth) const
{
    if (node == NULLNODE) {
        indent(os, depth);
        os << "NULL\n";
        return;
    }

    indent(os, depth);
    os << node->name_.toText() << " ("
              << ((node->getColor() == RBNode<T>::BLACK) ? "black" : "red") << ")";
    if (node->isEmpty()) {
        os << " [invisible]";
    }
    if (node->isSubTreeRoot()) {
        os << " [subtreeroot]";
    }
    os << "\n";

    const RBNode<T>* down = node->getDown();
    if (down != NULLNODE) {
        indent(os, depth + 1);
        os << "begin down from " << node->name_.toText() << "\n";
        dumpTreeHelper(os, down, depth + 1);
        indent(os, depth + 1);
        os << "end down from " << node->name_.toText() << "\n";
    }
    dumpTreeHelper(os, node->getLeft(), depth + 1);
    dumpTreeHelper(os, node->getRight(), depth + 1);
}

template <typename T>
void
RBTree<T>::indent(std::ostream& os, unsigned int depth) {
    static const unsigned int INDENT_FOR_EACH_DEPTH = 5;
    os << std::string(depth * INDENT_FOR_EACH_DEPTH, ' ');
}

}
}

#endif  // _RBTREE_H

// Local Variables:
// mode: c++
// End:<|MERGE_RESOLUTION|>--- conflicted
+++ resolved
@@ -343,11 +343,6 @@
     /// the processing. The pointers on stack are never shared and the offset
     /// pointers have non-trivial performance impact.
     //@{
-<<<<<<< HEAD
-    RBNode<T>*  parent_;
-    RBNode<T>*  left_;
-    RBNode<T>*  right_;
-=======
     RBNodePtr parent_;
     /// \brief Access the parent_ as bare pointer.
     RBNode<T>* getParent() {
@@ -376,7 +371,6 @@
         return (right_.get());
     }
     RBNodeColor color_;
->>>>>>> 518638fb
     //@}
 
     /// \brief Relative name of the node.
@@ -1507,12 +1501,9 @@
     // even if code after the call to this function throws an exception.
     std::swap(node.data_, down_node->data_);
     std::swap(node.flags_, down_node->flags_);
-<<<<<<< HEAD
-
-    down_node->down_ = node.down_;
-=======
+
     down_node->down_ = node.getDown();
->>>>>>> 518638fb
+
     node.down_ = down_node.get();
 
     // Restore the color of the node (may have gotten changed by the flags swap)
@@ -1535,75 +1526,43 @@
                            RBNode<T>* node)
 {
     RBNode<T>* uncle;
-<<<<<<< HEAD
-    while (node != *root && node->parent_->getColor() == RBNode<T>::RED) {
-        if (node->parent_ == node->parent_->parent_->left_) {
-            uncle = node->parent_->parent_->right_;
-
-            if (uncle->getColor() == RBNode<T>::RED) {
-                node->parent_->setColor(RBNode<T>::BLACK);
-                uncle->setColor(RBNode<T>::BLACK);
-                node->parent_->parent_->setColor(RBNode<T>::RED);
-                node = node->parent_->parent_;
-=======
     RBNode<T>* parent;
     while (node != (*root).get() &&
-           (parent = node->getParent())->color_ == RBNode<T>::RED) {
+           (parent = node->getParent())->getColor() == RBNode<T>::RED) {
         if (parent == parent->getParent()->getLeft()) {
             uncle = parent->getParent()->getRight();
 
-            if (uncle->color_ == RBNode<T>::RED) {
-                parent->color_ = RBNode<T>::BLACK;
-                uncle->color_ = RBNode<T>::BLACK;
-                parent->getParent()->color_ = RBNode<T>::RED;
+            if (uncle->getColor() == RBNode<T>::RED) {
+                parent->setColor(RBNode<T>::BLACK);
+                uncle->setColor(RBNode<T>::BLACK);
+                parent->getParent()->setColor(RBNode<T>::RED);
                 node = parent->getParent();
->>>>>>> 518638fb
             } else {
                 if (node == parent->getRight()) {
                     node = parent;
                     leftRotate(root, node);
                     parent = node->getParent();
                 }
-<<<<<<< HEAD
-                node->parent_->setColor(RBNode<T>::BLACK);
-                node->parent_->parent_->setColor(RBNode<T>::RED);
-                rightRotate(root, node->parent_->parent_);
-            }
-        } else {
-            uncle = node->parent_->parent_->left_;
-            if (uncle->getColor() == RBNode<T>::RED) {
-                node->parent_->setColor(RBNode<T>::BLACK);
-                uncle->setColor(RBNode<T>::BLACK);
-                node->parent_->parent_->setColor(RBNode<T>::RED);
-                node = node->parent_->parent_;
-=======
-                parent->color_ = RBNode<T>::BLACK;
-                parent->getParent()->color_ = RBNode<T>::RED;
+                parent->setColor(RBNode<T>::BLACK);
+                parent->getParent()->setColor(RBNode<T>::RED);
                 rightRotate(root, parent->getParent());
             }
         } else {
             uncle = parent->getParent()->getLeft();
-            if (uncle->color_ == RBNode<T>::RED) {
-                parent->color_ = RBNode<T>::BLACK;
-                uncle->color_ = RBNode<T>::BLACK;
-                parent->getParent()->color_ = RBNode<T>::RED;
+            if (uncle->getColor() == RBNode<T>::RED) {
+                parent->setColor(RBNode<T>::BLACK);
+                uncle->setColor(RBNode<T>::BLACK);
+                parent->getParent()->setColor(RBNode<T>::RED);
                 node = parent->getParent();
->>>>>>> 518638fb
             } else {
                 if (node == parent->getLeft()) {
                     node = parent;
                     rightRotate(root, node);
                     parent = node->getParent();
                 }
-<<<<<<< HEAD
-                node->parent_->setColor(RBNode<T>::BLACK);
-                node->parent_->parent_->setColor(RBNode<T>::RED);
-                leftRotate(root, node->parent_->parent_);
-=======
-                parent->color_ = RBNode<T>::BLACK;
-                parent->getParent()->color_ = RBNode<T>::RED;
+                parent->setColor(RBNode<T>::BLACK);
+                parent->getParent()->setColor(RBNode<T>::RED);
                 leftRotate(root, parent->getParent());
->>>>>>> 518638fb
             }
         }
     }
@@ -1614,38 +1573,24 @@
 
 template <typename T>
 RBNode<T>*
-<<<<<<< HEAD
-RBTree<T>::leftRotate(RBNode<T>** root, RBNode<T>* node) {
-    RBNode<T>* right = node->right_;
-    node->right_ = right->left_;
-    if (right->left_ != NULLNODE) {
-        right->left_->parent_ = node;
-        right->left_->setSubTreeRoot(false);
-    } else {
-        right->left_->setSubTreeRoot(true);
-=======
 RBTree<T>::leftRotate(typename RBNode<T>::RBNodePtr* root, RBNode<T>* node) {
     RBNode<T>* const right = node->getRight();
     RBNode<T>* const rleft = right->getLeft();
     node->right_ = rleft;
     if (rleft != NULLNODE) {
         rleft->parent_ = node;
->>>>>>> 518638fb
+        rleft->setSubTreeRoot(false);
+    } else {
+        rleft->setSubTreeRoot(true);
     }
 
     RBNode<T>* const parent = node->getParent();
     right->parent_ = parent;
 
-<<<<<<< HEAD
-    if (node->parent_ != NULLNODE) {
+    if (parent != NULLNODE) {
         right->setSubTreeRoot(false);
-        if (node == node->parent_->left_) {
-            node->parent_->left_ = right;
-=======
-    if (parent != NULLNODE) {
         if (node == parent->getLeft()) {
             parent->left_ = right;
->>>>>>> 518638fb
         } else  {
             parent->right_ = right;
         }
@@ -1662,38 +1607,24 @@
 
 template <typename T>
 RBNode<T>*
-<<<<<<< HEAD
-RBTree<T>::rightRotate(RBNode<T>** root, RBNode<T>* node) {
-    RBNode<T>* left = node->left_;
-    node->left_ = left->right_;
-    if (left->right_ != NULLNODE) {
-        left->right_->parent_ = node;
-        left->right_->setSubTreeRoot(false);
-    } else {
-        left->right_->setSubTreeRoot(true);
-=======
 RBTree<T>::rightRotate(typename RBNode<T>::RBNodePtr* root, RBNode<T>* node) {
     RBNode<T>* const left = node->getLeft();
     RBNode<T>* const lright = left->getRight();
     node->left_ = lright;
     if (lright != NULLNODE) {
         lright->parent_ = node;
->>>>>>> 518638fb
+        lright->setSubTreeRoot(false);
+    } else {
+        lright->setSubTreeRoot(false);
     }
 
     RBNode<T>* const parent = node->getParent();
     left->parent_ = parent;
 
-<<<<<<< HEAD
-    if (node->parent_ != NULLNODE) {
+    if (node->getParent() != NULLNODE) {
         left->setSubTreeRoot(false);
-        if (node == node->parent_->right_) {
-            node->parent_->right_ = left;
-=======
-    if (node->getParent() != NULLNODE) {
         if (node == parent->getRight()) {
             parent->right_ = left;
->>>>>>> 518638fb
         } else  {
             parent->left_ = left;
         }
