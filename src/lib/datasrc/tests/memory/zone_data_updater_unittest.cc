--- conflicted
+++ resolved
@@ -25,14 +25,9 @@
 #include <dns/rrset.h>
 #include <dns/rrttl.h>
 
-<<<<<<< HEAD
 #include <util/memory_segment_local.h>
 #include <util/memory_segment_mapped.h>
-
-#include "memory_segment_test.h"
-=======
 #include <datasrc/tests/memory/memory_segment_mock.h>
->>>>>>> 822ec928
 
 #include <gtest/gtest.h>
 
@@ -109,24 +104,19 @@
 
     ZoneData* getZoneData() {
         return (static_cast<ZoneData*>(
-            mem_sgmt_->getNamedAddress("Test zone data")));
+            mem_sgmt_->getNamedAddress("Test zone data").second));
     }
 
     const Name zname_;
     const RRClass zclass_;
-<<<<<<< HEAD
     boost::shared_ptr<isc::util::MemorySegment> mem_sgmt_;
-=======
-    test::MemorySegmentMock mem_sgmt_;
-    ZoneData* zone_data_;
->>>>>>> 822ec928
     boost::scoped_ptr<ZoneDataUpdater> updater_;
 };
 
 class TestSegmentCreator : public SegmentCreator {
 public:
     virtual SegmentPtr create() const {
-        return (SegmentPtr(new test::MemorySegmentTest));
+        return (SegmentPtr(new test::MemorySegmentMock));
     }
 };
 
