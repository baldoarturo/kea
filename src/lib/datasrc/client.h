--- conflicted
+++ resolved
@@ -217,7 +217,6 @@
     ///
     /// \param name The name of zone apex to be traversed. It doesn't do
     ///     nearest match as findZone.
-<<<<<<< HEAD
     /// \param separate_rrs If true, the iterator will return each RR as a
     ///                     new RRset object. If false, the iterator will
     ///                     combine consecutive RRs with the name and type
@@ -231,20 +230,6 @@
         // needs a name) and avoid unused parameter warning.
         static_cast<void>(name);
         static_cast<void>(separate_rrs);
-=======
-    /// \param adjust_ttl If true, the iterator will treat RRs with the same
-    ///                   name and type but different TTL values to be of the
-    ///                   same RRset, and will adjust the TTL to the lowest
-    ///                   value found. If false, it will consider the RR to
-    ///                   belong to a different RRset.
-    /// \return Pointer to the iterator.
-    virtual ZoneIteratorPtr getIterator(const isc::dns::Name& name,
-                                        bool adjust_ttl = true) const {
-        // This is here to both document the parameter in doxygen (therefore it
-        // needs a name) and avoid unused parameter warning.
-        static_cast<void>(name);
-        static_cast<void>(adjust_ttl);
->>>>>>> 4a0f61fa
 
         isc_throw(isc::NotImplemented,
                   "Data source doesn't support iteration");
