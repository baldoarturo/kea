--- conflicted
+++ resolved
@@ -467,7 +467,6 @@
         }
 
         addRdataSet(zone_name, zone_data, rrset, sig_rrset);
-<<<<<<< HEAD
     }
 };
 
@@ -566,108 +565,6 @@
         assert(!node_rrsigsets_.empty());
         return (node_rrsigsets_.begin()->second->getName());
     }
-=======
-
-        return;
-    }
-};
-
-// A helper internal class for load().  make it non-copyable to avoid
-// accidental copy.
-//
-// The current internal implementation expects that both a normal
-// (non RRSIG) RRset and (when signed) its RRSIG are added at once.
-// Also in the current implementation, the input sequence of RRsets
-// are grouped with their owner name (so once a new owner name is encountered,
-// no subsequent RRset has the previous owner name), but the ordering
-// in the same group is not fixed.  So we hold all RRsets of the same
-// owner name in node_rrsets_ and node_rrsigsets_, and add the matching
-// pairs of RRsets to the zone when we see a new owner name.
-//
-// The caller is responsible for adding the RRsets of the last group
-// in the input sequence by explicitly calling flushNodeRRsets() at the
-// end.  It's cleaner and more robust if we let the destructor of this class
-// do it, but since we cannot guarantee the adding operation is exception free,
-// we don't choose that option to maintain the common expectation for
-// destructors.
-class InMemoryClient::Loader : boost::noncopyable {
-    typedef std::map<RRType, ConstRRsetPtr> NodeRRsets;
-    typedef NodeRRsets::value_type NodeRRsetsVal;
-public:
-    Loader(InMemoryClientImpl* client_impl, const Name& zone_name,
-           ZoneData& zone_data) :
-        client_impl_(client_impl), zone_name_(zone_name), zone_data_(zone_data)
-    {}
-    void addFromLoad(const ConstRRsetPtr& rrset) {
-        // If we see a new name, flush the temporary holders, adding the
-        // pairs of RRsets and RRSIGs of the previous name to the zone.
-        if ((!node_rrsets_.empty() || !node_rrsigsets_.empty()) &&
-            getCurrentName() != rrset->getName()) {
-            flushNodeRRsets();
-        }
-
-        // Store this RRset until it can be added to the zone.  The current
-        // implementation requires RRs of the same RRset should be added at
-        // once, so we check the "duplicate" here.
-        const bool is_rrsig = rrset->getType() == RRType::RRSIG();
-        NodeRRsets& node_rrsets = is_rrsig ? node_rrsigsets_ : node_rrsets_;
-        const RRType& rrtype = is_rrsig ?
-            getCoveredType(rrset) : rrset->getType();
-        if (!node_rrsets.insert(NodeRRsetsVal(rrtype, rrset)).second) {
-            isc_throw(AddError,
-                      "Duplicate add of the same type of"
-                      << (is_rrsig ? " RRSIG" : "") << " RRset: "
-                      << rrset->getName() << "/" << rrtype);
-        }
-    }
-    void flushNodeRRsets() {
-        BOOST_FOREACH(NodeRRsetsVal val, node_rrsets_) {
-            // Identify the corresponding RRSIG for the RRset, if any.
-            // If found add both the RRset and its RRSIG at once.
-            ConstRRsetPtr sig_rrset;
-            NodeRRsets::iterator sig_it =
-                node_rrsigsets_.find(val.first);
-            if (sig_it != node_rrsigsets_.end()) {
-                sig_rrset = sig_it->second;
-                node_rrsigsets_.erase(sig_it);
-            }
-            client_impl_->add(val.second, sig_rrset, zone_name_, zone_data_);
-        }
-
-        // Right now, we don't accept RRSIG without covered RRsets (this
-        // should eventually allowed, but to do so we'll need to update the
-        // finder).
-        if (!node_rrsigsets_.empty()) {
-            isc_throw(AddError, "RRSIG is added without covered RRset for "
-                      << getCurrentName());
-        }
-
-        node_rrsets_.clear();
-        node_rrsigsets_.clear();
-    }
-private:
-    // A helper to identify the covered type of an RRSIG.
-    static RRType getCoveredType(const ConstRRsetPtr& sig_rrset) {
-        RdataIteratorPtr it = sig_rrset->getRdataIterator();
-        // Empty RRSIG shouldn't be passed either via a master file or another
-        // data source iterator, but it could still happen if the iterator
-        // has a bug.  We catch and reject such cases.
-        if (it->isLast()) {
-            isc_throw(isc::Unexpected,
-                      "Empty RRset is passed in-memory loader, name: "
-                      << sig_rrset->getName());
-        }
-        return (dynamic_cast<const generic::RRSIG&>(it->getCurrent()).
-                typeCovered());
-    }
-    const Name& getCurrentName() const {
-        if (!node_rrsets_.empty()) {
-            return (node_rrsets_.begin()->second->getName());
-        }
-        assert(!node_rrsigsets_.empty());
-        return (node_rrsigsets_.begin()->second->getName());
-    }
->>>>>>> fe915f05
 
 private:
     InMemoryClientImpl* client_impl_;
