// Copyright (C) 2011  Internet Systems Consortium, Inc. ("ISC")
//
// Permission to use, copy, modify, and/or distribute this software for any
// purpose with or without fee is hereby granted, provided that the above
// copyright notice and this permission notice appear in all copies.
//
// THE SOFTWARE IS PROVIDED "AS IS" AND ISC DISCLAIMS ALL WARRANTIES WITH
// REGARD TO THIS SOFTWARE INCLUDING ALL IMPLIED WARRANTIES OF MERCHANTABILITY
// AND FITNESS.  IN NO EVENT SHALL ISC BE LIABLE FOR ANY SPECIAL, DIRECT,
// INDIRECT, OR CONSEQUENTIAL DAMAGES OR ANY DAMAGES WHATSOEVER RESULTING FROM
// LOSS OF USE, DATA OR PROFITS, WHETHER IN AN ACTION OF CONTRACT, NEGLIGENCE
// OR OTHER TORTIOUS ACTION, ARISING OUT OF OR IN CONNECTION WITH THE USE OR
// PERFORMANCE OF THIS SOFTWARE.

#ifndef __ASIOLINK_DNS_LOOKUP_H
#define __ASIOLINK_DNS_LOOKUP_H 1

#include <asiolink/io_message.h>
#include <asiolink/dns_server.h>
#include <dns/buffer.h>
#include <dns/message.h>

namespace asiolink {

/// \brief The \c DNSLookup class is an abstract base class for a DNS
/// Lookup provider function.
///
/// Specific derived class implementations are hidden within the
/// implementation.  Instances of the derived classes can be called
/// as functions via the operator() interface.  Pointers to these
/// instances can then be provided to the \c IOService class
/// via its constructor.
///
/// A DNS Lookup provider function obtains the data needed to answer
/// a DNS query (e.g., from authoritative data source, cache, or upstream
/// query).  After it has run, the OutputBuffer object passed to it
/// should contain the answer to the query, in an internal representation.
class DNSLookup {
    ///
    /// \name Constructors and Destructor
    ///
    /// Note: The copy constructor and the assignment operator are
    /// intentionally defined as private, making this class non-copyable.
    //@{
private:
    DNSLookup(const DNSLookup& source);
    DNSLookup& operator=(const DNSLookup& source);
protected:
    /// \brief The default constructor.
    ///
    /// This is intentionally defined as \c protected as this base class
    /// should never be instantiated (except as part of a derived class).
    DNSLookup() : self_(this) {}
public:
    /// \brief The destructor
    virtual ~DNSLookup() {}
    //@}
    /// \brief The function operator
    ///
    /// This makes its call indirectly via the "self" pointer, ensuring
    /// that the function ultimately invoked will be the one in the derived
    /// class.
    ///
    /// \param io_message The event message to handle
    /// \param message The DNS MessagePtr that needs handling
<<<<<<< HEAD
    /// \param answer_message The DNS MessagePtr TODO
=======
    /// \param answer_message The final answer will be constructed in
    ///                       this MessagePtr
>>>>>>> 0ec520e6
    /// \param buffer The final answer is put here
    /// \param server DNSServer object to use
    virtual void operator()(const IOMessage& io_message,
                            isc::dns::MessagePtr message,
                            isc::dns::MessagePtr answer_message,
                            isc::dns::OutputBufferPtr buffer,
                            DNSServer* server) const
    {
        (*self_)(io_message, message, answer_message, buffer, server);
    }
private:
    DNSLookup* self_;
};

}      // namespace asiolink
#endif // __ASIOLINK_DNS_LOOKUP_H<|MERGE_RESOLUTION|>--- conflicted
+++ resolved
@@ -63,12 +63,8 @@
     ///
     /// \param io_message The event message to handle
     /// \param message The DNS MessagePtr that needs handling
-<<<<<<< HEAD
-    /// \param answer_message The DNS MessagePtr TODO
-=======
     /// \param answer_message The final answer will be constructed in
     ///                       this MessagePtr
->>>>>>> 0ec520e6
     /// \param buffer The final answer is put here
     /// \param server DNSServer object to use
     virtual void operator()(const IOMessage& io_message,
