// Copyright (C) 2012 Internet Systems Consortium, Inc. ("ISC")
//
// Permission to use, copy, modify, and/or distribute this software for any
// purpose with or without fee is hereby granted, provided that the above
// copyright notice and this permission notice appear in all copies.
//
// THE SOFTWARE IS PROVIDED "AS IS" AND ISC DISCLAIMS ALL WARRANTIES WITH
// REGARD TO THIS SOFTWARE INCLUDING ALL IMPLIED WARRANTIES OF MERCHANTABILITY
// AND FITNESS.  IN NO EVENT SHALL ISC BE LIABLE FOR ANY SPECIAL, DIRECT,
// INDIRECT, OR CONSEQUENTIAL DAMAGES OR ANY DAMAGES WHATSOEVER RESULTING FROM
// LOSS OF USE, DATA OR PROFITS, WHETHER IN AN ACTION OF CONTRACT, NEGLIGENCE
// OR OTHER TORTIOUS ACTION, ARISING OUT OF OR IN CONNECTION WITH THE USE OR
// PERFORMANCE OF THIS SOFTWARE.

#include <config.h>
#include <iostream>
#include <sstream>
#include <arpa/inet.h>
#include <gtest/gtest.h>
#include <dhcp/cfgmgr.h>
#include <exceptions/exceptions.h>

using namespace std;
using namespace isc::asiolink;
using namespace isc::dhcp;
using namespace isc::util;
using namespace isc;

// don't import the entire boost namespace.  It will unexpectedly hide uint8_t
// for some systems.
using boost::scoped_ptr;

namespace {

class CfgMgrTest : public ::testing::Test {
public:
    CfgMgrTest() {
    }

    ~CfgMgrTest() {
        CfgMgr::instance().deleteSubnets6();
    }
};


// This test verifies if the configuration manager is able to hold and return
// valid leases
TEST_F(CfgMgrTest, subnet4) {
    CfgMgr& cfg_mgr = CfgMgr::instance();

    Subnet4Ptr subnet1(new Subnet4(IOAddress("192.0.2.0"), 26, 1, 2, 3));
    Subnet4Ptr subnet2(new Subnet4(IOAddress("192.0.2.64"), 26, 1, 2, 3));
    Subnet4Ptr subnet3(new Subnet4(IOAddress("192.0.2.128"), 26, 1, 2, 3));

    // there shouldn't be any subnet configured at this stage
    EXPECT_EQ( Subnet4Ptr(), cfg_mgr.getSubnet4(IOAddress("192.0.2.0")));

    cfg_mgr.addSubnet4(subnet1);

    // Now we have only one subnet, any request will be served from it
    EXPECT_EQ(subnet1, cfg_mgr.getSubnet4(IOAddress("192.0.2.63")));

    // Now we add more subnets and check that both old and new subnets
    // are accessible.
    cfg_mgr.addSubnet4(subnet2);
    cfg_mgr.addSubnet4(subnet3);

    EXPECT_EQ(subnet3, cfg_mgr.getSubnet4(IOAddress("192.0.2.191")));
    EXPECT_EQ(subnet1, cfg_mgr.getSubnet4(IOAddress("192.0.2.15")));
    EXPECT_EQ(subnet2, cfg_mgr.getSubnet4(IOAddress("192.0.2.85")));

    // Try to find an address that does not belong to any subnet
    EXPECT_EQ(Subnet4Ptr(), cfg_mgr.getSubnet4(IOAddress("192.0.2.192")));
}

// This test verifies if the configuration manager is able to hold and return
// valid leases
<<<<<<< HEAD
TEST_F(CfgMgrTest, subnet6) {
=======
TEST(CfgMgrTest, DISABLED_subnet6) {
>>>>>>> b4921859
    CfgMgr& cfg_mgr = CfgMgr::instance();

    Subnet6Ptr subnet1(new Subnet6(IOAddress("2000::"), 48, 1, 2, 3, 4));
    Subnet6Ptr subnet2(new Subnet6(IOAddress("3000::"), 48, 1, 2, 3, 4));
    Subnet6Ptr subnet3(new Subnet6(IOAddress("4000::"), 48, 1, 2, 3, 4));

    // there shouldn't be any subnet configured at this stage
    EXPECT_EQ( Subnet6Ptr(), cfg_mgr.getSubnet6(IOAddress("2000::1")));

    cfg_mgr.addSubnet6(subnet1);

    // Now we have only one subnet, any request will be served from it
    EXPECT_EQ(subnet1, cfg_mgr.getSubnet6(IOAddress("2000::1")));

    // If we have only a single subnet and the request came from a local
    // address, let's use that subnet
    EXPECT_EQ(subnet1, cfg_mgr.getSubnet6(IOAddress("fe80::dead:beef")));

    cfg_mgr.addSubnet6(subnet2);
    cfg_mgr.addSubnet6(subnet3);

    EXPECT_EQ(subnet3, cfg_mgr.getSubnet6(IOAddress("4000::123")));
    EXPECT_EQ(subnet2, cfg_mgr.getSubnet6(IOAddress("3000::dead:beef")));
    EXPECT_EQ(Subnet6Ptr(), cfg_mgr.getSubnet6(IOAddress("5000::1")));

    cfg_mgr.deleteSubnets6();
    EXPECT_EQ(Subnet6Ptr(), cfg_mgr.getSubnet6(IOAddress("200::123")));
    EXPECT_EQ(Subnet6Ptr(), cfg_mgr.getSubnet6(IOAddress("3000::123")));
    EXPECT_EQ(Subnet6Ptr(), cfg_mgr.getSubnet6(IOAddress("4000::123")));
}

} // end of anonymous namespace<|MERGE_RESOLUTION|>--- conflicted
+++ resolved
@@ -75,11 +75,8 @@
 
 // This test verifies if the configuration manager is able to hold and return
 // valid leases
-<<<<<<< HEAD
+
 TEST_F(CfgMgrTest, subnet6) {
-=======
-TEST(CfgMgrTest, DISABLED_subnet6) {
->>>>>>> b4921859
     CfgMgr& cfg_mgr = CfgMgr::instance();
 
     Subnet6Ptr subnet1(new Subnet6(IOAddress("2000::"), 48, 1, 2, 3, 4));
