--- conflicted
+++ resolved
@@ -36,13 +36,10 @@
 /// attached to it. In most cases all devices attached to a single link can
 /// share the same parameters. Therefore Subnet holds several values that are
 /// typically shared by all hosts: renew timer (T1), rebind timer (T2) and
-<<<<<<< HEAD
 /// leased addresses lifetime (valid-lifetime). It also holds the set
 /// of DHCP option instances configured for the subnet. These options are
 /// included in DHCP messages being sent to clients which are connected
 /// to the particular subnet.
-=======
-/// leased addresses lifetime (valid-lifetime).
 ///
 /// @todo: Implement support for options here
 
@@ -50,7 +47,6 @@
 /// @brief Unique indentifier for a subnet (both v4 and v6)
 typedef uint32_t SubnetID;
 
->>>>>>> d6e3f503
 class Subnet {
 public:
 
@@ -203,7 +199,6 @@
     /// @brief checks if specified address is in range
     bool inRange(const isc::asiolink::IOAddress& addr) const;
 
-<<<<<<< HEAD
     /// @brief Add new option instance to the collection.
     ///
     /// @param option option instance.
@@ -215,7 +210,7 @@
 
     /// @brief Delete all options configured for the subnet.
     void delOptions();
-=======
+
     /// @brief checks if the specified address is in pools
     ///
     /// Note the difference between inSubnet() and inPool(). For a given
@@ -229,7 +224,6 @@
     ///        that subnet
     /// @return true if the address is in any of the pools
     virtual bool inPool(const isc::asiolink::IOAddress& addr) const = 0;
->>>>>>> d6e3f503
 
     /// @brief return valid-lifetime for addresses in that prefix
     Triplet<uint32_t> getValid() const {
@@ -246,7 +240,6 @@
         return (t2_);
     }
 
-<<<<<<< HEAD
     /// @brief Return a collection of options.
     ///
     /// @return reference to collection of options configured for a subnet.
@@ -256,7 +249,6 @@
         return (options_);
     }
 
-=======
     /// @brief returns the last address that was tried from this pool
     ///
     /// This method returns the last address that was attempted to be allocated
@@ -287,7 +279,6 @@
     /// @return unique ID for that subnet
     SubnetID getID() const { return (id_); }
 
->>>>>>> d6e3f503
 protected:
     /// @brief protected constructor
     //
@@ -299,15 +290,10 @@
            const Triplet<uint32_t>& valid_lifetime);
 
     /// @brief virtual destructor
-<<<<<<< HEAD
     ///
     /// A virtual destructor is needed because other classes
     /// derive from this class.
     virtual ~Subnet() { };
-=======
-    virtual ~Subnet() {
-    };
->>>>>>> d6e3f503
 
     /// @brief returns the next unique Subnet-ID
     ///
@@ -343,10 +329,9 @@
     /// @brief a tripet (min/default/max) holding allowed valid lifetime values
     Triplet<uint32_t> valid_;
 
-<<<<<<< HEAD
     /// @brief a collection of DHCP options configured for a subnet.
     OptionContainer options_;
-=======
+
     /// @brief last allocated address
     ///
     /// This is the last allocated address that was previously allocated from
@@ -357,7 +342,6 @@
     /// that purpose it should be only considered a help that should not be
     /// fully trusted.
     isc::asiolink::IOAddress last_allocated_;
->>>>>>> d6e3f503
 };
 
 /// @brief A configuration holder for IPv4 subnet.
