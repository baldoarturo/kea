--- conflicted
+++ resolved
@@ -465,18 +465,15 @@
     ADD CONSTRAINT fk_dhcp6_option_scope FOREIGN KEY (scope_id)
     REFERENCES dhcp_option_scope (scope_id);
 
-<<<<<<< HEAD
 # Add UNSIGNED to reservation_id
 ALTER TABLE ipv6_reservations
     MODIFY reservation_id INT UNSIGNED NOT NULL AUTO_INCREMENT;
 
-=======
 # Add columns holding reservations for siaddr, sname and file fields
 # carried within DHCPv4 message.
 ALTER TABLE hosts ADD COLUMN dhcp4_next_server INT UNSIGNED NULL;
 ALTER TABLE hosts ADD COLUMN dhcp4_server_hostname VARCHAR(64) NULL;
 ALTER TABLE hosts ADD COLUMN dhcp4_boot_file_name VARCHAR(128) NULL;
->>>>>>> 446472d6
 
 # Update the schema version number
 UPDATE schema_version
