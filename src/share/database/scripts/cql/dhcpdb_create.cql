-- Copyright (C) 2015-2017 Deutsche Telekom AG.

-- Author: Razvan Becheriu <razvan.becheriu@qualitance.com>

-- Licensed under the Apache License, Version 2.0 (the "License");
-- you may not use this file except in compliance with the License.
-- You may obtain a copy of the License at

--           http://www.apache.org/licenses/LICENSE-2.0

-- Unless required by applicable law or agreed to in writing, software
-- distributed under the License is distributed on an "AS IS" BASIS,
-- WITHOUT WARRANTIES OR CONDITIONS OF ANY KIND, either express or implied.
-- See the License for the specific language governing permissions and
-- limitations under the License.

-- This is the Kea schema specification for Cassandra CQL.

-- The schema is reasonably portable (with the exception of the engine
-- specification, which is Cassandra CQL-specific).  Minor changes might be needed for
-- other databases.

-- To create the schema, either type the command:

-- cqlsh -u <user> -p <password> -k <database> -f dhcpdb_create.cql

-- ... at the command prompt, or log in to the CQL database and at the "cqlsh>"
-- prompt, issue the command:

-- SOURCE dhcpdb_create.cql

-- This script is also called from kea-admin, see kea-admin lease-init cql

-- Over time, Kea database schema will evolve. Each version is marked with
-- major.minor version. This file is organized sequentially, i.e. database
-- is initialized to 1.0, then upgraded to 2.0 etc. This may be somewhat
-- sub-optimal, but it ensues consistency with upgrade scripts. (It is much
-- easier to maintain init and upgrade scripts if they look the same).
-- Since initialization is done only once, it's performance is not an issue.

-- This line starts database initialization to 1.0.

-- Holds the IPv4 leases.
-- -----------------------------------------------------
-- Table `lease4`
-- -----------------------------------------------------
CREATE TABLE IF NOT EXISTS lease4 (
    address int,
    hwaddr blob,
    client_id blob,
    valid_lifetime bigint,
    expire bigint,
    subnet_id int,
    fqdn_fwd boolean,
    fqdn_rev boolean,
    hostname varchar,
    state int,
    PRIMARY KEY ((address))
);

-- Create search indexes for lease4 table
CREATE INDEX IF NOT EXISTS lease4index1 ON lease4 (client_id);
CREATE INDEX IF NOT EXISTS lease4index2 ON lease4 (subnet_id);
CREATE INDEX IF NOT EXISTS lease4index3 ON lease4 (hwaddr);
CREATE INDEX IF NOT EXISTS lease4index4 ON lease4 (expire);
CREATE INDEX IF NOT EXISTS lease4index5 ON lease4 (state);

-- Holds the IPv6 leases.
-- N.B. The use of a VARCHAR for the address is temporary for development:
-- it will eventually be replaced by BINARY(16).
-- -----------------------------------------------------
-- Table `lease6`
-- -----------------------------------------------------
CREATE TABLE IF NOT EXISTS lease6 (
    address varchar,
    valid_lifetime bigint,
    expire bigint,
    subnet_id int,
    pref_lifetime bigint,
    duid blob,
    iaid int,
    lease_type int,
    prefix_len int,
    fqdn_fwd boolean,
    fqdn_rev boolean,
    hostname varchar,
    hwaddr blob,
    hwtype int,
    hwaddr_source int,
    state int,
    PRIMARY KEY ((address))
);

-- Create search indexes for lease6 table
<<<<<<< HEAD
CREATE INDEX IF NOT EXISTS lease6index1 ON lease6 (lease_type);
CREATE INDEX IF NOT EXISTS lease6index2 ON lease6 (duid);
CREATE INDEX IF NOT EXISTS lease6index3 ON lease6 (iaid);
=======
CREATE INDEX IF NOT EXISTS lease6index1 ON lease6 (duid);
CREATE INDEX IF NOT EXISTS lease6index2 ON lease6 (iaid);
CREATE INDEX IF NOT EXISTS lease6index3 ON lease6 (lease_type);
>>>>>>> ab83d427
CREATE INDEX IF NOT EXISTS lease6index4 ON lease6 (subnet_id);
CREATE INDEX IF NOT EXISTS lease6index5 ON lease6 (expire);
CREATE INDEX IF NOT EXISTS lease6index6 ON lease6 (state);

-- ... and a definition of lease6 types.  This table is a convenience for
-- users of the database - if they want to view the lease table and use the
-- type names, they can join this table with the lease6 table.
-- Make sure those values match Lease6::LeaseType enum (see src/bin/dhcpsrv/
-- lease_mgr.h)
-- -----------------------------------------------------
-- Table `lease6_types`
-- -----------------------------------------------------
CREATE TABLE IF NOT EXISTS lease6_types (
    lease_type int,                             -- Lease type code.
    name varchar,                               -- Name of the lease type
    PRIMARY KEY ((lease_type))
);
INSERT INTO lease6_types (lease_type, name) VALUES (0, 'IA_NA');   -- Non-temporary v6 addresses
INSERT INTO lease6_types (lease_type, name) VALUES (1, 'IA_TA');   -- Temporary v6 addresses
INSERT INTO lease6_types (lease_type, name) VALUES (2, 'IA_PD');   -- Prefix delegations

-- Kea keeps track of the hardware/MAC address source, i.e. how the address
-- was obtained. Depending on the technique and your network topology, it may
-- be more or less trustworthy. This table is a convenience for
-- users of the database - if they want to view the lease table and use the
-- type names, they can join this table with the lease6 table. For details,
-- see constants defined in src/lib/dhcp/dhcp/pkt.h for detailed explanation.
-- -----------------------------------------------------
-- Table `lease_hwaddr_source`
-- -----------------------------------------------------
CREATE TABLE IF NOT EXISTS lease_hwaddr_source (
    hwaddr_source int,
    name varchar,
    PRIMARY KEY ((hwaddr_source))
);

-- Hardware address obtained from raw sockets
INSERT INTO lease_hwaddr_source (hwaddr_source, name) VALUES (1, 'HWADDR_SOURCE_RAW');

-- Hardware address converted from IPv6 link-local address with EUI-64
INSERT INTO lease_hwaddr_source (hwaddr_source, name) VALUES (2, 'HWADDR_SOURCE_IPV6_LINK_LOCAL');

-- Hardware address extracted from client-id (duid)
INSERT INTO lease_hwaddr_source (hwaddr_source, name) VALUES (4, 'HWADDR_SOURCE_DUID');

-- Hardware address extracted from client address relay option (RFC6939)
INSERT INTO lease_hwaddr_source (hwaddr_source, name) VALUES (8, 'HWADDR_SOURCE_CLIENT_ADDR_RELAY_OPTION');

-- Hardware address extracted from remote-id option (RFC4649)
INSERT INTO lease_hwaddr_source (hwaddr_source, name) VALUES (16, 'HWADDR_SOURCE_REMOTE_ID');

-- Hardware address extracted from subscriber-id option (RFC4580)
INSERT INTO lease_hwaddr_source (hwaddr_source, name) VALUES (32, 'HWADDR_SOURCE_SUBSCRIBER_ID');

-- Hardware address extracted from docsis options
INSERT INTO lease_hwaddr_source (hwaddr_source, name) VALUES (64, 'HWADDR_SOURCE_DOCSIS_CMTS');

-- Create table holding mapping of the lease states to their names.
-- This is not used in queries from the DHCP server but rather in
-- direct queries from the lease database management tools.
-- -----------------------------------------------------
-- Table `lease_state`
-- -----------------------------------------------------
CREATE TABLE IF NOT EXISTS lease_state (
    state int,
    name varchar,
    PRIMARY KEY ((state))
);

-- Insert currently defined state names.
INSERT INTO lease_state (state, name) VALUES (0, 'default');
INSERT INTO lease_state (state, name) VALUES (1, 'declined');
INSERT INTO lease_state (state, name) VALUES (2, 'expired-reclaimed');

-- Finally, the version of the schema.  We start at 1.0 during development.
-- This table is only modified during schema upgrades.  For historical reasons
-- (related to the names of the columns in the BIND 10 DNS database file), the
-- first column is called "version" and not "major".
-- -----------------------------------------------------
-- Table `schema_version`
-- -----------------------------------------------------
CREATE TABLE IF NOT EXISTS schema_version (
    version int,
    minor int,
    PRIMARY KEY ((version))
);

INSERT INTO schema_version (version, minor) VALUES (1, 0);

-- This line concludes database initialization to version 1.0.

-- This line starts database upgrade to version 2.0

-- -----------------------------------------------------
-- Table `host_reservations`
-- -----------------------------------------------------
CREATE TABLE IF NOT EXISTS host_reservations (
    host_identifier blob,
    host_identifier_type int,
    host_ipv4_subnet_id int,
    host_ipv6_subnet_id int,
    host_ipv4_address int,
    hostname text,
    host_ipv4_client_classes text,
    host_ipv6_client_classes text,
    -- reservation
    reserved_ipv6_prefix_address text,
    reserved_ipv6_prefix_length int,
    reserved_ipv6_prefix_address_type int,
    iaid int,
    -- option
    option_universe int,
    option_code int,
    option_value blob,
    option_formatted_value text,
    option_space text,
    option_is_persistent boolean,
    option_client_class text,
    option_subnet_id int,
    id bigint,
    PRIMARY KEY ((id))
);

<<<<<<< HEAD
INSERT INTO schema_version (version, minor) VALUES (1, 0);

-- This line concludes database initalization to version 1.0.

-- This line starts database upgrade to version 2.0

-- -----------------------------------------------------
-- Table `host_reservations`
-- -----------------------------------------------------
CREATE TABLE IF NOT EXISTS host_reservations (
    id bigint,
    host_identifier blob,
    host_identifier_type int,
    host_ipv4_subnet_id int,
    host_ipv6_subnet_id int,
    host_ipv4_address int,
    hostname text,
    host_ipv4_client_classes text,
    host_ipv6_client_classes text,
    reserved_ipv6_prefix_address text,
    reserved_ipv6_prefix_length int,
    reserved_ipv6_prefix_address_type int,
    iaid int,
    option_universe int,
    option_code int,
    option_value blob,
    option_formatted_value text,
    option_space text,
    option_is_persistent boolean,
    option_client_class text,
    option_subnet_id int,
    PRIMARY KEY (id)
);
=======
>>>>>>> ab83d427
CREATE INDEX IF NOT EXISTS host_reservationsindex1 ON host_reservations (host_identifier);
CREATE INDEX IF NOT EXISTS host_reservationsindex2 ON host_reservations (host_identifier_type);
CREATE INDEX IF NOT EXISTS host_reservationsindex3 ON host_reservations (host_ipv4_subnet_id);
CREATE INDEX IF NOT EXISTS host_reservationsindex4 ON host_reservations (host_ipv6_subnet_id);
CREATE INDEX IF NOT EXISTS host_reservationsindex5 ON host_reservations (host_ipv4_address);
CREATE INDEX IF NOT EXISTS host_reservationsindex6 ON host_reservations (reserved_ipv6_prefix_address);
CREATE INDEX IF NOT EXISTS host_reservationsindex7 ON host_reservations (reserved_ipv6_prefix_length);

<<<<<<< HEAD
DELETE FROM schema_version WHERE version=1;
=======
TRUNCATE SCHEMA_VERSION;
>>>>>>> ab83d427
INSERT INTO schema_version (version, minor) VALUES(2, 0);

-- This line concludes database upgrade to version 2.0<|MERGE_RESOLUTION|>--- conflicted
+++ resolved
@@ -92,15 +92,9 @@
 );
 
 -- Create search indexes for lease6 table
-<<<<<<< HEAD
-CREATE INDEX IF NOT EXISTS lease6index1 ON lease6 (lease_type);
-CREATE INDEX IF NOT EXISTS lease6index2 ON lease6 (duid);
-CREATE INDEX IF NOT EXISTS lease6index3 ON lease6 (iaid);
-=======
 CREATE INDEX IF NOT EXISTS lease6index1 ON lease6 (duid);
 CREATE INDEX IF NOT EXISTS lease6index2 ON lease6 (iaid);
 CREATE INDEX IF NOT EXISTS lease6index3 ON lease6 (lease_type);
->>>>>>> ab83d427
 CREATE INDEX IF NOT EXISTS lease6index4 ON lease6 (subnet_id);
 CREATE INDEX IF NOT EXISTS lease6index5 ON lease6 (expire);
 CREATE INDEX IF NOT EXISTS lease6index6 ON lease6 (state);
@@ -224,42 +218,6 @@
     PRIMARY KEY ((id))
 );
 
-<<<<<<< HEAD
-INSERT INTO schema_version (version, minor) VALUES (1, 0);
-
--- This line concludes database initalization to version 1.0.
-
--- This line starts database upgrade to version 2.0
-
--- -----------------------------------------------------
--- Table `host_reservations`
--- -----------------------------------------------------
-CREATE TABLE IF NOT EXISTS host_reservations (
-    id bigint,
-    host_identifier blob,
-    host_identifier_type int,
-    host_ipv4_subnet_id int,
-    host_ipv6_subnet_id int,
-    host_ipv4_address int,
-    hostname text,
-    host_ipv4_client_classes text,
-    host_ipv6_client_classes text,
-    reserved_ipv6_prefix_address text,
-    reserved_ipv6_prefix_length int,
-    reserved_ipv6_prefix_address_type int,
-    iaid int,
-    option_universe int,
-    option_code int,
-    option_value blob,
-    option_formatted_value text,
-    option_space text,
-    option_is_persistent boolean,
-    option_client_class text,
-    option_subnet_id int,
-    PRIMARY KEY (id)
-);
-=======
->>>>>>> ab83d427
 CREATE INDEX IF NOT EXISTS host_reservationsindex1 ON host_reservations (host_identifier);
 CREATE INDEX IF NOT EXISTS host_reservationsindex2 ON host_reservations (host_identifier_type);
 CREATE INDEX IF NOT EXISTS host_reservationsindex3 ON host_reservations (host_ipv4_subnet_id);
@@ -268,11 +226,7 @@
 CREATE INDEX IF NOT EXISTS host_reservationsindex6 ON host_reservations (reserved_ipv6_prefix_address);
 CREATE INDEX IF NOT EXISTS host_reservationsindex7 ON host_reservations (reserved_ipv6_prefix_length);
 
-<<<<<<< HEAD
-DELETE FROM schema_version WHERE version=1;
-=======
 TRUNCATE SCHEMA_VERSION;
->>>>>>> ab83d427
 INSERT INTO schema_version (version, minor) VALUES(2, 0);
 
--- This line concludes database upgrade to version 2.0+-- This line concludes database upgrade to version 2.0
