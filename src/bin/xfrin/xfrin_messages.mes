--- conflicted
+++ resolved
@@ -102,9 +102,6 @@
 which is the RR following the initial SOA.  Non incremental transfer is
 either AXFR or AXFR-style IXFR.  In the latter case, it means that
 in a response to IXFR query the first data is not SOA or its SOA serial
-<<<<<<< HEAD
-is not equal to the requested SOA serial.
-=======
 is not equal to the requested SOA serial.
 
 % XFRIN_AXFR_INCONSISTENT_SOA AXFR SOAs are inconsistent for %1: %2 expected, %3 received
@@ -121,5 +118,4 @@
 and only leave a warning log message when a mismatch is found.  If it
 turns out to happen with a real world primary server implementation
 and that server actually feeds broken data (e.g. mixed versions of
-zone), we can consider a stricter action.
->>>>>>> 4e0be296
+zone), we can consider a stricter action.