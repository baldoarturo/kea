// Copyright (C) 2010  Internet Systems Consortium, Inc. ("ISC")
//
// Permission to use, copy, modify, and/or distribute this software for any
// purpose with or without fee is hereby granted, provided that the above
// copyright notice and this permission notice appear in all copies.
//
// THE SOFTWARE IS PROVIDED "AS IS" AND ISC DISCLAIMS ALL WARRANTIES WITH
// REGARD TO THIS SOFTWARE INCLUDING ALL IMPLIED WARRANTIES OF MERCHANTABILITY
// AND FITNESS.  IN NO EVENT SHALL ISC BE LIABLE FOR ANY SPECIAL, DIRECT,
// INDIRECT, OR CONSEQUENTIAL DAMAGES OR ANY DAMAGES WHATSOEVER RESULTING FROM
// LOSS OF USE, DATA OR PROFITS, WHETHER IN AN ACTION OF CONTRACT, NEGLIGENCE
// OR OTHER TORTIOUS ACTION, ARISING OUT OF OR IN CONNECTION WITH THE USE OR
// PERFORMANCE OF THIS SOFTWARE.

#include <config.h>

#include <util/io/sockaddr_util.h>

#include <dns/message.h>
#include <dns/messagerenderer.h>
#include <dns/name.h>
#include <dns/opcode.h>
#include <dns/rrclass.h>
#include <dns/rrtype.h>
#include <dns/rrttl.h>
#include <dns/rdataclass.h>
#include <dns/tsig.h>

#include <server_common/portconfig.h>
#include <server_common/keyring.h>

#include <datasrc/memory_datasrc.h>
#include <datasrc/client_list.h>
#include <auth/auth_srv.h>
#include <auth/command.h>
#include <auth/common.h>
#include <auth/statistics.h>
#include <auth/datasrc_configurator.h>

#include <util/unittests/mock_socketsession.h>
#include <dns/tests/unittest_util.h>
#include <testutils/dnsmessage_test.h>
#include <testutils/srv_test.h>
#include <testutils/mockups.h>
#include <testutils/portconfig.h>
#include <testutils/socket_request.h>

#include <gtest/gtest.h>

#include <boost/lexical_cast.hpp>
#include <boost/shared_ptr.hpp>
#include <boost/scoped_ptr.hpp>
#include <boost/foreach.hpp>

#include <vector>

#include <sys/types.h>
#include <sys/socket.h>
#include <netdb.h>

using namespace std;
using namespace isc::cc;
using namespace isc::dns;
using namespace isc::util;
using namespace isc::util::io::internal;
using namespace isc::util::unittests;
using namespace isc::dns::rdata;
using namespace isc::data;
using namespace isc::xfr;
using namespace isc::asiodns;
using namespace isc::asiolink;
using namespace isc::testutils;
using namespace isc::server_common::portconfig;
using isc::UnitTestUtil;
using boost::scoped_ptr;

namespace {
const char* const CONFIG_TESTDB =
    "{\"database_file\": \"" TEST_DATA_DIR "/example.sqlite3\"}";
// The following file must be non existent and must be non"creatable" (see
// the sqlite3 test).
const char* const BADCONFIG_TESTDB =
    "{ \"database_file\": \"" TEST_DATA_DIR "/nodir/notexist\"}";

const char* const STATIC_DSRC_FILE = DSRC_DIR "/static.zone";

// This is a configuration that uses the in-memory data source containing
// a signed example zone.
const char* const CONFIG_INMEMORY_EXAMPLE = TEST_DATA_DIR "/rfc5155-example.zone.signed";

class AuthSrvTest : public SrvTestBase {
protected:
    AuthSrvTest() :
        dnss_(),
        server(xfrout, ddns_forwarder),
        // The empty string is expected value of the parameter of
        // requestSocket, not the app_name (there's no fallback, it checks
        // the empty string is passed).
        sock_requestor_(dnss_, address_store_, 53210, "")
    {
        server.setDNSService(dnss_);
        server.setXfrinSession(&notify_session);
        server.setStatisticsSession(&statistics_session);
        server.createDDNSForwarder();
    }

    ~AuthSrvTest() {
        // Clear the message now; depending on the RTTI implementation,
        // type information may be lost if the message is cleared
        // automatically later, so as a precaution we do it now.
        parse_message->clear(Message::PARSE);
        server.destroyDDNSForwarder();
    }

    virtual void processMessage() {
        // If processMessage has been called before, parse_message needs
        // to be reset. If it hasn't, there's no harm in doing so
        parse_message->clear(Message::PARSE);
        server.processMessage(*io_message, *parse_message, *response_obuffer,
                              &dnsserv);
    }

    // Helper for checking Rcode statistic counters;
    // Checks for one specific Rcode statistics counter value
    void checkRcodeCounter(const Rcode& rcode, int expected_value) const {
        EXPECT_EQ(expected_value, server.getCounter(rcode)) <<
                  "Expected Rcode count for " << rcode.toText() <<
                  " " << expected_value << ", was: " <<
                  server.getCounter(rcode);
    }

    // Checks whether all Rcode counters are set to zero
    void checkAllRcodeCountersZero() const {
        for (int i = 0; i < 17; i++) {
            checkRcodeCounter(Rcode(i), 0);
        }
    }

    // Checks whether all Rcode counters are set to zero except the given
    // rcode (it is checked to be set to 'value')
    void checkAllRcodeCountersZeroExcept(const Rcode& rcode, int value) const {
        for (int i = 0; i < 17; i++) {
            const Rcode rc(i);
            if (rc == rcode) {
                checkRcodeCounter(Rcode(i), value);
            } else {
                checkRcodeCounter(Rcode(i), 0);
            }
        }
    }

    // Convenience method for tests that expect to return SERVFAIL
    // It calls processMessage, checks if there is an answer, and
    // check the header for default SERVFAIL data
    void processAndCheckSERVFAIL() {
        processMessage();
        EXPECT_TRUE(dnsserv.hasAnswer());
        headerCheck(*parse_message, default_qid, Rcode::SERVFAIL(),
                    opcode.getCode(), QR_FLAG, 1, 0, 0, 0);
    }

    // Convenient shortcut of creating a simple request and having the
    // server process it.
    void createAndSendRequest(RRType req_type, Opcode opcode = Opcode::QUERY(),
                              const Name& req_name = Name("example.com"),
                              RRClass req_class = RRClass::IN(),
                              int protocol = IPPROTO_UDP,
                              const char* const remote_address =
                              DEFAULT_REMOTE_ADDRESS,
                              uint16_t remote_port = DEFAULT_REMOTE_PORT)
    {
        UnitTestUtil::createRequestMessage(request_message, opcode,
                                           default_qid, req_name,
                                           req_class, req_type);
        createRequestPacket(request_message, protocol, NULL,
                            remote_address, remote_port);
        parse_message->clear(Message::PARSE);
        server.processMessage(*io_message, *parse_message, *response_obuffer,
                              &dnsserv);
    }

    MockDNSService dnss_;
    MockSession statistics_session;
    MockXfroutClient xfrout;
    MockSocketSessionForwarder ddns_forwarder;
    AuthSrv server;
    vector<uint8_t> response_data;
    AddressList address_store_;
    TestSocketRequestor sock_requestor_;
};

// A helper function that builds a response to version.bind/TXT/CH that
// should be identical to the response from our builtin (static) data source
// by default.  The resulting wire-format data will be stored in 'data'.
void
createBuiltinVersionResponse(const qid_t qid, vector<uint8_t>& data) {
    const Name version_name("VERSION.BIND.");
    const Name apex_name("BIND.");
    Message message(Message::RENDER);

    UnitTestUtil::createRequestMessage(message, Opcode::QUERY(),
                                       qid, version_name,
                                       RRClass::CH(), RRType::TXT());
    message.setHeaderFlag(Message::HEADERFLAG_QR);
    message.setHeaderFlag(Message::HEADERFLAG_AA);
    RRsetPtr rrset_version = RRsetPtr(new RRset(version_name, RRClass::CH(),
                                                RRType::TXT(), RRTTL(0)));
    rrset_version->addRdata(generic::TXT(PACKAGE_STRING));
    message.addRRset(Message::SECTION_ANSWER, rrset_version);

    RRsetPtr rrset_version_ns = RRsetPtr(new RRset(apex_name, RRClass::CH(),
                                                   RRType::NS(), RRTTL(0)));
    rrset_version_ns->addRdata(generic::NS(apex_name));
    message.addRRset(Message::SECTION_AUTHORITY, rrset_version_ns);

    MessageRenderer renderer;
    message.toWire(renderer);

    data.clear();
    data.assign(static_cast<const uint8_t*>(renderer.getData()),
                static_cast<const uint8_t*>(renderer.getData()) +
                renderer.getLength());
}

// We did not configure any client lists. Therefore it should be REFUSED
TEST_F(AuthSrvTest, noClientList) {
    UnitTestUtil::createRequestMessage(request_message, Opcode::QUERY(),
                                       default_qid, Name("version.bind"),
                                       RRClass::CH(), RRType::TXT());
    createRequestPacket(request_message, IPPROTO_UDP);
    server.processMessage(*io_message, *parse_message, *response_obuffer,
                          &dnsserv);

    EXPECT_TRUE(dnsserv.hasAnswer());
    headerCheck(*parse_message, default_qid, Rcode::REFUSED(),
                opcode.getCode(), QR_FLAG, 1, 0, 0, 0);
}

// Unsupported requests.  Should result in NOTIMP.
TEST_F(AuthSrvTest, unsupportedRequest) {
    unsupportedRequest();
    // unsupportedRequest tries 13 different opcodes
    checkAllRcodeCountersZeroExcept(Rcode::NOTIMP(), 13);
}

// Multiple questions.  Should result in FORMERR.
TEST_F(AuthSrvTest, multiQuestion) {
    multiQuestion();
    checkAllRcodeCountersZeroExcept(Rcode::FORMERR(), 1);
}

// Incoming data doesn't even contain the complete header.  Must be silently
// dropped.
TEST_F(AuthSrvTest, shortMessage) {
    shortMessage();
    checkAllRcodeCountersZero();
}

// Response messages.  Must be silently dropped, whether it's a valid response
// or malformed or could otherwise cause a protocol error.
TEST_F(AuthSrvTest, response) {
    response();
    checkAllRcodeCountersZero();
}

// Query with a broken question
TEST_F(AuthSrvTest, shortQuestion) {
    shortQuestion();
    checkAllRcodeCountersZeroExcept(Rcode::FORMERR(), 1);
}

// Query with a broken answer section
TEST_F(AuthSrvTest, shortAnswer) {
    shortAnswer();
    checkAllRcodeCountersZeroExcept(Rcode::FORMERR(), 1);
}

// Query with unsupported version of EDNS.
TEST_F(AuthSrvTest, ednsBadVers) {
    ednsBadVers();
    checkAllRcodeCountersZeroExcept(Rcode::BADVERS(), 1);
}

TEST_F(AuthSrvTest, AXFROverUDP) {
    axfrOverUDP();
}

TEST_F(AuthSrvTest, AXFRSuccess) {
    EXPECT_FALSE(xfrout.isConnected());
    UnitTestUtil::createRequestMessage(request_message, opcode, default_qid,
                                       Name("example.com"), RRClass::IN(),
                                       RRType::AXFR());
    createRequestPacket(request_message, IPPROTO_TCP);
    // On success, the AXFR query has been passed to a separate process,
    // so we shouldn't have to respond.
    server.processMessage(*io_message, *parse_message, *response_obuffer,
                          &dnsserv);
    EXPECT_FALSE(dnsserv.hasAnswer());
    EXPECT_TRUE(xfrout.isConnected());
    checkAllRcodeCountersZero();
}

// Give the server a signed request, but don't give it the key. It will
// not be able to verify it, returning BADKEY
TEST_F(AuthSrvTest, TSIGSignedBadKey) {
    TSIGKey key("key:c2VjcmV0Cg==:hmac-sha1");
    TSIGContext context(key);
    UnitTestUtil::createRequestMessage(request_message, opcode, default_qid,
                                       Name("version.bind"), RRClass::CH(),
                                       RRType::TXT());
    createRequestPacket(request_message, IPPROTO_UDP, &context);

    // Process the message, but use a different key there
    boost::shared_ptr<TSIGKeyRing> keyring(new TSIGKeyRing);
    server.setTSIGKeyRing(&keyring);
    server.processMessage(*io_message, *parse_message, *response_obuffer,
                          &dnsserv);

    EXPECT_TRUE(dnsserv.hasAnswer());
    headerCheck(*parse_message, default_qid, TSIGError::BAD_KEY().toRcode(),
                opcode.getCode(), QR_FLAG, 1, 0, 0, 0);
    // We need to parse the message ourself, or getTSIGRecord won't work
    InputBuffer ib(response_obuffer->getData(), response_obuffer->getLength());
    Message m(Message::PARSE);
    m.fromWire(ib);

    const TSIGRecord* tsig = m.getTSIGRecord();
    ASSERT_TRUE(tsig != NULL) <<
        "Missing TSIG signature (we should have one even at error)";
    EXPECT_EQ(TSIGError::BAD_KEY_CODE, tsig->getRdata().getError());
    EXPECT_EQ(0, tsig->getRdata().getMACSize()) <<
        "It should be unsigned with this error";

    checkAllRcodeCountersZeroExcept(Rcode::NOTAUTH(), 1);
}

// Give the server a signed request, but signed by a different key
// (with the same name). It should return BADSIG
TEST_F(AuthSrvTest, TSIGBadSig) {
    TSIGKey key("key:c2VjcmV0Cg==:hmac-sha1");
    TSIGContext context(key);
    UnitTestUtil::createRequestMessage(request_message, opcode, default_qid,
                                       Name("version.bind"), RRClass::CH(),
                                       RRType::TXT());
    createRequestPacket(request_message, IPPROTO_UDP, &context);

    // Process the message, but use a different key there
    boost::shared_ptr<TSIGKeyRing> keyring(new TSIGKeyRing);
    keyring->add(TSIGKey("key:QkFECg==:hmac-sha1"));
    server.setTSIGKeyRing(&keyring);
    server.processMessage(*io_message, *parse_message, *response_obuffer,
                          &dnsserv);

    EXPECT_TRUE(dnsserv.hasAnswer());
    headerCheck(*parse_message, default_qid, TSIGError::BAD_SIG().toRcode(),
                opcode.getCode(), QR_FLAG, 1, 0, 0, 0);
    // We need to parse the message ourself, or getTSIGRecord won't work
    InputBuffer ib(response_obuffer->getData(), response_obuffer->getLength());
    Message m(Message::PARSE);
    m.fromWire(ib);

    const TSIGRecord* tsig = m.getTSIGRecord();
    ASSERT_TRUE(tsig != NULL) <<
        "Missing TSIG signature (we should have one even at error)";
    EXPECT_EQ(TSIGError::BAD_SIG_CODE, tsig->getRdata().getError());
    EXPECT_EQ(0, tsig->getRdata().getMACSize()) <<
        "It should be unsigned with this error";

    checkAllRcodeCountersZeroExcept(Rcode::NOTAUTH(), 1);
}

// Give the server a signed unsupported request with a bad signature.
// This checks the server first verifies the signature before anything
// else.
TEST_F(AuthSrvTest, TSIGCheckFirst) {
    TSIGKey key("key:c2VjcmV0Cg==:hmac-sha1");
    TSIGContext context(key);
    // Pass a wrong opcode there. The server shouldn't know what to do
    // about it.
    UnitTestUtil::createRequestMessage(request_message, Opcode::RESERVED14(),
                                       default_qid, Name("version.bind"),
                                       RRClass::CH(), RRType::TXT());
    createRequestPacket(request_message, IPPROTO_UDP, &context);

    // Process the message, but use a different key there
    boost::shared_ptr<TSIGKeyRing> keyring(new TSIGKeyRing);
    keyring->add(TSIGKey("key:QkFECg==:hmac-sha1"));
    server.setTSIGKeyRing(&keyring);
    server.processMessage(*io_message, *parse_message, *response_obuffer,
                          &dnsserv);

    EXPECT_TRUE(dnsserv.hasAnswer());
    headerCheck(*parse_message, default_qid, TSIGError::BAD_SIG().toRcode(),
                Opcode::RESERVED14().getCode(), QR_FLAG, 0, 0, 0, 0);
    // We need to parse the message ourself, or getTSIGRecord won't work
    InputBuffer ib(response_obuffer->getData(), response_obuffer->getLength());
    Message m(Message::PARSE);
    m.fromWire(ib);

    const TSIGRecord* tsig = m.getTSIGRecord();
    ASSERT_TRUE(tsig != NULL) <<
        "Missing TSIG signature (we should have one even at error)";
    EXPECT_EQ(TSIGError::BAD_SIG_CODE, tsig->getRdata().getError());
    EXPECT_EQ(0, tsig->getRdata().getMACSize()) <<
        "It should be unsigned with this error";
    // TSIG should have failed, and so the per opcode counter shouldn't be
    // incremented.
    EXPECT_EQ(0, server.getCounter(Opcode::RESERVED14()));

    checkAllRcodeCountersZeroExcept(Rcode::NOTAUTH(), 1);
}

TEST_F(AuthSrvTest, AXFRConnectFail) {
    EXPECT_FALSE(xfrout.isConnected()); // check prerequisite
    xfrout.disableConnect();
    UnitTestUtil::createRequestMessage(request_message, opcode, default_qid,
                                       Name("example.com"), RRClass::IN(),
                                       RRType::AXFR());
    createRequestPacket(request_message, IPPROTO_TCP);
    server.processMessage(*io_message, *parse_message, *response_obuffer,
                          &dnsserv);
    EXPECT_TRUE(dnsserv.hasAnswer());
    headerCheck(*parse_message, default_qid, Rcode::SERVFAIL(),
                opcode.getCode(), QR_FLAG, 1, 0, 0, 0);
    EXPECT_FALSE(xfrout.isConnected());
}

TEST_F(AuthSrvTest, AXFRSendFail) {
    // first send a valid query, making the connection with the xfr process
    // open.
    UnitTestUtil::createRequestMessage(request_message, opcode, default_qid,
                                       Name("example.com"), RRClass::IN(),
                                       RRType::AXFR());
    createRequestPacket(request_message, IPPROTO_TCP);
    server.processMessage(*io_message, *parse_message, *response_obuffer,
                          &dnsserv);
    EXPECT_TRUE(xfrout.isConnected());

    xfrout.disableSend();
    parse_message->clear(Message::PARSE);
    response_obuffer->clear();
    UnitTestUtil::createRequestMessage(request_message, opcode, default_qid,
                                       Name("example.com"), RRClass::IN(),
                                       RRType::AXFR());
    createRequestPacket(request_message, IPPROTO_TCP);
    server.processMessage(*io_message, *parse_message, *response_obuffer,
                          &dnsserv);
    EXPECT_TRUE(dnsserv.hasAnswer());
    headerCheck(*parse_message, default_qid, Rcode::SERVFAIL(),
                opcode.getCode(), QR_FLAG, 1, 0, 0, 0);

    // The connection should have been closed due to the send failure.
    EXPECT_FALSE(xfrout.isConnected());
}

TEST_F(AuthSrvTest, AXFRDisconnectFail) {
    // In our usage disconnect() shouldn't fail. But even if it does,
    // it should not disrupt service (so processMessage should have caught it)
    xfrout.disableSend();
    xfrout.disableDisconnect();
    UnitTestUtil::createRequestMessage(request_message, opcode, default_qid,
                                       Name("example.com"), RRClass::IN(),
                                       RRType::AXFR());
    createRequestPacket(request_message, IPPROTO_TCP);
    EXPECT_NO_THROW(server.processMessage(*io_message, *parse_message,
                                          *response_obuffer, &dnsserv));
    // Since the disconnect failed, we should still be 'connected'
    EXPECT_TRUE(xfrout.isConnected());
    // XXX: we need to re-enable disconnect.  otherwise an exception would be
    // thrown via the destructor of the server.
    xfrout.enableDisconnect();
}

TEST_F(AuthSrvTest, IXFRConnectFail) {
    EXPECT_FALSE(xfrout.isConnected()); // check prerequisite
    xfrout.disableConnect();
    UnitTestUtil::createRequestMessage(request_message, opcode, default_qid,
                                       Name("example.com"), RRClass::IN(),
                                       RRType::IXFR());
    createRequestPacket(request_message, IPPROTO_TCP);
    server.processMessage(*io_message, *parse_message, *response_obuffer,
                          &dnsserv);
    EXPECT_TRUE(dnsserv.hasAnswer());
    headerCheck(*parse_message, default_qid, Rcode::SERVFAIL(),
                opcode.getCode(), QR_FLAG, 1, 0, 0, 0);
    EXPECT_FALSE(xfrout.isConnected());
}

TEST_F(AuthSrvTest, IXFRSendFail) {
    // first send a valid query, making the connection with the xfr process
    // open.
    UnitTestUtil::createRequestMessage(request_message, opcode, default_qid,
                                       Name("example.com"), RRClass::IN(),
                                       RRType::IXFR());
    createRequestPacket(request_message, IPPROTO_TCP);
    server.processMessage(*io_message, *parse_message, *response_obuffer,
                          &dnsserv);
    EXPECT_TRUE(xfrout.isConnected());

    xfrout.disableSend();
    parse_message->clear(Message::PARSE);
    response_obuffer->clear();
    UnitTestUtil::createRequestMessage(request_message, opcode, default_qid,
                                       Name("example.com"), RRClass::IN(),
                                       RRType::IXFR());
    createRequestPacket(request_message, IPPROTO_TCP);
    server.processMessage(*io_message, *parse_message, *response_obuffer,
                          &dnsserv);
    EXPECT_TRUE(dnsserv.hasAnswer());
    headerCheck(*parse_message, default_qid, Rcode::SERVFAIL(),
                opcode.getCode(), QR_FLAG, 1, 0, 0, 0);

    // The connection should have been closed due to the send failure.
    EXPECT_FALSE(xfrout.isConnected());
}

TEST_F(AuthSrvTest, IXFRDisconnectFail) {
    // In our usage disconnect() shouldn't fail, but even if it does,
    // procesMessage() should catch it.
    xfrout.disableSend();
    xfrout.disableDisconnect();
    UnitTestUtil::createRequestMessage(request_message, opcode, default_qid,
                                       Name("example.com"), RRClass::IN(),
                                       RRType::IXFR());
    createRequestPacket(request_message, IPPROTO_TCP);
    EXPECT_NO_THROW(server.processMessage(*io_message, *parse_message,
                                          *response_obuffer, &dnsserv));
    EXPECT_TRUE(xfrout.isConnected());
    // XXX: we need to re-enable disconnect.  otherwise an exception would be
    // thrown via the destructor of the server.
    xfrout.enableDisconnect();
}

TEST_F(AuthSrvTest, notify) {
    UnitTestUtil::createRequestMessage(request_message, Opcode::NOTIFY(),
                                       default_qid, Name("example.com"),
                                       RRClass::IN(), RRType::SOA());
    request_message.setHeaderFlag(Message::HEADERFLAG_AA);
    createRequestPacket(request_message, IPPROTO_UDP);
    server.processMessage(*io_message, *parse_message, *response_obuffer,
                          &dnsserv);
    EXPECT_TRUE(dnsserv.hasAnswer());

    // An internal command message should have been created and sent to an
    // external module.  Check them.
    EXPECT_EQ("Zonemgr", notify_session.getMessageDest());
    EXPECT_EQ("notify",
              notify_session.getSentMessage()->get("command")->get(0)->stringValue());
    ConstElementPtr notify_args =
        notify_session.getSentMessage()->get("command")->get(1);
    EXPECT_EQ("example.com.", notify_args->get("zone_name")->stringValue());
    EXPECT_EQ(DEFAULT_REMOTE_ADDRESS,
              notify_args->get("master")->stringValue());
    EXPECT_EQ("IN", notify_args->get("zone_class")->stringValue());

    // On success, the server should return a response to the notify.
    headerCheck(*parse_message, default_qid, Rcode::NOERROR(),
                Opcode::NOTIFY().getCode(), QR_FLAG | AA_FLAG, 1, 0, 0, 0);

    // The question must be identical to that of the received notify
    ConstQuestionPtr question = *parse_message->beginQuestion();
    EXPECT_EQ(Name("example.com"), question->getName());
    EXPECT_EQ(RRClass::IN(), question->getClass());
    EXPECT_EQ(RRType::SOA(), question->getType());

    checkAllRcodeCountersZeroExcept(Rcode::NOERROR(), 1);
}

TEST_F(AuthSrvTest, notifyForCHClass) {
    // Same as the previous test, but for the CH RRClass.
    UnitTestUtil::createRequestMessage(request_message, Opcode::NOTIFY(),
                                       default_qid, Name("example.com"),
                                       RRClass::CH(), RRType::SOA());
    request_message.setHeaderFlag(Message::HEADERFLAG_AA);
    createRequestPacket(request_message, IPPROTO_UDP);
    server.processMessage(*io_message, *parse_message, *response_obuffer,
                          &dnsserv);
    EXPECT_TRUE(dnsserv.hasAnswer());

    // Other conditions should be the same, so simply confirm the RR class is
    // set correctly.
    ConstElementPtr notify_args =
        notify_session.getSentMessage()->get("command")->get(1);
    EXPECT_EQ("CH", notify_args->get("zone_class")->stringValue());
}

TEST_F(AuthSrvTest, notifyEmptyQuestion) {
    request_message.clear(Message::RENDER);
    request_message.setOpcode(Opcode::NOTIFY());
    request_message.setRcode(Rcode::NOERROR());
    request_message.setHeaderFlag(Message::HEADERFLAG_AA);
    request_message.setQid(default_qid);
    request_message.toWire(request_renderer);
    createRequestPacket(request_message, IPPROTO_UDP);
    server.processMessage(*io_message, *parse_message, *response_obuffer,
                          &dnsserv);
    EXPECT_TRUE(dnsserv.hasAnswer());
    headerCheck(*parse_message, default_qid, Rcode::FORMERR(),
                Opcode::NOTIFY().getCode(), QR_FLAG, 0, 0, 0, 0);
}

TEST_F(AuthSrvTest, notifyMultiQuestions) {
    UnitTestUtil::createRequestMessage(request_message, Opcode::NOTIFY(),
                                       default_qid, Name("example.com"),
                                       RRClass::IN(), RRType::SOA());
    // add one more SOA question
    request_message.addQuestion(Question(Name("example.com"), RRClass::IN(),
                                         RRType::SOA()));
    request_message.setHeaderFlag(Message::HEADERFLAG_AA);
    createRequestPacket(request_message, IPPROTO_UDP);
    server.processMessage(*io_message, *parse_message, *response_obuffer,
                          &dnsserv);
    EXPECT_TRUE(dnsserv.hasAnswer());
    headerCheck(*parse_message, default_qid, Rcode::FORMERR(),
                Opcode::NOTIFY().getCode(), QR_FLAG, 2, 0, 0, 0);
}

TEST_F(AuthSrvTest, notifyNonSOAQuestion) {
    UnitTestUtil::createRequestMessage(request_message, Opcode::NOTIFY(),
                                       default_qid, Name("example.com"),
                                       RRClass::IN(), RRType::NS());
    request_message.setHeaderFlag(Message::HEADERFLAG_AA);
    createRequestPacket(request_message, IPPROTO_UDP);
    server.processMessage(*io_message, *parse_message, *response_obuffer,
                          &dnsserv);
    EXPECT_TRUE(dnsserv.hasAnswer());
    headerCheck(*parse_message, default_qid, Rcode::FORMERR(),
                Opcode::NOTIFY().getCode(), QR_FLAG, 1, 0, 0, 0);
}

TEST_F(AuthSrvTest, notifyWithoutAA) {
    // implicitly leave the AA bit off.  our implementation will accept it.
    UnitTestUtil::createRequestMessage(request_message, Opcode::NOTIFY(),
                                       default_qid, Name("example.com"),
                                       RRClass::IN(), RRType::SOA());
    createRequestPacket(request_message, IPPROTO_UDP);
    server.processMessage(*io_message, *parse_message, *response_obuffer,
                          &dnsserv);
    EXPECT_TRUE(dnsserv.hasAnswer());
    headerCheck(*parse_message, default_qid, Rcode::NOERROR(),
                Opcode::NOTIFY().getCode(), QR_FLAG | AA_FLAG, 1, 0, 0, 0);
}

TEST_F(AuthSrvTest, notifyWithErrorRcode) {
    UnitTestUtil::createRequestMessage(request_message, Opcode::NOTIFY(),
                                       default_qid, Name("example.com"),
                                       RRClass::IN(), RRType::SOA());
    request_message.setHeaderFlag(Message::HEADERFLAG_AA);
    request_message.setRcode(Rcode::SERVFAIL());
    createRequestPacket(request_message, IPPROTO_UDP);
    server.processMessage(*io_message, *parse_message, *response_obuffer,
                          &dnsserv);
    EXPECT_TRUE(dnsserv.hasAnswer());
    headerCheck(*parse_message, default_qid, Rcode::NOERROR(),
                Opcode::NOTIFY().getCode(), QR_FLAG | AA_FLAG, 1, 0, 0, 0);
}

TEST_F(AuthSrvTest, notifyWithoutSession) {
    server.setXfrinSession(NULL);

    UnitTestUtil::createRequestMessage(request_message, Opcode::NOTIFY(),
                                       default_qid, Name("example.com"),
                                       RRClass::IN(), RRType::SOA());
    request_message.setHeaderFlag(Message::HEADERFLAG_AA);
    createRequestPacket(request_message, IPPROTO_UDP);

    // we simply ignore the notify and let it be resent if an internal error
    // happens.
    server.processMessage(*io_message, *parse_message, *response_obuffer,
                          &dnsserv);
    EXPECT_FALSE(dnsserv.hasAnswer());
}

TEST_F(AuthSrvTest, notifySendFail) {
    notify_session.disableSend();

    UnitTestUtil::createRequestMessage(request_message, Opcode::NOTIFY(),
                                       default_qid, Name("example.com"),
                                       RRClass::IN(), RRType::SOA());
    request_message.setHeaderFlag(Message::HEADERFLAG_AA);
    createRequestPacket(request_message, IPPROTO_UDP);

    server.processMessage(*io_message, *parse_message, *response_obuffer,
                          &dnsserv);
    EXPECT_FALSE(dnsserv.hasAnswer());
}

TEST_F(AuthSrvTest, notifyReceiveFail) {
    notify_session.disableReceive();

    UnitTestUtil::createRequestMessage(request_message, Opcode::NOTIFY(),
                                       default_qid, Name("example.com"),
                                       RRClass::IN(), RRType::SOA());
    request_message.setHeaderFlag(Message::HEADERFLAG_AA);
    createRequestPacket(request_message, IPPROTO_UDP);
    server.processMessage(*io_message, *parse_message, *response_obuffer,
                          &dnsserv);
    EXPECT_FALSE(dnsserv.hasAnswer());
}

TEST_F(AuthSrvTest, notifyWithBogusSessionMessage) {
    notify_session.setMessage(Element::fromJSON("{\"foo\": 1}"));

    UnitTestUtil::createRequestMessage(request_message, Opcode::NOTIFY(),
                                       default_qid, Name("example.com"),
                                       RRClass::IN(), RRType::SOA());
    request_message.setHeaderFlag(Message::HEADERFLAG_AA);
    createRequestPacket(request_message, IPPROTO_UDP);
    server.processMessage(*io_message, *parse_message, *response_obuffer,
                          &dnsserv);
    EXPECT_FALSE(dnsserv.hasAnswer());
}

TEST_F(AuthSrvTest, notifyWithSessionMessageError) {
    notify_session.setMessage(
        Element::fromJSON("{\"result\": [1, \"FAIL\"]}"));

    UnitTestUtil::createRequestMessage(request_message, Opcode::NOTIFY(),
                                       default_qid, Name("example.com"),
                                       RRClass::IN(), RRType::SOA());
    request_message.setHeaderFlag(Message::HEADERFLAG_AA);
    createRequestPacket(request_message, IPPROTO_UDP);
    server.processMessage(*io_message, *parse_message, *response_obuffer,
                          &dnsserv);
    EXPECT_FALSE(dnsserv.hasAnswer());
}

void
updateConfig(AuthSrv* server, const char* const config_data,
             const bool expect_success)
{
    ConstElementPtr config_answer =
        server->updateConfig(Element::fromJSON(config_data));
    EXPECT_EQ(Element::map, config_answer->getType());
    EXPECT_TRUE(config_answer->contains("result"));

    ConstElementPtr result = config_answer->get("result");
    EXPECT_EQ(Element::list, result->getType());
    EXPECT_EQ(expect_success ? 0 : 1, result->get(0)->intValue()) <<
        "Bad result from updateConfig: " << result->str();
}

void
updateDatabase(AuthSrv* server, const char* params) {
    const ConstElementPtr config(Element::fromJSON("{"
        "\"IN\": [{"
        "    \"type\": \"sqlite3\","
        "    \"params\": " + string(params) +
        "}]}"));
    DataSourceConfigurator::testReconfigure(server, config);
}

void
updateInMemory(AuthSrv* server, const char* origin, const char* filename) {
    const ConstElementPtr config(Element::fromJSON("{"
        "\"IN\": [{"
        "   \"type\": \"MasterFiles\","
        "   \"params\": {"
        "       \"" + string(origin) + "\": \"" + string(filename) + "\""
        "   },"
        "   \"cache-enable\": true"
        "}],"
        "\"CH\": [{"
        "   \"type\": \"static\","
        "   \"params\": \"" + string(STATIC_DSRC_FILE) + "\""
        "}]}"));
    DataSourceConfigurator::testReconfigure(server, config);
}

void
updateBuiltin(AuthSrv* server) {
    const ConstElementPtr config(Element::fromJSON("{"
        "\"CH\": [{"
        "   \"type\": \"static\","
        "   \"params\": \"" + string(STATIC_DSRC_FILE) + "\""
        "}]}"));
    DataSourceConfigurator::testReconfigure(server, config);
}

// Try giving the server a TSIG signed request and see it can anwer signed as
// well
#ifdef USE_STATIC_LINK
TEST_F(AuthSrvTest, DISABLED_TSIGSigned) { // Needs builtin
#else
TEST_F(AuthSrvTest, TSIGSigned) {
#endif
    // Prepare key, the client message, etc
    updateBuiltin(&server);
    const TSIGKey key("key:c2VjcmV0Cg==:hmac-sha1");
    TSIGContext context(key);
    UnitTestUtil::createRequestMessage(request_message, opcode, default_qid,
                                       Name("VERSION.BIND."), RRClass::CH(),
                                       RRType::TXT());
    createRequestPacket(request_message, IPPROTO_UDP, &context);

    // Run the message through the server
    boost::shared_ptr<TSIGKeyRing> keyring(new TSIGKeyRing);
    keyring->add(key);
    server.setTSIGKeyRing(&keyring);
    server.processMessage(*io_message, *parse_message, *response_obuffer,
                          &dnsserv);

    // What did we get?
    EXPECT_TRUE(dnsserv.hasAnswer());
    headerCheck(*parse_message, default_qid, Rcode::NOERROR(),
                opcode.getCode(), QR_FLAG | AA_FLAG, 1, 1, 1, 0);
    // We need to parse the message ourself, or getTSIGRecord won't work
    InputBuffer ib(response_obuffer->getData(), response_obuffer->getLength());
    Message m(Message::PARSE);
    m.fromWire(ib);

    const TSIGRecord* tsig = m.getTSIGRecord();
    ASSERT_TRUE(tsig != NULL) << "Missing TSIG signature";
    TSIGError error(context.verify(tsig, response_obuffer->getData(),
                                   response_obuffer->getLength()));
    EXPECT_EQ(TSIGError::NOERROR(), error) <<
        "The server signed the response, but it doesn't seem to be valid";

    checkAllRcodeCountersZeroExcept(Rcode::NOERROR(), 1);
}

// Same test emulating the UDPServer class behavior (defined in libasiolink).
// This is not a good test in that it assumes internal implementation details
// of UDPServer, but we've encountered a regression due to the introduction
// of that class, so we add a test for that case to prevent such a regression
// in future.
// Besides, the generalization of UDPServer is probably too much for the
// authoritative only server in terms of performance, and it's quite likely
// we need to drop it for the authoritative server implementation.
// At that point we can drop this test, too.
#ifdef USE_STATIC_LINK
TEST_F(AuthSrvTest, DISABLED_builtInQueryViaDNSServer) {
#else
TEST_F(AuthSrvTest, builtInQueryViaDNSServer) {
#endif
    updateBuiltin(&server);
    UnitTestUtil::createRequestMessage(request_message, Opcode::QUERY(),
                                       default_qid, Name("VERSION.BIND."),
                                       RRClass::CH(), RRType::TXT());
    createRequestPacket(request_message, IPPROTO_UDP);

    (*server.getDNSLookupProvider())(*io_message, parse_message,
                                     response_message,
                                     response_obuffer, &dnsserv);
    (*server.getDNSAnswerProvider())(*io_message, parse_message,
                                     response_message, response_obuffer);

    createBuiltinVersionResponse(default_qid, response_data);
    EXPECT_PRED_FORMAT4(UnitTestUtil::matchWireData,
                        response_obuffer->getData(),
                        response_obuffer->getLength(),
                        &response_data[0], response_data.size());
}

// In the following tests we confirm the response data is rendered in
// wire format in the expected way.

// The most primitive check: checking the result of the processMessage()
// method
#ifdef USE_STATIC_LINK
TEST_F(AuthSrvTest, DISABLED_builtInQuery) {
#else
TEST_F(AuthSrvTest, builtInQuery) {
#endif
    updateBuiltin(&server);
    UnitTestUtil::createRequestMessage(request_message, Opcode::QUERY(),
                                       default_qid, Name("VERSION.BIND."),
                                       RRClass::CH(), RRType::TXT());
    createRequestPacket(request_message, IPPROTO_UDP);
    server.processMessage(*io_message, *parse_message, *response_obuffer,
                          &dnsserv);
    createBuiltinVersionResponse(default_qid, response_data);
    EXPECT_PRED_FORMAT4(UnitTestUtil::matchWireData,
                        response_obuffer->getData(),
                        response_obuffer->getLength(),
                        &response_data[0], response_data.size());
    checkAllRcodeCountersZeroExcept(Rcode::NOERROR(), 1);
}

// Same type of test as builtInQueryViaDNSServer but for an error response.
#ifdef USE_STATIC_LINK
TEST_F(AuthSrvTest, DISABLED_iqueryViaDNSServer) { // Needs builtin
#else
TEST_F(AuthSrvTest, iqueryViaDNSServer) { // Needs builtin
#endif
    updateBuiltin(&server);
    createDataFromFile("iquery_fromWire.wire");
    (*server.getDNSLookupProvider())(*io_message, parse_message,
                                     response_message,
                                     response_obuffer, &dnsserv);
    (*server.getDNSAnswerProvider())(*io_message, parse_message,
                                     response_message, response_obuffer);

    UnitTestUtil::readWireData("iquery_response_fromWire.wire",
                               response_data);
    EXPECT_PRED_FORMAT4(UnitTestUtil::matchWireData,
                        response_obuffer->getData(),
                        response_obuffer->getLength(),
                        &response_data[0], response_data.size());
}

// Install a Sqlite3 data source with testing data.
#ifdef USE_STATIC_LINK
TEST_F(AuthSrvTest, DISABLED_updateConfig) {
#else
TEST_F(AuthSrvTest, updateConfig) {
#endif
    updateDatabase(&server, CONFIG_TESTDB);

    // query for existent data in the installed data source.  The resulting
    // response should have the AA flag on, and have an RR in each answer
    // and authority section.
    createDataFromFile("examplequery_fromWire.wire");
    server.processMessage(*io_message, *parse_message, *response_obuffer,
                          &dnsserv);
    EXPECT_TRUE(dnsserv.hasAnswer());
    headerCheck(*parse_message, default_qid, Rcode::NOERROR(), opcode.getCode(),
                QR_FLAG | AA_FLAG, 1, 1, 1, 0);
}

#ifdef USE_STATIC_LINK
TEST_F(AuthSrvTest, DISABLED_datasourceFail) {
#else
TEST_F(AuthSrvTest, datasourceFail) {
#endif
    updateDatabase(&server, CONFIG_TESTDB);

    // This query will hit a corrupted entry of the data source (the zoneload
    // tool and the data source itself naively accept it).  This will result
    // in a SERVFAIL response, and the answer and authority sections should
    // be empty.
    createDataFromFile("badExampleQuery_fromWire.wire");
    server.processMessage(*io_message, *parse_message, *response_obuffer,
                          &dnsserv);
    EXPECT_TRUE(dnsserv.hasAnswer());
    headerCheck(*parse_message, default_qid, Rcode::SERVFAIL(),
                opcode.getCode(), QR_FLAG, 1, 0, 0, 0);
}

#ifdef USE_STATIC_LINK
TEST_F(AuthSrvTest, DISABLED_updateConfigFail) {
#else
TEST_F(AuthSrvTest, updateConfigFail) {
#endif
    // First, load a valid data source.
    updateDatabase(&server, CONFIG_TESTDB);

    // Next, try to update it with a non-existent one.  This should fail.
    EXPECT_THROW(updateDatabase(&server, BADCONFIG_TESTDB),
                 isc::datasrc::DataSourceError);

    // The original data source should still exist.
    createDataFromFile("examplequery_fromWire.wire");
    server.processMessage(*io_message, *parse_message, *response_obuffer,
                          &dnsserv);
    EXPECT_TRUE(dnsserv.hasAnswer());
    headerCheck(*parse_message, default_qid, Rcode::NOERROR(),
                opcode.getCode(), QR_FLAG | AA_FLAG, 1, 1, 1, 0);
}

TEST_F(AuthSrvTest, updateWithInMemoryClient) {
    // Test configuring memory data source.  Detailed test cases are covered
    // in the configuration tests.  We only check the AuthSrv interface here.

    // Create an empty in-memory
    const ConstElementPtr config(Element::fromJSON("{"
        "\"IN\": [{"
        "   \"type\": \"MasterFiles\","
        "   \"params\": {},"
        "   \"cache-enable\": true"
        "}]}"));
    DataSourceConfigurator::testReconfigure(&server, config);
    // after successful configuration, we should have one (with empty zoneset).

    // The memory data source is empty, should return REFUSED rcode.
    createDataFromFile("examplequery_fromWire.wire");
    server.processMessage(*io_message, *parse_message, *response_obuffer,
                          &dnsserv);
    EXPECT_TRUE(dnsserv.hasAnswer());
    headerCheck(*parse_message, default_qid, Rcode::REFUSED(),
                opcode.getCode(), QR_FLAG, 1, 0, 0, 0);
}

TEST_F(AuthSrvTest, queryWithInMemoryClientNoDNSSEC) {
    // In this example, we do simple check that query is handled from the
    // query handler class, and confirm it returns no error and a non empty
    // answer section.  Detailed examination on the response content
    // for various types of queries are tested in the query tests.
    updateInMemory(&server, "example.", CONFIG_INMEMORY_EXAMPLE);

    createDataFromFile("nsec3query_nodnssec_fromWire.wire");
    server.processMessage(*io_message, *parse_message, *response_obuffer,
                          &dnsserv);

    EXPECT_TRUE(dnsserv.hasAnswer());
    headerCheck(*parse_message, default_qid, Rcode::NOERROR(),
                opcode.getCode(), QR_FLAG | AA_FLAG, 1, 1, 2, 1);
}

TEST_F(AuthSrvTest, queryWithInMemoryClientDNSSEC) {
    // Similar to the previous test, but the query has the DO bit on.
    // The response should contain RRSIGs, and should have more RRs than
    // the previous case.
    updateInMemory(&server, "example.", CONFIG_INMEMORY_EXAMPLE);

    createDataFromFile("nsec3query_fromWire.wire");
    server.processMessage(*io_message, *parse_message, *response_obuffer,
                          &dnsserv);

    EXPECT_TRUE(dnsserv.hasAnswer());
    headerCheck(*parse_message, default_qid, Rcode::NOERROR(),
                opcode.getCode(), QR_FLAG | AA_FLAG, 1, 2, 3, 3);
}

TEST_F(AuthSrvTest,
#ifdef USE_STATIC_LINK
       DISABLED_chQueryWithInMemoryClient
#else
       chQueryWithInMemoryClient
#endif
    )
{
    // Set up the in-memory
    updateInMemory(&server, "example.", CONFIG_INMEMORY_EXAMPLE);

    // This shouldn't affect the result of class CH query
    UnitTestUtil::createRequestMessage(request_message, Opcode::QUERY(),
                                       default_qid, Name("VERSION.BIND."),
                                       RRClass::CH(), RRType::TXT());
    createRequestPacket(request_message, IPPROTO_UDP);
    server.processMessage(*io_message, *parse_message, *response_obuffer,
                          &dnsserv);
    EXPECT_TRUE(dnsserv.hasAnswer());
    headerCheck(*parse_message, default_qid, Rcode::NOERROR(),
                opcode.getCode(), QR_FLAG | AA_FLAG, 1, 1, 1, 0);
}

// Submit UDP normal query and check query counter
TEST_F(AuthSrvTest, queryCounterUDPNormal) {
    // The counter should be initialized to 0.
    EXPECT_EQ(0, server.getCounter(AuthCounters::SERVER_UDP_QUERY));
    // Create UDP message and process.
    UnitTestUtil::createRequestMessage(request_message, Opcode::QUERY(),
                                       default_qid, Name("example.com"),
                                       RRClass::IN(), RRType::NS());
    createRequestPacket(request_message, IPPROTO_UDP);
    server.processMessage(*io_message, *parse_message, *response_obuffer,
                          &dnsserv);
    // After processing UDP query, the counter should be 1.
    EXPECT_EQ(1, server.getCounter(AuthCounters::SERVER_UDP_QUERY));
    // The counter for opcode Query should also be one
    EXPECT_EQ(1, server.getCounter(Opcode::QUERY()));
    // The counter for REFUSED responses should also be one, the rest zero
    checkAllRcodeCountersZeroExcept(Rcode::REFUSED(), 1);
}

// Submit TCP normal query and check query counter
TEST_F(AuthSrvTest, queryCounterTCPNormal) {
    // The counter should be initialized to 0.
    EXPECT_EQ(0, server.getCounter(AuthCounters::SERVER_TCP_QUERY));
    // Create TCP message and process.
    UnitTestUtil::createRequestMessage(request_message, Opcode::QUERY(),
                                       default_qid, Name("example.com"),
                                       RRClass::IN(), RRType::NS());
    createRequestPacket(request_message, IPPROTO_TCP);
    server.processMessage(*io_message, *parse_message, *response_obuffer,
                          &dnsserv);
    // After processing TCP query, the counter should be 1.
    EXPECT_EQ(1, server.getCounter(AuthCounters::SERVER_TCP_QUERY));
    // The counter for SUCCESS responses should also be one
    EXPECT_EQ(1, server.getCounter(Opcode::QUERY()));
    // The counter for REFUSED responses should also be one, the rest zero
    checkAllRcodeCountersZeroExcept(Rcode::REFUSED(), 1);
}

// Submit TCP AXFR query and check query counter
TEST_F(AuthSrvTest, queryCounterTCPAXFR) {
    // The counter should be initialized to 0.
    EXPECT_EQ(0, server.getCounter(AuthCounters::SERVER_TCP_QUERY));
    UnitTestUtil::createRequestMessage(request_message, opcode, default_qid,
                         Name("example.com"), RRClass::IN(), RRType::AXFR());
    createRequestPacket(request_message, IPPROTO_TCP);
    // On success, the AXFR query has been passed to a separate process,
    // so auth itself shouldn't respond.
    server.processMessage(*io_message, *parse_message, *response_obuffer,
                          &dnsserv);
    EXPECT_FALSE(dnsserv.hasAnswer());
    // After processing TCP AXFR query, the counter should be 1.
    EXPECT_EQ(1, server.getCounter(AuthCounters::SERVER_TCP_QUERY));
    // No rcodes should be incremented
    checkAllRcodeCountersZero();
}

// Submit TCP IXFR query and check query counter
TEST_F(AuthSrvTest, queryCounterTCPIXFR) {
    // The counter should be initialized to 0.
    EXPECT_EQ(0, server.getCounter(AuthCounters::SERVER_TCP_QUERY));
    UnitTestUtil::createRequestMessage(request_message, opcode, default_qid,
                         Name("example.com"), RRClass::IN(), RRType::IXFR());
    createRequestPacket(request_message, IPPROTO_TCP);
    // On success, the IXFR query has been passed to a separate process,
    // so auth itself shouldn't respond.
    server.processMessage(*io_message, *parse_message, *response_obuffer,
                          &dnsserv);
    EXPECT_FALSE(dnsserv.hasAnswer());
    // After processing TCP IXFR query, the counter should be 1.
    EXPECT_EQ(1, server.getCounter(AuthCounters::SERVER_TCP_QUERY));
}

TEST_F(AuthSrvTest, queryCounterOpcodes) {
    for (int i = 0; i < 16; ++i) {
        // The counter should be initialized to 0.
        EXPECT_EQ(0, server.getCounter(Opcode(i)));

        // For each possible opcode, create a request message and send it
        UnitTestUtil::createRequestMessage(request_message, Opcode(i),
                                           default_qid, Name("example.com"),
                                           RRClass::IN(), RRType::NS());
        createRequestPacket(request_message, IPPROTO_UDP);

        // "send" the request N-th times where N is i + 1 for i-th code.
        // we intentionally use different values for each code
        for (int j = 0; j <= i; ++j) {
            parse_message->clear(Message::PARSE);
            server.processMessage(*io_message, *parse_message,
                                  *response_obuffer,
                                  &dnsserv);
        }

        // Confirm the counter.
        EXPECT_EQ(i + 1, server.getCounter(Opcode(i)));
    }
}

// class for queryCounterUnexpected test
// getProtocol() returns IPPROTO_IP
class DummyUnknownSocket : public IOSocket {
public:
    DummyUnknownSocket() {}
    virtual int getNative() const { return (0); }
    virtual int getProtocol() const { return (IPPROTO_IP); }
};

// function for queryCounterUnexpected test
// returns a reference to a static object of DummyUnknownSocket
IOSocket&
getDummyUnknownSocket() {
    static DummyUnknownSocket socket;
    return (socket);
}

// Submit unexpected type of query and check it is ignored
TEST_F(AuthSrvTest, queryCounterUnexpected) {
    // This code isn't exception safe, but we'd rather keep the code
    // simpler and more readable as this is only for tests

    // Create UDP query packet.
    UnitTestUtil::createRequestMessage(request_message, Opcode::QUERY(),
                                       default_qid, Name("example.com"),
                                       RRClass::IN(), RRType::NS());
    createRequestPacket(request_message, IPPROTO_UDP);

    // Modify the message.
    delete io_message;
    endpoint = IOEndpoint::create(IPPROTO_UDP,
                                  IOAddress(DEFAULT_REMOTE_ADDRESS), 53210);
    io_message = new IOMessage(request_renderer.getData(),
                               request_renderer.getLength(),
                               getDummyUnknownSocket(), *endpoint);

    EXPECT_FALSE(dnsserv.hasAnswer());
}

TEST_F(AuthSrvTest, stop) {
    // normal case is covered in command_unittest.cc.  we should primarily
    // test it here, but the current design of the stop test takes time,
    // so we consolidate the cases in the command tests.
    // If/when the interval timer has finer granularity we'll probably add
    // our own tests here, so we keep this empty test case.
}

TEST_F(AuthSrvTest, listenAddresses) {
    isc::testutils::portconfig::listenAddresses(server);
    // Check it requests the correct addresses
    const char* tokens[] = {
        "TCP:127.0.0.1:53210:1",
        "UDP:127.0.0.1:53210:2",
        "TCP:::1:53210:3",
        "UDP:::1:53210:4",
        NULL
    };
    sock_requestor_.checkTokens(tokens, sock_requestor_.given_tokens_,
                                "Given tokens");
    // It returns back to empty set of addresses afterwards, so
    // they should be released
    sock_requestor_.checkTokens(tokens, sock_requestor_.released_tokens_,
                                "Released tokens");
}

TEST_F(AuthSrvTest, processNormalQuery_reuseRenderer1) {
    UnitTestUtil::createRequestMessage(request_message, Opcode::QUERY(),
                                       default_qid, Name("example.com"),
                                       RRClass::IN(), RRType::NS());

    request_message.setHeaderFlag(Message::HEADERFLAG_AA);
    createRequestPacket(request_message, IPPROTO_UDP);
    server.processMessage(*io_message, *parse_message, *response_obuffer,
                          &dnsserv);
    EXPECT_NE(request_message.getRcode(), parse_message->getRcode());
}

TEST_F(AuthSrvTest, processNormalQuery_reuseRenderer2) {
    UnitTestUtil::createRequestMessage(request_message, Opcode::QUERY(),
                                       default_qid, Name("example.com"),
                                       RRClass::IN(), RRType::SOA());

    request_message.setHeaderFlag(Message::HEADERFLAG_AA);
    createRequestPacket(request_message, IPPROTO_UDP);
    server.processMessage(*io_message, *parse_message, *response_obuffer,
                          &dnsserv);
    ConstQuestionPtr question = *parse_message->beginQuestion();
    EXPECT_STRNE(question->getType().toText().c_str(),
                 RRType::NS().toText().c_str());
}
//
// Tests for catching exceptions in various stages of the query processing
//
// These tests work by defining two proxy classes, that act as an in-memory
// client by default, but can throw exceptions at various points.
//
namespace {

/// The possible methods to throw in, either in FakeClient or
/// FakeZoneFinder
enum ThrowWhen {
    THROW_NEVER,
    THROW_AT_FIND_ZONE,
    THROW_AT_GET_ORIGIN,
    THROW_AT_GET_CLASS,
    THROW_AT_FIND,
    THROW_AT_FIND_ALL,
    THROW_AT_FIND_NSEC3
};

/// convenience function to check whether and what to throw
void
checkThrow(ThrowWhen method, ThrowWhen throw_at, bool isc_exception) {
    if (method == throw_at) {
        if (isc_exception) {
            isc_throw(isc::Exception, "foo");
        } else {
            throw std::exception();
        }
    }
}

/// \brief proxy class for the ZoneFinder returned by the Client
///        proxied by FakeClient
///
/// See the documentation for FakeClient for more information,
/// all methods simply check whether they should throw, and if not, call
/// their proxied equivalent.
class FakeZoneFinder : public isc::datasrc::ZoneFinder {
public:
    FakeZoneFinder(isc::datasrc::ZoneFinderPtr zone_finder,
                   ThrowWhen throw_when, bool isc_exception,
                   ConstRRsetPtr fake_rrset) :
        real_zone_finder_(zone_finder),
        throw_when_(throw_when),
        isc_exception_(isc_exception),
        fake_rrset_(fake_rrset)
    {}

    virtual isc::dns::Name
    getOrigin() const {
        checkThrow(THROW_AT_GET_ORIGIN, throw_when_, isc_exception_);
        return (real_zone_finder_->getOrigin());
    }

    virtual isc::dns::RRClass
    getClass() const {
        checkThrow(THROW_AT_GET_CLASS, throw_when_, isc_exception_);
        return (real_zone_finder_->getClass());
    }

    virtual isc::datasrc::ZoneFinderContextPtr
    find(const isc::dns::Name& name,
         const isc::dns::RRType& type,
         isc::datasrc::ZoneFinder::FindOptions options)
    {
        using namespace isc::datasrc;
        checkThrow(THROW_AT_FIND, throw_when_, isc_exception_);
        // If faked RRset was specified on construction and it matches the
        // query, return it instead of searching the real data source.
        if (fake_rrset_ && fake_rrset_->getName() == name &&
            fake_rrset_->getType() == type)
        {
            return (ZoneFinderContextPtr(new ZoneFinder::Context(
                                             *this, options,
                                             ResultContext(SUCCESS,
                                                           fake_rrset_))));
        }
        return (real_zone_finder_->find(name, type, options));
    }

    virtual isc::datasrc::ZoneFinderContextPtr
    findAll(const isc::dns::Name& name,
            std::vector<isc::dns::ConstRRsetPtr> &target,
            const FindOptions options = FIND_DEFAULT)
    {
        checkThrow(THROW_AT_FIND_ALL, throw_when_, isc_exception_);
        return (real_zone_finder_->findAll(name, target, options));
    }

    virtual FindNSEC3Result
    findNSEC3(const isc::dns::Name& name, bool recursive) {
        checkThrow(THROW_AT_FIND_NSEC3, throw_when_, isc_exception_);
        return (real_zone_finder_->findNSEC3(name, recursive));
    }

private:
    isc::datasrc::ZoneFinderPtr real_zone_finder_;
    ThrowWhen throw_when_;
    bool isc_exception_;
    ConstRRsetPtr fake_rrset_;
};

/// \brief Proxy FakeClient that can throw exceptions at specified times
///
/// Currently it is used as an 'InMemoryClient' using setInMemoryClient,
/// but it is in effect a general datasource client.
class FakeClient : public isc::datasrc::DataSourceClient {
public:
    /// \brief Create a proxy memory client
    ///
    /// \param real_client The real (in-memory) client to proxy
    /// \param throw_when if set to any value other than never, that is
    ///        the method that will throw an exception (either in this
    ///        class or the related FakeZoneFinder)
    /// \param isc_exception if true, throw isc::Exception, otherwise,
    ///                      throw std::exception
    /// \param fake_rrset If non NULL, it will be used as an answer to
    /// find() for that name and type.
    FakeClient(const DataSourceClient* real_client,
               ThrowWhen throw_when, bool isc_exception,
               ConstRRsetPtr fake_rrset = ConstRRsetPtr()) :
        real_client_ptr_(real_client),
        throw_when_(throw_when),
        isc_exception_(isc_exception),
        fake_rrset_(fake_rrset)
    {}

    /// \brief proxy call for findZone
    ///
    /// if this instance was constructed with throw_when set to find_zone,
    /// this method will throw. Otherwise, it will return a FakeZoneFinder
    /// instance which will throw at the method specified at the
    /// construction of this instance.
    virtual FindResult
    findZone(const isc::dns::Name& name) const {
        checkThrow(THROW_AT_FIND_ZONE, throw_when_, isc_exception_);
        const FindResult result =
            real_client_ptr_->findZone(name);
        return (FindResult(result.code, isc::datasrc::ZoneFinderPtr(
                                        new FakeZoneFinder(result.zone_finder,
                                                           throw_when_,
                                                           isc_exception_,
                                                           fake_rrset_))));
    }

    isc::datasrc::ZoneUpdaterPtr
    getUpdater(const isc::dns::Name&, bool, bool) const {
        isc_throw(isc::NotImplemented,
                  "Update attempt on in fake data source");
    }
    std::pair<isc::datasrc::ZoneJournalReader::Result,
              isc::datasrc::ZoneJournalReaderPtr>
    getJournalReader(const isc::dns::Name&, uint32_t, uint32_t) const {
        isc_throw(isc::NotImplemented, "Journaling isn't supported for "
                  "fake data source");
    }
private:
    const DataSourceClient* real_client_ptr_;
    ThrowWhen throw_when_;
    bool isc_exception_;
    ConstRRsetPtr fake_rrset_;
};

class FakeList : public isc::datasrc::ConfigurableClientList {
public:
    /// \brief Creates a fake list for the given in-memory client
    ///
    /// It will create a FakeClient for each client in the original list,
    /// with the given arguments, which is used when searching for the
    /// corresponding data source.
    FakeList(const boost::shared_ptr<isc::datasrc::ConfigurableClientList>
             real_list, ThrowWhen throw_when, bool isc_exception,
             ConstRRsetPtr fake_rrset = ConstRRsetPtr()) :
        ConfigurableClientList(RRClass::IN()),
        real_(real_list)
    {
        BOOST_FOREACH(const DataSourceInfo& info, real_->getDataSources()) {
             const isc::datasrc::DataSourceClientPtr
                 client(new FakeClient(info.data_src_client_ != NULL ?
                                       info.data_src_client_ :
                                       info.cache_.get(),
                                       throw_when, isc_exception, fake_rrset));
             clients_.push_back(client);
             data_sources_.push_back(DataSourceInfo(client.get(),
                 isc::datasrc::DataSourceClientContainerPtr(), false));
        }
    }
private:
    const boost::shared_ptr<isc::datasrc::ConfigurableClientList> real_;
    vector<isc::datasrc::DataSourceClientPtr> clients_;
};

} // end anonymous namespace for throwing proxy classes

// Test for the tests
//
// Set the proxies to never throw, this should have the same result as
// queryWithInMemoryClientNoDNSSEC, and serves to test the two proxy classes
TEST_F(AuthSrvTest,
#ifdef USE_STATIC_LINK
       DISABLED_queryWithInMemoryClientProxy
#else
       queryWithInMemoryClientProxy
#endif
    )
{
    // Set real inmem client to proxy
    updateInMemory(&server, "example.", CONFIG_INMEMORY_EXAMPLE);
    boost::shared_ptr<isc::datasrc::ConfigurableClientList>
        list(new FakeList(server.getClientList(RRClass::IN()), THROW_NEVER,
                          false));
    server.setClientList(RRClass::IN(), list);

    createDataFromFile("nsec3query_nodnssec_fromWire.wire");
    server.processMessage(*io_message, *parse_message, *response_obuffer,
                          &dnsserv);

    EXPECT_TRUE(dnsserv.hasAnswer());
    headerCheck(*parse_message, default_qid, Rcode::NOERROR(),
                opcode.getCode(), QR_FLAG | AA_FLAG, 1, 1, 2, 1);
}

// Convenience function for the rest of the tests, set up a proxy
// to throw in the given method
// If isc_exception is true, it will throw isc::Exception, otherwise
// it will throw std::exception
// If non null rrset is given, it will be passed to the proxy so it can
// return some faked response.
void
setupThrow(AuthSrv* server, ThrowWhen throw_when, bool isc_exception,
           ConstRRsetPtr rrset = ConstRRsetPtr())
{
    updateInMemory(server, "example.", CONFIG_INMEMORY_EXAMPLE);

    boost::shared_ptr<isc::datasrc::ConfigurableClientList>
        list(new FakeList(server->getClientList(RRClass::IN()), throw_when,
                          isc_exception, rrset));
    server->setClientList(RRClass::IN(), list);
}

TEST_F(AuthSrvTest,
#ifdef USE_STATIC_LINK
       DISABLED_queryWithThrowingProxyServfails
#else
       queryWithThrowingProxyServfails
#endif
    )
{
    // Test the common cases, all of which should simply return SERVFAIL
    // Use THROW_NEVER as end marker
    ThrowWhen throws[] = { THROW_AT_FIND_ZONE,
                           THROW_AT_GET_ORIGIN,
                           THROW_AT_FIND,
                           THROW_AT_FIND_NSEC3,
                           THROW_NEVER };
    UnitTestUtil::createDNSSECRequestMessage(request_message, opcode,
                                             default_qid, Name("foo.example."),
                                             RRClass::IN(), RRType::TXT());
    for (ThrowWhen* when(throws); *when != THROW_NEVER; ++when) {
        createRequestPacket(request_message, IPPROTO_UDP);
        setupThrow(&server, *when, true);
        processAndCheckSERVFAIL();
        // To be sure, check same for non-isc-exceptions
        createRequestPacket(request_message, IPPROTO_UDP);
        setupThrow(&server, *when, false);
        processAndCheckSERVFAIL();
    }
}

// Throw isc::Exception in getClass(). (Currently?) getClass is not called
// in the processMessage path, so this should result in a normal answer
TEST_F(AuthSrvTest,
#ifdef USE_STATIC_LINK
       DISABLED_queryWithInMemoryClientProxyGetClass
#else
       queryWithInMemoryClientProxyGetClass
#endif
    )
{
    createDataFromFile("nsec3query_nodnssec_fromWire.wire");
    setupThrow(&server, THROW_AT_GET_CLASS, true);

    // getClass is not called so it should just answer
    server.processMessage(*io_message, *parse_message, *response_obuffer,
                          &dnsserv);

    EXPECT_TRUE(dnsserv.hasAnswer());
    headerCheck(*parse_message, default_qid, Rcode::NOERROR(),
                opcode.getCode(), QR_FLAG | AA_FLAG, 1, 1, 2, 1);
}

TEST_F(AuthSrvTest,
#ifdef USE_STATIC_LINK
       DISABLED_queryWithThrowingInToWire
#else
       queryWithThrowingInToWire
#endif
    )
{
    // Set up a faked data source.  It will return an empty RRset for the
    // query.
    ConstRRsetPtr empty_rrset(new RRset(Name("foo.example"),
                                        RRClass::IN(), RRType::TXT(),
                                        RRTTL(0)));
    setupThrow(&server, THROW_NEVER, true, empty_rrset);

    // Repeat the query processing two times.  Due to the faked RRset,
    // toWire() should throw, and it should result in SERVFAIL.
    OutputBufferPtr orig_buffer;
    for (int i = 0; i < 2; ++i) {
        UnitTestUtil::createDNSSECRequestMessage(request_message, opcode,
                                                 default_qid,
                                                 Name("foo.example."),
                                                 RRClass::IN(), RRType::TXT());
        createRequestPacket(request_message, IPPROTO_UDP);
        server.processMessage(*io_message, *parse_message, *response_obuffer,
                              &dnsserv);
        headerCheck(*parse_message, default_qid, Rcode::SERVFAIL(),
                    opcode.getCode(), QR_FLAG, 1, 0, 0, 0);

        // Make a backup of the original buffer for latest tests and replace
        // it with a new one
        if (!orig_buffer) {
            orig_buffer = response_obuffer;
            response_obuffer.reset(new OutputBuffer(0));
        }
        request_message.clear(Message::RENDER);
        parse_message->clear(Message::PARSE);
    }

    // Now check if the original buffer is intact
    parse_message->clear(Message::PARSE);
    InputBuffer ibuffer(orig_buffer->getData(), orig_buffer->getLength());
    parse_message->fromWire(ibuffer);
    headerCheck(*parse_message, default_qid, Rcode::SERVFAIL(),
                opcode.getCode(), QR_FLAG, 1, 0, 0, 0);
}

//
// DDNS related tests
//

// Helper subroutine to check if the given socket address has the expected
// address and port.  It depends on specific output of getnameinfo() (while
// there can be multiple textual representation of the same address) but
// in practice it should be reliable.
void
checkAddrPort(const struct sockaddr& actual_sa,
              const string& expected_addr, uint16_t expected_port)
{
    char hbuf[NI_MAXHOST], sbuf[NI_MAXSERV];
    const int error = getnameinfo(&actual_sa, getSALength(actual_sa), hbuf,
                                  sizeof(hbuf), sbuf, sizeof(sbuf),
                                  NI_NUMERICHOST | NI_NUMERICSERV);
    if (error != 0) {
        isc_throw(isc::Unexpected, "getnameinfo failed: " <<
                  gai_strerror(error));
    }
    EXPECT_EQ(expected_addr, hbuf);
    EXPECT_EQ(boost::lexical_cast<string>(expected_port), sbuf);
}

TEST_F(AuthSrvTest, DDNSForward) {
    EXPECT_FALSE(ddns_forwarder.isConnected());

    // Repeat sending an update request 4 times, differing some network
    // parameters: UDP/IPv4, TCP/IPv4, UDP/IPv6, TCP/IPv6, in this order.
    // By doing that we can also confirm the forwarder connection will be
    // established exactly once, and kept established.
    for (size_t i = 0; i < 4; ++i) {
        // Use different names for some different cases
        const Name zone_name = Name(i < 2 ? "example.com" : "example.org");
        const socklen_t family = (i < 2) ? AF_INET : AF_INET6;
        const char* const remote_addr =
            (family == AF_INET) ? "192.0.2.1" : "2001:db8::1";
        const uint16_t remote_port =
            (family == AF_INET) ? 53214 : 53216;
        const int protocol = ((i % 2) == 0) ? IPPROTO_UDP : IPPROTO_TCP;

        createAndSendRequest(RRType::SOA(), Opcode::UPDATE(), zone_name,
                             RRClass::IN(), protocol, remote_addr,
                             remote_port);
        EXPECT_FALSE(dnsserv.hasAnswer());
        EXPECT_TRUE(ddns_forwarder.isConnected());

        // Examine the pushed data (note: currently "local end" has a dummy
        // value equal to remote)
        EXPECT_EQ(family, ddns_forwarder.getPushedFamily());
        const int expected_type =
            (protocol == IPPROTO_UDP) ? SOCK_DGRAM : SOCK_STREAM;
        EXPECT_EQ(expected_type, ddns_forwarder.getPushedType());
        EXPECT_EQ(protocol, ddns_forwarder.getPushedProtocol());
        checkAddrPort(ddns_forwarder.getPushedRemoteend(),
                      remote_addr, remote_port);
        checkAddrPort(ddns_forwarder.getPushedLocalend(),
                      remote_addr, remote_port);
        EXPECT_EQ(io_message->getDataSize(),
                  ddns_forwarder.getPushedData().size());
        EXPECT_EQ(0, memcmp(io_message->getData(),
                            &ddns_forwarder.getPushedData()[0],
                            ddns_forwarder.getPushedData().size()));
    }
}

TEST_F(AuthSrvTest, DDNSForwardConnectFail) {
    // make connect attempt fail.  It should result in SERVFAIL.  Note that
    // the question (zone) section should be cleared for opcode of update.
    ddns_forwarder.disableConnect();
    createAndSendRequest(RRType::SOA(), Opcode::UPDATE());
    EXPECT_TRUE(dnsserv.hasAnswer());
    headerCheck(*parse_message, default_qid, Rcode::SERVFAIL(),
                Opcode::UPDATE().getCode(), QR_FLAG, 0, 0, 0, 0);
    EXPECT_FALSE(ddns_forwarder.isConnected());

    // Now make connect okay again.  Despite the previous failure the new
    // connection should now be established.
    ddns_forwarder.enableConnect();
    createAndSendRequest(RRType::SOA(), Opcode::UPDATE());
    EXPECT_FALSE(dnsserv.hasAnswer());
    EXPECT_TRUE(ddns_forwarder.isConnected());
}

TEST_F(AuthSrvTest, DDNSForwardPushFail) {
    // Make first request succeed, which will establish the connection.
    EXPECT_FALSE(ddns_forwarder.isConnected());
    createAndSendRequest(RRType::SOA(), Opcode::UPDATE());
    EXPECT_TRUE(ddns_forwarder.isConnected());

    // make connect attempt fail.  It should result in SERVFAIL.  The
    // connection should be closed.  Use IPv6 address for varying log output.
    ddns_forwarder.disablePush();
    createAndSendRequest(RRType::SOA(), Opcode::UPDATE(), Name("example.com"),
                         RRClass::IN(), IPPROTO_UDP, "2001:db8::2");
    EXPECT_TRUE(dnsserv.hasAnswer());
    headerCheck(*parse_message, default_qid, Rcode::SERVFAIL(),
                Opcode::UPDATE().getCode(), QR_FLAG, 0, 0, 0, 0);
    EXPECT_FALSE(ddns_forwarder.isConnected());

    // Allow push again.  Connection will be reopened, and the request will
    // be forwarded successfully.
    ddns_forwarder.enablePush();
    createAndSendRequest(RRType::SOA(), Opcode::UPDATE());
    EXPECT_FALSE(dnsserv.hasAnswer());
    EXPECT_TRUE(ddns_forwarder.isConnected());
}

TEST_F(AuthSrvTest, DDNSForwardClose) {
<<<<<<< HEAD
    scoped_ptr<AuthSrv> tmp_server(new AuthSrv(true, xfrout, ddns_forwarder));
    tmp_server->createDDNSForwarder();
=======
    scoped_ptr<AuthSrv> tmp_server(new AuthSrv(xfrout, ddns_forwarder));
>>>>>>> 19df22ab
    UnitTestUtil::createRequestMessage(request_message, Opcode::UPDATE(),
                                       default_qid, Name("example.com"),
                                       RRClass::IN(), RRType::SOA());
    createRequestPacket(request_message, IPPROTO_UDP);
    tmp_server->processMessage(*io_message, *parse_message, *response_obuffer,
                               &dnsserv);
    EXPECT_FALSE(dnsserv.hasAnswer());
    EXPECT_TRUE(ddns_forwarder.isConnected());

    // Destroy the server.  The forwarder should close the connection.
    tmp_server.reset();
    EXPECT_FALSE(ddns_forwarder.isConnected());
}

<<<<<<< HEAD
namespace {
    // Send a basic command without arguments, and check the response has
    // result code 0
    void sendSimpleCommand(AuthSrv& server, const std::string& command) {
        ConstElementPtr response = execAuthServerCommand(server, command,
                                                         ConstElementPtr());
        int command_result = -1;
        isc::config::parseAnswer(command_result, response);
        EXPECT_EQ(0, command_result);
    }
} // end anonymous namespace

TEST_F(AuthSrvTest, DDNSForwardCreateDestroy) {
    // Test that AuthSrv returns NOTIMP before ddns forwarder is created,
    // that the ddns_forwarder is connected when the 'start_ddns_forwarder'
    // command has been sent, and that it is no longer connected and auth
    // returns NOTIMP after the stop_ddns_forwarding command is sent.
    scoped_ptr<AuthSrv> tmp_server(new AuthSrv(true, xfrout, ddns_forwarder));

    // Prepare update message to send
    UnitTestUtil::createRequestMessage(request_message, Opcode::UPDATE(),
                                       default_qid, Name("example.com"),
                                       RRClass::IN(), RRType::SOA());
    createRequestPacket(request_message, IPPROTO_UDP);

    // before creating forwarder. isConnected() should be false and
    // rcode to UPDATE should be NOTIMP
    parse_message->clear(Message::PARSE);
    tmp_server->processMessage(*io_message, *parse_message, *response_obuffer,
                               &dnsserv);
    EXPECT_FALSE(ddns_forwarder.isConnected());
    EXPECT_TRUE(dnsserv.hasAnswer());
    headerCheck(*parse_message, default_qid, Rcode::NOTIMP(),
                Opcode::UPDATE().getCode(), QR_FLAG, 0, 0, 0, 0);

    // now create forwarder
    sendSimpleCommand(*tmp_server, "start_ddns_forwarder");

    // our mock does not respond, and since auth is supposed to send it on,
    // there should now be no result when an UPDATE is sent
    parse_message->clear(Message::PARSE);
    tmp_server->processMessage(*io_message, *parse_message, *response_obuffer,
                               &dnsserv);
    EXPECT_FALSE(dnsserv.hasAnswer());
    EXPECT_TRUE(ddns_forwarder.isConnected());

    // If we send a start again, the connection should be recreated,
    // visible because isConnected() reports false until an actual message
    // has been forwarded
    sendSimpleCommand(*tmp_server, "start_ddns_forwarder");

    EXPECT_FALSE(ddns_forwarder.isConnected());
    parse_message->clear(Message::PARSE);
    tmp_server->processMessage(*io_message, *parse_message, *response_obuffer,
                               &dnsserv);
    EXPECT_FALSE(dnsserv.hasAnswer());
    EXPECT_TRUE(ddns_forwarder.isConnected());

    // Now tell it to stop forwarder, should respond with NOTIMP again
    sendSimpleCommand(*tmp_server, "stop_ddns_forwarder");

    parse_message->clear(Message::PARSE);
    tmp_server->processMessage(*io_message, *parse_message, *response_obuffer,
                               &dnsserv);
    EXPECT_FALSE(ddns_forwarder.isConnected());
    EXPECT_TRUE(dnsserv.hasAnswer());
    headerCheck(*parse_message, default_qid, Rcode::NOTIMP(),
                Opcode::UPDATE().getCode(), QR_FLAG, 0, 0, 0, 0);

    // Sending stop again should make no difference
    sendSimpleCommand(*tmp_server, "stop_ddns_forwarder");

    parse_message->clear(Message::PARSE);
    tmp_server->processMessage(*io_message, *parse_message, *response_obuffer,
                               &dnsserv);
    EXPECT_FALSE(ddns_forwarder.isConnected());
    EXPECT_TRUE(dnsserv.hasAnswer());
    headerCheck(*parse_message, default_qid, Rcode::NOTIMP(),
                Opcode::UPDATE().getCode(), QR_FLAG, 0, 0, 0, 0);
=======
// Check the client list accessors
TEST_F(AuthSrvTest, clientList) {
    // The lists don't exist. Therefore, the list of RRClasses is empty.
    // We also have no IN list.
    EXPECT_TRUE(server.getClientListClasses().empty());
    EXPECT_EQ(boost::shared_ptr<const isc::datasrc::ClientList>(),
              server.getClientList(RRClass::IN()));
    // Put something in.
    const boost::shared_ptr<isc::datasrc::ConfigurableClientList>
        list(new isc::datasrc::ConfigurableClientList(RRClass::IN()));
    const boost::shared_ptr<isc::datasrc::ConfigurableClientList>
        list2(new isc::datasrc::ConfigurableClientList(RRClass::CH()));
    server.setClientList(RRClass::IN(), list);
    server.setClientList(RRClass::CH(), list2);
    // There are two things in the list and they are IN and CH
    vector<RRClass> classes(server.getClientListClasses());
    ASSERT_EQ(2, classes.size());
    EXPECT_EQ(RRClass::IN(), classes[0]);
    EXPECT_EQ(RRClass::CH(), classes[1]);
    // And the lists can be retrieved.
    EXPECT_EQ(list, server.getClientList(RRClass::IN()));
    EXPECT_EQ(list2, server.getClientList(RRClass::CH()));
    // Remove one of them
    server.setClientList(RRClass::CH(),
        boost::shared_ptr<isc::datasrc::ConfigurableClientList>());
    // This really got deleted, including the class.
    classes = server.getClientListClasses();
    ASSERT_EQ(1, classes.size());
    EXPECT_EQ(RRClass::IN(), classes[0]);
    EXPECT_EQ(list, server.getClientList(RRClass::IN()));
>>>>>>> 19df22ab
}

}<|MERGE_RESOLUTION|>--- conflicted
+++ resolved
@@ -1670,12 +1670,8 @@
 }
 
 TEST_F(AuthSrvTest, DDNSForwardClose) {
-<<<<<<< HEAD
-    scoped_ptr<AuthSrv> tmp_server(new AuthSrv(true, xfrout, ddns_forwarder));
+    scoped_ptr<AuthSrv> tmp_server(new AuthSrv(xfrout, ddns_forwarder));
     tmp_server->createDDNSForwarder();
-=======
-    scoped_ptr<AuthSrv> tmp_server(new AuthSrv(xfrout, ddns_forwarder));
->>>>>>> 19df22ab
     UnitTestUtil::createRequestMessage(request_message, Opcode::UPDATE(),
                                        default_qid, Name("example.com"),
                                        RRClass::IN(), RRType::SOA());
@@ -1690,7 +1686,6 @@
     EXPECT_FALSE(ddns_forwarder.isConnected());
 }
 
-<<<<<<< HEAD
 namespace {
     // Send a basic command without arguments, and check the response has
     // result code 0
@@ -1708,7 +1703,7 @@
     // that the ddns_forwarder is connected when the 'start_ddns_forwarder'
     // command has been sent, and that it is no longer connected and auth
     // returns NOTIMP after the stop_ddns_forwarding command is sent.
-    scoped_ptr<AuthSrv> tmp_server(new AuthSrv(true, xfrout, ddns_forwarder));
+    scoped_ptr<AuthSrv> tmp_server(new AuthSrv(xfrout, ddns_forwarder));
 
     // Prepare update message to send
     UnitTestUtil::createRequestMessage(request_message, Opcode::UPDATE(),
@@ -1770,7 +1765,8 @@
     EXPECT_TRUE(dnsserv.hasAnswer());
     headerCheck(*parse_message, default_qid, Rcode::NOTIMP(),
                 Opcode::UPDATE().getCode(), QR_FLAG, 0, 0, 0, 0);
-=======
+}
+
 // Check the client list accessors
 TEST_F(AuthSrvTest, clientList) {
     // The lists don't exist. Therefore, the list of RRClasses is empty.
@@ -1801,7 +1797,6 @@
     ASSERT_EQ(1, classes.size());
     EXPECT_EQ(RRClass::IN(), classes[0]);
     EXPECT_EQ(list, server.getClientList(RRClass::IN()));
->>>>>>> 19df22ab
 }
 
 }