// Copyright (C) 2010  Internet Systems Consortium, Inc. ("ISC")
//
// Permission to use, copy, modify, and/or distribute this software for any
// purpose with or without fee is hereby granted, provided that the above
// copyright notice and this permission notice appear in all copies.
//
// THE SOFTWARE IS PROVIDED "AS IS" AND ISC DISCLAIMS ALL WARRANTIES WITH
// REGARD TO THIS SOFTWARE INCLUDING ALL IMPLIED WARRANTIES OF MERCHANTABILITY
// AND FITNESS.  IN NO EVENT SHALL ISC BE LIABLE FOR ANY SPECIAL, DIRECT,
// INDIRECT, OR CONSEQUENTIAL DAMAGES OR ANY DAMAGES WHATSOEVER RESULTING FROM
// LOSS OF USE, DATA OR PROFITS, WHETHER IN AN ACTION OF CONTRACT, NEGLIGENCE
// OR OTHER TORTIOUS ACTION, ARISING OUT OF OR IN CONNECTION WITH THE USE OR
// PERFORMANCE OF THIS SOFTWARE.

#include <config.h>

#include <util/io/sockaddr_util.h>
#include <util/memory_segment_local.h>

#include <dns/message.h>
#include <dns/messagerenderer.h>
#include <dns/name.h>
#include <dns/opcode.h>
#include <dns/rrclass.h>
#include <dns/rrtype.h>
#include <dns/rrttl.h>
#include <dns/rdataclass.h>
#include <dns/tsig.h>

#include <server_common/portconfig.h>
#include <server_common/keyring.h>

#include <datasrc/memory_datasrc.h>
#include <datasrc/client_list.h>
#include <auth/auth_srv.h>
#include <auth/command.h>
#include <auth/common.h>
#include <auth/statistics.h>
#include <auth/datasrc_config.h>

#include <util/unittests/mock_socketsession.h>
#include <dns/tests/unittest_util.h>
#include <testutils/dnsmessage_test.h>
#include <testutils/srv_test.h>
#include <testutils/mockups.h>
#include <testutils/portconfig.h>
#include <testutils/socket_request.h>

#include <gtest/gtest.h>

#include <boost/lexical_cast.hpp>
#include <boost/shared_ptr.hpp>
#include <boost/scoped_ptr.hpp>
#include <boost/foreach.hpp>

#include <vector>

#include <sys/types.h>
#include <sys/socket.h>
#include <netdb.h>

using namespace std;
using namespace isc::cc;
using namespace isc::dns;
using namespace isc::datasrc;
using namespace isc::util;
using namespace isc::util::io::internal;
using namespace isc::util::unittests;
using namespace isc::dns::rdata;
using namespace isc::data;
using namespace isc::xfr;
using namespace isc::auth;
using namespace isc::asiodns;
using namespace isc::asiolink;
using namespace isc::testutils;
using namespace isc::server_common::portconfig;
using isc::UnitTestUtil;
using boost::scoped_ptr;

namespace {
const char* const CONFIG_TESTDB =
    "{\"database_file\": \"" TEST_DATA_DIR "/example.sqlite3\"}";
// The following file must be non existent and must be non"creatable" (see
// the sqlite3 test).
const char* const BADCONFIG_TESTDB =
    "{ \"database_file\": \"" TEST_DATA_DIR "/nodir/notexist\"}";

const char* const STATIC_DSRC_FILE = DSRC_DIR "/static.zone";

// This is a configuration that uses the in-memory data source containing
// a signed example zone.
const char* const CONFIG_INMEMORY_EXAMPLE = TEST_DATA_DIR "/rfc5155-example.zone.signed";

// shortcut commonly used in tests
typedef boost::shared_ptr<ConfigurableClientList> ListPtr;

class AuthSrvTest : public SrvTestBase {
protected:
    AuthSrvTest() :
        dnss_(),
        server(xfrout, ddns_forwarder),
        // The empty string is expected value of the parameter of
        // requestSocket, not the app_name (there's no fallback, it checks
        // the empty string is passed).
        sock_requestor_(dnss_, address_store_, 53210, "")
    {
        server.setDNSService(dnss_);
        server.setXfrinSession(&notify_session);
        server.createDDNSForwarder();
    }

    ~AuthSrvTest() {
        server.destroyDDNSForwarder();
    }

    virtual void processMessage() {
        // If processMessage has been called before, parse_message needs
        // to be reset. If it hasn't, there's no harm in doing so
        parse_message->clear(Message::PARSE);
        server.processMessage(*io_message, *parse_message, *response_obuffer,
                              &dnsserv);
    }

    // Helper for checking Rcode statistic counters;
    // Checks for one specific Rcode statistics counter value
    void checkRcodeCounter(const Rcode& rcode, int expected_value) const {
        EXPECT_EQ(expected_value, server.getCounter(rcode)) <<
                  "Expected Rcode count for " << rcode.toText() <<
                  " " << expected_value << ", was: " <<
                  server.getCounter(rcode);
    }

    // Checks whether all Rcode counters are set to zero
    void checkAllRcodeCountersZero() const {
        for (int i = 0; i < 17; i++) {
            checkRcodeCounter(Rcode(i), 0);
        }
    }

    // Checks whether all Rcode counters are set to zero except the given
    // rcode (it is checked to be set to 'value')
    void checkAllRcodeCountersZeroExcept(const Rcode& rcode, int value) const {
        for (int i = 0; i < 17; i++) {
            const Rcode rc(i);
            if (rc == rcode) {
                checkRcodeCounter(Rcode(i), value);
            } else {
                checkRcodeCounter(Rcode(i), 0);
            }
        }
    }

    // Convenience method for tests that expect to return SERVFAIL
    // It calls processMessage, checks if there is an answer, and
    // check the header for default SERVFAIL data
    void processAndCheckSERVFAIL() {
        processMessage();
        EXPECT_TRUE(dnsserv.hasAnswer());
        headerCheck(*parse_message, default_qid, Rcode::SERVFAIL(),
                    opcode.getCode(), QR_FLAG, 1, 0, 0, 0);
    }

    // Convenient shortcut of creating a simple request and having the
    // server process it.
    void createAndSendRequest(RRType req_type, Opcode opcode = Opcode::QUERY(),
                              const Name& req_name = Name("example.com"),
                              RRClass req_class = RRClass::IN(),
                              int protocol = IPPROTO_UDP,
                              const char* const remote_address =
                              DEFAULT_REMOTE_ADDRESS,
                              uint16_t remote_port = DEFAULT_REMOTE_PORT)
    {
        UnitTestUtil::createRequestMessage(request_message, opcode,
                                           default_qid, req_name,
                                           req_class, req_type);
        createRequestPacket(request_message, protocol, NULL,
                            remote_address, remote_port);
        parse_message->clear(Message::PARSE);
        server.processMessage(*io_message, *parse_message, *response_obuffer,
                              &dnsserv);
    }

    MockDNSService dnss_;
    MockXfroutClient xfrout;
    MockSocketSessionForwarder ddns_forwarder;
    AuthSrv server;
    vector<uint8_t> response_data;
    AddressList address_store_;
    TestSocketRequestor sock_requestor_;
};

// A helper function that builds a response to version.bind/TXT/CH that
// should be identical to the response from our builtin (static) data source
// by default.  The resulting wire-format data will be stored in 'data'.
void
createBuiltinVersionResponse(const qid_t qid, vector<uint8_t>& data) {
    const Name version_name("VERSION.BIND.");
    const Name apex_name("BIND.");
    Message message(Message::RENDER);

    UnitTestUtil::createRequestMessage(message, Opcode::QUERY(),
                                       qid, version_name,
                                       RRClass::CH(), RRType::TXT());
    message.setHeaderFlag(Message::HEADERFLAG_QR);
    message.setHeaderFlag(Message::HEADERFLAG_AA);
    RRsetPtr rrset_version = RRsetPtr(new RRset(version_name, RRClass::CH(),
                                                RRType::TXT(), RRTTL(0)));
    rrset_version->addRdata(generic::TXT(PACKAGE_STRING));
    message.addRRset(Message::SECTION_ANSWER, rrset_version);

    RRsetPtr rrset_version_ns = RRsetPtr(new RRset(apex_name, RRClass::CH(),
                                                   RRType::NS(), RRTTL(0)));
    rrset_version_ns->addRdata(generic::NS(apex_name));
    message.addRRset(Message::SECTION_AUTHORITY, rrset_version_ns);

    MessageRenderer renderer;
    message.toWire(renderer);

    data.clear();
    data.assign(static_cast<const uint8_t*>(renderer.getData()),
                static_cast<const uint8_t*>(renderer.getData()) +
                renderer.getLength());
}

// We did not configure any client lists. Therefore it should be REFUSED
TEST_F(AuthSrvTest, noClientList) {
    UnitTestUtil::createRequestMessage(request_message, Opcode::QUERY(),
                                       default_qid, Name("version.bind"),
                                       RRClass::CH(), RRType::TXT());
    createRequestPacket(request_message, IPPROTO_UDP);
    server.processMessage(*io_message, *parse_message, *response_obuffer,
                          &dnsserv);

    EXPECT_TRUE(dnsserv.hasAnswer());
    headerCheck(*parse_message, default_qid, Rcode::REFUSED(),
                opcode.getCode(), QR_FLAG, 1, 0, 0, 0);
}

// Unsupported requests.  Should result in NOTIMP.
TEST_F(AuthSrvTest, unsupportedRequest) {
    unsupportedRequest();
    // unsupportedRequest tries 13 different opcodes
    checkAllRcodeCountersZeroExcept(Rcode::NOTIMP(), 13);
}

// Multiple questions.  Should result in FORMERR.
TEST_F(AuthSrvTest, multiQuestion) {
    multiQuestion();
    checkAllRcodeCountersZeroExcept(Rcode::FORMERR(), 1);
}

// Incoming data doesn't even contain the complete header.  Must be silently
// dropped.
TEST_F(AuthSrvTest, shortMessage) {
    shortMessage();
    checkAllRcodeCountersZero();
}

// Response messages.  Must be silently dropped, whether it's a valid response
// or malformed or could otherwise cause a protocol error.
TEST_F(AuthSrvTest, response) {
    response();
    checkAllRcodeCountersZero();
}

// Query with a broken question
TEST_F(AuthSrvTest, shortQuestion) {
    shortQuestion();
    checkAllRcodeCountersZeroExcept(Rcode::FORMERR(), 1);
}

// Query with a broken answer section
TEST_F(AuthSrvTest, shortAnswer) {
    shortAnswer();
    checkAllRcodeCountersZeroExcept(Rcode::FORMERR(), 1);
}

// Query with unsupported version of EDNS.
TEST_F(AuthSrvTest, ednsBadVers) {
    ednsBadVers();
    checkAllRcodeCountersZeroExcept(Rcode::BADVERS(), 1);
}

TEST_F(AuthSrvTest, AXFROverUDP) {
    axfrOverUDP();
}

TEST_F(AuthSrvTest, AXFRSuccess) {
    EXPECT_FALSE(xfrout.isConnected());
    UnitTestUtil::createRequestMessage(request_message, opcode, default_qid,
                                       Name("example.com"), RRClass::IN(),
                                       RRType::AXFR());
    createRequestPacket(request_message, IPPROTO_TCP);
    // On success, the AXFR query has been passed to a separate process,
    // so we shouldn't have to respond.
    server.processMessage(*io_message, *parse_message, *response_obuffer,
                          &dnsserv);
    EXPECT_FALSE(dnsserv.hasAnswer());
    EXPECT_TRUE(xfrout.isConnected());
    checkAllRcodeCountersZero();
}

// Give the server a signed request, but don't give it the key. It will
// not be able to verify it, returning BADKEY
TEST_F(AuthSrvTest, TSIGSignedBadKey) {
    TSIGKey key("key:c2VjcmV0Cg==:hmac-sha1");
    TSIGContext context(key);
    UnitTestUtil::createRequestMessage(request_message, opcode, default_qid,
                                       Name("version.bind"), RRClass::CH(),
                                       RRType::TXT());
    createRequestPacket(request_message, IPPROTO_UDP, &context);

    // Process the message, but use a different key there
    boost::shared_ptr<TSIGKeyRing> keyring(new TSIGKeyRing);
    server.setTSIGKeyRing(&keyring);
    server.processMessage(*io_message, *parse_message, *response_obuffer,
                          &dnsserv);

    EXPECT_TRUE(dnsserv.hasAnswer());
    headerCheck(*parse_message, default_qid, TSIGError::BAD_KEY().toRcode(),
                opcode.getCode(), QR_FLAG, 1, 0, 0, 0);
    // We need to parse the message ourself, or getTSIGRecord won't work
    InputBuffer ib(response_obuffer->getData(), response_obuffer->getLength());
    Message m(Message::PARSE);
    m.fromWire(ib);

    const TSIGRecord* tsig = m.getTSIGRecord();
    ASSERT_TRUE(tsig != NULL) <<
        "Missing TSIG signature (we should have one even at error)";
    EXPECT_EQ(TSIGError::BAD_KEY_CODE, tsig->getRdata().getError());
    EXPECT_EQ(0, tsig->getRdata().getMACSize()) <<
        "It should be unsigned with this error";

    checkAllRcodeCountersZeroExcept(Rcode::NOTAUTH(), 1);
}

// Give the server a signed request, but signed by a different key
// (with the same name). It should return BADSIG
TEST_F(AuthSrvTest, TSIGBadSig) {
    TSIGKey key("key:c2VjcmV0Cg==:hmac-sha1");
    TSIGContext context(key);
    UnitTestUtil::createRequestMessage(request_message, opcode, default_qid,
                                       Name("version.bind"), RRClass::CH(),
                                       RRType::TXT());
    createRequestPacket(request_message, IPPROTO_UDP, &context);

    // Process the message, but use a different key there
    boost::shared_ptr<TSIGKeyRing> keyring(new TSIGKeyRing);
    keyring->add(TSIGKey("key:QkFECg==:hmac-sha1"));
    server.setTSIGKeyRing(&keyring);
    server.processMessage(*io_message, *parse_message, *response_obuffer,
                          &dnsserv);

    EXPECT_TRUE(dnsserv.hasAnswer());
    headerCheck(*parse_message, default_qid, TSIGError::BAD_SIG().toRcode(),
                opcode.getCode(), QR_FLAG, 1, 0, 0, 0);
    // We need to parse the message ourself, or getTSIGRecord won't work
    InputBuffer ib(response_obuffer->getData(), response_obuffer->getLength());
    Message m(Message::PARSE);
    m.fromWire(ib);

    const TSIGRecord* tsig = m.getTSIGRecord();
    ASSERT_TRUE(tsig != NULL) <<
        "Missing TSIG signature (we should have one even at error)";
    EXPECT_EQ(TSIGError::BAD_SIG_CODE, tsig->getRdata().getError());
    EXPECT_EQ(0, tsig->getRdata().getMACSize()) <<
        "It should be unsigned with this error";

    checkAllRcodeCountersZeroExcept(Rcode::NOTAUTH(), 1);
}

// Give the server a signed unsupported request with a bad signature.
// This checks the server first verifies the signature before anything
// else.
TEST_F(AuthSrvTest, TSIGCheckFirst) {
    TSIGKey key("key:c2VjcmV0Cg==:hmac-sha1");
    TSIGContext context(key);
    // Pass a wrong opcode there. The server shouldn't know what to do
    // about it.
    UnitTestUtil::createRequestMessage(request_message, Opcode::RESERVED14(),
                                       default_qid, Name("version.bind"),
                                       RRClass::CH(), RRType::TXT());
    createRequestPacket(request_message, IPPROTO_UDP, &context);

    // Process the message, but use a different key there
    boost::shared_ptr<TSIGKeyRing> keyring(new TSIGKeyRing);
    keyring->add(TSIGKey("key:QkFECg==:hmac-sha1"));
    server.setTSIGKeyRing(&keyring);
    server.processMessage(*io_message, *parse_message, *response_obuffer,
                          &dnsserv);

    EXPECT_TRUE(dnsserv.hasAnswer());
    headerCheck(*parse_message, default_qid, TSIGError::BAD_SIG().toRcode(),
                Opcode::RESERVED14().getCode(), QR_FLAG, 0, 0, 0, 0);
    // We need to parse the message ourself, or getTSIGRecord won't work
    InputBuffer ib(response_obuffer->getData(), response_obuffer->getLength());
    Message m(Message::PARSE);
    m.fromWire(ib);

    const TSIGRecord* tsig = m.getTSIGRecord();
    ASSERT_TRUE(tsig != NULL) <<
        "Missing TSIG signature (we should have one even at error)";
    EXPECT_EQ(TSIGError::BAD_SIG_CODE, tsig->getRdata().getError());
    EXPECT_EQ(0, tsig->getRdata().getMACSize()) <<
        "It should be unsigned with this error";
    // TSIG should have failed, and so the per opcode counter shouldn't be
    // incremented.
    EXPECT_EQ(0, server.getCounter(Opcode::RESERVED14()));

    checkAllRcodeCountersZeroExcept(Rcode::NOTAUTH(), 1);
}

TEST_F(AuthSrvTest, AXFRConnectFail) {
    EXPECT_FALSE(xfrout.isConnected()); // check prerequisite
    xfrout.disableConnect();
    UnitTestUtil::createRequestMessage(request_message, opcode, default_qid,
                                       Name("example.com"), RRClass::IN(),
                                       RRType::AXFR());
    createRequestPacket(request_message, IPPROTO_TCP);
    server.processMessage(*io_message, *parse_message, *response_obuffer,
                          &dnsserv);
    EXPECT_TRUE(dnsserv.hasAnswer());
    headerCheck(*parse_message, default_qid, Rcode::SERVFAIL(),
                opcode.getCode(), QR_FLAG, 1, 0, 0, 0);
    EXPECT_FALSE(xfrout.isConnected());
}

TEST_F(AuthSrvTest, AXFRSendFail) {
    // first send a valid query, making the connection with the xfr process
    // open.
    UnitTestUtil::createRequestMessage(request_message, opcode, default_qid,
                                       Name("example.com"), RRClass::IN(),
                                       RRType::AXFR());
    createRequestPacket(request_message, IPPROTO_TCP);
    server.processMessage(*io_message, *parse_message, *response_obuffer,
                          &dnsserv);
    EXPECT_TRUE(xfrout.isConnected());

    xfrout.disableSend();
    parse_message->clear(Message::PARSE);
    response_obuffer->clear();
    UnitTestUtil::createRequestMessage(request_message, opcode, default_qid,
                                       Name("example.com"), RRClass::IN(),
                                       RRType::AXFR());
    createRequestPacket(request_message, IPPROTO_TCP);
    server.processMessage(*io_message, *parse_message, *response_obuffer,
                          &dnsserv);
    EXPECT_TRUE(dnsserv.hasAnswer());
    headerCheck(*parse_message, default_qid, Rcode::SERVFAIL(),
                opcode.getCode(), QR_FLAG, 1, 0, 0, 0);

    // The connection should have been closed due to the send failure.
    EXPECT_FALSE(xfrout.isConnected());
}

TEST_F(AuthSrvTest, AXFRDisconnectFail) {
    // In our usage disconnect() shouldn't fail. But even if it does,
    // it should not disrupt service (so processMessage should have caught it)
    xfrout.disableSend();
    xfrout.disableDisconnect();
    UnitTestUtil::createRequestMessage(request_message, opcode, default_qid,
                                       Name("example.com"), RRClass::IN(),
                                       RRType::AXFR());
    createRequestPacket(request_message, IPPROTO_TCP);
    EXPECT_NO_THROW(server.processMessage(*io_message, *parse_message,
                                          *response_obuffer, &dnsserv));
    // Since the disconnect failed, we should still be 'connected'
    EXPECT_TRUE(xfrout.isConnected());
    // XXX: we need to re-enable disconnect.  otherwise an exception would be
    // thrown via the destructor of the server.
    xfrout.enableDisconnect();
}

TEST_F(AuthSrvTest, IXFRConnectFail) {
    EXPECT_FALSE(xfrout.isConnected()); // check prerequisite
    xfrout.disableConnect();
    UnitTestUtil::createRequestMessage(request_message, opcode, default_qid,
                                       Name("example.com"), RRClass::IN(),
                                       RRType::IXFR());
    createRequestPacket(request_message, IPPROTO_TCP);
    server.processMessage(*io_message, *parse_message, *response_obuffer,
                          &dnsserv);
    EXPECT_TRUE(dnsserv.hasAnswer());
    headerCheck(*parse_message, default_qid, Rcode::SERVFAIL(),
                opcode.getCode(), QR_FLAG, 1, 0, 0, 0);
    EXPECT_FALSE(xfrout.isConnected());
}

TEST_F(AuthSrvTest, IXFRSendFail) {
    // first send a valid query, making the connection with the xfr process
    // open.
    UnitTestUtil::createRequestMessage(request_message, opcode, default_qid,
                                       Name("example.com"), RRClass::IN(),
                                       RRType::IXFR());
    createRequestPacket(request_message, IPPROTO_TCP);
    server.processMessage(*io_message, *parse_message, *response_obuffer,
                          &dnsserv);
    EXPECT_TRUE(xfrout.isConnected());

    xfrout.disableSend();
    parse_message->clear(Message::PARSE);
    response_obuffer->clear();
    UnitTestUtil::createRequestMessage(request_message, opcode, default_qid,
                                       Name("example.com"), RRClass::IN(),
                                       RRType::IXFR());
    createRequestPacket(request_message, IPPROTO_TCP);
    server.processMessage(*io_message, *parse_message, *response_obuffer,
                          &dnsserv);
    EXPECT_TRUE(dnsserv.hasAnswer());
    headerCheck(*parse_message, default_qid, Rcode::SERVFAIL(),
                opcode.getCode(), QR_FLAG, 1, 0, 0, 0);

    // The connection should have been closed due to the send failure.
    EXPECT_FALSE(xfrout.isConnected());
}

TEST_F(AuthSrvTest, IXFRDisconnectFail) {
    // In our usage disconnect() shouldn't fail, but even if it does,
    // procesMessage() should catch it.
    xfrout.disableSend();
    xfrout.disableDisconnect();
    UnitTestUtil::createRequestMessage(request_message, opcode, default_qid,
                                       Name("example.com"), RRClass::IN(),
                                       RRType::IXFR());
    createRequestPacket(request_message, IPPROTO_TCP);
    EXPECT_NO_THROW(server.processMessage(*io_message, *parse_message,
                                          *response_obuffer, &dnsserv));
    EXPECT_TRUE(xfrout.isConnected());
    // XXX: we need to re-enable disconnect.  otherwise an exception would be
    // thrown via the destructor of the server.
    xfrout.enableDisconnect();
}

TEST_F(AuthSrvTest, notify) {
    UnitTestUtil::createRequestMessage(request_message, Opcode::NOTIFY(),
                                       default_qid, Name("example.com"),
                                       RRClass::IN(), RRType::SOA());
    request_message.setHeaderFlag(Message::HEADERFLAG_AA);
    createRequestPacket(request_message, IPPROTO_UDP);
    server.processMessage(*io_message, *parse_message, *response_obuffer,
                          &dnsserv);
    EXPECT_TRUE(dnsserv.hasAnswer());

    // An internal command message should have been created and sent to an
    // external module.  Check them.
    EXPECT_EQ("Zonemgr", notify_session.getMessageDest());
    EXPECT_EQ("notify",
              notify_session.getSentMessage()->get("command")->get(0)->stringValue());
    ConstElementPtr notify_args =
        notify_session.getSentMessage()->get("command")->get(1);
    EXPECT_EQ("example.com.", notify_args->get("zone_name")->stringValue());
    EXPECT_EQ(DEFAULT_REMOTE_ADDRESS,
              notify_args->get("master")->stringValue());
    EXPECT_EQ("IN", notify_args->get("zone_class")->stringValue());

    // On success, the server should return a response to the notify.
    headerCheck(*parse_message, default_qid, Rcode::NOERROR(),
                Opcode::NOTIFY().getCode(), QR_FLAG | AA_FLAG, 1, 0, 0, 0);

    // The question must be identical to that of the received notify
    ConstQuestionPtr question = *parse_message->beginQuestion();
    EXPECT_EQ(Name("example.com"), question->getName());
    EXPECT_EQ(RRClass::IN(), question->getClass());
    EXPECT_EQ(RRType::SOA(), question->getType());

    checkAllRcodeCountersZeroExcept(Rcode::NOERROR(), 1);
}

TEST_F(AuthSrvTest, notifyForCHClass) {
    // Same as the previous test, but for the CH RRClass.
    UnitTestUtil::createRequestMessage(request_message, Opcode::NOTIFY(),
                                       default_qid, Name("example.com"),
                                       RRClass::CH(), RRType::SOA());
    request_message.setHeaderFlag(Message::HEADERFLAG_AA);
    createRequestPacket(request_message, IPPROTO_UDP);
    server.processMessage(*io_message, *parse_message, *response_obuffer,
                          &dnsserv);
    EXPECT_TRUE(dnsserv.hasAnswer());

    // Other conditions should be the same, so simply confirm the RR class is
    // set correctly.
    ConstElementPtr notify_args =
        notify_session.getSentMessage()->get("command")->get(1);
    EXPECT_EQ("CH", notify_args->get("zone_class")->stringValue());
}

TEST_F(AuthSrvTest, notifyEmptyQuestion) {
    request_message.clear(Message::RENDER);
    request_message.setOpcode(Opcode::NOTIFY());
    request_message.setRcode(Rcode::NOERROR());
    request_message.setHeaderFlag(Message::HEADERFLAG_AA);
    request_message.setQid(default_qid);
    request_message.toWire(request_renderer);
    createRequestPacket(request_message, IPPROTO_UDP);
    server.processMessage(*io_message, *parse_message, *response_obuffer,
                          &dnsserv);
    EXPECT_TRUE(dnsserv.hasAnswer());
    headerCheck(*parse_message, default_qid, Rcode::FORMERR(),
                Opcode::NOTIFY().getCode(), QR_FLAG, 0, 0, 0, 0);
}

TEST_F(AuthSrvTest, notifyMultiQuestions) {
    UnitTestUtil::createRequestMessage(request_message, Opcode::NOTIFY(),
                                       default_qid, Name("example.com"),
                                       RRClass::IN(), RRType::SOA());
    // add one more SOA question
    request_message.addQuestion(Question(Name("example.com"), RRClass::IN(),
                                         RRType::SOA()));
    request_message.setHeaderFlag(Message::HEADERFLAG_AA);
    createRequestPacket(request_message, IPPROTO_UDP);
    server.processMessage(*io_message, *parse_message, *response_obuffer,
                          &dnsserv);
    EXPECT_TRUE(dnsserv.hasAnswer());
    headerCheck(*parse_message, default_qid, Rcode::FORMERR(),
                Opcode::NOTIFY().getCode(), QR_FLAG, 2, 0, 0, 0);
}

TEST_F(AuthSrvTest, notifyNonSOAQuestion) {
    UnitTestUtil::createRequestMessage(request_message, Opcode::NOTIFY(),
                                       default_qid, Name("example.com"),
                                       RRClass::IN(), RRType::NS());
    request_message.setHeaderFlag(Message::HEADERFLAG_AA);
    createRequestPacket(request_message, IPPROTO_UDP);
    server.processMessage(*io_message, *parse_message, *response_obuffer,
                          &dnsserv);
    EXPECT_TRUE(dnsserv.hasAnswer());
    headerCheck(*parse_message, default_qid, Rcode::FORMERR(),
                Opcode::NOTIFY().getCode(), QR_FLAG, 1, 0, 0, 0);
}

TEST_F(AuthSrvTest, notifyWithoutAA) {
    // implicitly leave the AA bit off.  our implementation will accept it.
    UnitTestUtil::createRequestMessage(request_message, Opcode::NOTIFY(),
                                       default_qid, Name("example.com"),
                                       RRClass::IN(), RRType::SOA());
    createRequestPacket(request_message, IPPROTO_UDP);
    server.processMessage(*io_message, *parse_message, *response_obuffer,
                          &dnsserv);
    EXPECT_TRUE(dnsserv.hasAnswer());
    headerCheck(*parse_message, default_qid, Rcode::NOERROR(),
                Opcode::NOTIFY().getCode(), QR_FLAG | AA_FLAG, 1, 0, 0, 0);
}

TEST_F(AuthSrvTest, notifyWithErrorRcode) {
    UnitTestUtil::createRequestMessage(request_message, Opcode::NOTIFY(),
                                       default_qid, Name("example.com"),
                                       RRClass::IN(), RRType::SOA());
    request_message.setHeaderFlag(Message::HEADERFLAG_AA);
    request_message.setRcode(Rcode::SERVFAIL());
    createRequestPacket(request_message, IPPROTO_UDP);
    server.processMessage(*io_message, *parse_message, *response_obuffer,
                          &dnsserv);
    EXPECT_TRUE(dnsserv.hasAnswer());
    headerCheck(*parse_message, default_qid, Rcode::NOERROR(),
                Opcode::NOTIFY().getCode(), QR_FLAG | AA_FLAG, 1, 0, 0, 0);
}

TEST_F(AuthSrvTest, notifyWithoutSession) {
    server.setXfrinSession(NULL);

    UnitTestUtil::createRequestMessage(request_message, Opcode::NOTIFY(),
                                       default_qid, Name("example.com"),
                                       RRClass::IN(), RRType::SOA());
    request_message.setHeaderFlag(Message::HEADERFLAG_AA);
    createRequestPacket(request_message, IPPROTO_UDP);

    // we simply ignore the notify and let it be resent if an internal error
    // happens.
    server.processMessage(*io_message, *parse_message, *response_obuffer,
                          &dnsserv);
    EXPECT_FALSE(dnsserv.hasAnswer());
}

TEST_F(AuthSrvTest, notifySendFail) {
    notify_session.disableSend();

    UnitTestUtil::createRequestMessage(request_message, Opcode::NOTIFY(),
                                       default_qid, Name("example.com"),
                                       RRClass::IN(), RRType::SOA());
    request_message.setHeaderFlag(Message::HEADERFLAG_AA);
    createRequestPacket(request_message, IPPROTO_UDP);

    server.processMessage(*io_message, *parse_message, *response_obuffer,
                          &dnsserv);
    EXPECT_FALSE(dnsserv.hasAnswer());
}

TEST_F(AuthSrvTest, notifyReceiveFail) {
    notify_session.disableReceive();

    UnitTestUtil::createRequestMessage(request_message, Opcode::NOTIFY(),
                                       default_qid, Name("example.com"),
                                       RRClass::IN(), RRType::SOA());
    request_message.setHeaderFlag(Message::HEADERFLAG_AA);
    createRequestPacket(request_message, IPPROTO_UDP);
    server.processMessage(*io_message, *parse_message, *response_obuffer,
                          &dnsserv);
    EXPECT_FALSE(dnsserv.hasAnswer());
}

TEST_F(AuthSrvTest, notifyWithBogusSessionMessage) {
    notify_session.setMessage(Element::fromJSON("{\"foo\": 1}"));

    UnitTestUtil::createRequestMessage(request_message, Opcode::NOTIFY(),
                                       default_qid, Name("example.com"),
                                       RRClass::IN(), RRType::SOA());
    request_message.setHeaderFlag(Message::HEADERFLAG_AA);
    createRequestPacket(request_message, IPPROTO_UDP);
    server.processMessage(*io_message, *parse_message, *response_obuffer,
                          &dnsserv);
    EXPECT_FALSE(dnsserv.hasAnswer());
}

TEST_F(AuthSrvTest, notifyWithSessionMessageError) {
    notify_session.setMessage(
        Element::fromJSON("{\"result\": [1, \"FAIL\"]}"));

    UnitTestUtil::createRequestMessage(request_message, Opcode::NOTIFY(),
                                       default_qid, Name("example.com"),
                                       RRClass::IN(), RRType::SOA());
    request_message.setHeaderFlag(Message::HEADERFLAG_AA);
    createRequestPacket(request_message, IPPROTO_UDP);
    server.processMessage(*io_message, *parse_message, *response_obuffer,
                          &dnsserv);
    EXPECT_FALSE(dnsserv.hasAnswer());
}

void
installDataSrcClientLists(AuthSrv& server, ClientListMapPtr lists) {
    // For now, we use explicit swap than reconfigure() because the latter
    // involves a separate thread and cannot guarantee the new config is
    // available for the subsequent test.
    server.getDataSrcClientsMgr().setDataSrcClientLists(lists);
}

void
updateDatabase(AuthSrv& server, const char* params) {
    const ConstElementPtr config(Element::fromJSON("{"
        "\"IN\": [{"
        "    \"type\": \"sqlite3\","
        "    \"params\": " + string(params) +
        "}]}"));
    installDataSrcClientLists(server, configureDataSource(config));
}

void
updateInMemory(AuthSrv& server, const char* origin, const char* filename) {
    const ConstElementPtr config(Element::fromJSON("{"
        "\"IN\": [{"
        "   \"type\": \"MasterFiles\","
        "   \"params\": {"
        "       \"" + string(origin) + "\": \"" + string(filename) + "\""
        "   },"
        "   \"cache-enable\": true"
        "}],"
        "\"CH\": [{"
        "   \"type\": \"static\","
        "   \"params\": \"" + string(STATIC_DSRC_FILE) + "\""
        "}]}"));
    installDataSrcClientLists(server, configureDataSource(config));
}

void
updateBuiltin(AuthSrv& server) {
    const ConstElementPtr config(Element::fromJSON("{"
        "\"CH\": [{"
        "   \"type\": \"static\","
        "   \"params\": \"" + string(STATIC_DSRC_FILE) + "\""
        "}]}"));
    installDataSrcClientLists(server, configureDataSource(config));
}

// Try giving the server a TSIG signed request and see it can anwer signed as
// well
#ifdef USE_STATIC_LINK
TEST_F(AuthSrvTest, DISABLED_TSIGSigned) { // Needs builtin
#else
TEST_F(AuthSrvTest, TSIGSigned) {
#endif
    // Prepare key, the client message, etc
    updateBuiltin(server);
    const TSIGKey key("key:c2VjcmV0Cg==:hmac-sha1");
    TSIGContext context(key);
    UnitTestUtil::createRequestMessage(request_message, opcode, default_qid,
                                       Name("VERSION.BIND."), RRClass::CH(),
                                       RRType::TXT());
    createRequestPacket(request_message, IPPROTO_UDP, &context);

    // Run the message through the server
    boost::shared_ptr<TSIGKeyRing> keyring(new TSIGKeyRing);
    keyring->add(key);
    server.setTSIGKeyRing(&keyring);
    server.processMessage(*io_message, *parse_message, *response_obuffer,
                          &dnsserv);

    // What did we get?
    EXPECT_TRUE(dnsserv.hasAnswer());
    headerCheck(*parse_message, default_qid, Rcode::NOERROR(),
                opcode.getCode(), QR_FLAG | AA_FLAG, 1, 1, 1, 0);
    // We need to parse the message ourself, or getTSIGRecord won't work
    InputBuffer ib(response_obuffer->getData(), response_obuffer->getLength());
    Message m(Message::PARSE);
    m.fromWire(ib);

    const TSIGRecord* tsig = m.getTSIGRecord();
    ASSERT_TRUE(tsig != NULL) << "Missing TSIG signature";
    TSIGError error(context.verify(tsig, response_obuffer->getData(),
                                   response_obuffer->getLength()));
    EXPECT_EQ(TSIGError::NOERROR(), error) <<
        "The server signed the response, but it doesn't seem to be valid";

    checkAllRcodeCountersZeroExcept(Rcode::NOERROR(), 1);
}

// Same test emulating the UDPServer class behavior (defined in libasiolink).
// This is not a good test in that it assumes internal implementation details
// of UDPServer, but we've encountered a regression due to the introduction
// of that class, so we add a test for that case to prevent such a regression
// in future.
// Besides, the generalization of UDPServer is probably too much for the
// authoritative only server in terms of performance, and it's quite likely
// we need to drop it for the authoritative server implementation.
// At that point we can drop this test, too.
#ifdef USE_STATIC_LINK
TEST_F(AuthSrvTest, DISABLED_builtInQueryViaDNSServer) {
#else
TEST_F(AuthSrvTest, builtInQueryViaDNSServer) {
#endif
    updateBuiltin(server);
    UnitTestUtil::createRequestMessage(request_message, Opcode::QUERY(),
                                       default_qid, Name("VERSION.BIND."),
                                       RRClass::CH(), RRType::TXT());
    createRequestPacket(request_message, IPPROTO_UDP);

    (*server.getDNSLookupProvider())(*io_message, parse_message,
                                     response_message,
                                     response_obuffer, &dnsserv);
    (*server.getDNSAnswerProvider())(*io_message, parse_message,
                                     response_message, response_obuffer);

    createBuiltinVersionResponse(default_qid, response_data);
    EXPECT_PRED_FORMAT4(UnitTestUtil::matchWireData,
                        response_obuffer->getData(),
                        response_obuffer->getLength(),
                        &response_data[0], response_data.size());

    // After it has been run, the message should be cleared
    EXPECT_EQ(0, parse_message->getRRCount(Message::SECTION_QUESTION));
}

// In the following tests we confirm the response data is rendered in
// wire format in the expected way.

// The most primitive check: checking the result of the processMessage()
// method
#ifdef USE_STATIC_LINK
TEST_F(AuthSrvTest, DISABLED_builtInQuery) {
#else
TEST_F(AuthSrvTest, builtInQuery) {
#endif
    updateBuiltin(server);
    UnitTestUtil::createRequestMessage(request_message, Opcode::QUERY(),
                                       default_qid, Name("VERSION.BIND."),
                                       RRClass::CH(), RRType::TXT());
    createRequestPacket(request_message, IPPROTO_UDP);
    server.processMessage(*io_message, *parse_message, *response_obuffer,
                          &dnsserv);
    createBuiltinVersionResponse(default_qid, response_data);
    EXPECT_PRED_FORMAT4(UnitTestUtil::matchWireData,
                        response_obuffer->getData(),
                        response_obuffer->getLength(),
                        &response_data[0], response_data.size());
    checkAllRcodeCountersZeroExcept(Rcode::NOERROR(), 1);
}

// Same type of test as builtInQueryViaDNSServer but for an error response.
#ifdef USE_STATIC_LINK
TEST_F(AuthSrvTest, DISABLED_iqueryViaDNSServer) { // Needs builtin
#else
TEST_F(AuthSrvTest, iqueryViaDNSServer) { // Needs builtin
#endif
    updateBuiltin(server);
    createDataFromFile("iquery_fromWire.wire");
    (*server.getDNSLookupProvider())(*io_message, parse_message,
                                     response_message,
                                     response_obuffer, &dnsserv);
    (*server.getDNSAnswerProvider())(*io_message, parse_message,
                                     response_message, response_obuffer);

    UnitTestUtil::readWireData("iquery_response_fromWire.wire",
                               response_data);
    EXPECT_PRED_FORMAT4(UnitTestUtil::matchWireData,
                        response_obuffer->getData(),
                        response_obuffer->getLength(),
                        &response_data[0], response_data.size());
}

// Install a Sqlite3 data source with testing data.
#ifdef USE_STATIC_LINK
TEST_F(AuthSrvTest, DISABLED_updateConfig) {
#else
TEST_F(AuthSrvTest, updateConfig) {
#endif
    updateDatabase(server, CONFIG_TESTDB);

    // query for existent data in the installed data source.  The resulting
    // response should have the AA flag on, and have an RR in each answer
    // and authority section.
    createDataFromFile("examplequery_fromWire.wire");
    server.processMessage(*io_message, *parse_message, *response_obuffer,
                          &dnsserv);
    EXPECT_TRUE(dnsserv.hasAnswer());
    headerCheck(*parse_message, default_qid, Rcode::NOERROR(), opcode.getCode(),
                QR_FLAG | AA_FLAG, 1, 1, 1, 0);
}

#ifdef USE_STATIC_LINK
TEST_F(AuthSrvTest, DISABLED_datasourceFail) {
#else
TEST_F(AuthSrvTest, datasourceFail) {
#endif
    updateDatabase(server, CONFIG_TESTDB);

    // This query will hit a corrupted entry of the data source (the zoneload
    // tool and the data source itself naively accept it).  This will result
    // in a SERVFAIL response, and the answer and authority sections should
    // be empty.
    createDataFromFile("badExampleQuery_fromWire.wire");
    server.processMessage(*io_message, *parse_message, *response_obuffer,
                          &dnsserv);
    EXPECT_TRUE(dnsserv.hasAnswer());
    headerCheck(*parse_message, default_qid, Rcode::SERVFAIL(),
                opcode.getCode(), QR_FLAG, 1, 0, 0, 0);
}

#ifdef USE_STATIC_LINK
TEST_F(AuthSrvTest, DISABLED_updateConfigFail) {
#else
TEST_F(AuthSrvTest, updateConfigFail) {
#endif
    // First, load a valid data source.
    updateDatabase(server, CONFIG_TESTDB);

    // Next, try to update it with a non-existent one.  This should fail.
    EXPECT_THROW(updateDatabase(server, BADCONFIG_TESTDB),
                 isc::datasrc::DataSourceError);

    // The original data source should still exist.
    createDataFromFile("examplequery_fromWire.wire");
    server.processMessage(*io_message, *parse_message, *response_obuffer,
                          &dnsserv);
    EXPECT_TRUE(dnsserv.hasAnswer());
    headerCheck(*parse_message, default_qid, Rcode::NOERROR(),
                opcode.getCode(), QR_FLAG | AA_FLAG, 1, 1, 1, 0);
}

TEST_F(AuthSrvTest, updateWithInMemoryClient) {
    // Test configuring memory data source.  Detailed test cases are covered
    // in the configuration tests.  We only check the AuthSrv interface here.

    // Create an empty in-memory
    const ConstElementPtr config(Element::fromJSON("{"
        "\"IN\": [{"
        "   \"type\": \"MasterFiles\","
        "   \"params\": {},"
        "   \"cache-enable\": true"
        "}]}"));
    installDataSrcClientLists(server, configureDataSource(config));
    // after successful configuration, we should have one (with empty zoneset).

    // The memory data source is empty, should return REFUSED rcode.
    createDataFromFile("examplequery_fromWire.wire");
    server.processMessage(*io_message, *parse_message, *response_obuffer,
                          &dnsserv);
    EXPECT_TRUE(dnsserv.hasAnswer());
    headerCheck(*parse_message, default_qid, Rcode::REFUSED(),
                opcode.getCode(), QR_FLAG, 1, 0, 0, 0);
}

#ifdef USE_STATIC_LINK
TEST_F(AuthSrvTest, DISABLED_queryWithInMemoryClientNoDNSSEC) {
#else
TEST_F(AuthSrvTest, queryWithInMemoryClientNoDNSSEC) {
#endif
    // In this example, we do simple check that query is handled from the
    // query handler class, and confirm it returns no error and a non empty
    // answer section.  Detailed examination on the response content
    // for various types of queries are tested in the query tests.
    updateInMemory(server, "example.", CONFIG_INMEMORY_EXAMPLE);

    createDataFromFile("nsec3query_nodnssec_fromWire.wire");
    server.processMessage(*io_message, *parse_message, *response_obuffer,
                          &dnsserv);

    EXPECT_TRUE(dnsserv.hasAnswer());
    headerCheck(*parse_message, default_qid, Rcode::NOERROR(),
                opcode.getCode(), QR_FLAG | AA_FLAG, 1, 1, 2, 1);
}

#ifdef USE_STATIC_LINK
TEST_F(AuthSrvTest, DISABLED_queryWithInMemoryClientDNSSEC) {
#else
TEST_F(AuthSrvTest, queryWithInMemoryClientDNSSEC) {
#endif
    // Similar to the previous test, but the query has the DO bit on.
    // The response should contain RRSIGs, and should have more RRs than
    // the previous case.
    updateInMemory(server, "example.", CONFIG_INMEMORY_EXAMPLE);

    createDataFromFile("nsec3query_fromWire.wire");
    server.processMessage(*io_message, *parse_message, *response_obuffer,
                          &dnsserv);

    EXPECT_TRUE(dnsserv.hasAnswer());
    headerCheck(*parse_message, default_qid, Rcode::NOERROR(),
                opcode.getCode(), QR_FLAG | AA_FLAG, 1, 2, 3, 3);
}

TEST_F(AuthSrvTest,
#ifdef USE_STATIC_LINK
       DISABLED_chQueryWithInMemoryClient
#else
       chQueryWithInMemoryClient
#endif
    )
{
    // Set up the in-memory
    updateInMemory(server, "example.", CONFIG_INMEMORY_EXAMPLE);

    // This shouldn't affect the result of class CH query
    UnitTestUtil::createRequestMessage(request_message, Opcode::QUERY(),
                                       default_qid, Name("VERSION.BIND."),
                                       RRClass::CH(), RRType::TXT());
    createRequestPacket(request_message, IPPROTO_UDP);
    server.processMessage(*io_message, *parse_message, *response_obuffer,
                          &dnsserv);
    EXPECT_TRUE(dnsserv.hasAnswer());
    headerCheck(*parse_message, default_qid, Rcode::NOERROR(),
                opcode.getCode(), QR_FLAG | AA_FLAG, 1, 1, 1, 0);
}

// Submit UDP normal query and check query counter
TEST_F(AuthSrvTest, queryCounterUDPNormal) {
    // The counter should be initialized to 0.
    EXPECT_EQ(0, server.getCounter(AuthCounters::SERVER_UDP_QUERY));
    // Create UDP message and process.
    UnitTestUtil::createRequestMessage(request_message, Opcode::QUERY(),
                                       default_qid, Name("example.com"),
                                       RRClass::IN(), RRType::NS());
    createRequestPacket(request_message, IPPROTO_UDP);
    server.processMessage(*io_message, *parse_message, *response_obuffer,
                          &dnsserv);
    // After processing UDP query, the counter should be 1.
    EXPECT_EQ(1, server.getCounter(AuthCounters::SERVER_UDP_QUERY));
    // The counter for opcode Query should also be one
    EXPECT_EQ(1, server.getCounter(Opcode::QUERY()));
    // The counter for REFUSED responses should also be one, the rest zero
    checkAllRcodeCountersZeroExcept(Rcode::REFUSED(), 1);
}

// Submit TCP normal query and check query counter
TEST_F(AuthSrvTest, queryCounterTCPNormal) {
    // The counter should be initialized to 0.
    EXPECT_EQ(0, server.getCounter(AuthCounters::SERVER_TCP_QUERY));
    // Create TCP message and process.
    UnitTestUtil::createRequestMessage(request_message, Opcode::QUERY(),
                                       default_qid, Name("example.com"),
                                       RRClass::IN(), RRType::NS());
    createRequestPacket(request_message, IPPROTO_TCP);
    server.processMessage(*io_message, *parse_message, *response_obuffer,
                          &dnsserv);
    // After processing TCP query, the counter should be 1.
    EXPECT_EQ(1, server.getCounter(AuthCounters::SERVER_TCP_QUERY));
    // The counter for SUCCESS responses should also be one
    EXPECT_EQ(1, server.getCounter(Opcode::QUERY()));
    // The counter for REFUSED responses should also be one, the rest zero
    checkAllRcodeCountersZeroExcept(Rcode::REFUSED(), 1);
}

// Submit TCP AXFR query and check query counter
TEST_F(AuthSrvTest, queryCounterTCPAXFR) {
    // The counter should be initialized to 0.
    EXPECT_EQ(0, server.getCounter(AuthCounters::SERVER_TCP_QUERY));
    UnitTestUtil::createRequestMessage(request_message, opcode, default_qid,
                         Name("example.com"), RRClass::IN(), RRType::AXFR());
    createRequestPacket(request_message, IPPROTO_TCP);
    // On success, the AXFR query has been passed to a separate process,
    // so auth itself shouldn't respond.
    server.processMessage(*io_message, *parse_message, *response_obuffer,
                          &dnsserv);
    EXPECT_FALSE(dnsserv.hasAnswer());
    // After processing TCP AXFR query, the counter should be 1.
    EXPECT_EQ(1, server.getCounter(AuthCounters::SERVER_TCP_QUERY));
    // No rcodes should be incremented
    checkAllRcodeCountersZero();
}

// Submit TCP IXFR query and check query counter
TEST_F(AuthSrvTest, queryCounterTCPIXFR) {
    // The counter should be initialized to 0.
    EXPECT_EQ(0, server.getCounter(AuthCounters::SERVER_TCP_QUERY));
    UnitTestUtil::createRequestMessage(request_message, opcode, default_qid,
                         Name("example.com"), RRClass::IN(), RRType::IXFR());
    createRequestPacket(request_message, IPPROTO_TCP);
    // On success, the IXFR query has been passed to a separate process,
    // so auth itself shouldn't respond.
    server.processMessage(*io_message, *parse_message, *response_obuffer,
                          &dnsserv);
    EXPECT_FALSE(dnsserv.hasAnswer());
    // After processing TCP IXFR query, the counter should be 1.
    EXPECT_EQ(1, server.getCounter(AuthCounters::SERVER_TCP_QUERY));
}

TEST_F(AuthSrvTest, queryCounterOpcodes) {
    for (int i = 0; i < 16; ++i) {
        // The counter should be initialized to 0.
        EXPECT_EQ(0, server.getCounter(Opcode(i)));

        // For each possible opcode, create a request message and send it
        UnitTestUtil::createRequestMessage(request_message, Opcode(i),
                                           default_qid, Name("example.com"),
                                           RRClass::IN(), RRType::NS());
        createRequestPacket(request_message, IPPROTO_UDP);

        // "send" the request N-th times where N is i + 1 for i-th code.
        // we intentionally use different values for each code
        for (int j = 0; j <= i; ++j) {
            parse_message->clear(Message::PARSE);
            server.processMessage(*io_message, *parse_message,
                                  *response_obuffer,
                                  &dnsserv);
        }

        // Confirm the counter.
        EXPECT_EQ(i + 1, server.getCounter(Opcode(i)));
    }
}

// class for queryCounterUnexpected test
// getProtocol() returns IPPROTO_IP
class DummyUnknownSocket : public IOSocket {
public:
    DummyUnknownSocket() {}
    virtual int getNative() const { return (0); }
    virtual int getProtocol() const { return (IPPROTO_IP); }
};

// function for queryCounterUnexpected test
// returns a reference to a static object of DummyUnknownSocket
IOSocket&
getDummyUnknownSocket() {
    static DummyUnknownSocket socket;
    return (socket);
}

// Submit unexpected type of query and check it is ignored
TEST_F(AuthSrvTest, queryCounterUnexpected) {
    // This code isn't exception safe, but we'd rather keep the code
    // simpler and more readable as this is only for tests

    // Create UDP query packet.
    UnitTestUtil::createRequestMessage(request_message, Opcode::QUERY(),
                                       default_qid, Name("example.com"),
                                       RRClass::IN(), RRType::NS());
    createRequestPacket(request_message, IPPROTO_UDP);

    // Modify the message.
    delete io_message;
    endpoint = IOEndpoint::create(IPPROTO_UDP,
                                  IOAddress(DEFAULT_REMOTE_ADDRESS), 53210);
    io_message = new IOMessage(request_renderer.getData(),
                               request_renderer.getLength(),
                               getDummyUnknownSocket(), *endpoint);

    EXPECT_FALSE(dnsserv.hasAnswer());
}

TEST_F(AuthSrvTest, stop) {
    // normal case is covered in command_unittest.cc.  we should primarily
    // test it here, but the current design of the stop test takes time,
    // so we consolidate the cases in the command tests.
    // If/when the interval timer has finer granularity we'll probably add
    // our own tests here, so we keep this empty test case.
}

TEST_F(AuthSrvTest, listenAddresses) {
    isc::testutils::portconfig::listenAddresses(server);
    // Check it requests the correct addresses
    const char* tokens[] = {
        "TCP:127.0.0.1:53210:1",
        "UDP:127.0.0.1:53210:2",
        "TCP:::1:53210:3",
        "UDP:::1:53210:4",
        NULL
    };
    sock_requestor_.checkTokens(tokens, sock_requestor_.given_tokens_,
                                "Given tokens");
    // It returns back to empty set of addresses afterwards, so
    // they should be released
    sock_requestor_.checkTokens(tokens, sock_requestor_.released_tokens_,
                                "Released tokens");
}

TEST_F(AuthSrvTest, processNormalQuery_reuseRenderer1) {
    UnitTestUtil::createRequestMessage(request_message, Opcode::QUERY(),
                                       default_qid, Name("example.com"),
                                       RRClass::IN(), RRType::NS());

    request_message.setHeaderFlag(Message::HEADERFLAG_AA);
    createRequestPacket(request_message, IPPROTO_UDP);
    server.processMessage(*io_message, *parse_message, *response_obuffer,
                          &dnsserv);
    EXPECT_NE(request_message.getRcode(), parse_message->getRcode());
}

TEST_F(AuthSrvTest, processNormalQuery_reuseRenderer2) {
    UnitTestUtil::createRequestMessage(request_message, Opcode::QUERY(),
                                       default_qid, Name("example.com"),
                                       RRClass::IN(), RRType::SOA());

    request_message.setHeaderFlag(Message::HEADERFLAG_AA);
    createRequestPacket(request_message, IPPROTO_UDP);
    server.processMessage(*io_message, *parse_message, *response_obuffer,
                          &dnsserv);
    ConstQuestionPtr question = *parse_message->beginQuestion();
    EXPECT_STRNE(question->getType().toText().c_str(),
                 RRType::NS().toText().c_str());
}
//
// Tests for catching exceptions in various stages of the query processing
//
// These tests work by defining two proxy classes, that act as an in-memory
// client by default, but can throw exceptions at various points.
//
namespace {

/// The possible methods to throw in, either in FakeClient or
/// FakeZoneFinder
enum ThrowWhen {
    THROW_NEVER,
    THROW_AT_FIND_ZONE,
    THROW_AT_GET_ORIGIN,
    THROW_AT_GET_CLASS,
    THROW_AT_FIND,
    THROW_AT_FIND_ALL,
    THROW_AT_FIND_NSEC3
};

/// convenience function to check whether and what to throw
void
checkThrow(ThrowWhen method, ThrowWhen throw_at, bool isc_exception) {
    if (method == throw_at) {
        if (isc_exception) {
            isc_throw(isc::Exception, "foo");
        } else {
            throw std::exception();
        }
    }
}

/// \brief proxy class for the ZoneFinder returned by the Client
///        proxied by FakeClient
///
/// See the documentation for FakeClient for more information,
/// all methods simply check whether they should throw, and if not, call
/// their proxied equivalent.
class FakeZoneFinder : public isc::datasrc::ZoneFinder {
public:
    FakeZoneFinder(isc::datasrc::ZoneFinderPtr zone_finder,
                   ThrowWhen throw_when, bool isc_exception,
                   ConstRRsetPtr fake_rrset) :
        real_zone_finder_(zone_finder),
        throw_when_(throw_when),
        isc_exception_(isc_exception),
        fake_rrset_(fake_rrset)
    {}

    virtual isc::dns::Name
    getOrigin() const {
        checkThrow(THROW_AT_GET_ORIGIN, throw_when_, isc_exception_);
        return (real_zone_finder_->getOrigin());
    }

    virtual isc::dns::RRClass
    getClass() const {
        checkThrow(THROW_AT_GET_CLASS, throw_when_, isc_exception_);
        return (real_zone_finder_->getClass());
    }

    virtual isc::datasrc::ZoneFinderContextPtr
    find(const isc::dns::Name& name,
         const isc::dns::RRType& type,
         isc::datasrc::ZoneFinder::FindOptions options)
    {
        using namespace isc::datasrc;
        checkThrow(THROW_AT_FIND, throw_when_, isc_exception_);
        // If faked RRset was specified on construction and it matches the
        // query, return it instead of searching the real data source.
        if (fake_rrset_ && fake_rrset_->getName() == name &&
            fake_rrset_->getType() == type)
        {
            return (ZoneFinderContextPtr(new ZoneFinder::GenericContext(
                                             *this, options,
                                             ResultContext(SUCCESS,
                                                           fake_rrset_))));
        }
        return (real_zone_finder_->find(name, type, options));
    }

    virtual isc::datasrc::ZoneFinderContextPtr
    findAll(const isc::dns::Name& name,
            std::vector<isc::dns::ConstRRsetPtr> &target,
            const FindOptions options = FIND_DEFAULT)
    {
        checkThrow(THROW_AT_FIND_ALL, throw_when_, isc_exception_);
        return (real_zone_finder_->findAll(name, target, options));
    }

    virtual FindNSEC3Result
    findNSEC3(const isc::dns::Name& name, bool recursive) {
        checkThrow(THROW_AT_FIND_NSEC3, throw_when_, isc_exception_);
        return (real_zone_finder_->findNSEC3(name, recursive));
    }

private:
    isc::datasrc::ZoneFinderPtr real_zone_finder_;
    ThrowWhen throw_when_;
    bool isc_exception_;
    ConstRRsetPtr fake_rrset_;
};

/// \brief Proxy FakeClient that can throw exceptions at specified times
///
/// Currently it is used as an 'InMemoryClient' using setInMemoryClient,
/// but it is in effect a general datasource client.
class FakeClient : public isc::datasrc::DataSourceClient {
public:
    /// \brief Create a proxy memory client
    ///
    /// \param real_client The real (in-memory) client to proxy
    /// \param throw_when if set to any value other than never, that is
    ///        the method that will throw an exception (either in this
    ///        class or the related FakeZoneFinder)
    /// \param isc_exception if true, throw isc::Exception, otherwise,
    ///                      throw std::exception
    /// \param fake_rrset If non NULL, it will be used as an answer to
    /// find() for that name and type.
    FakeClient(const DataSourceClient* real_client,
               ThrowWhen throw_when, bool isc_exception,
               ConstRRsetPtr fake_rrset = ConstRRsetPtr()) :
        real_client_ptr_(real_client),
        throw_when_(throw_when),
        isc_exception_(isc_exception),
        fake_rrset_(fake_rrset)
    {}

    /// \brief proxy call for findZone
    ///
    /// if this instance was constructed with throw_when set to find_zone,
    /// this method will throw. Otherwise, it will return a FakeZoneFinder
    /// instance which will throw at the method specified at the
    /// construction of this instance.
    virtual FindResult
    findZone(const isc::dns::Name& name) const {
        checkThrow(THROW_AT_FIND_ZONE, throw_when_, isc_exception_);
        const FindResult result =
            real_client_ptr_->findZone(name);
        return (FindResult(result.code, isc::datasrc::ZoneFinderPtr(
                                        new FakeZoneFinder(result.zone_finder,
                                                           throw_when_,
                                                           isc_exception_,
                                                           fake_rrset_))));
    }

    isc::datasrc::ZoneUpdaterPtr
    getUpdater(const isc::dns::Name&, bool, bool) const {
        isc_throw(isc::NotImplemented,
                  "Update attempt on in fake data source");
    }
    std::pair<isc::datasrc::ZoneJournalReader::Result,
              isc::datasrc::ZoneJournalReaderPtr>
    getJournalReader(const isc::dns::Name&, uint32_t, uint32_t) const {
        isc_throw(isc::NotImplemented, "Journaling isn't supported for "
                  "fake data source");
    }
private:
    const DataSourceClient* real_client_ptr_;
    ThrowWhen throw_when_;
    bool isc_exception_;
    ConstRRsetPtr fake_rrset_;
};

class FakeList : public isc::datasrc::ConfigurableClientList {
public:
    /// \brief Creates a fake list for the given in-memory client
    ///
    /// It will create a FakeClient for each client in the original list,
    /// with the given arguments, which is used when searching for the
    /// corresponding data source.
    FakeList(const boost::shared_ptr<isc::datasrc::ConfigurableClientList>
             real_list, ThrowWhen throw_when, bool isc_exception,
             ConstRRsetPtr fake_rrset = ConstRRsetPtr()) :
        ConfigurableClientList(RRClass::IN()),
        real_(real_list)
    {
        BOOST_FOREACH(const DataSourceInfo& info, real_->getDataSources()) {
             const isc::datasrc::DataSourceClientPtr
                 client(new FakeClient(info.data_src_client_ != NULL ?
                                       info.data_src_client_ :
                                       info.getCacheClient(),
                                       throw_when, isc_exception, fake_rrset));
             clients_.push_back(client);
             data_sources_.push_back(
                 DataSourceInfo(client.get(),
                                isc::datasrc::DataSourceClientContainerPtr(),
                                false, RRClass::IN(), mem_sgmt_));
        }
    }
private:
    const boost::shared_ptr<isc::datasrc::ConfigurableClientList> real_;
    vector<isc::datasrc::DataSourceClientPtr> clients_;
    MemorySegmentLocal mem_sgmt_;
};

} // end anonymous namespace for throwing proxy classes

// Test for the tests
//
// Set the proxies to never throw, this should have the same result as
// queryWithInMemoryClientNoDNSSEC, and serves to test the two proxy classes
TEST_F(AuthSrvTest,
#ifdef USE_STATIC_LINK
       DISABLED_queryWithInMemoryClientProxy
#else
       queryWithInMemoryClientProxy
#endif
    )
{
    // Set real inmem client to proxy
    updateInMemory(server, "example.", CONFIG_INMEMORY_EXAMPLE);
    boost::shared_ptr<isc::datasrc::ConfigurableClientList> list;
    DataSrcClientsMgr& mgr = server.getDataSrcClientsMgr();
    {
        DataSrcClientsMgr::Holder holder(mgr);
        list.reset(new FakeList(holder.findClientList(RRClass::IN()),
                                THROW_NEVER, false));
    }
    ClientListMapPtr lists(new std::map<RRClass, ListPtr>);
    lists->insert(pair<RRClass, ListPtr>(RRClass::IN(), list));
    server.getDataSrcClientsMgr().setDataSrcClientLists(lists);

    createDataFromFile("nsec3query_nodnssec_fromWire.wire");
    server.processMessage(*io_message, *parse_message, *response_obuffer,
                          &dnsserv);

    EXPECT_TRUE(dnsserv.hasAnswer());
    headerCheck(*parse_message, default_qid, Rcode::NOERROR(),
                opcode.getCode(), QR_FLAG | AA_FLAG, 1, 1, 2, 1);
}

// Convenience function for the rest of the tests, set up a proxy
// to throw in the given method
// If isc_exception is true, it will throw isc::Exception, otherwise
// it will throw std::exception
// If non null rrset is given, it will be passed to the proxy so it can
// return some faked response.
void
setupThrow(AuthSrv& server, ThrowWhen throw_when, bool isc_exception,
           ConstRRsetPtr rrset = ConstRRsetPtr())
{
    updateInMemory(server, "example.", CONFIG_INMEMORY_EXAMPLE);

    boost::shared_ptr<isc::datasrc::ConfigurableClientList> list;
    DataSrcClientsMgr& mgr = server.getDataSrcClientsMgr();
    {           // we need to limit the scope so swap is outside of it
        DataSrcClientsMgr::Holder holder(mgr);
        list.reset(new FakeList(holder.findClientList(RRClass::IN()),
                                throw_when, isc_exception, rrset));
    }
    ClientListMapPtr lists(new std::map<RRClass, ListPtr>);
    lists->insert(pair<RRClass, ListPtr>(RRClass::IN(), list));
    mgr.setDataSrcClientLists(lists);
}

TEST_F(AuthSrvTest,
#ifdef USE_STATIC_LINK
       DISABLED_queryWithThrowingProxyServfails
#else
       queryWithThrowingProxyServfails
#endif
    )
{
    // Test the common cases, all of which should simply return SERVFAIL
    // Use THROW_NEVER as end marker
    ThrowWhen throws[] = { THROW_AT_FIND_ZONE,
                           THROW_AT_GET_ORIGIN,
                           THROW_AT_FIND,
                           THROW_AT_FIND_NSEC3,
                           THROW_NEVER };
    UnitTestUtil::createDNSSECRequestMessage(request_message, opcode,
                                             default_qid, Name("foo.example."),
                                             RRClass::IN(), RRType::TXT());
    for (ThrowWhen* when(throws); *when != THROW_NEVER; ++when) {
        createRequestPacket(request_message, IPPROTO_UDP);
        setupThrow(server, *when, true);
        processAndCheckSERVFAIL();
        // To be sure, check same for non-isc-exceptions
        createRequestPacket(request_message, IPPROTO_UDP);
        setupThrow(server, *when, false);
        processAndCheckSERVFAIL();
    }
}

// Throw isc::Exception in getClass(). (Currently?) getClass is not called
// in the processMessage path, so this should result in a normal answer
TEST_F(AuthSrvTest,
#ifdef USE_STATIC_LINK
       DISABLED_queryWithInMemoryClientProxyGetClass
#else
       queryWithInMemoryClientProxyGetClass
#endif
    )
{
    createDataFromFile("nsec3query_nodnssec_fromWire.wire");
    setupThrow(server, THROW_AT_GET_CLASS, true);

    // getClass is not called so it should just answer
    server.processMessage(*io_message, *parse_message, *response_obuffer,
                          &dnsserv);

    EXPECT_TRUE(dnsserv.hasAnswer());
    headerCheck(*parse_message, default_qid, Rcode::NOERROR(),
                opcode.getCode(), QR_FLAG | AA_FLAG, 1, 1, 2, 1);
}

TEST_F(AuthSrvTest,
#ifdef USE_STATIC_LINK
       DISABLED_queryWithThrowingInToWire
#else
       queryWithThrowingInToWire
#endif
    )
{
    // Set up a faked data source.  It will return an empty RRset for the
    // query.
    ConstRRsetPtr empty_rrset(new RRset(Name("foo.example"),
                                        RRClass::IN(), RRType::TXT(),
                                        RRTTL(0)));
    setupThrow(server, THROW_NEVER, true, empty_rrset);

    // Repeat the query processing two times.  Due to the faked RRset,
    // toWire() should throw, and it should result in SERVFAIL.
    OutputBufferPtr orig_buffer;
    for (int i = 0; i < 2; ++i) {
        UnitTestUtil::createDNSSECRequestMessage(request_message, opcode,
                                                 default_qid,
                                                 Name("foo.example."),
                                                 RRClass::IN(), RRType::TXT());
        createRequestPacket(request_message, IPPROTO_UDP);
        server.processMessage(*io_message, *parse_message, *response_obuffer,
                              &dnsserv);
        headerCheck(*parse_message, default_qid, Rcode::SERVFAIL(),
                    opcode.getCode(), QR_FLAG, 1, 0, 0, 0);

        // Make a backup of the original buffer for latest tests and replace
        // it with a new one
        if (!orig_buffer) {
            orig_buffer = response_obuffer;
            response_obuffer.reset(new OutputBuffer(0));
        }
        request_message.clear(Message::RENDER);
        parse_message->clear(Message::PARSE);
    }

    // Now check if the original buffer is intact
    parse_message->clear(Message::PARSE);
    InputBuffer ibuffer(orig_buffer->getData(), orig_buffer->getLength());
    parse_message->fromWire(ibuffer);
    headerCheck(*parse_message, default_qid, Rcode::SERVFAIL(),
                opcode.getCode(), QR_FLAG, 1, 0, 0, 0);
}

//
// DDNS related tests
//

// Helper subroutine to check if the given socket address has the expected
// address and port.  It depends on specific output of getnameinfo() (while
// there can be multiple textual representation of the same address) but
// in practice it should be reliable.
void
checkAddrPort(const struct sockaddr& actual_sa,
              const string& expected_addr, uint16_t expected_port)
{
    char hbuf[NI_MAXHOST], sbuf[NI_MAXSERV];
    const int error = getnameinfo(&actual_sa, getSALength(actual_sa), hbuf,
                                  sizeof(hbuf), sbuf, sizeof(sbuf),
                                  NI_NUMERICHOST | NI_NUMERICSERV);
    if (error != 0) {
        isc_throw(isc::Unexpected, "getnameinfo failed: " <<
                  gai_strerror(error));
    }
    EXPECT_EQ(expected_addr, hbuf);
    EXPECT_EQ(boost::lexical_cast<string>(expected_port), sbuf);
}

TEST_F(AuthSrvTest, DDNSForward) {
    EXPECT_FALSE(ddns_forwarder.isConnected());

    // Repeat sending an update request 4 times, differing some network
    // parameters: UDP/IPv4, TCP/IPv4, UDP/IPv6, TCP/IPv6, in this order.
    // By doing that we can also confirm the forwarder connection will be
    // established exactly once, and kept established.
    for (size_t i = 0; i < 4; ++i) {
        // Use different names for some different cases
        const Name zone_name = Name(i < 2 ? "example.com" : "example.org");
        const socklen_t family = (i < 2) ? AF_INET : AF_INET6;
        const char* const remote_addr =
            (family == AF_INET) ? "192.0.2.1" : "2001:db8::1";
        const uint16_t remote_port =
            (family == AF_INET) ? 53214 : 53216;
        const int protocol = ((i % 2) == 0) ? IPPROTO_UDP : IPPROTO_TCP;

        createAndSendRequest(RRType::SOA(), Opcode::UPDATE(), zone_name,
                             RRClass::IN(), protocol, remote_addr,
                             remote_port);
        EXPECT_FALSE(dnsserv.hasAnswer());
        EXPECT_TRUE(ddns_forwarder.isConnected());

        // Examine the pushed data (note: currently "local end" has a dummy
        // value equal to remote)
        EXPECT_EQ(family, ddns_forwarder.getPushedFamily());
        const int expected_type =
            (protocol == IPPROTO_UDP) ? SOCK_DGRAM : SOCK_STREAM;
        EXPECT_EQ(expected_type, ddns_forwarder.getPushedType());
        EXPECT_EQ(protocol, ddns_forwarder.getPushedProtocol());
        checkAddrPort(ddns_forwarder.getPushedRemoteend(),
                      remote_addr, remote_port);
        checkAddrPort(ddns_forwarder.getPushedLocalend(),
                      remote_addr, remote_port);
        EXPECT_EQ(io_message->getDataSize(),
                  ddns_forwarder.getPushedData().size());
        EXPECT_EQ(0, memcmp(io_message->getData(),
                            &ddns_forwarder.getPushedData()[0],
                            ddns_forwarder.getPushedData().size()));
    }
}

TEST_F(AuthSrvTest, DDNSForwardConnectFail) {
    // make connect attempt fail.  It should result in SERVFAIL.  Note that
    // the question (zone) section should be cleared for opcode of update.
    ddns_forwarder.disableConnect();
    createAndSendRequest(RRType::SOA(), Opcode::UPDATE());
    EXPECT_TRUE(dnsserv.hasAnswer());
    headerCheck(*parse_message, default_qid, Rcode::SERVFAIL(),
                Opcode::UPDATE().getCode(), QR_FLAG, 0, 0, 0, 0);
    EXPECT_FALSE(ddns_forwarder.isConnected());

    // Now make connect okay again.  Despite the previous failure the new
    // connection should now be established.
    ddns_forwarder.enableConnect();
    createAndSendRequest(RRType::SOA(), Opcode::UPDATE());
    EXPECT_FALSE(dnsserv.hasAnswer());
    EXPECT_TRUE(ddns_forwarder.isConnected());
}

TEST_F(AuthSrvTest, DDNSForwardPushFail) {
    // Make first request succeed, which will establish the connection.
    EXPECT_FALSE(ddns_forwarder.isConnected());
    createAndSendRequest(RRType::SOA(), Opcode::UPDATE());
    EXPECT_TRUE(ddns_forwarder.isConnected());

    // make connect attempt fail.  It should result in SERVFAIL.  The
    // connection should be closed.  Use IPv6 address for varying log output.
    ddns_forwarder.disablePush();
    createAndSendRequest(RRType::SOA(), Opcode::UPDATE(), Name("example.com"),
                         RRClass::IN(), IPPROTO_UDP, "2001:db8::2");
    EXPECT_TRUE(dnsserv.hasAnswer());
    headerCheck(*parse_message, default_qid, Rcode::SERVFAIL(),
                Opcode::UPDATE().getCode(), QR_FLAG, 0, 0, 0, 0);
    EXPECT_FALSE(ddns_forwarder.isConnected());

    // Allow push again.  Connection will be reopened, and the request will
    // be forwarded successfully.
    ddns_forwarder.enablePush();
    createAndSendRequest(RRType::SOA(), Opcode::UPDATE());
    EXPECT_FALSE(dnsserv.hasAnswer());
    EXPECT_TRUE(ddns_forwarder.isConnected());
}

TEST_F(AuthSrvTest, DDNSForwardClose) {
    scoped_ptr<AuthSrv> tmp_server(new AuthSrv(xfrout, ddns_forwarder));
    tmp_server->createDDNSForwarder();
    UnitTestUtil::createRequestMessage(request_message, Opcode::UPDATE(),
                                       default_qid, Name("example.com"),
                                       RRClass::IN(), RRType::SOA());
    createRequestPacket(request_message, IPPROTO_UDP);
    tmp_server->processMessage(*io_message, *parse_message, *response_obuffer,
                               &dnsserv);
    EXPECT_FALSE(dnsserv.hasAnswer());
    EXPECT_TRUE(ddns_forwarder.isConnected());

    // Destroy the server.  The forwarder should close the connection.
    tmp_server.reset();
    EXPECT_FALSE(ddns_forwarder.isConnected());
}

namespace {
    // Send a basic command without arguments, and check the response has
    // result code 0
    void sendSimpleCommand(AuthSrv& server, const std::string& command) {
        ConstElementPtr response = execAuthServerCommand(server, command,
                                                         ConstElementPtr());
        int command_result = -1;
        isc::config::parseAnswer(command_result, response);
        EXPECT_EQ(0, command_result);
    }
} // end anonymous namespace

TEST_F(AuthSrvTest, DDNSForwardCreateDestroy) {
    // Test that AuthSrv returns NOTIMP before ddns forwarder is created,
    // that the ddns_forwarder is connected when the 'start_ddns_forwarder'
    // command has been sent, and that it is no longer connected and auth
    // returns NOTIMP after the stop_ddns_forwarding command is sent.
    scoped_ptr<AuthSrv> tmp_server(new AuthSrv(xfrout, ddns_forwarder));

    // Prepare update message to send
    UnitTestUtil::createRequestMessage(request_message, Opcode::UPDATE(),
                                       default_qid, Name("example.com"),
                                       RRClass::IN(), RRType::SOA());
    createRequestPacket(request_message, IPPROTO_UDP);

    // before creating forwarder. isConnected() should be false and
    // rcode to UPDATE should be NOTIMP
    parse_message->clear(Message::PARSE);
    tmp_server->processMessage(*io_message, *parse_message, *response_obuffer,
                               &dnsserv);
    EXPECT_FALSE(ddns_forwarder.isConnected());
    EXPECT_TRUE(dnsserv.hasAnswer());
    headerCheck(*parse_message, default_qid, Rcode::NOTIMP(),
                Opcode::UPDATE().getCode(), QR_FLAG, 0, 0, 0, 0);

    // now create forwarder
    sendSimpleCommand(*tmp_server, "start_ddns_forwarder");

    // our mock does not respond, and since auth is supposed to send it on,
    // there should now be no result when an UPDATE is sent
    parse_message->clear(Message::PARSE);
    tmp_server->processMessage(*io_message, *parse_message, *response_obuffer,
                               &dnsserv);
    EXPECT_FALSE(dnsserv.hasAnswer());
    EXPECT_TRUE(ddns_forwarder.isConnected());

    // If we send a start again, the connection should be recreated,
    // visible because isConnected() reports false until an actual message
    // has been forwarded
    sendSimpleCommand(*tmp_server, "start_ddns_forwarder");

    EXPECT_FALSE(ddns_forwarder.isConnected());
    parse_message->clear(Message::PARSE);
    tmp_server->processMessage(*io_message, *parse_message, *response_obuffer,
                               &dnsserv);
    EXPECT_FALSE(dnsserv.hasAnswer());
    EXPECT_TRUE(ddns_forwarder.isConnected());

    // Now tell it to stop forwarder, should respond with NOTIMP again
    sendSimpleCommand(*tmp_server, "stop_ddns_forwarder");

    parse_message->clear(Message::PARSE);
    tmp_server->processMessage(*io_message, *parse_message, *response_obuffer,
                               &dnsserv);
    EXPECT_FALSE(ddns_forwarder.isConnected());
    EXPECT_TRUE(dnsserv.hasAnswer());
    headerCheck(*parse_message, default_qid, Rcode::NOTIMP(),
                Opcode::UPDATE().getCode(), QR_FLAG, 0, 0, 0, 0);

    // Sending stop again should make no difference
    sendSimpleCommand(*tmp_server, "stop_ddns_forwarder");

    parse_message->clear(Message::PARSE);
    tmp_server->processMessage(*io_message, *parse_message, *response_obuffer,
                               &dnsserv);
    EXPECT_FALSE(ddns_forwarder.isConnected());
    EXPECT_TRUE(dnsserv.hasAnswer());
    headerCheck(*parse_message, default_qid, Rcode::NOTIMP(),
                Opcode::UPDATE().getCode(), QR_FLAG, 0, 0, 0, 0);
}

<<<<<<< HEAD
// Check the client list accessors
TEST_F(AuthSrvTest, clientList) {
    // We need to lock the mutex to make the (get|set)ClientList happy.
    // There's a debug-build only check in them to make sure everything
    // locks them and we call them directly here.
    isc::util::thread::Mutex::Locker locker(
        server.getDataSrcClientListMutex());

    AuthSrv::DataSrcClientListsPtr lists; // initially empty

    // The lists don't exist. Therefore, the list of RRClasses is empty.
    EXPECT_TRUE(server.swapDataSrcClientLists(lists)->empty());

    // Put something in.
    const ListPtr list(new ConfigurableClientList(RRClass::IN()));
    const ListPtr list2(new ConfigurableClientList(RRClass::CH()));

    lists.reset(new std::map<RRClass, ListPtr>);
    lists->insert(pair<RRClass, ListPtr>(RRClass::IN(), list));
    lists->insert(pair<RRClass, ListPtr>(RRClass::CH(), list2));
    server.swapDataSrcClientLists(lists);

    // And the lists can be retrieved.
    EXPECT_EQ(list, server.getDataSrcClientList(RRClass::IN()));
    EXPECT_EQ(list2, server.getDataSrcClientList(RRClass::CH()));

    // Replace the lists with new lists containing only one list.
    lists.reset(new std::map<RRClass, ListPtr>);
    lists->insert(pair<RRClass, ListPtr>(RRClass::IN(), list));
    lists = server.swapDataSrcClientLists(lists);

    // Old one had two lists.  That confirms our swap for IN and CH classes
    // (i.e., no other entries were there).
    EXPECT_EQ(2, lists->size());

    // The CH list really got deleted.
    EXPECT_EQ(list, server.getDataSrcClientList(RRClass::IN()));
    EXPECT_FALSE(server.getDataSrcClientList(RRClass::CH()));
}

#ifdef ENABLE_DEBUG

// We just test the mutex can be locked (exactly once).
TEST_F(AuthSrvTest, mutex) {
    isc::util::thread::Mutex::Locker l1(server.getDataSrcClientListMutex());
    // TODO: Once we have non-debug build, this one will not work, since
    // we currently use the fact that we can't lock twice from the same
    // thread. In the non-debug mode, this would deadlock.
    // Skip then.
    EXPECT_THROW({
        isc::util::thread::Mutex::Locker l2(
            server.getDataSrcClientListMutex());
    }, isc::InvalidOperation);
}

#endif // ENABLE_DEBUG

=======
>>>>>>> 68d61991
}<|MERGE_RESOLUTION|>--- conflicted
+++ resolved
@@ -1786,64 +1786,4 @@
                 Opcode::UPDATE().getCode(), QR_FLAG, 0, 0, 0, 0);
 }
 
-<<<<<<< HEAD
-// Check the client list accessors
-TEST_F(AuthSrvTest, clientList) {
-    // We need to lock the mutex to make the (get|set)ClientList happy.
-    // There's a debug-build only check in them to make sure everything
-    // locks them and we call them directly here.
-    isc::util::thread::Mutex::Locker locker(
-        server.getDataSrcClientListMutex());
-
-    AuthSrv::DataSrcClientListsPtr lists; // initially empty
-
-    // The lists don't exist. Therefore, the list of RRClasses is empty.
-    EXPECT_TRUE(server.swapDataSrcClientLists(lists)->empty());
-
-    // Put something in.
-    const ListPtr list(new ConfigurableClientList(RRClass::IN()));
-    const ListPtr list2(new ConfigurableClientList(RRClass::CH()));
-
-    lists.reset(new std::map<RRClass, ListPtr>);
-    lists->insert(pair<RRClass, ListPtr>(RRClass::IN(), list));
-    lists->insert(pair<RRClass, ListPtr>(RRClass::CH(), list2));
-    server.swapDataSrcClientLists(lists);
-
-    // And the lists can be retrieved.
-    EXPECT_EQ(list, server.getDataSrcClientList(RRClass::IN()));
-    EXPECT_EQ(list2, server.getDataSrcClientList(RRClass::CH()));
-
-    // Replace the lists with new lists containing only one list.
-    lists.reset(new std::map<RRClass, ListPtr>);
-    lists->insert(pair<RRClass, ListPtr>(RRClass::IN(), list));
-    lists = server.swapDataSrcClientLists(lists);
-
-    // Old one had two lists.  That confirms our swap for IN and CH classes
-    // (i.e., no other entries were there).
-    EXPECT_EQ(2, lists->size());
-
-    // The CH list really got deleted.
-    EXPECT_EQ(list, server.getDataSrcClientList(RRClass::IN()));
-    EXPECT_FALSE(server.getDataSrcClientList(RRClass::CH()));
-}
-
-#ifdef ENABLE_DEBUG
-
-// We just test the mutex can be locked (exactly once).
-TEST_F(AuthSrvTest, mutex) {
-    isc::util::thread::Mutex::Locker l1(server.getDataSrcClientListMutex());
-    // TODO: Once we have non-debug build, this one will not work, since
-    // we currently use the fact that we can't lock twice from the same
-    // thread. In the non-debug mode, this would deadlock.
-    // Skip then.
-    EXPECT_THROW({
-        isc::util::thread::Mutex::Locker l2(
-            server.getDataSrcClientListMutex());
-    }, isc::InvalidOperation);
-}
-
-#endif // ENABLE_DEBUG
-
-=======
->>>>>>> 68d61991
 }