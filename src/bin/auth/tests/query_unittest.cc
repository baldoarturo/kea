--- conflicted
+++ resolved
@@ -58,17 +58,6 @@
 // otherwise return DNAME
 class MockZone : public Zone {
 public:
-<<<<<<< HEAD
-    MockZone() :
-        origin_(Name("example.com")),
-        mx_rrset_(new RRset(Name("mx.example.com"), RRClass::IN(),
-            RRType::MX(), RRTTL(3600)))
-    {
-        mx_rrset_->addRdata(isc::dns::rdata::generic::MX(10,
-            Name("www.example.com")));
-        mx_rrset_->addRdata(isc::dns::rdata::generic::MX(20,
-            Name("mailer.example.org")));
-=======
     MockZone(bool has_SOA = true) :
         origin_(Name("example.com")),
         has_SOA_(has_SOA),
@@ -77,7 +66,9 @@
                                             RRTTL(3600)))),
         cname_rrset(RRsetPtr(new RRset(Name("cname.example.com"),
                                        RRClass::IN(), RRType::CNAME(),
-                                       RRTTL(3600))))
+                                       RRTTL(3600)))),
+        mx_rrset_(new RRset(Name("mx.example.com"), RRClass::IN(),
+            RRType::MX(), RRTTL(3600)))
     {
         delegation_rrset->addRdata(rdata::generic::NS(
                           Name("glue.ns.example.com")));
@@ -89,7 +80,10 @@
                           Name("example.org")));
         cname_rrset->addRdata(rdata::generic::CNAME(
                           Name("www.example.com")));
->>>>>>> 3f51d6ed
+        mx_rrset_->addRdata(isc::dns::rdata::generic::MX(10,
+            Name("www.example.com")));
+        mx_rrset_->addRdata(isc::dns::rdata::generic::MX(20,
+            Name("mailer.example.org")));
     }
     virtual const isc::dns::Name& getOrigin() const;
     virtual const isc::dns::RRClass& getClass() const;
@@ -100,13 +94,10 @@
 
 private:
     Name origin_;
-<<<<<<< HEAD
-    RRsetPtr mx_rrset_;
-=======
     bool has_SOA_;
     RRsetPtr delegation_rrset;
     RRsetPtr cname_rrset;
->>>>>>> 3f51d6ed
+    RRsetPtr mx_rrset_;
 };
 
 const Name&
@@ -145,17 +136,11 @@
     } else if (name == Name("nxdomain.example.com")) {
         return (FindResult(NXDOMAIN, RRsetPtr()));
     } else if (name == Name("nxrrset.example.com")) {
-<<<<<<< HEAD
-        return FindResult(NXRRSET, RRsetPtr());
-    } else if (name == Name("cname.example.com")) {
-        return FindResult(CNAME, RRsetPtr());
-    } else if (name == Name("mx.example.com")) {
-        return (FindResult(SUCCESS, mx_rrset_));
-=======
         return (FindResult(NXRRSET, RRsetPtr()));
     } else if ((name == Name("cname.example.com"))) {
         return (FindResult(CNAME, cname_rrset));
->>>>>>> 3f51d6ed
+    } else if (name == Name("mx.example.com")) {
+        return (FindResult(SUCCESS, mx_rrset_));
     } else {
         return (FindResult(DNAME, RRsetPtr()));
     }
@@ -274,7 +259,6 @@
     EXPECT_EQ(Rcode::REFUSED(), response.getRcode());
 }
 
-<<<<<<< HEAD
 /*
  * Test MX additional processing.
  *
@@ -303,6 +287,4 @@
     EXPECT_EQ(1, additional_count);
 }
 
-=======
->>>>>>> 3f51d6ed
 }