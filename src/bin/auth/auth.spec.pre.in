--- conflicted
+++ resolved
@@ -272,10 +272,7 @@
         "item_optional": true,
         "item_default": 0,
         "item_title": "Received requests opcode 15",
-<<<<<<< HEAD
         "item_description": "The number of total request counts whose opcode is 15 (reserved)"
-=======
-        "item_description": "The number of total request counts whose opcode is15 (reserved)"
       },
       {
         "item_name": "rcode.noerror",
@@ -412,7 +409,6 @@
         "item_default": 0,
         "item_title": "Sent 'EDNS version not implemented' response",
         "item_description": "The number of total responses with rcode 16 (BADVERS)"
->>>>>>> efc5e7ad
       }
     ]
   }
