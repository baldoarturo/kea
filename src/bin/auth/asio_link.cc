--- conflicted
+++ resolved
@@ -32,14 +32,8 @@
 
 #include <asio_link.h>
 
-<<<<<<< HEAD
-#include <auth/auth_srv.h>
-#include "common.h"
-=======
-#include <auth/spec_config.h>   // for XFROUT.  should not be here.
 #include <auth/auth_srv.h>
 #include <auth/common.h>
->>>>>>> ee16d6b5
 
 using namespace asio;
 using asio::ip::udp;
