--- conflicted
+++ resolved
@@ -54,12 +54,8 @@
 #include <auth/common.h>
 #include <auth/config.h>
 #include <auth/auth_srv.h>
-<<<<<<< HEAD
 #include <auth/query.h>
-=======
-#include <auth/asio_link.h>
 #include <auth/statistics.h>
->>>>>>> 46d7cd53
 
 using namespace std;
 
@@ -105,6 +101,9 @@
 
     /// Hot spot cache
     isc::datasrc::HotCache cache_;
+
+    /// Query counters for statistics
+    AuthCounters counters_;
 private:
     std::string db_file_;
 
@@ -116,21 +115,9 @@
 
     bool xfrout_connected_;
     AbstractXfroutClient& xfrout_client_;
-<<<<<<< HEAD
-=======
-
-    /// Currently non-configurable, but will be.
-    static const uint16_t DEFAULT_LOCAL_UDPSIZE = 4096;
-
-    /// Hot spot cache
-    isc::datasrc::HotCache cache_;
-
-    /// Query counters for statistics
-    AuthCounters counters_;
-private:
+
     /// Increment query counter
-    void incCounter(int protocol);
->>>>>>> 46d7cd53
+    void incCounter(const int protocol);
 };
 
 AuthSrvImpl::AuthSrvImpl(const bool use_cache,
@@ -138,9 +125,9 @@
     config_session_(NULL), verbose_mode_(false),
     xfrin_session_(NULL),
     memory_datasrc_class_(RRClass::IN()),
+    counters_(verbose_mode_),
     xfrout_connected_(false),
-    xfrout_client_(xfrout_client),
-    counters_(verbose_mode_)
+    xfrout_client_(xfrout_client)
 {
     // cur_datasrc_ is automatically initialized by the default constructor,
     // effectively being an empty (sqlite) data source.  once ccsession is up
@@ -634,7 +621,7 @@
 }
 
 void
-AuthSrvImpl::incCounter(int protocol) {
+AuthSrvImpl::incCounter(const int protocol) {
     // Increment query counter.
     if (protocol == IPPROTO_UDP) {
         counters_.inc(AuthCounters::COUNTER_UDP_QUERY);
