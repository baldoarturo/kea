// Copyright (C) 2012-2017 Internet Systems Consortium, Inc. ("ISC")
//
// This Source Code Form is subject to the terms of the Mozilla Public
// License, v. 2.0. If a copy of the MPL was not distributed with this
// file, You can obtain one at http://mozilla.org/MPL/2.0/.

#include <config.h>

#include <cc/command_interpreter.h>
#include <dhcp4/dhcp4_log.h>
#include <dhcp4/simple_parser4.h>
#include <dhcp/libdhcp++.h>
#include <dhcp/option_definition.h>
#include <dhcpsrv/cfg_option.h>
#include <dhcpsrv/cfgmgr.h>
#include <dhcpsrv/parsers/client_class_def_parser.h>
#include <dhcp4/json_config_parser.h>
#include <dhcpsrv/parsers/dbaccess_parser.h>
#include <dhcpsrv/parsers/dhcp_parsers.h>
#include <dhcpsrv/parsers/expiration_config_parser.h>
#include <dhcpsrv/parsers/host_reservation_parser.h>
#include <dhcpsrv/parsers/host_reservations_list_parser.h>
#include <dhcpsrv/parsers/ifaces_config_parser.h>
#include <dhcpsrv/timer_mgr.h>
#include <config/command_mgr.h>
#include <util/encode/hex.h>
#include <util/strutil.h>
#include <defaults.h>

#include <boost/foreach.hpp>
#include <boost/lexical_cast.hpp>
#include <boost/algorithm/string.hpp>

#include <limits>
#include <iostream>
#include <netinet/in.h>
#include <vector>
#include <map>

using namespace std;
using namespace isc;
using namespace isc::dhcp;
using namespace isc::data;
using namespace isc::asiolink;

namespace {

/// @brief Parser for IPv4 pool definitions.
///
/// This is the IPv4 derivation of the PoolParser class and handles pool
/// definitions, i.e. a list of entries of one of two syntaxes: min-max and
/// prefix/len for IPv4 pools. Pool4 objects are created and stored in chosen
/// PoolStorage container.
///
/// It is useful for parsing Dhcp4/subnet4[X]/pool parameters.
class Pool4Parser : public PoolParser {
public:

    /// @brief Constructor.
    ///
    /// @param param_name name of the parameter. Note, it is passed through
    /// but unused, parameter is currently always "Dhcp4/subnet4[X]/pool"
    /// @param pools storage container in which to store the parsed pool
    /// upon "commit"
    Pool4Parser(const std::string& param_name,  PoolStoragePtr pools)
        :PoolParser(param_name, pools, AF_INET) {
    }

protected:
    /// @brief Creates a Pool4 object given a IPv4 prefix and the prefix length.
    ///
    /// @param addr is the IPv4 prefix of the pool.
    /// @param len is the prefix length.
    /// @param ignored dummy parameter to provide symmetry between the
    /// PoolParser derivations. The V6 derivation requires a third value.
    /// @return returns a PoolPtr to the new Pool4 object.
    PoolPtr poolMaker (IOAddress &addr, uint32_t len, int32_t) {
        return (PoolPtr(new Pool4(addr, len)));
    }

    /// @brief Creates a Pool4 object given starting and ending IPv4 addresses.
    ///
    /// @param min is the first IPv4 address in the pool.
    /// @param max is the last IPv4 address in the pool.
    /// @param ignored dummy parameter to provide symmetry between the
    /// PoolParser derivations. The V6 derivation requires a third value.
    /// @return returns a PoolPtr to the new Pool4 object.
    PoolPtr poolMaker (IOAddress &min, IOAddress &max, int32_t) {
        return (PoolPtr(new Pool4(min, max)));
    }
};

class Pools4ListParser : public PoolsListParser {
public:
    Pools4ListParser(const std::string& dummy, PoolStoragePtr pools)
        :PoolsListParser(dummy, pools) {
    }

protected:
    virtual ParserPtr poolParserMaker(PoolStoragePtr storage) {
        return (ParserPtr(new Pool4Parser("pool", storage)));
    }
};

/// @anchor Subnet4ConfigParser
/// @brief This class parses a single IPv4 subnet.
///
/// This is the IPv4 derivation of the SubnetConfigParser class and it parses
/// the whole subnet definition. It creates parsersfor received configuration
/// parameters as needed.
class Subnet4ConfigParser : public SubnetConfigParser {
public:
    /// @brief Constructor
    ///
    /// @param ignored first parameter
    /// stores global scope parameters, options, option definitions.
    Subnet4ConfigParser(const std::string&)
        :SubnetConfigParser("", globalContext(), IOAddress("0.0.0.0")) {
    }

    /// @brief Parses a single IPv4 subnet configuration and adds to the
    /// Configuration Manager.
    ///
    /// @param subnet A new subnet being configured.
    void build(ConstElementPtr subnet) {
        SubnetConfigParser::build(subnet);

        if (subnet_) {
            Subnet4Ptr sub4ptr = boost::dynamic_pointer_cast<Subnet4>(subnet_);
            if (!sub4ptr) {
                // If we hit this, it is a programming error.
                isc_throw(Unexpected,
                          "Invalid cast in Subnet4ConfigParser::commit");
            }

            // Set relay information if it was parsed
            if (relay_info_) {
                sub4ptr->setRelayInfo(*relay_info_);
            }

            // Adding a subnet to the Configuration Manager may fail if the
            // subnet id is invalid (duplicate). Thus, we catch exceptions
            // here to append a position in the configuration string.
            try {
                CfgMgr::instance().getStagingCfg()->getCfgSubnets4()->add(sub4ptr);
            } catch (const std::exception& ex) {
                isc_throw(DhcpConfigError, ex.what() << " ("
                          << subnet->getPosition() << ")");
            }
        }

        // Parse Host Reservations for this subnet if any.
        ConstElementPtr reservations = subnet->get("reservations");
        if (reservations) {
            HostReservationsListParser<HostReservationParser4> parser;
            parser.parse(subnet_->getID(), reservations);
        }
    }

    /// @brief Commits subnet configuration.
    ///
    /// This function is currently no-op because subnet should already
    /// be added into the Config Manager in the build().
    void commit() { }

protected:

    /// @brief Creates parsers for entries in subnet definition.
    ///
    /// @param config_id name of the entry
    ///
    /// @return parser object for specified entry name. Note the caller is
    /// responsible for deleting the parser created.
    /// @throw isc::dhcp::DhcpConfigError if trying to create a parser
    /// for unknown config element
    DhcpConfigParser* createSubnetConfigParser(const std::string& config_id) {
        DhcpConfigParser* parser = NULL;
        if ((config_id.compare("valid-lifetime") == 0)  ||
            (config_id.compare("renew-timer") == 0)  ||
            (config_id.compare("rebind-timer") == 0) ||
            (config_id.compare("id") == 0)) {
            parser = new Uint32Parser(config_id, uint32_values_);
        } else if ((config_id.compare("subnet") == 0) ||
                   (config_id.compare("interface") == 0) ||
                   (config_id.compare("client-class") == 0) ||
                   (config_id.compare("next-server") == 0) ||
                   (config_id.compare("reservation-mode") == 0)) {
            parser = new StringParser(config_id, string_values_);
        } else if (config_id.compare("pools") == 0) {
            parser = new Pools4ListParser(config_id, pools_);
            // relay has been converted to SimpleParser already.
        // option-data has been converted to SimpleParser already.
        } else if (config_id.compare("match-client-id") == 0) {
            parser = new BooleanParser(config_id, boolean_values_);
        } else if (config_id.compare("4o6-subnet") == 0) {
            parser = new StringParser(config_id, string_values_);
        } else if (config_id.compare("4o6-interface") == 0) {
            parser = new StringParser(config_id, string_values_);
        } else if (config_id.compare("4o6-interface-id") == 0) {
            parser = new StringParser(config_id, string_values_);
        } else {
            isc_throw(NotImplemented, "unsupported parameter: " << config_id);
        }

        return (parser);
    }

    /// @brief Issues a DHCP4 server specific warning regarding duplicate subnet
    /// options.
    ///
    /// @param code is the numeric option code of the duplicate option
    /// @param addr is the subnet address
    /// @todo a means to know the correct logger and perhaps a common
    /// message would allow this method to be emitted by the base class.
    virtual void duplicate_option_warning(uint32_t code,
                                         isc::asiolink::IOAddress& addr) {
        LOG_WARN(dhcp4_logger, DHCP4_CONFIG_OPTION_DUPLICATE)
            .arg(code).arg(addr.toText());
    }

    /// @brief Instantiates the IPv4 Subnet based on a given IPv4 address
    /// and prefix length.
    ///
    /// @param addr is IPv4 address of the subnet.
    /// @param len is the prefix length
    void initSubnet(isc::asiolink::IOAddress addr, uint8_t len) {
        // The renew-timer and rebind-timer are optional. If not set, the
        // option 58 and 59 will not be sent to a client. In this case the
        // client will use default values based on the valid-lifetime.
        Triplet<uint32_t> t1 = getOptionalParam("renew-timer");
        Triplet<uint32_t> t2 = getOptionalParam("rebind-timer");
        // The valid-lifetime is mandatory. It may be specified for a
        // particular subnet. If not, the global value should be present.
        // If there is no global value, exception is thrown.
        Triplet<uint32_t> valid = getParam("valid-lifetime");
        // Subnet ID is optional. If it is not supplied the value of 0 is used,
        // which means autogenerate.
        SubnetID subnet_id =
            static_cast<SubnetID>(uint32_values_->getOptionalParam("id", 0));

        stringstream s;
        s << addr << "/" << static_cast<int>(len) << " with params: ";
        // t1 and t2 are optional may be not specified.
        if (!t1.unspecified()) {
            s << "t1=" << t1 << ", ";
        }
        if (!t2.unspecified()) {
            s << "t2=" << t2 << ", ";
        }
        s <<"valid-lifetime=" << valid;

        LOG_INFO(dhcp4_logger, DHCP4_CONFIG_NEW_SUBNET).arg(s.str());

        Subnet4Ptr subnet4(new Subnet4(addr, len, t1, t2, valid, subnet_id));
        subnet_ = subnet4;

        // match-client-id
        isc::util::OptionalValue<bool> match_client_id;
        try {
            match_client_id = boolean_values_->getParam("match-client-id");

        } catch (...) {
            // Ignore because this parameter is optional and it may be specified
            // in the global scope.
        }

        // If the match-client-id wasn't specified as a subnet specific parameter
        // check if there is global value specified.
        if (!match_client_id.isSpecified()) {
            // If not specified, use false.
            match_client_id.specify(globalContext()->boolean_values_->
                                    getOptionalParam("match-client-id", true));
        }

        // Set the match-client-id value for the subnet.
        subnet4->setMatchClientId(match_client_id.get());

        // next-server
        try {
            string next_server = globalContext()->string_values_->getParam("next-server");
            if (!next_server.empty()) {
                subnet4->setSiaddr(IOAddress(next_server));
            }
        } catch (const DhcpConfigError&) {
            // Don't care. next_server is optional. We can live without it
        } catch (...) {
            isc_throw(DhcpConfigError, "invalid parameter next-server ("
                      << globalContext()->string_values_->getPosition("next-server")
                      << ")");
        }

        // Try subnet specific value if it's available
        try {
            string next_server = string_values_->getParam("next-server");
            if (!next_server.empty()) {
                subnet4->setSiaddr(IOAddress(next_server));
            }
        } catch (const DhcpConfigError&) {
            // Don't care. next_server is optional. We can live without it
        } catch (...) {
            isc_throw(DhcpConfigError, "invalid parameter next-server ("
                      << string_values_->getPosition("next-server")
                      << ")");
        }

        // Try 4o6 specific parameter: 4o6-interface
        string iface4o6 = string_values_->getOptionalParam("4o6-interface", "");
        if (!iface4o6.empty()) {
            subnet4->get4o6().setIface4o6(iface4o6);
            subnet4->get4o6().enabled(true);
        }

        // Try 4o6 specific parameter: 4o6-subnet
        string subnet4o6 = string_values_->getOptionalParam("4o6-subnet", "");
        if (!subnet4o6.empty()) {
            size_t slash = subnet4o6.find("/");
            if (slash == std::string::npos) {
                isc_throw(DhcpConfigError, "Missing / in the 4o6-subnet parameter:"
                          + subnet4o6 +", expected format: prefix6/length");
            }
            string prefix = subnet4o6.substr(0, slash);
            string lenstr = subnet4o6.substr(slash + 1);

            uint8_t len = 128;
            try {
                len = boost::lexical_cast<unsigned int>(lenstr.c_str());
            } catch (const boost::bad_lexical_cast &) {
                isc_throw(DhcpConfigError, "Invalid prefix length specified in "
                          "4o6-subnet parameter: " + subnet4o6 + ", expected 0..128 value");
            }
            subnet4->get4o6().setSubnet4o6(IOAddress(prefix), len);
            subnet4->get4o6().enabled(true);
        }

        // Try 4o6 specific paramter: 4o6-interface-id
        std::string ifaceid = string_values_->getOptionalParam("4o6-interface-id", "");
        if (!ifaceid.empty()) {
            OptionBuffer tmp(ifaceid.begin(), ifaceid.end());
            OptionPtr opt(new Option(Option::V6, D6O_INTERFACE_ID, tmp));
            subnet4->get4o6().setInterfaceId(opt);
            subnet4->get4o6().enabled(true);
        }

        // Try setting up client class (if specified)
        try {
            string client_class = string_values_->getParam("client-class");
            subnet4->allowClientClass(client_class);
        } catch (const DhcpConfigError&) {
            // That's ok if it fails. client-class is optional.
        }
    }
};

/// @brief this class parses list of DHCP4 subnets
///
/// This is a wrapper parser that handles the whole list of Subnet4
/// definitions. It iterates over all entries and creates Subnet4ConfigParser
/// for each entry.
class Subnets4ListConfigParser : public DhcpConfigParser {
public:

    /// @brief constructor
    ///
    /// @param dummy first argument, always ignored. All parsers accept a
    /// string parameter "name" as their first argument.
    Subnets4ListConfigParser(const std::string&) {
    }

    /// @brief parses contents of the list
    ///
    /// Iterates over all entries on the list and creates Subnet4ConfigParser
    /// for each entry.
    ///
    /// @param subnets_list pointer to a list of IPv4 subnets
    void build(ConstElementPtr subnets_list) {
        BOOST_FOREACH(ConstElementPtr subnet, subnets_list->listValue()) {
            ParserPtr parser(new Subnet4ConfigParser("subnet"));
            parser->build(subnet);
        }
    }

    /// @brief commits subnets definitions.
    ///
    /// Does nothing.
    void commit() {
    }

    /// @brief Returns Subnet4ListConfigParser object
    /// @param param_name name of the parameter
    /// @return Subnets4ListConfigParser object
    static DhcpConfigParser* factory(const std::string& param_name) {
        return (new Subnets4ListConfigParser(param_name));
    }
};

} // anonymous namespace

namespace isc {
namespace dhcp {

/// @brief creates global parsers
///
/// This method creates global parsers that parse global parameters, i.e.
/// those that take format of Dhcp4/param1, Dhcp4/param2 and so forth.
///
/// @param config_id pointer to received global configuration entry
/// @param element pointer to the element to be parsed
/// @return parser for specified global DHCPv4 parameter
/// @throw NotImplemented if trying to create a parser for unknown
/// config element
DhcpConfigParser* createGlobalDhcp4ConfigParser(const std::string& config_id,
                                                ConstElementPtr element) {
    DhcpConfigParser* parser = NULL;
    if ((config_id.compare("valid-lifetime") == 0)  ||
        (config_id.compare("renew-timer") == 0)  ||
        (config_id.compare("rebind-timer") == 0) ||
        (config_id.compare("decline-probation-period") == 0) ||
        (config_id.compare("dhcp4o6-port") == 0) )  {
        parser = new Uint32Parser(config_id,
                                  globalContext()->uint32_values_);
    } else if (config_id.compare("subnet4") == 0) {
        parser = new Subnets4ListConfigParser(config_id);
    // interface-config has been migrated to SimpleParser already.
    // option-data and option-def have been converted to SimpleParser already.
    } else if ((config_id.compare("next-server") == 0)) {
        parser  = new StringParser(config_id,
                                    globalContext()->string_values_);
    } else if (config_id.compare("lease-database") == 0) {
        parser = new DbAccessParser(config_id, DbAccessParser::LEASE_DB);
    } else if (config_id.compare("hosts-database") == 0) {
        parser = new DbAccessParser(config_id, DbAccessParser::HOSTS_DB);
        // hooks-libraries are now migrated to SimpleParser.
    } else if (config_id.compare("echo-client-id") == 0) {
        parser = new BooleanParser(config_id, globalContext()->boolean_values_);
    // dhcp-ddns has been converted to SimpleParser.
    } else if (config_id.compare("match-client-id") == 0) {
        parser = new BooleanParser(config_id, globalContext()->boolean_values_);
    // control-socket has been converted to SimpleParser already.
<<<<<<< HEAD
    // expired-leases-processing has been converted to SimpleParser already.
    } else if (config_id.compare("client-classes") == 0) {
        parser = new ClientClassDefListParser(config_id, globalContext());
=======
    } else if (config_id.compare("expired-leases-processing") == 0) {
        parser = new ExpirationConfigParser();
    // client-classes has been converted to SimpleParser already.
>>>>>>> 9adb0eb5
    // host-reservation-identifiers have been converted to SimpleParser already.
    } else {
        isc_throw(DhcpConfigError,
                "unsupported global configuration parameter: "
                  << config_id << " (" << element->getPosition() << ")");
    }

    return (parser);
}

/// @brief Sets global parameters in staging configuration
///
/// Currently this method sets the following global parameters:
///
/// - echo-client-id
/// - decline-probation-period
/// - dhcp4o6-port
void setGlobalParameters4() {
    // Although the function is modest for now, it is certain that the number
    // of global switches will increase over time, hence the name.

    // Set whether v4 server is supposed to echo back client-id (yes = RFC6842
    // compatible, no = backward compatibility)
    try {
        bool echo_client_id = globalContext()->boolean_values_->getParam("echo-client-id");
        CfgMgr::instance().echoClientId(echo_client_id);
    } catch (...) {
        // Ignore errors. This flag is optional
    }

    // Set the probation period for decline handling.
    try {
        uint32_t probation_period = globalContext()->uint32_values_
            ->getOptionalParam("decline-probation-period",
                               DEFAULT_DECLINE_PROBATION_PERIOD);
        CfgMgr::instance().getStagingCfg()->setDeclinePeriod(probation_period);
    } catch (...) {
        // That's not really needed.
    }

    // Set the DHCPv4-over-DHCPv6 interserver port.
    try {
        uint32_t dhcp4o6_port = globalContext()->uint32_values_
            ->getOptionalParam("dhcp4o6-port", 0);
        CfgMgr::instance().getStagingCfg()->setDhcp4o6Port(dhcp4o6_port);
    } catch (...) {
        // Ignore errors. This flag is optional
    }
}

/// @brief Initialize the command channel based on the staging configuration
///
/// Only close the current channel, if the new channel configuration is
/// different.  This avoids disconnecting a client and hence not sending them
/// a command result, unless they specifically alter the channel configuration.
/// In that case the user simply has to accept they'll be disconnected.
///
void configureCommandChannel() {
    // Get new socket configuration.
    ConstElementPtr sock_cfg =
        CfgMgr::instance().getStagingCfg()->getControlSocketInfo();

    // Get current socket configuration.
    ConstElementPtr current_sock_cfg =
            CfgMgr::instance().getCurrentCfg()->getControlSocketInfo();

    // Determine if the socket configuration has changed. It has if
    // both old and new configuration is specified but respective
    // data elements are't equal.
    bool sock_changed = (sock_cfg && current_sock_cfg &&
                         !sock_cfg->equals(*current_sock_cfg));

    // If the previous or new socket configuration doesn't exist or
    // the new configuration differs from the old configuration we
    // close the exisitng socket and open a new socket as appropriate.
    // Note that closing an existing socket means the clien will not
    // receive the configuration result.
    if (!sock_cfg || !current_sock_cfg || sock_changed) {
        // Close the existing socket (if any).
        isc::config::CommandMgr::instance().closeCommandSocket();

        if (sock_cfg) {
            // This will create a control socket and install the external
            // socket in IfaceMgr. That socket will be monitored when
            // Dhcp4Srv::receivePacket() calls IfaceMgr::receive4() and
            // callback in CommandMgr will be called, if necessary.
            isc::config::CommandMgr::instance().openCommandSocket(sock_cfg);
        }
    }
}

isc::data::ConstElementPtr
configureDhcp4Server(Dhcpv4Srv&, isc::data::ConstElementPtr config_set) {
    if (!config_set) {
        ConstElementPtr answer = isc::config::createAnswer(1,
                                 string("Can't parse NULL config"));
        return (answer);
    }

    LOG_DEBUG(dhcp4_logger, DBG_DHCP4_COMMAND,
              DHCP4_CONFIG_START).arg(config_set->str());

    // Reset global context.
    globalContext().reset(new ParserContext(Option::V4));

    // Before starting any subnet operations, let's reset the subnet-id counter,
    // so newly recreated configuration starts with first subnet-id equal 1.
    Subnet::resetSubnetID();

    // Remove any existing timers.
    TimerMgr::instance()->unregisterTimers();

    // Revert any runtime option definitions configured so far and not committed.
    LibDHCP::revertRuntimeOptionDefs();
    // Let's set empty container in case a user hasn't specified any configuration
    // for option definitions. This is equivalent to commiting empty container.
    LibDHCP::setRuntimeOptionDefs(OptionDefSpaceContainer());

    // Some of the values specified in the configuration depend on
    // other values. Typically, the values in the subnet4 structure
    // depend on the global values. Also, option values configuration
    // must be performed after the option definitions configurations.
    // Thus we group parsers and will fire them in the right order:
    // all parsers other than: lease-database, subnet4 and option-data parser,
    // then: option-data parser, subnet4 parser, lease-database parser.
    // Please do not change this order!
    ParserCollection independent_parsers;
    ParserPtr subnet_parser;
    ParserPtr leases_parser;

    // Some of the parsers alter the state of the system in a way that can't
    // easily be undone. (Or alter it in a way such that undoing the change has
    // the same risk of failure as doing the change.)
    HooksLibrariesParser hooks_parser;

    // The subnet parsers implement data inheritance by directly
    // accessing global storage. For this reason the global data
    // parsers must store the parsed data into global storages
    // immediately. This may cause data inconsistency if the
    // parsing operation fails after the global storage has been
    // modified. We need to preserve the original global data here
    // so as we can rollback changes when an error occurs.
    ParserContext original_context(*globalContext());

    // Answer will hold the result.
    ConstElementPtr answer;
    // Rollback informs whether error occurred and original data
    // have to be restored to global storages.
    bool rollback = false;
    // config_pair holds the details of the current parser when iterating over
    // the parsers.  It is declared outside the loops so in case of an error,
    // the name of the failing parser can be retrieved in the "catch" clause.
    ConfigPair config_pair;
    try {

        // This is a way to convert ConstElementPtr to ElementPtr.
        // We need a config that can be edited, because we will insert
        // default values and will insert derived values as well.
        ElementPtr mutable_cfg = boost::const_pointer_cast<Element>(config_set);

        // Set all default values if not specified by the user.
        SimpleParser4::setAllDefaults(mutable_cfg);

        // We need definitions first
        ConstElementPtr option_defs = mutable_cfg->get("option-def");
        if (option_defs) {
            OptionDefListParser parser;
            CfgOptionDefPtr cfg_option_def = CfgMgr::instance().getStagingCfg()->getCfgOptionDef();
            parser.parse(cfg_option_def, option_defs);
        }

        // Make parsers grouping.
        const std::map<std::string, ConstElementPtr>& values_map =
                                                        mutable_cfg->mapValue();
        BOOST_FOREACH(config_pair, values_map) {
            // In principle we could have the following code structured as a series
            // of long if else if clauses. That would give a marginal performance
            // boost, but would make the code less readable. We had serious issues
            // with the parser code debugability, so I decided to keep it as a
            // series of independent ifs.

            if (config_pair.first == "option-def") {
                // This is converted to SimpleParser and is handled already above.
                continue;
            }

            if (config_pair.first == "option-data") {
                OptionDataListParser parser(AF_INET);
                CfgOptionPtr cfg_option = CfgMgr::instance().getStagingCfg()->getCfgOption();
                parser.parse(cfg_option, config_pair.second);
                continue;
            }

            if (config_pair.first == "control-socket") {
                ControlSocketParser parser;
                SrvConfigPtr srv_cfg = CfgMgr::instance().getStagingCfg();
                parser.parse(*srv_cfg, config_pair.second);
                continue;
            }

            if (config_pair.first == "host-reservation-identifiers") {
                HostReservationIdsParser4 parser;
                parser.parse(config_pair.second);
                continue;
            }

<<<<<<< HEAD
            if (config_pair.first == "interfaces-config") {
                IfacesConfigParser parser(AF_INET);
                CfgIfacePtr cfg_iface = CfgMgr::instance().getStagingCfg()->getCfgIface();
                parser.parse(cfg_iface, config_pair.second);
                continue;
            }

            if (config_pair.first == "expired-leases-processing") {
                ExpirationConfigParser parser;
                parser.parse(config_pair.second);
                continue;
            }

            if (config_pair.first == "hooks-libraries") {
                hooks_parser.parse(config_pair.second);
                hooks_parser.verifyLibraries();
                continue;
            }
            
            // Legacy DhcpConfigParser stuff below
            if (config_pair.first == "dhcp-ddns") {
                // Apply defaults if not in short cut
                if (!D2ClientConfigParser::isShortCutDisabled(config_pair.second)) {
                    D2ClientConfigParser::setAllDefaults(config_pair.second);
                }
                D2ClientConfigParser parser;
                D2ClientConfigPtr cfg = parser.parse(config_pair.second);
                CfgMgr::instance().getStagingCfg()->setD2ClientConfig(cfg);
=======

            if (config_pair.first == "client-classes") {
                ClientClassDefListParser parser;
                ClientClassDictionaryPtr dictionary =
                    parser.parse(config_pair.second, AF_INET);
                CfgMgr::instance().getStagingCfg()->setClientClassDictionary(dictionary);
>>>>>>> 9adb0eb5
                continue;
            }

            ParserPtr parser(createGlobalDhcp4ConfigParser(config_pair.first,
                                                           config_pair.second));
            LOG_DEBUG(dhcp4_logger, DBG_DHCP4_DETAIL, DHCP4_PARSER_CREATED)
                      .arg(config_pair.first);
            if (config_pair.first == "subnet4") {
                subnet_parser = parser;
            } else if (config_pair.first == "lease-database") {
                leases_parser = parser;
<<<<<<< HEAD
            } else if (config_pair.first == "client-classes") {
                client_classes_parser = parser;
=======
            } else if (config_pair.first == "interfaces-config") {
                // The interface parser is independent from any other
                // parser and can be run here before any other parsers.
                iface_parser = parser;
                parser->build(config_pair.second);
            } else if (config_pair.first == "hooks-libraries") {
                // Executing commit will alter currently-loaded hooks
                // libraries.  Check if the supplied libraries are valid,
                // but defer the commit until everything else has committed.
                hooks_parser = parser;
                parser->build(config_pair.second);
>>>>>>> 9adb0eb5
            } else {
                // Those parsers should be started before other
                // parsers so we can call build straight away.
                independent_parsers.push_back(parser);
                parser->build(config_pair.second);
                // The commit operation here may modify the global storage
                // but we need it so as the subnet6 parser can access the
                // parsed data.
                parser->commit();
            }
        }

        // The subnet parser is the next one to be run.
        std::map<std::string, ConstElementPtr>::const_iterator subnet_config =
            values_map.find("subnet4");
        if (subnet_config != values_map.end()) {
            config_pair.first = "subnet4";
            subnet_parser->build(subnet_config->second);
        }

        // Setup the command channel.
        configureCommandChannel();

        // the leases database parser is the last to be run.
        std::map<std::string, ConstElementPtr>::const_iterator leases_config =
            values_map.find("lease-database");
        if (leases_config != values_map.end()) {
            config_pair.first = "lease-database";
            leases_parser->build(leases_config->second);
            leases_parser->commit();
        }

    } catch (const isc::Exception& ex) {
        LOG_ERROR(dhcp4_logger, DHCP4_PARSER_FAIL)
                  .arg(config_pair.first).arg(ex.what());
        answer = isc::config::createAnswer(1, ex.what());

        // An error occurred, so make sure that we restore original data.
        rollback = true;

    } catch (...) {
        // For things like bad_cast in boost::lexical_cast
        LOG_ERROR(dhcp4_logger, DHCP4_PARSER_EXCEPTION).arg(config_pair.first);
        answer = isc::config::createAnswer(1, "undefined configuration"
                                           " processing error");

        // An error occurred, so make sure that we restore original data.
        rollback = true;
    }

    // So far so good, there was no parsing error so let's commit the
    // configuration. This will add created subnets and option values into
    // the server's configuration.
    // This operation should be exception safe but let's make sure.
    if (!rollback) {
        try {
            // No need to commit interface names as this is handled by the
            // CfgMgr::commit() function.

            // Apply global options in the staging config.
            setGlobalParameters4();

            // This occurs last as if it succeeds, there is no easy way
            // revert it.  As a result, the failure to commit a subsequent
            // change causes problems when trying to roll back.
            hooks_parser.loadLibraries();

            // Apply the staged D2ClientConfig, used to be done by parser commit
            D2ClientConfigPtr cfg;
            cfg = CfgMgr::instance().getStagingCfg()->getD2ClientConfig();
            CfgMgr::instance().setD2ClientConfig(cfg);
        }
        catch (const isc::Exception& ex) {
            LOG_ERROR(dhcp4_logger, DHCP4_PARSER_COMMIT_FAIL).arg(ex.what());
            answer = isc::config::createAnswer(2, ex.what());
            rollback = true;
        } catch (...) {
            // For things like bad_cast in boost::lexical_cast
            LOG_ERROR(dhcp4_logger, DHCP4_PARSER_COMMIT_EXCEPTION);
            answer = isc::config::createAnswer(2, "undefined configuration"
                                               " parsing error");
            rollback = true;
        }
    }

    // Rollback changes as the configuration parsing failed.
    if (rollback) {
        globalContext().reset(new ParserContext(original_context));
        // Revert to original configuration of runtime option definitions
        // in the libdhcp++.
        LibDHCP::revertRuntimeOptionDefs();
        return (answer);
    }

    LOG_INFO(dhcp4_logger, DHCP4_CONFIG_COMPLETE)
        .arg(CfgMgr::instance().getStagingCfg()->
             getConfigSummary(SrvConfig::CFGSEL_ALL4));

    // Everything was fine. Configuration is successful.
    answer = isc::config::createAnswer(0, "Configuration successful.");
    return (answer);
}

ParserContextPtr& globalContext() {
    static ParserContextPtr global_context_ptr(new ParserContext(Option::V4));
    return (global_context_ptr);
}



}; // end of isc::dhcp namespace
}; // end of isc namespace<|MERGE_RESOLUTION|>--- conflicted
+++ resolved
@@ -436,15 +436,8 @@
     } else if (config_id.compare("match-client-id") == 0) {
         parser = new BooleanParser(config_id, globalContext()->boolean_values_);
     // control-socket has been converted to SimpleParser already.
-<<<<<<< HEAD
     // expired-leases-processing has been converted to SimpleParser already.
-    } else if (config_id.compare("client-classes") == 0) {
-        parser = new ClientClassDefListParser(config_id, globalContext());
-=======
-    } else if (config_id.compare("expired-leases-processing") == 0) {
-        parser = new ExpirationConfigParser();
     // client-classes has been converted to SimpleParser already.
->>>>>>> 9adb0eb5
     // host-reservation-identifiers have been converted to SimpleParser already.
     } else {
         isc_throw(DhcpConfigError,
@@ -651,7 +644,6 @@
                 continue;
             }
 
-<<<<<<< HEAD
             if (config_pair.first == "interfaces-config") {
                 IfacesConfigParser parser(AF_INET);
                 CfgIfacePtr cfg_iface = CfgMgr::instance().getStagingCfg()->getCfgIface();
@@ -680,14 +672,14 @@
                 D2ClientConfigParser parser;
                 D2ClientConfigPtr cfg = parser.parse(config_pair.second);
                 CfgMgr::instance().getStagingCfg()->setD2ClientConfig(cfg);
-=======
+                continue;
+            }
 
             if (config_pair.first == "client-classes") {
                 ClientClassDefListParser parser;
                 ClientClassDictionaryPtr dictionary =
                     parser.parse(config_pair.second, AF_INET);
                 CfgMgr::instance().getStagingCfg()->setClientClassDictionary(dictionary);
->>>>>>> 9adb0eb5
                 continue;
             }
 
@@ -699,22 +691,6 @@
                 subnet_parser = parser;
             } else if (config_pair.first == "lease-database") {
                 leases_parser = parser;
-<<<<<<< HEAD
-            } else if (config_pair.first == "client-classes") {
-                client_classes_parser = parser;
-=======
-            } else if (config_pair.first == "interfaces-config") {
-                // The interface parser is independent from any other
-                // parser and can be run here before any other parsers.
-                iface_parser = parser;
-                parser->build(config_pair.second);
-            } else if (config_pair.first == "hooks-libraries") {
-                // Executing commit will alter currently-loaded hooks
-                // libraries.  Check if the supplied libraries are valid,
-                // but defer the commit until everything else has committed.
-                hooks_parser = parser;
-                parser->build(config_pair.second);
->>>>>>> 9adb0eb5
             } else {
                 // Those parsers should be started before other
                 // parsers so we can call build straight away.
