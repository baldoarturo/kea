--- conflicted
+++ resolved
@@ -1,8 +1,4 @@
-<<<<<<< HEAD
-// Generated 201712180910
-=======
 // Generated 201712171703
->>>>>>> 6b6b45d6
 // A Bison parser, made by GNU Bison 3.0.4.
 
 // Stack handling for Bison parsers in C++
