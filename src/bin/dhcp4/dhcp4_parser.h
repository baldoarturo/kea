// A Bison parser, made by GNU Bison 3.0.4.

// Skeleton interface for Bison LALR(1) parsers in C++

// Copyright (C) 2002-2015 Free Software Foundation, Inc.

// This program is free software: you can redistribute it and/or modify
// it under the terms of the GNU General Public License as published by
// the Free Software Foundation, either version 3 of the License, or
// (at your option) any later version.

// This program is distributed in the hope that it will be useful,
// but WITHOUT ANY WARRANTY; without even the implied warranty of
// MERCHANTABILITY or FITNESS FOR A PARTICULAR PURPOSE.  See the
// GNU General Public License for more details.

// You should have received a copy of the GNU General Public License
// along with this program.  If not, see <http://www.gnu.org/licenses/>.

// As a special exception, you may create a larger work that contains
// part or all of the Bison parser skeleton and distribute that work
// under terms of your choice, so long as that work isn't itself a
// parser generator using the skeleton or a modified version thereof
// as a parser skeleton.  Alternatively, if you modify or redistribute
// the parser skeleton itself, you may (at your option) remove this
// special exception, which will cause the skeleton and the resulting
// Bison output files to be licensed under the GNU General Public
// License without this special exception.

// This special exception was added by the Free Software Foundation in
// version 2.2 of Bison.

/**
 ** \file dhcp4_parser.h
 ** Define the isc::dhcp::parser class.
 */

// C++ LALR(1) parser skeleton written by Akim Demaille.

#ifndef YY_PARSER4_DHCP4_PARSER_H_INCLUDED
# define YY_PARSER4_DHCP4_PARSER_H_INCLUDED
// //                    "%code requires" blocks.
#line 17 "dhcp4_parser.yy" // lalr1.cc:377

#include <string>
#include <cc/data.h>
#include <dhcp/option.h>
#include <boost/lexical_cast.hpp>
#include <dhcp4/parser_context_decl.h>

using namespace isc::dhcp;
using namespace isc::data;
using namespace std;

#line 56 "dhcp4_parser.h" // lalr1.cc:377

# include <cassert>
# include <cstdlib> // std::abort
# include <iostream>
# include <stdexcept>
# include <string>
# include <vector>
# include "stack.hh"
# include "location.hh"
#include <typeinfo>
#ifndef YYASSERT
# include <cassert>
# define YYASSERT assert
#endif


#ifndef YY_ATTRIBUTE
# if (defined __GNUC__                                               \
      && (2 < __GNUC__ || (__GNUC__ == 2 && 96 <= __GNUC_MINOR__)))  \
     || defined __SUNPRO_C && 0x5110 <= __SUNPRO_C
#  define YY_ATTRIBUTE(Spec) __attribute__(Spec)
# else
#  define YY_ATTRIBUTE(Spec) /* empty */
# endif
#endif

#ifndef YY_ATTRIBUTE_PURE
# define YY_ATTRIBUTE_PURE   YY_ATTRIBUTE ((__pure__))
#endif

#ifndef YY_ATTRIBUTE_UNUSED
# define YY_ATTRIBUTE_UNUSED YY_ATTRIBUTE ((__unused__))
#endif

#if !defined _Noreturn \
     && (!defined __STDC_VERSION__ || __STDC_VERSION__ < 201112)
# if defined _MSC_VER && 1200 <= _MSC_VER
#  define _Noreturn __declspec (noreturn)
# else
#  define _Noreturn YY_ATTRIBUTE ((__noreturn__))
# endif
#endif

/* Suppress unused-variable warnings by "using" E.  */
#if ! defined lint || defined __GNUC__
# define YYUSE(E) ((void) (E))
#else
# define YYUSE(E) /* empty */
#endif

#if defined __GNUC__ && 407 <= __GNUC__ * 100 + __GNUC_MINOR__
/* Suppress an incorrect diagnostic about yylval being uninitialized.  */
# define YY_IGNORE_MAYBE_UNINITIALIZED_BEGIN \
    _Pragma ("GCC diagnostic push") \
    _Pragma ("GCC diagnostic ignored \"-Wuninitialized\"")\
    _Pragma ("GCC diagnostic ignored \"-Wmaybe-uninitialized\"")
# define YY_IGNORE_MAYBE_UNINITIALIZED_END \
    _Pragma ("GCC diagnostic pop")
#else
# define YY_INITIAL_VALUE(Value) Value
#endif
#ifndef YY_IGNORE_MAYBE_UNINITIALIZED_BEGIN
# define YY_IGNORE_MAYBE_UNINITIALIZED_BEGIN
# define YY_IGNORE_MAYBE_UNINITIALIZED_END
#endif
#ifndef YY_INITIAL_VALUE
# define YY_INITIAL_VALUE(Value) /* Nothing. */
#endif

/* Debug traces.  */
#ifndef PARSER4_DEBUG
# if defined YYDEBUG
#if YYDEBUG
#   define PARSER4_DEBUG 1
#  else
#   define PARSER4_DEBUG 0
#  endif
# else /* ! defined YYDEBUG */
#  define PARSER4_DEBUG 1
# endif /* ! defined YYDEBUG */
#endif  /* ! defined PARSER4_DEBUG */

#line 14 "dhcp4_parser.yy" // lalr1.cc:377
namespace isc { namespace dhcp {
#line 141 "dhcp4_parser.h" // lalr1.cc:377



  /// A char[S] buffer to store and retrieve objects.
  ///
  /// Sort of a variant, but does not keep track of the nature
  /// of the stored data, since that knowledge is available
  /// via the current state.
  template <size_t S>
  struct variant
  {
    /// Type of *this.
    typedef variant<S> self_type;

    /// Empty construction.
    variant ()
      : yytypeid_ (YY_NULLPTR)
    {}

    /// Construct and fill.
    template <typename T>
    variant (const T& t)
      : yytypeid_ (&typeid (T))
    {
      YYASSERT (sizeof (T) <= S);
      new (yyas_<T> ()) T (t);
    }

    /// Destruction, allowed only if empty.
    ~variant ()
    {
      YYASSERT (!yytypeid_);
    }

    /// Instantiate an empty \a T in here.
    template <typename T>
    T&
    build ()
    {
      YYASSERT (!yytypeid_);
      YYASSERT (sizeof (T) <= S);
      yytypeid_ = & typeid (T);
      return *new (yyas_<T> ()) T;
    }

    /// Instantiate a \a T in here from \a t.
    template <typename T>
    T&
    build (const T& t)
    {
      YYASSERT (!yytypeid_);
      YYASSERT (sizeof (T) <= S);
      yytypeid_ = & typeid (T);
      return *new (yyas_<T> ()) T (t);
    }

    /// Accessor to a built \a T.
    template <typename T>
    T&
    as ()
    {
      YYASSERT (*yytypeid_ == typeid (T));
      YYASSERT (sizeof (T) <= S);
      return *yyas_<T> ();
    }

    /// Const accessor to a built \a T (for %printer).
    template <typename T>
    const T&
    as () const
    {
      YYASSERT (*yytypeid_ == typeid (T));
      YYASSERT (sizeof (T) <= S);
      return *yyas_<T> ();
    }

    /// Swap the content with \a other, of same type.
    ///
    /// Both variants must be built beforehand, because swapping the actual
    /// data requires reading it (with as()), and this is not possible on
    /// unconstructed variants: it would require some dynamic testing, which
    /// should not be the variant's responsability.
    /// Swapping between built and (possibly) non-built is done with
    /// variant::move ().
    template <typename T>
    void
    swap (self_type& other)
    {
      YYASSERT (yytypeid_);
      YYASSERT (*yytypeid_ == *other.yytypeid_);
      std::swap (as<T> (), other.as<T> ());
    }

    /// Move the content of \a other to this.
    ///
    /// Destroys \a other.
    template <typename T>
    void
    move (self_type& other)
    {
      build<T> ();
      swap<T> (other);
      other.destroy<T> ();
    }

    /// Copy the content of \a other to this.
    template <typename T>
    void
    copy (const self_type& other)
    {
      build<T> (other.as<T> ());
    }

    /// Destroy the stored \a T.
    template <typename T>
    void
    destroy ()
    {
      as<T> ().~T ();
      yytypeid_ = YY_NULLPTR;
    }

  private:
    /// Prohibit blind copies.
    self_type& operator=(const self_type&);
    variant (const self_type&);

    /// Accessor to raw memory as \a T.
    template <typename T>
    T*
    yyas_ ()
    {
      void *yyp = yybuffer_.yyraw;
      return static_cast<T*> (yyp);
     }

    /// Const accessor to raw memory as \a T.
    template <typename T>
    const T*
    yyas_ () const
    {
      const void *yyp = yybuffer_.yyraw;
      return static_cast<const T*> (yyp);
     }

    union
    {
      /// Strongest alignment constraints.
      long double yyalign_me;
      /// A buffer large enough to store any of the semantic values.
      char yyraw[S];
    } yybuffer_;

    /// Whether the content is built: if defined, the name of the stored type.
    const std::type_info *yytypeid_;
  };


  /// A Bison parser.
  class Dhcp4Parser
  {
  public:
#ifndef PARSER4_STYPE
    /// An auxiliary type to compute the largest semantic type.
    union union_type
    {
      // value
      // map_value
      // socket_type
      // outbound_interface_value
      // db_type
      // hr_mode
      // ncr_protocol_value
      // replace_client_name_value
      char dummy1[sizeof(ElementPtr)];

      // "boolean"
      char dummy2[sizeof(bool)];

      // "floating point"
      char dummy3[sizeof(double)];

      // "integer"
      char dummy4[sizeof(int64_t)];

      // "constant string"
      char dummy5[sizeof(std::string)];
};

    /// Symbol semantic values.
    typedef variant<sizeof(union_type)> semantic_type;
#else
    typedef PARSER4_STYPE semantic_type;
#endif
    /// Symbol locations.
    typedef location location_type;

    /// Syntax errors thrown from user actions.
    struct syntax_error : std::runtime_error
    {
      syntax_error (const location_type& l, const std::string& m);
      location_type location;
    };

    /// Tokens.
    struct token
    {
      enum yytokentype
      {
        TOKEN_END = 0,
        TOKEN_COMMA = 258,
        TOKEN_COLON = 259,
        TOKEN_LSQUARE_BRACKET = 260,
        TOKEN_RSQUARE_BRACKET = 261,
        TOKEN_LCURLY_BRACKET = 262,
        TOKEN_RCURLY_BRACKET = 263,
        TOKEN_NULL_TYPE = 264,
        TOKEN_DHCP4 = 265,
        TOKEN_INTERFACES_CONFIG = 266,
        TOKEN_INTERFACES = 267,
        TOKEN_DHCP_SOCKET_TYPE = 268,
        TOKEN_RAW = 269,
        TOKEN_UDP = 270,
        TOKEN_OUTBOUND_INTERFACE = 271,
        TOKEN_SAME_AS_INBOUND = 272,
        TOKEN_USE_ROUTING = 273,
        TOKEN_RE_DETECT = 274,
        TOKEN_ECHO_CLIENT_ID = 275,
        TOKEN_MATCH_CLIENT_ID = 276,
        TOKEN_NEXT_SERVER = 277,
        TOKEN_SERVER_HOSTNAME = 278,
        TOKEN_BOOT_FILE_NAME = 279,
        TOKEN_LEASE_DATABASE = 280,
        TOKEN_HOSTS_DATABASE = 281,
        TOKEN_TYPE = 282,
        TOKEN_MEMFILE = 283,
        TOKEN_MYSQL = 284,
        TOKEN_POSTGRESQL = 285,
        TOKEN_CQL = 286,
        TOKEN_USER = 287,
        TOKEN_PASSWORD = 288,
        TOKEN_HOST = 289,
        TOKEN_PORT = 290,
        TOKEN_PERSIST = 291,
        TOKEN_LFC_INTERVAL = 292,
        TOKEN_READONLY = 293,
        TOKEN_CONNECT_TIMEOUT = 294,
        TOKEN_CONTACT_POINTS = 295,
        TOKEN_KEYSPACE = 296,
        TOKEN_MAX_RECONNECT_TRIES = 297,
        TOKEN_RECONNECT_WAIT_TIME = 298,
        TOKEN_VALID_LIFETIME = 299,
        TOKEN_RENEW_TIMER = 300,
        TOKEN_REBIND_TIMER = 301,
        TOKEN_DECLINE_PROBATION_PERIOD = 302,
        TOKEN_SUBNET4 = 303,
        TOKEN_SUBNET_4O6_INTERFACE = 304,
        TOKEN_SUBNET_4O6_INTERFACE_ID = 305,
        TOKEN_SUBNET_4O6_SUBNET = 306,
        TOKEN_OPTION_DEF = 307,
        TOKEN_OPTION_DATA = 308,
        TOKEN_NAME = 309,
        TOKEN_DATA = 310,
        TOKEN_CODE = 311,
        TOKEN_SPACE = 312,
        TOKEN_CSV_FORMAT = 313,
        TOKEN_ALWAYS_SEND = 314,
        TOKEN_RECORD_TYPES = 315,
        TOKEN_ENCAPSULATE = 316,
        TOKEN_ARRAY = 317,
        TOKEN_SHARED_NETWORKS = 318,
        TOKEN_POOLS = 319,
        TOKEN_POOL = 320,
        TOKEN_USER_CONTEXT = 321,
        TOKEN_COMMENT = 322,
        TOKEN_SUBNET = 323,
        TOKEN_INTERFACE = 324,
        TOKEN_INTERFACE_ID = 325,
        TOKEN_ID = 326,
        TOKEN_RAPID_COMMIT = 327,
        TOKEN_RESERVATION_MODE = 328,
        TOKEN_DISABLED = 329,
        TOKEN_OUT_OF_POOL = 330,
        TOKEN_ALL = 331,
        TOKEN_HOST_RESERVATION_IDENTIFIERS = 332,
        TOKEN_CLIENT_CLASSES = 333,
        TOKEN_TEST = 334,
        TOKEN_CLIENT_CLASS = 335,
        TOKEN_RESERVATIONS = 336,
        TOKEN_DUID = 337,
        TOKEN_HW_ADDRESS = 338,
        TOKEN_CIRCUIT_ID = 339,
        TOKEN_CLIENT_ID = 340,
        TOKEN_HOSTNAME = 341,
        TOKEN_FLEX_ID = 342,
        TOKEN_RELAY = 343,
        TOKEN_IP_ADDRESS = 344,
        TOKEN_HOOKS_LIBRARIES = 345,
        TOKEN_LIBRARY = 346,
        TOKEN_PARAMETERS = 347,
        TOKEN_EXPIRED_LEASES_PROCESSING = 348,
        TOKEN_RECLAIM_TIMER_WAIT_TIME = 349,
        TOKEN_FLUSH_RECLAIMED_TIMER_WAIT_TIME = 350,
        TOKEN_HOLD_RECLAIMED_TIME = 351,
        TOKEN_MAX_RECLAIM_LEASES = 352,
        TOKEN_MAX_RECLAIM_TIME = 353,
        TOKEN_UNWARNED_RECLAIM_CYCLES = 354,
        TOKEN_DHCP4O6_PORT = 355,
        TOKEN_CONTROL_SOCKET = 356,
        TOKEN_SOCKET_TYPE = 357,
        TOKEN_SOCKET_NAME = 358,
        TOKEN_DHCP_DDNS = 359,
        TOKEN_ENABLE_UPDATES = 360,
        TOKEN_QUALIFYING_SUFFIX = 361,
        TOKEN_SERVER_IP = 362,
        TOKEN_SERVER_PORT = 363,
        TOKEN_SENDER_IP = 364,
        TOKEN_SENDER_PORT = 365,
        TOKEN_MAX_QUEUE_SIZE = 366,
        TOKEN_NCR_PROTOCOL = 367,
        TOKEN_NCR_FORMAT = 368,
        TOKEN_ALWAYS_INCLUDE_FQDN = 369,
        TOKEN_OVERRIDE_NO_UPDATE = 370,
        TOKEN_OVERRIDE_CLIENT_UPDATE = 371,
        TOKEN_REPLACE_CLIENT_NAME = 372,
        TOKEN_GENERATED_PREFIX = 373,
        TOKEN_TCP = 374,
        TOKEN_JSON = 375,
        TOKEN_WHEN_PRESENT = 376,
        TOKEN_NEVER = 377,
        TOKEN_ALWAYS = 378,
        TOKEN_WHEN_NOT_PRESENT = 379,
        TOKEN_LOGGING = 380,
        TOKEN_LOGGERS = 381,
        TOKEN_OUTPUT_OPTIONS = 382,
        TOKEN_OUTPUT = 383,
        TOKEN_DEBUGLEVEL = 384,
        TOKEN_SEVERITY = 385,
        TOKEN_FLUSH = 386,
        TOKEN_MAXSIZE = 387,
        TOKEN_MAXVER = 388,
        TOKEN_DHCP6 = 389,
        TOKEN_DHCPDDNS = 390,
        TOKEN_CONTROL_AGENT = 391,
        TOKEN_TOPLEVEL_JSON = 392,
        TOKEN_TOPLEVEL_DHCP4 = 393,
        TOKEN_SUB_DHCP4 = 394,
        TOKEN_SUB_INTERFACES4 = 395,
        TOKEN_SUB_SUBNET4 = 396,
        TOKEN_SUB_POOL4 = 397,
        TOKEN_SUB_RESERVATION = 398,
        TOKEN_SUB_OPTION_DEFS = 399,
        TOKEN_SUB_OPTION_DEF = 400,
        TOKEN_SUB_OPTION_DATA = 401,
        TOKEN_SUB_HOOKS_LIBRARY = 402,
        TOKEN_SUB_DHCP_DDNS = 403,
        TOKEN_SUB_LOGGING = 404,
        TOKEN_STRING = 405,
        TOKEN_INTEGER = 406,
        TOKEN_FLOAT = 407,
        TOKEN_BOOLEAN = 408
      };
    };

    /// (External) token type, as returned by yylex.
    typedef token::yytokentype token_type;

    /// Symbol type: an internal symbol number.
    typedef int symbol_number_type;

    /// The symbol type number to denote an empty symbol.
    enum { empty_symbol = -2 };

    /// Internal symbol number for tokens (subsumed by symbol_number_type).
    typedef unsigned char token_number_type;

    /// A complete symbol.
    ///
    /// Expects its Base type to provide access to the symbol type
    /// via type_get().
    ///
    /// Provide access to semantic value and location.
    template <typename Base>
    struct basic_symbol : Base
    {
      /// Alias to Base.
      typedef Base super_type;

      /// Default constructor.
      basic_symbol ();

      /// Copy constructor.
      basic_symbol (const basic_symbol& other);

      /// Constructor for valueless symbols, and symbols from each type.

  basic_symbol (typename Base::kind_type t, const location_type& l);

  basic_symbol (typename Base::kind_type t, const ElementPtr v, const location_type& l);

  basic_symbol (typename Base::kind_type t, const bool v, const location_type& l);

  basic_symbol (typename Base::kind_type t, const double v, const location_type& l);

  basic_symbol (typename Base::kind_type t, const int64_t v, const location_type& l);

  basic_symbol (typename Base::kind_type t, const std::string v, const location_type& l);


      /// Constructor for symbols with semantic value.
      basic_symbol (typename Base::kind_type t,
                    const semantic_type& v,
                    const location_type& l);

      /// Destroy the symbol.
      ~basic_symbol ();

      /// Destroy contents, and record that is empty.
      void clear ();

      /// Whether empty.
      bool empty () const;

      /// Destructive move, \a s is emptied into this.
      void move (basic_symbol& s);

      /// The semantic value.
      semantic_type value;

      /// The location.
      location_type location;

    private:
      /// Assignment operator.
      basic_symbol& operator= (const basic_symbol& other);
    };

    /// Type access provider for token (enum) based symbols.
    struct by_type
    {
      /// Default constructor.
      by_type ();

      /// Copy constructor.
      by_type (const by_type& other);

      /// The symbol type as needed by the constructor.
      typedef token_type kind_type;

      /// Constructor from (external) token numbers.
      by_type (kind_type t);

      /// Record that this symbol is empty.
      void clear ();

      /// Steal the symbol type from \a that.
      void move (by_type& that);

      /// The (internal) type number (corresponding to \a type).
      /// \a empty when empty.
      symbol_number_type type_get () const;

      /// The token.
      token_type token () const;

      /// The symbol type.
      /// \a empty_symbol when empty.
      /// An int, not token_number_type, to be able to store empty_symbol.
      int type;
    };

    /// "External" symbols: returned by the scanner.
    typedef basic_symbol<by_type> symbol_type;

    // Symbol constructors declarations.
    static inline
    symbol_type
    make_END (const location_type& l);

    static inline
    symbol_type
    make_COMMA (const location_type& l);

    static inline
    symbol_type
    make_COLON (const location_type& l);

    static inline
    symbol_type
    make_LSQUARE_BRACKET (const location_type& l);

    static inline
    symbol_type
    make_RSQUARE_BRACKET (const location_type& l);

    static inline
    symbol_type
    make_LCURLY_BRACKET (const location_type& l);

    static inline
    symbol_type
    make_RCURLY_BRACKET (const location_type& l);

    static inline
    symbol_type
    make_NULL_TYPE (const location_type& l);

    static inline
    symbol_type
    make_DHCP4 (const location_type& l);

    static inline
    symbol_type
    make_INTERFACES_CONFIG (const location_type& l);

    static inline
    symbol_type
    make_INTERFACES (const location_type& l);

    static inline
    symbol_type
    make_DHCP_SOCKET_TYPE (const location_type& l);

    static inline
    symbol_type
    make_RAW (const location_type& l);

    static inline
    symbol_type
    make_UDP (const location_type& l);

    static inline
    symbol_type
    make_OUTBOUND_INTERFACE (const location_type& l);

    static inline
    symbol_type
    make_SAME_AS_INBOUND (const location_type& l);

    static inline
    symbol_type
    make_USE_ROUTING (const location_type& l);

    static inline
    symbol_type
    make_RE_DETECT (const location_type& l);

    static inline
    symbol_type
    make_ECHO_CLIENT_ID (const location_type& l);

    static inline
    symbol_type
    make_MATCH_CLIENT_ID (const location_type& l);

    static inline
    symbol_type
    make_NEXT_SERVER (const location_type& l);

    static inline
    symbol_type
    make_SERVER_HOSTNAME (const location_type& l);

    static inline
    symbol_type
    make_BOOT_FILE_NAME (const location_type& l);

    static inline
    symbol_type
    make_LEASE_DATABASE (const location_type& l);

    static inline
    symbol_type
    make_HOSTS_DATABASE (const location_type& l);

    static inline
    symbol_type
    make_TYPE (const location_type& l);

    static inline
    symbol_type
    make_MEMFILE (const location_type& l);

    static inline
    symbol_type
    make_MYSQL (const location_type& l);

    static inline
    symbol_type
    make_POSTGRESQL (const location_type& l);

    static inline
    symbol_type
    make_CQL (const location_type& l);

    static inline
    symbol_type
    make_USER (const location_type& l);

    static inline
    symbol_type
    make_PASSWORD (const location_type& l);

    static inline
    symbol_type
    make_HOST (const location_type& l);

    static inline
    symbol_type
    make_PORT (const location_type& l);

    static inline
    symbol_type
    make_PERSIST (const location_type& l);

    static inline
    symbol_type
    make_LFC_INTERVAL (const location_type& l);

    static inline
    symbol_type
    make_READONLY (const location_type& l);

    static inline
    symbol_type
    make_CONNECT_TIMEOUT (const location_type& l);

    static inline
    symbol_type
    make_CONTACT_POINTS (const location_type& l);

    static inline
    symbol_type
    make_KEYSPACE (const location_type& l);

    static inline
    symbol_type
    make_MAX_RECONNECT_TRIES (const location_type& l);

    static inline
    symbol_type
    make_RECONNECT_WAIT_TIME (const location_type& l);

    static inline
    symbol_type
    make_VALID_LIFETIME (const location_type& l);

    static inline
    symbol_type
    make_RENEW_TIMER (const location_type& l);

    static inline
    symbol_type
    make_REBIND_TIMER (const location_type& l);

    static inline
    symbol_type
    make_DECLINE_PROBATION_PERIOD (const location_type& l);

    static inline
    symbol_type
    make_SUBNET4 (const location_type& l);

    static inline
    symbol_type
    make_SUBNET_4O6_INTERFACE (const location_type& l);

    static inline
    symbol_type
    make_SUBNET_4O6_INTERFACE_ID (const location_type& l);

    static inline
    symbol_type
    make_SUBNET_4O6_SUBNET (const location_type& l);

    static inline
    symbol_type
    make_OPTION_DEF (const location_type& l);

    static inline
    symbol_type
    make_OPTION_DATA (const location_type& l);

    static inline
    symbol_type
    make_NAME (const location_type& l);

    static inline
    symbol_type
    make_DATA (const location_type& l);

    static inline
    symbol_type
    make_CODE (const location_type& l);

    static inline
    symbol_type
    make_SPACE (const location_type& l);

    static inline
    symbol_type
    make_CSV_FORMAT (const location_type& l);

    static inline
    symbol_type
    make_ALWAYS_SEND (const location_type& l);

    static inline
    symbol_type
    make_RECORD_TYPES (const location_type& l);

    static inline
    symbol_type
    make_ENCAPSULATE (const location_type& l);

    static inline
    symbol_type
    make_ARRAY (const location_type& l);

    static inline
    symbol_type
    make_SHARED_NETWORKS (const location_type& l);

    static inline
    symbol_type
    make_POOLS (const location_type& l);

    static inline
    symbol_type
    make_POOL (const location_type& l);

    static inline
    symbol_type
    make_USER_CONTEXT (const location_type& l);

    static inline
    symbol_type
    make_COMMENT (const location_type& l);

    static inline
    symbol_type
    make_SUBNET (const location_type& l);

    static inline
    symbol_type
    make_INTERFACE (const location_type& l);

    static inline
    symbol_type
    make_INTERFACE_ID (const location_type& l);

    static inline
    symbol_type
    make_ID (const location_type& l);

    static inline
    symbol_type
    make_RAPID_COMMIT (const location_type& l);

    static inline
    symbol_type
    make_RESERVATION_MODE (const location_type& l);

    static inline
    symbol_type
    make_DISABLED (const location_type& l);

    static inline
    symbol_type
    make_OUT_OF_POOL (const location_type& l);

    static inline
    symbol_type
    make_ALL (const location_type& l);

    static inline
    symbol_type
    make_HOST_RESERVATION_IDENTIFIERS (const location_type& l);

    static inline
    symbol_type
    make_CLIENT_CLASSES (const location_type& l);

    static inline
    symbol_type
    make_TEST (const location_type& l);

    static inline
    symbol_type
    make_CLIENT_CLASS (const location_type& l);

    static inline
    symbol_type
    make_RESERVATIONS (const location_type& l);

    static inline
    symbol_type
    make_DUID (const location_type& l);

    static inline
    symbol_type
    make_HW_ADDRESS (const location_type& l);

    static inline
    symbol_type
    make_CIRCUIT_ID (const location_type& l);

    static inline
    symbol_type
    make_CLIENT_ID (const location_type& l);

    static inline
    symbol_type
    make_HOSTNAME (const location_type& l);

    static inline
    symbol_type
    make_FLEX_ID (const location_type& l);

    static inline
    symbol_type
    make_RELAY (const location_type& l);

    static inline
    symbol_type
    make_IP_ADDRESS (const location_type& l);

    static inline
    symbol_type
    make_HOOKS_LIBRARIES (const location_type& l);

    static inline
    symbol_type
    make_LIBRARY (const location_type& l);

    static inline
    symbol_type
    make_PARAMETERS (const location_type& l);

    static inline
    symbol_type
    make_EXPIRED_LEASES_PROCESSING (const location_type& l);

    static inline
    symbol_type
    make_RECLAIM_TIMER_WAIT_TIME (const location_type& l);

    static inline
    symbol_type
    make_FLUSH_RECLAIMED_TIMER_WAIT_TIME (const location_type& l);

    static inline
    symbol_type
    make_HOLD_RECLAIMED_TIME (const location_type& l);

    static inline
    symbol_type
    make_MAX_RECLAIM_LEASES (const location_type& l);

    static inline
    symbol_type
    make_MAX_RECLAIM_TIME (const location_type& l);

    static inline
    symbol_type
    make_UNWARNED_RECLAIM_CYCLES (const location_type& l);

    static inline
    symbol_type
    make_DHCP4O6_PORT (const location_type& l);

    static inline
    symbol_type
    make_CONTROL_SOCKET (const location_type& l);

    static inline
    symbol_type
    make_SOCKET_TYPE (const location_type& l);

    static inline
    symbol_type
    make_SOCKET_NAME (const location_type& l);

    static inline
    symbol_type
    make_DHCP_DDNS (const location_type& l);

    static inline
    symbol_type
    make_ENABLE_UPDATES (const location_type& l);

    static inline
    symbol_type
    make_QUALIFYING_SUFFIX (const location_type& l);

    static inline
    symbol_type
    make_SERVER_IP (const location_type& l);

    static inline
    symbol_type
    make_SERVER_PORT (const location_type& l);

    static inline
    symbol_type
    make_SENDER_IP (const location_type& l);

    static inline
    symbol_type
    make_SENDER_PORT (const location_type& l);

    static inline
    symbol_type
    make_MAX_QUEUE_SIZE (const location_type& l);

    static inline
    symbol_type
    make_NCR_PROTOCOL (const location_type& l);

    static inline
    symbol_type
    make_NCR_FORMAT (const location_type& l);

    static inline
    symbol_type
    make_ALWAYS_INCLUDE_FQDN (const location_type& l);

    static inline
    symbol_type
    make_OVERRIDE_NO_UPDATE (const location_type& l);

    static inline
    symbol_type
    make_OVERRIDE_CLIENT_UPDATE (const location_type& l);

    static inline
    symbol_type
    make_REPLACE_CLIENT_NAME (const location_type& l);

    static inline
    symbol_type
    make_GENERATED_PREFIX (const location_type& l);

    static inline
    symbol_type
    make_TCP (const location_type& l);

    static inline
    symbol_type
    make_JSON (const location_type& l);

    static inline
    symbol_type
    make_WHEN_PRESENT (const location_type& l);

    static inline
    symbol_type
    make_NEVER (const location_type& l);

    static inline
    symbol_type
    make_ALWAYS (const location_type& l);

    static inline
    symbol_type
    make_WHEN_NOT_PRESENT (const location_type& l);

    static inline
    symbol_type
    make_LOGGING (const location_type& l);

    static inline
    symbol_type
    make_LOGGERS (const location_type& l);

    static inline
    symbol_type
    make_OUTPUT_OPTIONS (const location_type& l);

    static inline
    symbol_type
    make_OUTPUT (const location_type& l);

    static inline
    symbol_type
    make_DEBUGLEVEL (const location_type& l);

    static inline
    symbol_type
    make_SEVERITY (const location_type& l);

    static inline
    symbol_type
    make_FLUSH (const location_type& l);

    static inline
    symbol_type
    make_MAXSIZE (const location_type& l);

    static inline
    symbol_type
    make_MAXVER (const location_type& l);

    static inline
    symbol_type
    make_DHCP6 (const location_type& l);

    static inline
    symbol_type
    make_DHCPDDNS (const location_type& l);

    static inline
    symbol_type
    make_CONTROL_AGENT (const location_type& l);

    static inline
    symbol_type
    make_TOPLEVEL_JSON (const location_type& l);

    static inline
    symbol_type
    make_TOPLEVEL_DHCP4 (const location_type& l);

    static inline
    symbol_type
    make_SUB_DHCP4 (const location_type& l);

    static inline
    symbol_type
    make_SUB_INTERFACES4 (const location_type& l);

    static inline
    symbol_type
    make_SUB_SUBNET4 (const location_type& l);

    static inline
    symbol_type
    make_SUB_POOL4 (const location_type& l);

    static inline
    symbol_type
    make_SUB_RESERVATION (const location_type& l);

    static inline
    symbol_type
    make_SUB_OPTION_DEFS (const location_type& l);

    static inline
    symbol_type
    make_SUB_OPTION_DEF (const location_type& l);

    static inline
    symbol_type
    make_SUB_OPTION_DATA (const location_type& l);

    static inline
    symbol_type
    make_SUB_HOOKS_LIBRARY (const location_type& l);

    static inline
    symbol_type
    make_SUB_DHCP_DDNS (const location_type& l);

    static inline
    symbol_type
    make_SUB_LOGGING (const location_type& l);

    static inline
    symbol_type
    make_STRING (const std::string& v, const location_type& l);

    static inline
    symbol_type
    make_INTEGER (const int64_t& v, const location_type& l);

    static inline
    symbol_type
    make_FLOAT (const double& v, const location_type& l);

    static inline
    symbol_type
    make_BOOLEAN (const bool& v, const location_type& l);


    /// Build a parser object.
    Dhcp4Parser (isc::dhcp::Parser4Context& ctx_yyarg);
    virtual ~Dhcp4Parser ();

    /// Parse.
    /// \returns  0 iff parsing succeeded.
    virtual int parse ();

#if PARSER4_DEBUG
    /// The current debugging stream.
    std::ostream& debug_stream () const YY_ATTRIBUTE_PURE;
    /// Set the current debugging stream.
    void set_debug_stream (std::ostream &);

    /// Type for debugging levels.
    typedef int debug_level_type;
    /// The current debugging level.
    debug_level_type debug_level () const YY_ATTRIBUTE_PURE;
    /// Set the current debugging level.
    void set_debug_level (debug_level_type l);
#endif

    /// Report a syntax error.
    /// \param loc    where the syntax error is found.
    /// \param msg    a description of the syntax error.
    virtual void error (const location_type& loc, const std::string& msg);

    /// Report a syntax error.
    void error (const syntax_error& err);

  private:
    /// This class is not copyable.
    Dhcp4Parser (const Dhcp4Parser&);
    Dhcp4Parser& operator= (const Dhcp4Parser&);

    /// State numbers.
    typedef int state_type;

    /// Generate an error message.
    /// \param yystate   the state where the error occurred.
    /// \param yyla      the lookahead token.
    virtual std::string yysyntax_error_ (state_type yystate,
                                         const symbol_type& yyla) const;

    /// Compute post-reduction state.
    /// \param yystate   the current state
    /// \param yysym     the nonterminal to push on the stack
    state_type yy_lr_goto_state_ (state_type yystate, int yysym);

    /// Whether the given \c yypact_ value indicates a defaulted state.
    /// \param yyvalue   the value to check
    static bool yy_pact_value_is_default_ (int yyvalue);

    /// Whether the given \c yytable_ value indicates a syntax error.
    /// \param yyvalue   the value to check
    static bool yy_table_value_is_error_ (int yyvalue);

    static const short int yypact_ninf_;
    static const signed char yytable_ninf_;

    /// Convert a scanner token number \a t to a symbol number.
    static token_number_type yytranslate_ (token_type t);

    // Tables.
  // YYPACT[STATE-NUM] -- Index in YYTABLE of the portion describing
  // STATE-NUM.
  static const short int yypact_[];

  // YYDEFACT[STATE-NUM] -- Default reduction number in state STATE-NUM.
  // Performed when YYTABLE does not specify something else to do.  Zero
  // means the default is an error.
  static const unsigned short int yydefact_[];

  // YYPGOTO[NTERM-NUM].
  static const short int yypgoto_[];

  // YYDEFGOTO[NTERM-NUM].
  static const short int yydefgoto_[];

  // YYTABLE[YYPACT[STATE-NUM]] -- What to do in state STATE-NUM.  If
  // positive, shift that token.  If negative, reduce the rule whose
  // number is the opposite.  If YYTABLE_NINF, syntax error.
  static const unsigned short int yytable_[];

  static const short int yycheck_[];

  // YYSTOS[STATE-NUM] -- The (internal number of the) accessing
  // symbol of state STATE-NUM.
  static const unsigned short int yystos_[];

  // YYR1[YYN] -- Symbol number of symbol that rule YYN derives.
  static const unsigned short int yyr1_[];

  // YYR2[YYN] -- Number of symbols on the right hand side of rule YYN.
  static const unsigned char yyr2_[];


    /// Convert the symbol name \a n to a form suitable for a diagnostic.
    static std::string yytnamerr_ (const char *n);


    /// For a symbol, its name in clear.
    static const char* const yytname_[];
#if PARSER4_DEBUG
  // YYRLINE[YYN] -- Source line where rule number YYN was defined.
  static const unsigned short int yyrline_[];
    /// Report on the debug stream that the rule \a r is going to be reduced.
    virtual void yy_reduce_print_ (int r);
    /// Print the state stack on the debug stream.
    virtual void yystack_print_ ();

    // Debugging.
    int yydebug_;
    std::ostream* yycdebug_;

    /// \brief Display a symbol type, value and location.
    /// \param yyo    The output stream.
    /// \param yysym  The symbol.
    template <typename Base>
    void yy_print_ (std::ostream& yyo, const basic_symbol<Base>& yysym) const;
#endif

    /// \brief Reclaim the memory associated to a symbol.
    /// \param yymsg     Why this token is reclaimed.
    ///                  If null, print nothing.
    /// \param yysym     The symbol.
    template <typename Base>
    void yy_destroy_ (const char* yymsg, basic_symbol<Base>& yysym) const;

  private:
    /// Type access provider for state based symbols.
    struct by_state
    {
      /// Default constructor.
      by_state ();

      /// The symbol type as needed by the constructor.
      typedef state_type kind_type;

      /// Constructor.
      by_state (kind_type s);

      /// Copy constructor.
      by_state (const by_state& other);

      /// Record that this symbol is empty.
      void clear ();

      /// Steal the symbol type from \a that.
      void move (by_state& that);

      /// The (internal) type number (corresponding to \a state).
      /// \a empty_symbol when empty.
      symbol_number_type type_get () const;

      /// The state number used to denote an empty symbol.
      enum { empty_state = -1 };

      /// The state.
      /// \a empty when empty.
      state_type state;
    };

    /// "Internal" symbol: element of the stack.
    struct stack_symbol_type : basic_symbol<by_state>
    {
      /// Superclass.
      typedef basic_symbol<by_state> super_type;
      /// Construct an empty symbol.
      stack_symbol_type ();
      /// Steal the contents from \a sym to build this.
      stack_symbol_type (state_type s, symbol_type& sym);
      /// Assignment, needed by push_back.
      stack_symbol_type& operator= (const stack_symbol_type& that);
    };

    /// Stack type.
    typedef stack<stack_symbol_type> stack_type;

    /// The stack.
    stack_type yystack_;

    /// Push a new state on the stack.
    /// \param m    a debug message to display
    ///             if null, no trace is output.
    /// \param s    the symbol
    /// \warning the contents of \a s.value is stolen.
    void yypush_ (const char* m, stack_symbol_type& s);

    /// Push a new look ahead token on the state on the stack.
    /// \param m    a debug message to display
    ///             if null, no trace is output.
    /// \param s    the state
    /// \param sym  the symbol (for its value and location).
    /// \warning the contents of \a s.value is stolen.
    void yypush_ (const char* m, state_type s, symbol_type& sym);

    /// Pop \a n symbols the three stacks.
    void yypop_ (unsigned int n = 1);

    /// Constants.
    enum
    {
      yyeof_ = 0,
<<<<<<< HEAD
      yylast_ = 886,     ///< Last index in yytable_.
      yynnts_ = 338,  ///< Number of nonterminal symbols.
=======
      yylast_ = 900,     ///< Last index in yytable_.
      yynnts_ = 339,  ///< Number of nonterminal symbols.
>>>>>>> 244b4bdf
      yyfinal_ = 28, ///< Termination state number.
      yyterror_ = 1,
      yyerrcode_ = 256,
      yyntokens_ = 154  ///< Number of tokens.
    };


    // User arguments.
    isc::dhcp::Parser4Context& ctx;
  };

  // Symbol number corresponding to token number t.
  inline
  Dhcp4Parser::token_number_type
  Dhcp4Parser::yytranslate_ (token_type t)
  {
    static
    const token_number_type
    translate_table[] =
    {
     0,     2,     2,     2,     2,     2,     2,     2,     2,     2,
       2,     2,     2,     2,     2,     2,     2,     2,     2,     2,
       2,     2,     2,     2,     2,     2,     2,     2,     2,     2,
       2,     2,     2,     2,     2,     2,     2,     2,     2,     2,
       2,     2,     2,     2,     2,     2,     2,     2,     2,     2,
       2,     2,     2,     2,     2,     2,     2,     2,     2,     2,
       2,     2,     2,     2,     2,     2,     2,     2,     2,     2,
       2,     2,     2,     2,     2,     2,     2,     2,     2,     2,
       2,     2,     2,     2,     2,     2,     2,     2,     2,     2,
       2,     2,     2,     2,     2,     2,     2,     2,     2,     2,
       2,     2,     2,     2,     2,     2,     2,     2,     2,     2,
       2,     2,     2,     2,     2,     2,     2,     2,     2,     2,
       2,     2,     2,     2,     2,     2,     2,     2,     2,     2,
       2,     2,     2,     2,     2,     2,     2,     2,     2,     2,
       2,     2,     2,     2,     2,     2,     2,     2,     2,     2,
       2,     2,     2,     2,     2,     2,     2,     2,     2,     2,
       2,     2,     2,     2,     2,     2,     2,     2,     2,     2,
       2,     2,     2,     2,     2,     2,     2,     2,     2,     2,
       2,     2,     2,     2,     2,     2,     2,     2,     2,     2,
       2,     2,     2,     2,     2,     2,     2,     2,     2,     2,
       2,     2,     2,     2,     2,     2,     2,     2,     2,     2,
       2,     2,     2,     2,     2,     2,     2,     2,     2,     2,
       2,     2,     2,     2,     2,     2,     2,     2,     2,     2,
       2,     2,     2,     2,     2,     2,     2,     2,     2,     2,
       2,     2,     2,     2,     2,     2,     2,     2,     2,     2,
       2,     2,     2,     2,     2,     2,     1,     2,     3,     4,
       5,     6,     7,     8,     9,    10,    11,    12,    13,    14,
      15,    16,    17,    18,    19,    20,    21,    22,    23,    24,
      25,    26,    27,    28,    29,    30,    31,    32,    33,    34,
      35,    36,    37,    38,    39,    40,    41,    42,    43,    44,
      45,    46,    47,    48,    49,    50,    51,    52,    53,    54,
      55,    56,    57,    58,    59,    60,    61,    62,    63,    64,
      65,    66,    67,    68,    69,    70,    71,    72,    73,    74,
      75,    76,    77,    78,    79,    80,    81,    82,    83,    84,
      85,    86,    87,    88,    89,    90,    91,    92,    93,    94,
      95,    96,    97,    98,    99,   100,   101,   102,   103,   104,
     105,   106,   107,   108,   109,   110,   111,   112,   113,   114,
     115,   116,   117,   118,   119,   120,   121,   122,   123,   124,
     125,   126,   127,   128,   129,   130,   131,   132,   133,   134,
     135,   136,   137,   138,   139,   140,   141,   142,   143,   144,
     145,   146,   147,   148,   149,   150,   151,   152,   153
    };
    const unsigned int user_token_number_max_ = 408;
    const token_number_type undef_token_ = 2;

    if (static_cast<int>(t) <= yyeof_)
      return yyeof_;
    else if (static_cast<unsigned int> (t) <= user_token_number_max_)
      return translate_table[t];
    else
      return undef_token_;
  }

  inline
  Dhcp4Parser::syntax_error::syntax_error (const location_type& l, const std::string& m)
    : std::runtime_error (m)
    , location (l)
  {}

  // basic_symbol.
  template <typename Base>
  inline
  Dhcp4Parser::basic_symbol<Base>::basic_symbol ()
    : value ()
  {}

  template <typename Base>
  inline
  Dhcp4Parser::basic_symbol<Base>::basic_symbol (const basic_symbol& other)
    : Base (other)
    , value ()
    , location (other.location)
  {
      switch (other.type_get ())
    {
<<<<<<< HEAD
      case 167: // value
      case 171: // map_value
      case 209: // socket_type
      case 212: // outbound_interface_value
      case 222: // db_type
      case 299: // hr_mode
      case 445: // ncr_protocol_value
      case 453: // replace_client_name_value
=======
      case 169: // value
      case 173: // map_value
      case 211: // socket_type
      case 214: // outbound_interface_value
      case 224: // db_type
      case 303: // hr_mode
      case 448: // ncr_protocol_value
      case 456: // replace_client_name_value
>>>>>>> 244b4bdf
        value.copy< ElementPtr > (other.value);
        break;

      case 153: // "boolean"
        value.copy< bool > (other.value);
        break;

      case 152: // "floating point"
        value.copy< double > (other.value);
        break;

      case 151: // "integer"
        value.copy< int64_t > (other.value);
        break;

      case 150: // "constant string"
        value.copy< std::string > (other.value);
        break;

      default:
        break;
    }

  }


  template <typename Base>
  inline
  Dhcp4Parser::basic_symbol<Base>::basic_symbol (typename Base::kind_type t, const semantic_type& v, const location_type& l)
    : Base (t)
    , value ()
    , location (l)
  {
    (void) v;
      switch (this->type_get ())
    {
<<<<<<< HEAD
      case 167: // value
      case 171: // map_value
      case 209: // socket_type
      case 212: // outbound_interface_value
      case 222: // db_type
      case 299: // hr_mode
      case 445: // ncr_protocol_value
      case 453: // replace_client_name_value
=======
      case 169: // value
      case 173: // map_value
      case 211: // socket_type
      case 214: // outbound_interface_value
      case 224: // db_type
      case 303: // hr_mode
      case 448: // ncr_protocol_value
      case 456: // replace_client_name_value
>>>>>>> 244b4bdf
        value.copy< ElementPtr > (v);
        break;

      case 153: // "boolean"
        value.copy< bool > (v);
        break;

      case 152: // "floating point"
        value.copy< double > (v);
        break;

      case 151: // "integer"
        value.copy< int64_t > (v);
        break;

      case 150: // "constant string"
        value.copy< std::string > (v);
        break;

      default:
        break;
    }
}


  // Implementation of basic_symbol constructor for each type.

  template <typename Base>
  Dhcp4Parser::basic_symbol<Base>::basic_symbol (typename Base::kind_type t, const location_type& l)
    : Base (t)
    , value ()
    , location (l)
  {}

  template <typename Base>
  Dhcp4Parser::basic_symbol<Base>::basic_symbol (typename Base::kind_type t, const ElementPtr v, const location_type& l)
    : Base (t)
    , value (v)
    , location (l)
  {}

  template <typename Base>
  Dhcp4Parser::basic_symbol<Base>::basic_symbol (typename Base::kind_type t, const bool v, const location_type& l)
    : Base (t)
    , value (v)
    , location (l)
  {}

  template <typename Base>
  Dhcp4Parser::basic_symbol<Base>::basic_symbol (typename Base::kind_type t, const double v, const location_type& l)
    : Base (t)
    , value (v)
    , location (l)
  {}

  template <typename Base>
  Dhcp4Parser::basic_symbol<Base>::basic_symbol (typename Base::kind_type t, const int64_t v, const location_type& l)
    : Base (t)
    , value (v)
    , location (l)
  {}

  template <typename Base>
  Dhcp4Parser::basic_symbol<Base>::basic_symbol (typename Base::kind_type t, const std::string v, const location_type& l)
    : Base (t)
    , value (v)
    , location (l)
  {}


  template <typename Base>
  inline
  Dhcp4Parser::basic_symbol<Base>::~basic_symbol ()
  {
    clear ();
  }

  template <typename Base>
  inline
  void
  Dhcp4Parser::basic_symbol<Base>::clear ()
  {
    // User destructor.
    symbol_number_type yytype = this->type_get ();
    basic_symbol<Base>& yysym = *this;
    (void) yysym;
    switch (yytype)
    {
   default:
      break;
    }

    // Type destructor.
    switch (yytype)
    {
<<<<<<< HEAD
      case 167: // value
      case 171: // map_value
      case 209: // socket_type
      case 212: // outbound_interface_value
      case 222: // db_type
      case 299: // hr_mode
      case 445: // ncr_protocol_value
      case 453: // replace_client_name_value
=======
      case 169: // value
      case 173: // map_value
      case 211: // socket_type
      case 214: // outbound_interface_value
      case 224: // db_type
      case 303: // hr_mode
      case 448: // ncr_protocol_value
      case 456: // replace_client_name_value
>>>>>>> 244b4bdf
        value.template destroy< ElementPtr > ();
        break;

      case 153: // "boolean"
        value.template destroy< bool > ();
        break;

      case 152: // "floating point"
        value.template destroy< double > ();
        break;

      case 151: // "integer"
        value.template destroy< int64_t > ();
        break;

      case 150: // "constant string"
        value.template destroy< std::string > ();
        break;

      default:
        break;
    }

    Base::clear ();
  }

  template <typename Base>
  inline
  bool
  Dhcp4Parser::basic_symbol<Base>::empty () const
  {
    return Base::type_get () == empty_symbol;
  }

  template <typename Base>
  inline
  void
  Dhcp4Parser::basic_symbol<Base>::move (basic_symbol& s)
  {
    super_type::move(s);
      switch (this->type_get ())
    {
<<<<<<< HEAD
      case 167: // value
      case 171: // map_value
      case 209: // socket_type
      case 212: // outbound_interface_value
      case 222: // db_type
      case 299: // hr_mode
      case 445: // ncr_protocol_value
      case 453: // replace_client_name_value
=======
      case 169: // value
      case 173: // map_value
      case 211: // socket_type
      case 214: // outbound_interface_value
      case 224: // db_type
      case 303: // hr_mode
      case 448: // ncr_protocol_value
      case 456: // replace_client_name_value
>>>>>>> 244b4bdf
        value.move< ElementPtr > (s.value);
        break;

      case 153: // "boolean"
        value.move< bool > (s.value);
        break;

      case 152: // "floating point"
        value.move< double > (s.value);
        break;

      case 151: // "integer"
        value.move< int64_t > (s.value);
        break;

      case 150: // "constant string"
        value.move< std::string > (s.value);
        break;

      default:
        break;
    }

    location = s.location;
  }

  // by_type.
  inline
  Dhcp4Parser::by_type::by_type ()
    : type (empty_symbol)
  {}

  inline
  Dhcp4Parser::by_type::by_type (const by_type& other)
    : type (other.type)
  {}

  inline
  Dhcp4Parser::by_type::by_type (token_type t)
    : type (yytranslate_ (t))
  {}

  inline
  void
  Dhcp4Parser::by_type::clear ()
  {
    type = empty_symbol;
  }

  inline
  void
  Dhcp4Parser::by_type::move (by_type& that)
  {
    type = that.type;
    that.clear ();
  }

  inline
  int
  Dhcp4Parser::by_type::type_get () const
  {
    return type;
  }

  inline
  Dhcp4Parser::token_type
  Dhcp4Parser::by_type::token () const
  {
    // YYTOKNUM[NUM] -- (External) token number corresponding to the
    // (internal) symbol number NUM (which must be that of a token).  */
    static
    const unsigned short int
    yytoken_number_[] =
    {
       0,   256,   257,   258,   259,   260,   261,   262,   263,   264,
     265,   266,   267,   268,   269,   270,   271,   272,   273,   274,
     275,   276,   277,   278,   279,   280,   281,   282,   283,   284,
     285,   286,   287,   288,   289,   290,   291,   292,   293,   294,
     295,   296,   297,   298,   299,   300,   301,   302,   303,   304,
     305,   306,   307,   308,   309,   310,   311,   312,   313,   314,
     315,   316,   317,   318,   319,   320,   321,   322,   323,   324,
     325,   326,   327,   328,   329,   330,   331,   332,   333,   334,
     335,   336,   337,   338,   339,   340,   341,   342,   343,   344,
     345,   346,   347,   348,   349,   350,   351,   352,   353,   354,
     355,   356,   357,   358,   359,   360,   361,   362,   363,   364,
     365,   366,   367,   368,   369,   370,   371,   372,   373,   374,
     375,   376,   377,   378,   379,   380,   381,   382,   383,   384,
     385,   386,   387,   388,   389,   390,   391,   392,   393,   394,
     395,   396,   397,   398,   399,   400,   401,   402,   403,   404,
     405,   406,   407,   408
    };
    return static_cast<token_type> (yytoken_number_[type]);
  }
  // Implementation of make_symbol for each symbol type.
  Dhcp4Parser::symbol_type
  Dhcp4Parser::make_END (const location_type& l)
  {
    return symbol_type (token::TOKEN_END, l);
  }

  Dhcp4Parser::symbol_type
  Dhcp4Parser::make_COMMA (const location_type& l)
  {
    return symbol_type (token::TOKEN_COMMA, l);
  }

  Dhcp4Parser::symbol_type
  Dhcp4Parser::make_COLON (const location_type& l)
  {
    return symbol_type (token::TOKEN_COLON, l);
  }

  Dhcp4Parser::symbol_type
  Dhcp4Parser::make_LSQUARE_BRACKET (const location_type& l)
  {
    return symbol_type (token::TOKEN_LSQUARE_BRACKET, l);
  }

  Dhcp4Parser::symbol_type
  Dhcp4Parser::make_RSQUARE_BRACKET (const location_type& l)
  {
    return symbol_type (token::TOKEN_RSQUARE_BRACKET, l);
  }

  Dhcp4Parser::symbol_type
  Dhcp4Parser::make_LCURLY_BRACKET (const location_type& l)
  {
    return symbol_type (token::TOKEN_LCURLY_BRACKET, l);
  }

  Dhcp4Parser::symbol_type
  Dhcp4Parser::make_RCURLY_BRACKET (const location_type& l)
  {
    return symbol_type (token::TOKEN_RCURLY_BRACKET, l);
  }

  Dhcp4Parser::symbol_type
  Dhcp4Parser::make_NULL_TYPE (const location_type& l)
  {
    return symbol_type (token::TOKEN_NULL_TYPE, l);
  }

  Dhcp4Parser::symbol_type
  Dhcp4Parser::make_DHCP4 (const location_type& l)
  {
    return symbol_type (token::TOKEN_DHCP4, l);
  }

  Dhcp4Parser::symbol_type
  Dhcp4Parser::make_INTERFACES_CONFIG (const location_type& l)
  {
    return symbol_type (token::TOKEN_INTERFACES_CONFIG, l);
  }

  Dhcp4Parser::symbol_type
  Dhcp4Parser::make_INTERFACES (const location_type& l)
  {
    return symbol_type (token::TOKEN_INTERFACES, l);
  }

  Dhcp4Parser::symbol_type
  Dhcp4Parser::make_DHCP_SOCKET_TYPE (const location_type& l)
  {
    return symbol_type (token::TOKEN_DHCP_SOCKET_TYPE, l);
  }

  Dhcp4Parser::symbol_type
  Dhcp4Parser::make_RAW (const location_type& l)
  {
    return symbol_type (token::TOKEN_RAW, l);
  }

  Dhcp4Parser::symbol_type
  Dhcp4Parser::make_UDP (const location_type& l)
  {
    return symbol_type (token::TOKEN_UDP, l);
  }

  Dhcp4Parser::symbol_type
  Dhcp4Parser::make_OUTBOUND_INTERFACE (const location_type& l)
  {
    return symbol_type (token::TOKEN_OUTBOUND_INTERFACE, l);
  }

  Dhcp4Parser::symbol_type
  Dhcp4Parser::make_SAME_AS_INBOUND (const location_type& l)
  {
    return symbol_type (token::TOKEN_SAME_AS_INBOUND, l);
  }

  Dhcp4Parser::symbol_type
  Dhcp4Parser::make_USE_ROUTING (const location_type& l)
  {
    return symbol_type (token::TOKEN_USE_ROUTING, l);
  }

  Dhcp4Parser::symbol_type
  Dhcp4Parser::make_RE_DETECT (const location_type& l)
  {
    return symbol_type (token::TOKEN_RE_DETECT, l);
  }

  Dhcp4Parser::symbol_type
  Dhcp4Parser::make_ECHO_CLIENT_ID (const location_type& l)
  {
    return symbol_type (token::TOKEN_ECHO_CLIENT_ID, l);
  }

  Dhcp4Parser::symbol_type
  Dhcp4Parser::make_MATCH_CLIENT_ID (const location_type& l)
  {
    return symbol_type (token::TOKEN_MATCH_CLIENT_ID, l);
  }

  Dhcp4Parser::symbol_type
  Dhcp4Parser::make_NEXT_SERVER (const location_type& l)
  {
    return symbol_type (token::TOKEN_NEXT_SERVER, l);
  }

  Dhcp4Parser::symbol_type
  Dhcp4Parser::make_SERVER_HOSTNAME (const location_type& l)
  {
    return symbol_type (token::TOKEN_SERVER_HOSTNAME, l);
  }

  Dhcp4Parser::symbol_type
  Dhcp4Parser::make_BOOT_FILE_NAME (const location_type& l)
  {
    return symbol_type (token::TOKEN_BOOT_FILE_NAME, l);
  }

  Dhcp4Parser::symbol_type
  Dhcp4Parser::make_LEASE_DATABASE (const location_type& l)
  {
    return symbol_type (token::TOKEN_LEASE_DATABASE, l);
  }

  Dhcp4Parser::symbol_type
  Dhcp4Parser::make_HOSTS_DATABASE (const location_type& l)
  {
    return symbol_type (token::TOKEN_HOSTS_DATABASE, l);
  }

  Dhcp4Parser::symbol_type
  Dhcp4Parser::make_TYPE (const location_type& l)
  {
    return symbol_type (token::TOKEN_TYPE, l);
  }

  Dhcp4Parser::symbol_type
  Dhcp4Parser::make_MEMFILE (const location_type& l)
  {
    return symbol_type (token::TOKEN_MEMFILE, l);
  }

  Dhcp4Parser::symbol_type
  Dhcp4Parser::make_MYSQL (const location_type& l)
  {
    return symbol_type (token::TOKEN_MYSQL, l);
  }

  Dhcp4Parser::symbol_type
  Dhcp4Parser::make_POSTGRESQL (const location_type& l)
  {
    return symbol_type (token::TOKEN_POSTGRESQL, l);
  }

  Dhcp4Parser::symbol_type
  Dhcp4Parser::make_CQL (const location_type& l)
  {
    return symbol_type (token::TOKEN_CQL, l);
  }

  Dhcp4Parser::symbol_type
  Dhcp4Parser::make_USER (const location_type& l)
  {
    return symbol_type (token::TOKEN_USER, l);
  }

  Dhcp4Parser::symbol_type
  Dhcp4Parser::make_PASSWORD (const location_type& l)
  {
    return symbol_type (token::TOKEN_PASSWORD, l);
  }

  Dhcp4Parser::symbol_type
  Dhcp4Parser::make_HOST (const location_type& l)
  {
    return symbol_type (token::TOKEN_HOST, l);
  }

  Dhcp4Parser::symbol_type
  Dhcp4Parser::make_PORT (const location_type& l)
  {
    return symbol_type (token::TOKEN_PORT, l);
  }

  Dhcp4Parser::symbol_type
  Dhcp4Parser::make_PERSIST (const location_type& l)
  {
    return symbol_type (token::TOKEN_PERSIST, l);
  }

  Dhcp4Parser::symbol_type
  Dhcp4Parser::make_LFC_INTERVAL (const location_type& l)
  {
    return symbol_type (token::TOKEN_LFC_INTERVAL, l);
  }

  Dhcp4Parser::symbol_type
  Dhcp4Parser::make_READONLY (const location_type& l)
  {
    return symbol_type (token::TOKEN_READONLY, l);
  }

  Dhcp4Parser::symbol_type
  Dhcp4Parser::make_CONNECT_TIMEOUT (const location_type& l)
  {
    return symbol_type (token::TOKEN_CONNECT_TIMEOUT, l);
  }

  Dhcp4Parser::symbol_type
  Dhcp4Parser::make_CONTACT_POINTS (const location_type& l)
  {
    return symbol_type (token::TOKEN_CONTACT_POINTS, l);
  }

  Dhcp4Parser::symbol_type
  Dhcp4Parser::make_KEYSPACE (const location_type& l)
  {
    return symbol_type (token::TOKEN_KEYSPACE, l);
  }

  Dhcp4Parser::symbol_type
  Dhcp4Parser::make_MAX_RECONNECT_TRIES (const location_type& l)
  {
    return symbol_type (token::TOKEN_MAX_RECONNECT_TRIES, l);
  }

  Dhcp4Parser::symbol_type
  Dhcp4Parser::make_RECONNECT_WAIT_TIME (const location_type& l)
  {
    return symbol_type (token::TOKEN_RECONNECT_WAIT_TIME, l);
  }

  Dhcp4Parser::symbol_type
  Dhcp4Parser::make_VALID_LIFETIME (const location_type& l)
  {
    return symbol_type (token::TOKEN_VALID_LIFETIME, l);
  }

  Dhcp4Parser::symbol_type
  Dhcp4Parser::make_RENEW_TIMER (const location_type& l)
  {
    return symbol_type (token::TOKEN_RENEW_TIMER, l);
  }

  Dhcp4Parser::symbol_type
  Dhcp4Parser::make_REBIND_TIMER (const location_type& l)
  {
    return symbol_type (token::TOKEN_REBIND_TIMER, l);
  }

  Dhcp4Parser::symbol_type
  Dhcp4Parser::make_DECLINE_PROBATION_PERIOD (const location_type& l)
  {
    return symbol_type (token::TOKEN_DECLINE_PROBATION_PERIOD, l);
  }

  Dhcp4Parser::symbol_type
  Dhcp4Parser::make_SUBNET4 (const location_type& l)
  {
    return symbol_type (token::TOKEN_SUBNET4, l);
  }

  Dhcp4Parser::symbol_type
  Dhcp4Parser::make_SUBNET_4O6_INTERFACE (const location_type& l)
  {
    return symbol_type (token::TOKEN_SUBNET_4O6_INTERFACE, l);
  }

  Dhcp4Parser::symbol_type
  Dhcp4Parser::make_SUBNET_4O6_INTERFACE_ID (const location_type& l)
  {
    return symbol_type (token::TOKEN_SUBNET_4O6_INTERFACE_ID, l);
  }

  Dhcp4Parser::symbol_type
  Dhcp4Parser::make_SUBNET_4O6_SUBNET (const location_type& l)
  {
    return symbol_type (token::TOKEN_SUBNET_4O6_SUBNET, l);
  }

  Dhcp4Parser::symbol_type
  Dhcp4Parser::make_OPTION_DEF (const location_type& l)
  {
    return symbol_type (token::TOKEN_OPTION_DEF, l);
  }

  Dhcp4Parser::symbol_type
  Dhcp4Parser::make_OPTION_DATA (const location_type& l)
  {
    return symbol_type (token::TOKEN_OPTION_DATA, l);
  }

  Dhcp4Parser::symbol_type
  Dhcp4Parser::make_NAME (const location_type& l)
  {
    return symbol_type (token::TOKEN_NAME, l);
  }

  Dhcp4Parser::symbol_type
  Dhcp4Parser::make_DATA (const location_type& l)
  {
    return symbol_type (token::TOKEN_DATA, l);
  }

  Dhcp4Parser::symbol_type
  Dhcp4Parser::make_CODE (const location_type& l)
  {
    return symbol_type (token::TOKEN_CODE, l);
  }

  Dhcp4Parser::symbol_type
  Dhcp4Parser::make_SPACE (const location_type& l)
  {
    return symbol_type (token::TOKEN_SPACE, l);
  }

  Dhcp4Parser::symbol_type
  Dhcp4Parser::make_CSV_FORMAT (const location_type& l)
  {
    return symbol_type (token::TOKEN_CSV_FORMAT, l);
  }

  Dhcp4Parser::symbol_type
  Dhcp4Parser::make_ALWAYS_SEND (const location_type& l)
  {
    return symbol_type (token::TOKEN_ALWAYS_SEND, l);
  }

  Dhcp4Parser::symbol_type
  Dhcp4Parser::make_RECORD_TYPES (const location_type& l)
  {
    return symbol_type (token::TOKEN_RECORD_TYPES, l);
  }

  Dhcp4Parser::symbol_type
  Dhcp4Parser::make_ENCAPSULATE (const location_type& l)
  {
    return symbol_type (token::TOKEN_ENCAPSULATE, l);
  }

  Dhcp4Parser::symbol_type
  Dhcp4Parser::make_ARRAY (const location_type& l)
  {
    return symbol_type (token::TOKEN_ARRAY, l);
  }

  Dhcp4Parser::symbol_type
  Dhcp4Parser::make_SHARED_NETWORKS (const location_type& l)
  {
    return symbol_type (token::TOKEN_SHARED_NETWORKS, l);
  }

  Dhcp4Parser::symbol_type
  Dhcp4Parser::make_POOLS (const location_type& l)
  {
    return symbol_type (token::TOKEN_POOLS, l);
  }

  Dhcp4Parser::symbol_type
  Dhcp4Parser::make_POOL (const location_type& l)
  {
    return symbol_type (token::TOKEN_POOL, l);
  }

  Dhcp4Parser::symbol_type
  Dhcp4Parser::make_USER_CONTEXT (const location_type& l)
  {
    return symbol_type (token::TOKEN_USER_CONTEXT, l);
  }

  Dhcp4Parser::symbol_type
  Dhcp4Parser::make_COMMENT (const location_type& l)
  {
    return symbol_type (token::TOKEN_COMMENT, l);
  }

  Dhcp4Parser::symbol_type
  Dhcp4Parser::make_SUBNET (const location_type& l)
  {
    return symbol_type (token::TOKEN_SUBNET, l);
  }

  Dhcp4Parser::symbol_type
  Dhcp4Parser::make_INTERFACE (const location_type& l)
  {
    return symbol_type (token::TOKEN_INTERFACE, l);
  }

  Dhcp4Parser::symbol_type
  Dhcp4Parser::make_INTERFACE_ID (const location_type& l)
  {
    return symbol_type (token::TOKEN_INTERFACE_ID, l);
  }

  Dhcp4Parser::symbol_type
  Dhcp4Parser::make_ID (const location_type& l)
  {
    return symbol_type (token::TOKEN_ID, l);
  }

  Dhcp4Parser::symbol_type
  Dhcp4Parser::make_RAPID_COMMIT (const location_type& l)
  {
    return symbol_type (token::TOKEN_RAPID_COMMIT, l);
  }

  Dhcp4Parser::symbol_type
  Dhcp4Parser::make_RESERVATION_MODE (const location_type& l)
  {
    return symbol_type (token::TOKEN_RESERVATION_MODE, l);
  }

  Dhcp4Parser::symbol_type
  Dhcp4Parser::make_DISABLED (const location_type& l)
  {
    return symbol_type (token::TOKEN_DISABLED, l);
  }

  Dhcp4Parser::symbol_type
  Dhcp4Parser::make_OUT_OF_POOL (const location_type& l)
  {
    return symbol_type (token::TOKEN_OUT_OF_POOL, l);
  }

  Dhcp4Parser::symbol_type
  Dhcp4Parser::make_ALL (const location_type& l)
  {
    return symbol_type (token::TOKEN_ALL, l);
  }

  Dhcp4Parser::symbol_type
  Dhcp4Parser::make_HOST_RESERVATION_IDENTIFIERS (const location_type& l)
  {
    return symbol_type (token::TOKEN_HOST_RESERVATION_IDENTIFIERS, l);
  }

  Dhcp4Parser::symbol_type
  Dhcp4Parser::make_CLIENT_CLASSES (const location_type& l)
  {
    return symbol_type (token::TOKEN_CLIENT_CLASSES, l);
  }

  Dhcp4Parser::symbol_type
  Dhcp4Parser::make_TEST (const location_type& l)
  {
    return symbol_type (token::TOKEN_TEST, l);
  }

  Dhcp4Parser::symbol_type
  Dhcp4Parser::make_CLIENT_CLASS (const location_type& l)
  {
    return symbol_type (token::TOKEN_CLIENT_CLASS, l);
  }

  Dhcp4Parser::symbol_type
  Dhcp4Parser::make_RESERVATIONS (const location_type& l)
  {
    return symbol_type (token::TOKEN_RESERVATIONS, l);
  }

  Dhcp4Parser::symbol_type
  Dhcp4Parser::make_DUID (const location_type& l)
  {
    return symbol_type (token::TOKEN_DUID, l);
  }

  Dhcp4Parser::symbol_type
  Dhcp4Parser::make_HW_ADDRESS (const location_type& l)
  {
    return symbol_type (token::TOKEN_HW_ADDRESS, l);
  }

  Dhcp4Parser::symbol_type
  Dhcp4Parser::make_CIRCUIT_ID (const location_type& l)
  {
    return symbol_type (token::TOKEN_CIRCUIT_ID, l);
  }

  Dhcp4Parser::symbol_type
  Dhcp4Parser::make_CLIENT_ID (const location_type& l)
  {
    return symbol_type (token::TOKEN_CLIENT_ID, l);
  }

  Dhcp4Parser::symbol_type
  Dhcp4Parser::make_HOSTNAME (const location_type& l)
  {
    return symbol_type (token::TOKEN_HOSTNAME, l);
  }

  Dhcp4Parser::symbol_type
  Dhcp4Parser::make_FLEX_ID (const location_type& l)
  {
    return symbol_type (token::TOKEN_FLEX_ID, l);
  }

  Dhcp4Parser::symbol_type
  Dhcp4Parser::make_RELAY (const location_type& l)
  {
    return symbol_type (token::TOKEN_RELAY, l);
  }

  Dhcp4Parser::symbol_type
  Dhcp4Parser::make_IP_ADDRESS (const location_type& l)
  {
    return symbol_type (token::TOKEN_IP_ADDRESS, l);
  }

  Dhcp4Parser::symbol_type
  Dhcp4Parser::make_HOOKS_LIBRARIES (const location_type& l)
  {
    return symbol_type (token::TOKEN_HOOKS_LIBRARIES, l);
  }

  Dhcp4Parser::symbol_type
  Dhcp4Parser::make_LIBRARY (const location_type& l)
  {
    return symbol_type (token::TOKEN_LIBRARY, l);
  }

  Dhcp4Parser::symbol_type
  Dhcp4Parser::make_PARAMETERS (const location_type& l)
  {
    return symbol_type (token::TOKEN_PARAMETERS, l);
  }

  Dhcp4Parser::symbol_type
  Dhcp4Parser::make_EXPIRED_LEASES_PROCESSING (const location_type& l)
  {
    return symbol_type (token::TOKEN_EXPIRED_LEASES_PROCESSING, l);
  }

  Dhcp4Parser::symbol_type
  Dhcp4Parser::make_RECLAIM_TIMER_WAIT_TIME (const location_type& l)
  {
    return symbol_type (token::TOKEN_RECLAIM_TIMER_WAIT_TIME, l);
  }

  Dhcp4Parser::symbol_type
  Dhcp4Parser::make_FLUSH_RECLAIMED_TIMER_WAIT_TIME (const location_type& l)
  {
    return symbol_type (token::TOKEN_FLUSH_RECLAIMED_TIMER_WAIT_TIME, l);
  }

  Dhcp4Parser::symbol_type
  Dhcp4Parser::make_HOLD_RECLAIMED_TIME (const location_type& l)
  {
    return symbol_type (token::TOKEN_HOLD_RECLAIMED_TIME, l);
  }

  Dhcp4Parser::symbol_type
  Dhcp4Parser::make_MAX_RECLAIM_LEASES (const location_type& l)
  {
    return symbol_type (token::TOKEN_MAX_RECLAIM_LEASES, l);
  }

  Dhcp4Parser::symbol_type
  Dhcp4Parser::make_MAX_RECLAIM_TIME (const location_type& l)
  {
    return symbol_type (token::TOKEN_MAX_RECLAIM_TIME, l);
  }

  Dhcp4Parser::symbol_type
  Dhcp4Parser::make_UNWARNED_RECLAIM_CYCLES (const location_type& l)
  {
    return symbol_type (token::TOKEN_UNWARNED_RECLAIM_CYCLES, l);
  }

  Dhcp4Parser::symbol_type
  Dhcp4Parser::make_DHCP4O6_PORT (const location_type& l)
  {
    return symbol_type (token::TOKEN_DHCP4O6_PORT, l);
  }

  Dhcp4Parser::symbol_type
  Dhcp4Parser::make_CONTROL_SOCKET (const location_type& l)
  {
    return symbol_type (token::TOKEN_CONTROL_SOCKET, l);
  }

  Dhcp4Parser::symbol_type
  Dhcp4Parser::make_SOCKET_TYPE (const location_type& l)
  {
    return symbol_type (token::TOKEN_SOCKET_TYPE, l);
  }

  Dhcp4Parser::symbol_type
  Dhcp4Parser::make_SOCKET_NAME (const location_type& l)
  {
    return symbol_type (token::TOKEN_SOCKET_NAME, l);
  }

  Dhcp4Parser::symbol_type
  Dhcp4Parser::make_DHCP_DDNS (const location_type& l)
  {
    return symbol_type (token::TOKEN_DHCP_DDNS, l);
  }

  Dhcp4Parser::symbol_type
  Dhcp4Parser::make_ENABLE_UPDATES (const location_type& l)
  {
    return symbol_type (token::TOKEN_ENABLE_UPDATES, l);
  }

  Dhcp4Parser::symbol_type
  Dhcp4Parser::make_QUALIFYING_SUFFIX (const location_type& l)
  {
    return symbol_type (token::TOKEN_QUALIFYING_SUFFIX, l);
  }

  Dhcp4Parser::symbol_type
  Dhcp4Parser::make_SERVER_IP (const location_type& l)
  {
    return symbol_type (token::TOKEN_SERVER_IP, l);
  }

  Dhcp4Parser::symbol_type
  Dhcp4Parser::make_SERVER_PORT (const location_type& l)
  {
    return symbol_type (token::TOKEN_SERVER_PORT, l);
  }

  Dhcp4Parser::symbol_type
  Dhcp4Parser::make_SENDER_IP (const location_type& l)
  {
    return symbol_type (token::TOKEN_SENDER_IP, l);
  }

  Dhcp4Parser::symbol_type
  Dhcp4Parser::make_SENDER_PORT (const location_type& l)
  {
    return symbol_type (token::TOKEN_SENDER_PORT, l);
  }

  Dhcp4Parser::symbol_type
  Dhcp4Parser::make_MAX_QUEUE_SIZE (const location_type& l)
  {
    return symbol_type (token::TOKEN_MAX_QUEUE_SIZE, l);
  }

  Dhcp4Parser::symbol_type
  Dhcp4Parser::make_NCR_PROTOCOL (const location_type& l)
  {
    return symbol_type (token::TOKEN_NCR_PROTOCOL, l);
  }

  Dhcp4Parser::symbol_type
  Dhcp4Parser::make_NCR_FORMAT (const location_type& l)
  {
    return symbol_type (token::TOKEN_NCR_FORMAT, l);
  }

  Dhcp4Parser::symbol_type
  Dhcp4Parser::make_ALWAYS_INCLUDE_FQDN (const location_type& l)
  {
    return symbol_type (token::TOKEN_ALWAYS_INCLUDE_FQDN, l);
  }

  Dhcp4Parser::symbol_type
  Dhcp4Parser::make_OVERRIDE_NO_UPDATE (const location_type& l)
  {
    return symbol_type (token::TOKEN_OVERRIDE_NO_UPDATE, l);
  }

  Dhcp4Parser::symbol_type
  Dhcp4Parser::make_OVERRIDE_CLIENT_UPDATE (const location_type& l)
  {
    return symbol_type (token::TOKEN_OVERRIDE_CLIENT_UPDATE, l);
  }

  Dhcp4Parser::symbol_type
  Dhcp4Parser::make_REPLACE_CLIENT_NAME (const location_type& l)
  {
    return symbol_type (token::TOKEN_REPLACE_CLIENT_NAME, l);
  }

  Dhcp4Parser::symbol_type
  Dhcp4Parser::make_GENERATED_PREFIX (const location_type& l)
  {
    return symbol_type (token::TOKEN_GENERATED_PREFIX, l);
  }

  Dhcp4Parser::symbol_type
  Dhcp4Parser::make_TCP (const location_type& l)
  {
    return symbol_type (token::TOKEN_TCP, l);
  }

  Dhcp4Parser::symbol_type
  Dhcp4Parser::make_JSON (const location_type& l)
  {
    return symbol_type (token::TOKEN_JSON, l);
  }

  Dhcp4Parser::symbol_type
  Dhcp4Parser::make_WHEN_PRESENT (const location_type& l)
  {
    return symbol_type (token::TOKEN_WHEN_PRESENT, l);
  }

  Dhcp4Parser::symbol_type
  Dhcp4Parser::make_NEVER (const location_type& l)
  {
    return symbol_type (token::TOKEN_NEVER, l);
  }

  Dhcp4Parser::symbol_type
  Dhcp4Parser::make_ALWAYS (const location_type& l)
  {
    return symbol_type (token::TOKEN_ALWAYS, l);
  }

  Dhcp4Parser::symbol_type
  Dhcp4Parser::make_WHEN_NOT_PRESENT (const location_type& l)
  {
    return symbol_type (token::TOKEN_WHEN_NOT_PRESENT, l);
  }

  Dhcp4Parser::symbol_type
  Dhcp4Parser::make_LOGGING (const location_type& l)
  {
    return symbol_type (token::TOKEN_LOGGING, l);
  }

  Dhcp4Parser::symbol_type
  Dhcp4Parser::make_LOGGERS (const location_type& l)
  {
    return symbol_type (token::TOKEN_LOGGERS, l);
  }

  Dhcp4Parser::symbol_type
  Dhcp4Parser::make_OUTPUT_OPTIONS (const location_type& l)
  {
    return symbol_type (token::TOKEN_OUTPUT_OPTIONS, l);
  }

  Dhcp4Parser::symbol_type
  Dhcp4Parser::make_OUTPUT (const location_type& l)
  {
    return symbol_type (token::TOKEN_OUTPUT, l);
  }

  Dhcp4Parser::symbol_type
  Dhcp4Parser::make_DEBUGLEVEL (const location_type& l)
  {
    return symbol_type (token::TOKEN_DEBUGLEVEL, l);
  }

  Dhcp4Parser::symbol_type
  Dhcp4Parser::make_SEVERITY (const location_type& l)
  {
    return symbol_type (token::TOKEN_SEVERITY, l);
  }

  Dhcp4Parser::symbol_type
  Dhcp4Parser::make_FLUSH (const location_type& l)
  {
    return symbol_type (token::TOKEN_FLUSH, l);
  }

  Dhcp4Parser::symbol_type
  Dhcp4Parser::make_MAXSIZE (const location_type& l)
  {
    return symbol_type (token::TOKEN_MAXSIZE, l);
  }

  Dhcp4Parser::symbol_type
  Dhcp4Parser::make_MAXVER (const location_type& l)
  {
    return symbol_type (token::TOKEN_MAXVER, l);
  }

  Dhcp4Parser::symbol_type
  Dhcp4Parser::make_DHCP6 (const location_type& l)
  {
    return symbol_type (token::TOKEN_DHCP6, l);
  }

  Dhcp4Parser::symbol_type
  Dhcp4Parser::make_DHCPDDNS (const location_type& l)
  {
    return symbol_type (token::TOKEN_DHCPDDNS, l);
  }

  Dhcp4Parser::symbol_type
  Dhcp4Parser::make_CONTROL_AGENT (const location_type& l)
  {
    return symbol_type (token::TOKEN_CONTROL_AGENT, l);
  }

  Dhcp4Parser::symbol_type
  Dhcp4Parser::make_TOPLEVEL_JSON (const location_type& l)
  {
    return symbol_type (token::TOKEN_TOPLEVEL_JSON, l);
  }

  Dhcp4Parser::symbol_type
  Dhcp4Parser::make_TOPLEVEL_DHCP4 (const location_type& l)
  {
    return symbol_type (token::TOKEN_TOPLEVEL_DHCP4, l);
  }

  Dhcp4Parser::symbol_type
  Dhcp4Parser::make_SUB_DHCP4 (const location_type& l)
  {
    return symbol_type (token::TOKEN_SUB_DHCP4, l);
  }

  Dhcp4Parser::symbol_type
  Dhcp4Parser::make_SUB_INTERFACES4 (const location_type& l)
  {
    return symbol_type (token::TOKEN_SUB_INTERFACES4, l);
  }

  Dhcp4Parser::symbol_type
  Dhcp4Parser::make_SUB_SUBNET4 (const location_type& l)
  {
    return symbol_type (token::TOKEN_SUB_SUBNET4, l);
  }

  Dhcp4Parser::symbol_type
  Dhcp4Parser::make_SUB_POOL4 (const location_type& l)
  {
    return symbol_type (token::TOKEN_SUB_POOL4, l);
  }

  Dhcp4Parser::symbol_type
  Dhcp4Parser::make_SUB_RESERVATION (const location_type& l)
  {
    return symbol_type (token::TOKEN_SUB_RESERVATION, l);
  }

  Dhcp4Parser::symbol_type
  Dhcp4Parser::make_SUB_OPTION_DEFS (const location_type& l)
  {
    return symbol_type (token::TOKEN_SUB_OPTION_DEFS, l);
  }

  Dhcp4Parser::symbol_type
  Dhcp4Parser::make_SUB_OPTION_DEF (const location_type& l)
  {
    return symbol_type (token::TOKEN_SUB_OPTION_DEF, l);
  }

  Dhcp4Parser::symbol_type
  Dhcp4Parser::make_SUB_OPTION_DATA (const location_type& l)
  {
    return symbol_type (token::TOKEN_SUB_OPTION_DATA, l);
  }

  Dhcp4Parser::symbol_type
  Dhcp4Parser::make_SUB_HOOKS_LIBRARY (const location_type& l)
  {
    return symbol_type (token::TOKEN_SUB_HOOKS_LIBRARY, l);
  }

  Dhcp4Parser::symbol_type
  Dhcp4Parser::make_SUB_DHCP_DDNS (const location_type& l)
  {
    return symbol_type (token::TOKEN_SUB_DHCP_DDNS, l);
  }

  Dhcp4Parser::symbol_type
  Dhcp4Parser::make_SUB_LOGGING (const location_type& l)
  {
    return symbol_type (token::TOKEN_SUB_LOGGING, l);
  }

  Dhcp4Parser::symbol_type
  Dhcp4Parser::make_STRING (const std::string& v, const location_type& l)
  {
    return symbol_type (token::TOKEN_STRING, v, l);
  }

  Dhcp4Parser::symbol_type
  Dhcp4Parser::make_INTEGER (const int64_t& v, const location_type& l)
  {
    return symbol_type (token::TOKEN_INTEGER, v, l);
  }

  Dhcp4Parser::symbol_type
  Dhcp4Parser::make_FLOAT (const double& v, const location_type& l)
  {
    return symbol_type (token::TOKEN_FLOAT, v, l);
  }

  Dhcp4Parser::symbol_type
  Dhcp4Parser::make_BOOLEAN (const bool& v, const location_type& l)
  {
    return symbol_type (token::TOKEN_BOOLEAN, v, l);
  }


#line 14 "dhcp4_parser.yy" // lalr1.cc:377
} } // isc::dhcp
#line 2741 "dhcp4_parser.h" // lalr1.cc:377




#endif // !YY_PARSER4_DHCP4_PARSER_H_INCLUDED<|MERGE_RESOLUTION|>--- conflicted
+++ resolved
@@ -1426,13 +1426,8 @@
     enum
     {
       yyeof_ = 0,
-<<<<<<< HEAD
-      yylast_ = 886,     ///< Last index in yytable_.
-      yynnts_ = 338,  ///< Number of nonterminal symbols.
-=======
-      yylast_ = 900,     ///< Last index in yytable_.
-      yynnts_ = 339,  ///< Number of nonterminal symbols.
->>>>>>> 244b4bdf
+      yylast_ = 894,     ///< Last index in yytable_.
+      yynnts_ = 340,  ///< Number of nonterminal symbols.
       yyfinal_ = 28, ///< Termination state number.
       yyterror_ = 1,
       yyerrcode_ = 256,
@@ -1528,25 +1523,14 @@
   {
       switch (other.type_get ())
     {
-<<<<<<< HEAD
-      case 167: // value
-      case 171: // map_value
-      case 209: // socket_type
-      case 212: // outbound_interface_value
-      case 222: // db_type
-      case 299: // hr_mode
-      case 445: // ncr_protocol_value
-      case 453: // replace_client_name_value
-=======
       case 169: // value
       case 173: // map_value
       case 211: // socket_type
       case 214: // outbound_interface_value
       case 224: // db_type
       case 303: // hr_mode
-      case 448: // ncr_protocol_value
-      case 456: // replace_client_name_value
->>>>>>> 244b4bdf
+      case 449: // ncr_protocol_value
+      case 457: // replace_client_name_value
         value.copy< ElementPtr > (other.value);
         break;
 
@@ -1583,25 +1567,14 @@
     (void) v;
       switch (this->type_get ())
     {
-<<<<<<< HEAD
-      case 167: // value
-      case 171: // map_value
-      case 209: // socket_type
-      case 212: // outbound_interface_value
-      case 222: // db_type
-      case 299: // hr_mode
-      case 445: // ncr_protocol_value
-      case 453: // replace_client_name_value
-=======
       case 169: // value
       case 173: // map_value
       case 211: // socket_type
       case 214: // outbound_interface_value
       case 224: // db_type
       case 303: // hr_mode
-      case 448: // ncr_protocol_value
-      case 456: // replace_client_name_value
->>>>>>> 244b4bdf
+      case 449: // ncr_protocol_value
+      case 457: // replace_client_name_value
         value.copy< ElementPtr > (v);
         break;
 
@@ -1697,25 +1670,14 @@
     // Type destructor.
     switch (yytype)
     {
-<<<<<<< HEAD
-      case 167: // value
-      case 171: // map_value
-      case 209: // socket_type
-      case 212: // outbound_interface_value
-      case 222: // db_type
-      case 299: // hr_mode
-      case 445: // ncr_protocol_value
-      case 453: // replace_client_name_value
-=======
       case 169: // value
       case 173: // map_value
       case 211: // socket_type
       case 214: // outbound_interface_value
       case 224: // db_type
       case 303: // hr_mode
-      case 448: // ncr_protocol_value
-      case 456: // replace_client_name_value
->>>>>>> 244b4bdf
+      case 449: // ncr_protocol_value
+      case 457: // replace_client_name_value
         value.template destroy< ElementPtr > ();
         break;
 
@@ -1758,25 +1720,14 @@
     super_type::move(s);
       switch (this->type_get ())
     {
-<<<<<<< HEAD
-      case 167: // value
-      case 171: // map_value
-      case 209: // socket_type
-      case 212: // outbound_interface_value
-      case 222: // db_type
-      case 299: // hr_mode
-      case 445: // ncr_protocol_value
-      case 453: // replace_client_name_value
-=======
       case 169: // value
       case 173: // map_value
       case 211: // socket_type
       case 214: // outbound_interface_value
       case 224: // db_type
       case 303: // hr_mode
-      case 448: // ncr_protocol_value
-      case 456: // replace_client_name_value
->>>>>>> 244b4bdf
+      case 449: // ncr_protocol_value
+      case 457: // replace_client_name_value
         value.move< ElementPtr > (s.value);
         break;
 
