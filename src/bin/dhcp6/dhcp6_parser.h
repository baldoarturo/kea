// A Bison parser, made by GNU Bison 3.0.4.

// Skeleton interface for Bison LALR(1) parsers in C++

// Copyright (C) 2002-2015 Free Software Foundation, Inc.

// This program is free software: you can redistribute it and/or modify
// it under the terms of the GNU General Public License as published by
// the Free Software Foundation, either version 3 of the License, or
// (at your option) any later version.

// This program is distributed in the hope that it will be useful,
// but WITHOUT ANY WARRANTY; without even the implied warranty of
// MERCHANTABILITY or FITNESS FOR A PARTICULAR PURPOSE.  See the
// GNU General Public License for more details.

// You should have received a copy of the GNU General Public License
// along with this program.  If not, see <http://www.gnu.org/licenses/>.

// As a special exception, you may create a larger work that contains
// part or all of the Bison parser skeleton and distribute that work
// under terms of your choice, so long as that work isn't itself a
// parser generator using the skeleton or a modified version thereof
// as a parser skeleton.  Alternatively, if you modify or redistribute
// the parser skeleton itself, you may (at your option) remove this
// special exception, which will cause the skeleton and the resulting
// Bison output files to be licensed under the GNU General Public
// License without this special exception.

// This special exception was added by the Free Software Foundation in
// version 2.2 of Bison.

/**
 ** \file dhcp6_parser.h
 ** Define the isc::dhcp::parser class.
 */

// C++ LALR(1) parser skeleton written by Akim Demaille.

#ifndef YY_PARSER6_DHCP6_PARSER_H_INCLUDED
# define YY_PARSER6_DHCP6_PARSER_H_INCLUDED
// //                    "%code requires" blocks.
#line 17 "dhcp6_parser.yy" // lalr1.cc:377

#include <string>
#include <cc/data.h>
#include <dhcp/option.h>
#include <boost/lexical_cast.hpp>
#include <dhcp6/parser_context_decl.h>

using namespace isc::dhcp;
using namespace isc::data;
using namespace std;

#line 56 "dhcp6_parser.h" // lalr1.cc:377

# include <cassert>
# include <cstdlib> // std::abort
# include <iostream>
# include <stdexcept>
# include <string>
# include <vector>
# include "stack.hh"
# include "location.hh"
#include <typeinfo>
#ifndef YYASSERT
# include <cassert>
# define YYASSERT assert
#endif


#ifndef YY_ATTRIBUTE
# if (defined __GNUC__                                               \
      && (2 < __GNUC__ || (__GNUC__ == 2 && 96 <= __GNUC_MINOR__)))  \
     || defined __SUNPRO_C && 0x5110 <= __SUNPRO_C
#  define YY_ATTRIBUTE(Spec) __attribute__(Spec)
# else
#  define YY_ATTRIBUTE(Spec) /* empty */
# endif
#endif

#ifndef YY_ATTRIBUTE_PURE
# define YY_ATTRIBUTE_PURE   YY_ATTRIBUTE ((__pure__))
#endif

#ifndef YY_ATTRIBUTE_UNUSED
# define YY_ATTRIBUTE_UNUSED YY_ATTRIBUTE ((__unused__))
#endif

#if !defined _Noreturn \
     && (!defined __STDC_VERSION__ || __STDC_VERSION__ < 201112)
# if defined _MSC_VER && 1200 <= _MSC_VER
#  define _Noreturn __declspec (noreturn)
# else
#  define _Noreturn YY_ATTRIBUTE ((__noreturn__))
# endif
#endif

/* Suppress unused-variable warnings by "using" E.  */
#if ! defined lint || defined __GNUC__
# define YYUSE(E) ((void) (E))
#else
# define YYUSE(E) /* empty */
#endif

#if defined __GNUC__ && 407 <= __GNUC__ * 100 + __GNUC_MINOR__
/* Suppress an incorrect diagnostic about yylval being uninitialized.  */
# define YY_IGNORE_MAYBE_UNINITIALIZED_BEGIN \
    _Pragma ("GCC diagnostic push") \
    _Pragma ("GCC diagnostic ignored \"-Wuninitialized\"")\
    _Pragma ("GCC diagnostic ignored \"-Wmaybe-uninitialized\"")
# define YY_IGNORE_MAYBE_UNINITIALIZED_END \
    _Pragma ("GCC diagnostic pop")
#else
# define YY_INITIAL_VALUE(Value) Value
#endif
#ifndef YY_IGNORE_MAYBE_UNINITIALIZED_BEGIN
# define YY_IGNORE_MAYBE_UNINITIALIZED_BEGIN
# define YY_IGNORE_MAYBE_UNINITIALIZED_END
#endif
#ifndef YY_INITIAL_VALUE
# define YY_INITIAL_VALUE(Value) /* Nothing. */
#endif

/* Debug traces.  */
#ifndef PARSER6_DEBUG
# if defined YYDEBUG
#if YYDEBUG
#   define PARSER6_DEBUG 1
#  else
#   define PARSER6_DEBUG 0
#  endif
# else /* ! defined YYDEBUG */
#  define PARSER6_DEBUG 1
# endif /* ! defined YYDEBUG */
#endif  /* ! defined PARSER6_DEBUG */

#line 14 "dhcp6_parser.yy" // lalr1.cc:377
namespace isc { namespace dhcp {
#line 141 "dhcp6_parser.h" // lalr1.cc:377



  /// A char[S] buffer to store and retrieve objects.
  ///
  /// Sort of a variant, but does not keep track of the nature
  /// of the stored data, since that knowledge is available
  /// via the current state.
  template <size_t S>
  struct variant
  {
    /// Type of *this.
    typedef variant<S> self_type;

    /// Empty construction.
    variant ()
      : yytypeid_ (YY_NULLPTR)
    {}

    /// Construct and fill.
    template <typename T>
    variant (const T& t)
      : yytypeid_ (&typeid (T))
    {
      YYASSERT (sizeof (T) <= S);
      new (yyas_<T> ()) T (t);
    }

    /// Destruction, allowed only if empty.
    ~variant ()
    {
      YYASSERT (!yytypeid_);
    }

    /// Instantiate an empty \a T in here.
    template <typename T>
    T&
    build ()
    {
      YYASSERT (!yytypeid_);
      YYASSERT (sizeof (T) <= S);
      yytypeid_ = & typeid (T);
      return *new (yyas_<T> ()) T;
    }

    /// Instantiate a \a T in here from \a t.
    template <typename T>
    T&
    build (const T& t)
    {
      YYASSERT (!yytypeid_);
      YYASSERT (sizeof (T) <= S);
      yytypeid_ = & typeid (T);
      return *new (yyas_<T> ()) T (t);
    }

    /// Accessor to a built \a T.
    template <typename T>
    T&
    as ()
    {
      YYASSERT (*yytypeid_ == typeid (T));
      YYASSERT (sizeof (T) <= S);
      return *yyas_<T> ();
    }

    /// Const accessor to a built \a T (for %printer).
    template <typename T>
    const T&
    as () const
    {
      YYASSERT (*yytypeid_ == typeid (T));
      YYASSERT (sizeof (T) <= S);
      return *yyas_<T> ();
    }

    /// Swap the content with \a other, of same type.
    ///
    /// Both variants must be built beforehand, because swapping the actual
    /// data requires reading it (with as()), and this is not possible on
    /// unconstructed variants: it would require some dynamic testing, which
    /// should not be the variant's responsability.
    /// Swapping between built and (possibly) non-built is done with
    /// variant::move ().
    template <typename T>
    void
    swap (self_type& other)
    {
      YYASSERT (yytypeid_);
      YYASSERT (*yytypeid_ == *other.yytypeid_);
      std::swap (as<T> (), other.as<T> ());
    }

    /// Move the content of \a other to this.
    ///
    /// Destroys \a other.
    template <typename T>
    void
    move (self_type& other)
    {
      build<T> ();
      swap<T> (other);
      other.destroy<T> ();
    }

    /// Copy the content of \a other to this.
    template <typename T>
    void
    copy (const self_type& other)
    {
      build<T> (other.as<T> ());
    }

    /// Destroy the stored \a T.
    template <typename T>
    void
    destroy ()
    {
      as<T> ().~T ();
      yytypeid_ = YY_NULLPTR;
    }

  private:
    /// Prohibit blind copies.
    self_type& operator=(const self_type&);
    variant (const self_type&);

    /// Accessor to raw memory as \a T.
    template <typename T>
    T*
    yyas_ ()
    {
      void *yyp = yybuffer_.yyraw;
      return static_cast<T*> (yyp);
     }

    /// Const accessor to raw memory as \a T.
    template <typename T>
    const T*
    yyas_ () const
    {
      const void *yyp = yybuffer_.yyraw;
      return static_cast<const T*> (yyp);
     }

    union
    {
      /// Strongest alignment constraints.
      long double yyalign_me;
      /// A buffer large enough to store any of the semantic values.
      char yyraw[S];
    } yybuffer_;

    /// Whether the content is built: if defined, the name of the stored type.
    const std::type_info *yytypeid_;
  };


  /// A Bison parser.
  class Dhcp6Parser
  {
  public:
#ifndef PARSER6_STYPE
    /// An auxiliary type to compute the largest semantic type.
    union union_type
    {
      // value
      // map_value
      // db_type
      // hr_mode
      // duid_type
      // ncr_protocol_value
      // replace_client_name_value
      char dummy1[sizeof(ElementPtr)];

      // "boolean"
      char dummy2[sizeof(bool)];

      // "floating point"
      char dummy3[sizeof(double)];

      // "integer"
      char dummy4[sizeof(int64_t)];

      // "constant string"
      char dummy5[sizeof(std::string)];
};

    /// Symbol semantic values.
    typedef variant<sizeof(union_type)> semantic_type;
#else
    typedef PARSER6_STYPE semantic_type;
#endif
    /// Symbol locations.
    typedef location location_type;

    /// Syntax errors thrown from user actions.
    struct syntax_error : std::runtime_error
    {
      syntax_error (const location_type& l, const std::string& m);
      location_type location;
    };

    /// Tokens.
    struct token
    {
      enum yytokentype
      {
        TOKEN_END = 0,
        TOKEN_COMMA = 258,
        TOKEN_COLON = 259,
        TOKEN_LSQUARE_BRACKET = 260,
        TOKEN_RSQUARE_BRACKET = 261,
        TOKEN_LCURLY_BRACKET = 262,
        TOKEN_RCURLY_BRACKET = 263,
        TOKEN_NULL_TYPE = 264,
        TOKEN_DHCP6 = 265,
        TOKEN_INTERFACES_CONFIG = 266,
        TOKEN_INTERFACES = 267,
        TOKEN_RE_DETECT = 268,
        TOKEN_LEASE_DATABASE = 269,
        TOKEN_HOSTS_DATABASE = 270,
        TOKEN_TYPE = 271,
        TOKEN_MEMFILE = 272,
        TOKEN_MYSQL = 273,
        TOKEN_POSTGRESQL = 274,
        TOKEN_CQL = 275,
        TOKEN_USER = 276,
        TOKEN_PASSWORD = 277,
        TOKEN_HOST = 278,
        TOKEN_PORT = 279,
        TOKEN_PERSIST = 280,
        TOKEN_LFC_INTERVAL = 281,
        TOKEN_READONLY = 282,
        TOKEN_CONNECT_TIMEOUT = 283,
        TOKEN_CONTACT_POINTS = 284,
        TOKEN_KEYSPACE = 285,
        TOKEN_PREFERRED_LIFETIME = 286,
        TOKEN_VALID_LIFETIME = 287,
        TOKEN_RENEW_TIMER = 288,
        TOKEN_REBIND_TIMER = 289,
        TOKEN_DECLINE_PROBATION_PERIOD = 290,
        TOKEN_SUBNET6 = 291,
        TOKEN_OPTION_DEF = 292,
        TOKEN_OPTION_DATA = 293,
        TOKEN_NAME = 294,
        TOKEN_DATA = 295,
        TOKEN_CODE = 296,
        TOKEN_SPACE = 297,
        TOKEN_CSV_FORMAT = 298,
        TOKEN_ALWAYS_SEND = 299,
        TOKEN_RECORD_TYPES = 300,
        TOKEN_ENCAPSULATE = 301,
        TOKEN_ARRAY = 302,
        TOKEN_POOLS = 303,
        TOKEN_POOL = 304,
        TOKEN_PD_POOLS = 305,
        TOKEN_PREFIX = 306,
        TOKEN_PREFIX_LEN = 307,
        TOKEN_EXCLUDED_PREFIX = 308,
        TOKEN_EXCLUDED_PREFIX_LEN = 309,
        TOKEN_DELEGATED_LEN = 310,
        TOKEN_USER_CONTEXT = 311,
        TOKEN_SUBNET = 312,
        TOKEN_INTERFACE = 313,
        TOKEN_INTERFACE_ID = 314,
        TOKEN_ID = 315,
        TOKEN_RAPID_COMMIT = 316,
        TOKEN_RESERVATION_MODE = 317,
        TOKEN_DISABLED = 318,
        TOKEN_OUT_OF_POOL = 319,
        TOKEN_ALL = 320,
<<<<<<< HEAD
        TOKEN_MAC_SOURCES = 321,
        TOKEN_RELAY_SUPPLIED_OPTIONS = 322,
        TOKEN_HOST_RESERVATION_IDENTIFIERS = 323,
        TOKEN_CLIENT_CLASSES = 324,
        TOKEN_TEST = 325,
        TOKEN_CLIENT_CLASS = 326,
        TOKEN_RESERVATIONS = 327,
        TOKEN_IP_ADDRESSES = 328,
        TOKEN_PREFIXES = 329,
        TOKEN_DUID = 330,
        TOKEN_HW_ADDRESS = 331,
        TOKEN_HOSTNAME = 332,
        TOKEN_FLEX_ID = 333,
        TOKEN_RELAY = 334,
        TOKEN_IP_ADDRESS = 335,
        TOKEN_HOOKS_LIBRARIES = 336,
        TOKEN_LIBRARY = 337,
        TOKEN_PARAMETERS = 338,
        TOKEN_EXPIRED_LEASES_PROCESSING = 339,
        TOKEN_RECLAIM_TIMER_WAIT_TIME = 340,
        TOKEN_FLUSH_RECLAIMED_TIMER_WAIT_TIME = 341,
        TOKEN_HOLD_RECLAIMED_TIME = 342,
        TOKEN_MAX_RECLAIM_LEASES = 343,
        TOKEN_MAX_RECLAIM_TIME = 344,
        TOKEN_UNWARNED_RECLAIM_CYCLES = 345,
        TOKEN_SERVER_ID = 346,
        TOKEN_LLT = 347,
        TOKEN_EN = 348,
        TOKEN_LL = 349,
        TOKEN_IDENTIFIER = 350,
        TOKEN_HTYPE = 351,
        TOKEN_TIME = 352,
        TOKEN_ENTERPRISE_ID = 353,
        TOKEN_DHCP4O6_PORT = 354,
        TOKEN_CONTROL_SOCKET = 355,
        TOKEN_SOCKET_TYPE = 356,
        TOKEN_SOCKET_NAME = 357,
        TOKEN_DHCP_DDNS = 358,
        TOKEN_ENABLE_UPDATES = 359,
        TOKEN_QUALIFYING_SUFFIX = 360,
        TOKEN_SERVER_IP = 361,
        TOKEN_SERVER_PORT = 362,
        TOKEN_SENDER_IP = 363,
        TOKEN_SENDER_PORT = 364,
        TOKEN_MAX_QUEUE_SIZE = 365,
        TOKEN_NCR_PROTOCOL = 366,
        TOKEN_NCR_FORMAT = 367,
        TOKEN_ALWAYS_INCLUDE_FQDN = 368,
        TOKEN_OVERRIDE_NO_UPDATE = 369,
        TOKEN_OVERRIDE_CLIENT_UPDATE = 370,
        TOKEN_REPLACE_CLIENT_NAME = 371,
        TOKEN_GENERATED_PREFIX = 372,
        TOKEN_UDP = 373,
        TOKEN_TCP = 374,
        TOKEN_JSON = 375,
        TOKEN_WHEN_PRESENT = 376,
        TOKEN_NEVER = 377,
        TOKEN_ALWAYS = 378,
        TOKEN_WHEN_NOT_PRESENT = 379,
        TOKEN_LOGGING = 380,
        TOKEN_LOGGERS = 381,
        TOKEN_OUTPUT_OPTIONS = 382,
        TOKEN_OUTPUT = 383,
        TOKEN_DEBUGLEVEL = 384,
        TOKEN_SEVERITY = 385,
        TOKEN_FLUSH = 386,
        TOKEN_MAXSIZE = 387,
        TOKEN_MAXVER = 388,
        TOKEN_DHCP4 = 389,
        TOKEN_DHCPDDNS = 390,
        TOKEN_CONTROL_AGENT = 391,
        TOKEN_TOPLEVEL_JSON = 392,
        TOKEN_TOPLEVEL_DHCP6 = 393,
        TOKEN_SUB_DHCP6 = 394,
        TOKEN_SUB_INTERFACES6 = 395,
        TOKEN_SUB_SUBNET6 = 396,
        TOKEN_SUB_POOL6 = 397,
        TOKEN_SUB_PD_POOL = 398,
        TOKEN_SUB_RESERVATION = 399,
        TOKEN_SUB_OPTION_DEFS = 400,
=======
        TOKEN_SHARED_NETWORKS = 321,
        TOKEN_MAC_SOURCES = 322,
        TOKEN_RELAY_SUPPLIED_OPTIONS = 323,
        TOKEN_HOST_RESERVATION_IDENTIFIERS = 324,
        TOKEN_CLIENT_CLASSES = 325,
        TOKEN_TEST = 326,
        TOKEN_CLIENT_CLASS = 327,
        TOKEN_RESERVATIONS = 328,
        TOKEN_IP_ADDRESSES = 329,
        TOKEN_PREFIXES = 330,
        TOKEN_DUID = 331,
        TOKEN_HW_ADDRESS = 332,
        TOKEN_HOSTNAME = 333,
        TOKEN_FLEX_ID = 334,
        TOKEN_RELAY = 335,
        TOKEN_IP_ADDRESS = 336,
        TOKEN_HOOKS_LIBRARIES = 337,
        TOKEN_LIBRARY = 338,
        TOKEN_PARAMETERS = 339,
        TOKEN_EXPIRED_LEASES_PROCESSING = 340,
        TOKEN_RECLAIM_TIMER_WAIT_TIME = 341,
        TOKEN_FLUSH_RECLAIMED_TIMER_WAIT_TIME = 342,
        TOKEN_HOLD_RECLAIMED_TIME = 343,
        TOKEN_MAX_RECLAIM_LEASES = 344,
        TOKEN_MAX_RECLAIM_TIME = 345,
        TOKEN_UNWARNED_RECLAIM_CYCLES = 346,
        TOKEN_SERVER_ID = 347,
        TOKEN_LLT = 348,
        TOKEN_EN = 349,
        TOKEN_LL = 350,
        TOKEN_IDENTIFIER = 351,
        TOKEN_HTYPE = 352,
        TOKEN_TIME = 353,
        TOKEN_ENTERPRISE_ID = 354,
        TOKEN_DHCP4O6_PORT = 355,
        TOKEN_CONTROL_SOCKET = 356,
        TOKEN_SOCKET_TYPE = 357,
        TOKEN_SOCKET_NAME = 358,
        TOKEN_DHCP_DDNS = 359,
        TOKEN_ENABLE_UPDATES = 360,
        TOKEN_QUALIFYING_SUFFIX = 361,
        TOKEN_SERVER_IP = 362,
        TOKEN_SERVER_PORT = 363,
        TOKEN_SENDER_IP = 364,
        TOKEN_SENDER_PORT = 365,
        TOKEN_MAX_QUEUE_SIZE = 366,
        TOKEN_NCR_PROTOCOL = 367,
        TOKEN_NCR_FORMAT = 368,
        TOKEN_ALWAYS_INCLUDE_FQDN = 369,
        TOKEN_OVERRIDE_NO_UPDATE = 370,
        TOKEN_OVERRIDE_CLIENT_UPDATE = 371,
        TOKEN_REPLACE_CLIENT_NAME = 372,
        TOKEN_GENERATED_PREFIX = 373,
        TOKEN_UDP = 374,
        TOKEN_TCP = 375,
        TOKEN_JSON = 376,
        TOKEN_WHEN_PRESENT = 377,
        TOKEN_NEVER = 378,
        TOKEN_ALWAYS = 379,
        TOKEN_WHEN_NOT_PRESENT = 380,
        TOKEN_LOGGING = 381,
        TOKEN_LOGGERS = 382,
        TOKEN_OUTPUT_OPTIONS = 383,
        TOKEN_OUTPUT = 384,
        TOKEN_DEBUGLEVEL = 385,
        TOKEN_SEVERITY = 386,
        TOKEN_FLUSH = 387,
        TOKEN_MAXSIZE = 388,
        TOKEN_MAXVER = 389,
        TOKEN_DHCP4 = 390,
        TOKEN_DHCPDDNS = 391,
        TOKEN_CONTROL_AGENT = 392,
        TOKEN_TOPLEVEL_JSON = 393,
        TOKEN_TOPLEVEL_DHCP6 = 394,
        TOKEN_SUB_DHCP6 = 395,
        TOKEN_SUB_INTERFACES6 = 396,
        TOKEN_SUB_SUBNET6 = 397,
        TOKEN_SUB_POOL6 = 398,
        TOKEN_SUB_PD_POOL = 399,
        TOKEN_SUB_RESERVATION = 400,
>>>>>>> 2dff5d7c
        TOKEN_SUB_OPTION_DEF = 401,
        TOKEN_SUB_OPTION_DATA = 402,
        TOKEN_SUB_HOOKS_LIBRARY = 403,
        TOKEN_SUB_DHCP_DDNS = 404,
        TOKEN_STRING = 405,
        TOKEN_INTEGER = 406,
        TOKEN_FLOAT = 407,
        TOKEN_BOOLEAN = 408
      };
    };

    /// (External) token type, as returned by yylex.
    typedef token::yytokentype token_type;

    /// Symbol type: an internal symbol number.
    typedef int symbol_number_type;

    /// The symbol type number to denote an empty symbol.
    enum { empty_symbol = -2 };

    /// Internal symbol number for tokens (subsumed by symbol_number_type).
    typedef unsigned char token_number_type;

    /// A complete symbol.
    ///
    /// Expects its Base type to provide access to the symbol type
    /// via type_get().
    ///
    /// Provide access to semantic value and location.
    template <typename Base>
    struct basic_symbol : Base
    {
      /// Alias to Base.
      typedef Base super_type;

      /// Default constructor.
      basic_symbol ();

      /// Copy constructor.
      basic_symbol (const basic_symbol& other);

      /// Constructor for valueless symbols, and symbols from each type.

  basic_symbol (typename Base::kind_type t, const location_type& l);

  basic_symbol (typename Base::kind_type t, const ElementPtr v, const location_type& l);

  basic_symbol (typename Base::kind_type t, const bool v, const location_type& l);

  basic_symbol (typename Base::kind_type t, const double v, const location_type& l);

  basic_symbol (typename Base::kind_type t, const int64_t v, const location_type& l);

  basic_symbol (typename Base::kind_type t, const std::string v, const location_type& l);


      /// Constructor for symbols with semantic value.
      basic_symbol (typename Base::kind_type t,
                    const semantic_type& v,
                    const location_type& l);

      /// Destroy the symbol.
      ~basic_symbol ();

      /// Destroy contents, and record that is empty.
      void clear ();

      /// Whether empty.
      bool empty () const;

      /// Destructive move, \a s is emptied into this.
      void move (basic_symbol& s);

      /// The semantic value.
      semantic_type value;

      /// The location.
      location_type location;

    private:
      /// Assignment operator.
      basic_symbol& operator= (const basic_symbol& other);
    };

    /// Type access provider for token (enum) based symbols.
    struct by_type
    {
      /// Default constructor.
      by_type ();

      /// Copy constructor.
      by_type (const by_type& other);

      /// The symbol type as needed by the constructor.
      typedef token_type kind_type;

      /// Constructor from (external) token numbers.
      by_type (kind_type t);

      /// Record that this symbol is empty.
      void clear ();

      /// Steal the symbol type from \a that.
      void move (by_type& that);

      /// The (internal) type number (corresponding to \a type).
      /// \a empty when empty.
      symbol_number_type type_get () const;

      /// The token.
      token_type token () const;

      /// The symbol type.
      /// \a empty_symbol when empty.
      /// An int, not token_number_type, to be able to store empty_symbol.
      int type;
    };

    /// "External" symbols: returned by the scanner.
    typedef basic_symbol<by_type> symbol_type;

    // Symbol constructors declarations.
    static inline
    symbol_type
    make_END (const location_type& l);

    static inline
    symbol_type
    make_COMMA (const location_type& l);

    static inline
    symbol_type
    make_COLON (const location_type& l);

    static inline
    symbol_type
    make_LSQUARE_BRACKET (const location_type& l);

    static inline
    symbol_type
    make_RSQUARE_BRACKET (const location_type& l);

    static inline
    symbol_type
    make_LCURLY_BRACKET (const location_type& l);

    static inline
    symbol_type
    make_RCURLY_BRACKET (const location_type& l);

    static inline
    symbol_type
    make_NULL_TYPE (const location_type& l);

    static inline
    symbol_type
    make_DHCP6 (const location_type& l);

    static inline
    symbol_type
    make_INTERFACES_CONFIG (const location_type& l);

    static inline
    symbol_type
    make_INTERFACES (const location_type& l);

    static inline
    symbol_type
    make_RE_DETECT (const location_type& l);

    static inline
    symbol_type
    make_LEASE_DATABASE (const location_type& l);

    static inline
    symbol_type
    make_HOSTS_DATABASE (const location_type& l);

    static inline
    symbol_type
    make_TYPE (const location_type& l);

    static inline
    symbol_type
    make_MEMFILE (const location_type& l);

    static inline
    symbol_type
    make_MYSQL (const location_type& l);

    static inline
    symbol_type
    make_POSTGRESQL (const location_type& l);

    static inline
    symbol_type
    make_CQL (const location_type& l);

    static inline
    symbol_type
    make_USER (const location_type& l);

    static inline
    symbol_type
    make_PASSWORD (const location_type& l);

    static inline
    symbol_type
    make_HOST (const location_type& l);

    static inline
    symbol_type
    make_PORT (const location_type& l);

    static inline
    symbol_type
    make_PERSIST (const location_type& l);

    static inline
    symbol_type
    make_LFC_INTERVAL (const location_type& l);

    static inline
    symbol_type
    make_READONLY (const location_type& l);

    static inline
    symbol_type
    make_CONNECT_TIMEOUT (const location_type& l);

    static inline
    symbol_type
    make_CONTACT_POINTS (const location_type& l);

    static inline
    symbol_type
    make_KEYSPACE (const location_type& l);

    static inline
    symbol_type
    make_PREFERRED_LIFETIME (const location_type& l);

    static inline
    symbol_type
    make_VALID_LIFETIME (const location_type& l);

    static inline
    symbol_type
    make_RENEW_TIMER (const location_type& l);

    static inline
    symbol_type
    make_REBIND_TIMER (const location_type& l);

    static inline
    symbol_type
    make_DECLINE_PROBATION_PERIOD (const location_type& l);

    static inline
    symbol_type
    make_SUBNET6 (const location_type& l);

    static inline
    symbol_type
    make_OPTION_DEF (const location_type& l);

    static inline
    symbol_type
    make_OPTION_DATA (const location_type& l);

    static inline
    symbol_type
    make_NAME (const location_type& l);

    static inline
    symbol_type
    make_DATA (const location_type& l);

    static inline
    symbol_type
    make_CODE (const location_type& l);

    static inline
    symbol_type
    make_SPACE (const location_type& l);

    static inline
    symbol_type
    make_CSV_FORMAT (const location_type& l);

    static inline
    symbol_type
    make_ALWAYS_SEND (const location_type& l);

    static inline
    symbol_type
    make_RECORD_TYPES (const location_type& l);

    static inline
    symbol_type
    make_ENCAPSULATE (const location_type& l);

    static inline
    symbol_type
    make_ARRAY (const location_type& l);

    static inline
    symbol_type
    make_POOLS (const location_type& l);

    static inline
    symbol_type
    make_POOL (const location_type& l);

    static inline
    symbol_type
    make_PD_POOLS (const location_type& l);

    static inline
    symbol_type
    make_PREFIX (const location_type& l);

    static inline
    symbol_type
    make_PREFIX_LEN (const location_type& l);

    static inline
    symbol_type
    make_EXCLUDED_PREFIX (const location_type& l);

    static inline
    symbol_type
    make_EXCLUDED_PREFIX_LEN (const location_type& l);

    static inline
    symbol_type
    make_DELEGATED_LEN (const location_type& l);

    static inline
    symbol_type
    make_USER_CONTEXT (const location_type& l);

    static inline
    symbol_type
    make_SUBNET (const location_type& l);

    static inline
    symbol_type
    make_INTERFACE (const location_type& l);

    static inline
    symbol_type
    make_INTERFACE_ID (const location_type& l);

    static inline
    symbol_type
    make_ID (const location_type& l);

    static inline
    symbol_type
    make_RAPID_COMMIT (const location_type& l);

    static inline
    symbol_type
    make_RESERVATION_MODE (const location_type& l);

    static inline
    symbol_type
    make_DISABLED (const location_type& l);

    static inline
    symbol_type
    make_OUT_OF_POOL (const location_type& l);

    static inline
    symbol_type
    make_ALL (const location_type& l);

    static inline
    symbol_type
    make_SHARED_NETWORKS (const location_type& l);

    static inline
    symbol_type
    make_MAC_SOURCES (const location_type& l);

    static inline
    symbol_type
    make_RELAY_SUPPLIED_OPTIONS (const location_type& l);

    static inline
    symbol_type
    make_HOST_RESERVATION_IDENTIFIERS (const location_type& l);

    static inline
    symbol_type
    make_CLIENT_CLASSES (const location_type& l);

    static inline
    symbol_type
    make_TEST (const location_type& l);

    static inline
    symbol_type
    make_CLIENT_CLASS (const location_type& l);

    static inline
    symbol_type
    make_RESERVATIONS (const location_type& l);

    static inline
    symbol_type
    make_IP_ADDRESSES (const location_type& l);

    static inline
    symbol_type
    make_PREFIXES (const location_type& l);

    static inline
    symbol_type
    make_DUID (const location_type& l);

    static inline
    symbol_type
    make_HW_ADDRESS (const location_type& l);

    static inline
    symbol_type
    make_HOSTNAME (const location_type& l);

    static inline
    symbol_type
    make_FLEX_ID (const location_type& l);

    static inline
    symbol_type
    make_RELAY (const location_type& l);

    static inline
    symbol_type
    make_IP_ADDRESS (const location_type& l);

    static inline
    symbol_type
    make_HOOKS_LIBRARIES (const location_type& l);

    static inline
    symbol_type
    make_LIBRARY (const location_type& l);

    static inline
    symbol_type
    make_PARAMETERS (const location_type& l);

    static inline
    symbol_type
    make_EXPIRED_LEASES_PROCESSING (const location_type& l);

    static inline
    symbol_type
    make_RECLAIM_TIMER_WAIT_TIME (const location_type& l);

    static inline
    symbol_type
    make_FLUSH_RECLAIMED_TIMER_WAIT_TIME (const location_type& l);

    static inline
    symbol_type
    make_HOLD_RECLAIMED_TIME (const location_type& l);

    static inline
    symbol_type
    make_MAX_RECLAIM_LEASES (const location_type& l);

    static inline
    symbol_type
    make_MAX_RECLAIM_TIME (const location_type& l);

    static inline
    symbol_type
    make_UNWARNED_RECLAIM_CYCLES (const location_type& l);

    static inline
    symbol_type
    make_SERVER_ID (const location_type& l);

    static inline
    symbol_type
    make_LLT (const location_type& l);

    static inline
    symbol_type
    make_EN (const location_type& l);

    static inline
    symbol_type
    make_LL (const location_type& l);

    static inline
    symbol_type
    make_IDENTIFIER (const location_type& l);

    static inline
    symbol_type
    make_HTYPE (const location_type& l);

    static inline
    symbol_type
    make_TIME (const location_type& l);

    static inline
    symbol_type
    make_ENTERPRISE_ID (const location_type& l);

    static inline
    symbol_type
    make_DHCP4O6_PORT (const location_type& l);

    static inline
    symbol_type
    make_CONTROL_SOCKET (const location_type& l);

    static inline
    symbol_type
    make_SOCKET_TYPE (const location_type& l);

    static inline
    symbol_type
    make_SOCKET_NAME (const location_type& l);

    static inline
    symbol_type
    make_DHCP_DDNS (const location_type& l);

    static inline
    symbol_type
    make_ENABLE_UPDATES (const location_type& l);

    static inline
    symbol_type
    make_QUALIFYING_SUFFIX (const location_type& l);

    static inline
    symbol_type
    make_SERVER_IP (const location_type& l);

    static inline
    symbol_type
    make_SERVER_PORT (const location_type& l);

    static inline
    symbol_type
    make_SENDER_IP (const location_type& l);

    static inline
    symbol_type
    make_SENDER_PORT (const location_type& l);

    static inline
    symbol_type
    make_MAX_QUEUE_SIZE (const location_type& l);

    static inline
    symbol_type
    make_NCR_PROTOCOL (const location_type& l);

    static inline
    symbol_type
    make_NCR_FORMAT (const location_type& l);

    static inline
    symbol_type
    make_ALWAYS_INCLUDE_FQDN (const location_type& l);

    static inline
    symbol_type
    make_OVERRIDE_NO_UPDATE (const location_type& l);

    static inline
    symbol_type
    make_OVERRIDE_CLIENT_UPDATE (const location_type& l);

    static inline
    symbol_type
    make_REPLACE_CLIENT_NAME (const location_type& l);

    static inline
    symbol_type
    make_GENERATED_PREFIX (const location_type& l);

    static inline
    symbol_type
    make_UDP (const location_type& l);

    static inline
    symbol_type
    make_TCP (const location_type& l);

    static inline
    symbol_type
    make_JSON (const location_type& l);

    static inline
    symbol_type
    make_WHEN_PRESENT (const location_type& l);

    static inline
    symbol_type
    make_NEVER (const location_type& l);

    static inline
    symbol_type
    make_ALWAYS (const location_type& l);

    static inline
    symbol_type
    make_WHEN_NOT_PRESENT (const location_type& l);

    static inline
    symbol_type
    make_LOGGING (const location_type& l);

    static inline
    symbol_type
    make_LOGGERS (const location_type& l);

    static inline
    symbol_type
    make_OUTPUT_OPTIONS (const location_type& l);

    static inline
    symbol_type
    make_OUTPUT (const location_type& l);

    static inline
    symbol_type
    make_DEBUGLEVEL (const location_type& l);

    static inline
    symbol_type
    make_SEVERITY (const location_type& l);

    static inline
    symbol_type
    make_FLUSH (const location_type& l);

    static inline
    symbol_type
    make_MAXSIZE (const location_type& l);

    static inline
    symbol_type
    make_MAXVER (const location_type& l);

    static inline
    symbol_type
    make_DHCP4 (const location_type& l);

    static inline
    symbol_type
    make_DHCPDDNS (const location_type& l);

    static inline
    symbol_type
    make_CONTROL_AGENT (const location_type& l);

    static inline
    symbol_type
    make_TOPLEVEL_JSON (const location_type& l);

    static inline
    symbol_type
    make_TOPLEVEL_DHCP6 (const location_type& l);

    static inline
    symbol_type
    make_SUB_DHCP6 (const location_type& l);

    static inline
    symbol_type
    make_SUB_INTERFACES6 (const location_type& l);

    static inline
    symbol_type
    make_SUB_SUBNET6 (const location_type& l);

    static inline
    symbol_type
    make_SUB_POOL6 (const location_type& l);

    static inline
    symbol_type
    make_SUB_PD_POOL (const location_type& l);

    static inline
    symbol_type
    make_SUB_RESERVATION (const location_type& l);

    static inline
    symbol_type
    make_SUB_OPTION_DEFS (const location_type& l);

    static inline
    symbol_type
    make_SUB_OPTION_DEF (const location_type& l);

    static inline
    symbol_type
    make_SUB_OPTION_DATA (const location_type& l);

    static inline
    symbol_type
    make_SUB_HOOKS_LIBRARY (const location_type& l);

    static inline
    symbol_type
    make_SUB_DHCP_DDNS (const location_type& l);

    static inline
    symbol_type
    make_STRING (const std::string& v, const location_type& l);

    static inline
    symbol_type
    make_INTEGER (const int64_t& v, const location_type& l);

    static inline
    symbol_type
    make_FLOAT (const double& v, const location_type& l);

    static inline
    symbol_type
    make_BOOLEAN (const bool& v, const location_type& l);


    /// Build a parser object.
    Dhcp6Parser (isc::dhcp::Parser6Context& ctx_yyarg);
    virtual ~Dhcp6Parser ();

    /// Parse.
    /// \returns  0 iff parsing succeeded.
    virtual int parse ();

#if PARSER6_DEBUG
    /// The current debugging stream.
    std::ostream& debug_stream () const YY_ATTRIBUTE_PURE;
    /// Set the current debugging stream.
    void set_debug_stream (std::ostream &);

    /// Type for debugging levels.
    typedef int debug_level_type;
    /// The current debugging level.
    debug_level_type debug_level () const YY_ATTRIBUTE_PURE;
    /// Set the current debugging level.
    void set_debug_level (debug_level_type l);
#endif

    /// Report a syntax error.
    /// \param loc    where the syntax error is found.
    /// \param msg    a description of the syntax error.
    virtual void error (const location_type& loc, const std::string& msg);

    /// Report a syntax error.
    void error (const syntax_error& err);

  private:
    /// This class is not copyable.
    Dhcp6Parser (const Dhcp6Parser&);
    Dhcp6Parser& operator= (const Dhcp6Parser&);

    /// State numbers.
    typedef int state_type;

    /// Generate an error message.
    /// \param yystate   the state where the error occurred.
    /// \param yyla      the lookahead token.
    virtual std::string yysyntax_error_ (state_type yystate,
                                         const symbol_type& yyla) const;

    /// Compute post-reduction state.
    /// \param yystate   the current state
    /// \param yysym     the nonterminal to push on the stack
    state_type yy_lr_goto_state_ (state_type yystate, int yysym);

    /// Whether the given \c yypact_ value indicates a defaulted state.
    /// \param yyvalue   the value to check
    static bool yy_pact_value_is_default_ (int yyvalue);

    /// Whether the given \c yytable_ value indicates a syntax error.
    /// \param yyvalue   the value to check
    static bool yy_table_value_is_error_ (int yyvalue);

    static const short int yypact_ninf_;
    static const signed char yytable_ninf_;

    /// Convert a scanner token number \a t to a symbol number.
    static token_number_type yytranslate_ (token_type t);

    // Tables.
  // YYPACT[STATE-NUM] -- Index in YYTABLE of the portion describing
  // STATE-NUM.
  static const short int yypact_[];

  // YYDEFACT[STATE-NUM] -- Default reduction number in state STATE-NUM.
  // Performed when YYTABLE does not specify something else to do.  Zero
  // means the default is an error.
  static const unsigned short int yydefact_[];

  // YYPGOTO[NTERM-NUM].
  static const short int yypgoto_[];

  // YYDEFGOTO[NTERM-NUM].
  static const short int yydefgoto_[];

  // YYTABLE[YYPACT[STATE-NUM]] -- What to do in state STATE-NUM.  If
  // positive, shift that token.  If negative, reduce the rule whose
  // number is the opposite.  If YYTABLE_NINF, syntax error.
  static const unsigned short int yytable_[];

  static const short int yycheck_[];

  // YYSTOS[STATE-NUM] -- The (internal number of the) accessing
  // symbol of state STATE-NUM.
  static const unsigned short int yystos_[];

  // YYR1[YYN] -- Symbol number of symbol that rule YYN derives.
  static const unsigned short int yyr1_[];

  // YYR2[YYN] -- Number of symbols on the right hand side of rule YYN.
  static const unsigned char yyr2_[];


    /// Convert the symbol name \a n to a form suitable for a diagnostic.
    static std::string yytnamerr_ (const char *n);


    /// For a symbol, its name in clear.
    static const char* const yytname_[];
#if PARSER6_DEBUG
  // YYRLINE[YYN] -- Source line where rule number YYN was defined.
  static const unsigned short int yyrline_[];
    /// Report on the debug stream that the rule \a r is going to be reduced.
    virtual void yy_reduce_print_ (int r);
    /// Print the state stack on the debug stream.
    virtual void yystack_print_ ();

    // Debugging.
    int yydebug_;
    std::ostream* yycdebug_;

    /// \brief Display a symbol type, value and location.
    /// \param yyo    The output stream.
    /// \param yysym  The symbol.
    template <typename Base>
    void yy_print_ (std::ostream& yyo, const basic_symbol<Base>& yysym) const;
#endif

    /// \brief Reclaim the memory associated to a symbol.
    /// \param yymsg     Why this token is reclaimed.
    ///                  If null, print nothing.
    /// \param yysym     The symbol.
    template <typename Base>
    void yy_destroy_ (const char* yymsg, basic_symbol<Base>& yysym) const;

  private:
    /// Type access provider for state based symbols.
    struct by_state
    {
      /// Default constructor.
      by_state ();

      /// The symbol type as needed by the constructor.
      typedef state_type kind_type;

      /// Constructor.
      by_state (kind_type s);

      /// Copy constructor.
      by_state (const by_state& other);

      /// Record that this symbol is empty.
      void clear ();

      /// Steal the symbol type from \a that.
      void move (by_state& that);

      /// The (internal) type number (corresponding to \a state).
      /// \a empty_symbol when empty.
      symbol_number_type type_get () const;

      /// The state number used to denote an empty symbol.
      enum { empty_state = -1 };

      /// The state.
      /// \a empty when empty.
      state_type state;
    };

    /// "Internal" symbol: element of the stack.
    struct stack_symbol_type : basic_symbol<by_state>
    {
      /// Superclass.
      typedef basic_symbol<by_state> super_type;
      /// Construct an empty symbol.
      stack_symbol_type ();
      /// Steal the contents from \a sym to build this.
      stack_symbol_type (state_type s, symbol_type& sym);
      /// Assignment, needed by push_back.
      stack_symbol_type& operator= (const stack_symbol_type& that);
    };

    /// Stack type.
    typedef stack<stack_symbol_type> stack_type;

    /// The stack.
    stack_type yystack_;

    /// Push a new state on the stack.
    /// \param m    a debug message to display
    ///             if null, no trace is output.
    /// \param s    the symbol
    /// \warning the contents of \a s.value is stolen.
    void yypush_ (const char* m, stack_symbol_type& s);

    /// Push a new look ahead token on the state on the stack.
    /// \param m    a debug message to display
    ///             if null, no trace is output.
    /// \param s    the state
    /// \param sym  the symbol (for its value and location).
    /// \warning the contents of \a s.value is stolen.
    void yypush_ (const char* m, state_type s, symbol_type& sym);

    /// Pop \a n symbols the three stacks.
    void yypop_ (unsigned int n = 1);

    /// Constants.
    enum
    {
      yyeof_ = 0,
<<<<<<< HEAD
      yylast_ = 804,     ///< Last index in yytable_.
      yynnts_ = 338,  ///< Number of nonterminal symbols.
      yyfinal_ = 28, ///< Termination state number.
=======
      yylast_ = 836,     ///< Last index in yytable_.
      yynnts_ = 343,  ///< Number of nonterminal symbols.
      yyfinal_ = 26, ///< Termination state number.
>>>>>>> 2dff5d7c
      yyterror_ = 1,
      yyerrcode_ = 256,
      yyntokens_ = 154  ///< Number of tokens.
    };


    // User arguments.
    isc::dhcp::Parser6Context& ctx;
  };

  // Symbol number corresponding to token number t.
  inline
  Dhcp6Parser::token_number_type
  Dhcp6Parser::yytranslate_ (token_type t)
  {
    static
    const token_number_type
    translate_table[] =
    {
     0,     2,     2,     2,     2,     2,     2,     2,     2,     2,
       2,     2,     2,     2,     2,     2,     2,     2,     2,     2,
       2,     2,     2,     2,     2,     2,     2,     2,     2,     2,
       2,     2,     2,     2,     2,     2,     2,     2,     2,     2,
       2,     2,     2,     2,     2,     2,     2,     2,     2,     2,
       2,     2,     2,     2,     2,     2,     2,     2,     2,     2,
       2,     2,     2,     2,     2,     2,     2,     2,     2,     2,
       2,     2,     2,     2,     2,     2,     2,     2,     2,     2,
       2,     2,     2,     2,     2,     2,     2,     2,     2,     2,
       2,     2,     2,     2,     2,     2,     2,     2,     2,     2,
       2,     2,     2,     2,     2,     2,     2,     2,     2,     2,
       2,     2,     2,     2,     2,     2,     2,     2,     2,     2,
       2,     2,     2,     2,     2,     2,     2,     2,     2,     2,
       2,     2,     2,     2,     2,     2,     2,     2,     2,     2,
       2,     2,     2,     2,     2,     2,     2,     2,     2,     2,
       2,     2,     2,     2,     2,     2,     2,     2,     2,     2,
       2,     2,     2,     2,     2,     2,     2,     2,     2,     2,
       2,     2,     2,     2,     2,     2,     2,     2,     2,     2,
       2,     2,     2,     2,     2,     2,     2,     2,     2,     2,
       2,     2,     2,     2,     2,     2,     2,     2,     2,     2,
       2,     2,     2,     2,     2,     2,     2,     2,     2,     2,
       2,     2,     2,     2,     2,     2,     2,     2,     2,     2,
       2,     2,     2,     2,     2,     2,     2,     2,     2,     2,
       2,     2,     2,     2,     2,     2,     2,     2,     2,     2,
       2,     2,     2,     2,     2,     2,     2,     2,     2,     2,
       2,     2,     2,     2,     2,     2,     1,     2,     3,     4,
       5,     6,     7,     8,     9,    10,    11,    12,    13,    14,
      15,    16,    17,    18,    19,    20,    21,    22,    23,    24,
      25,    26,    27,    28,    29,    30,    31,    32,    33,    34,
      35,    36,    37,    38,    39,    40,    41,    42,    43,    44,
      45,    46,    47,    48,    49,    50,    51,    52,    53,    54,
      55,    56,    57,    58,    59,    60,    61,    62,    63,    64,
      65,    66,    67,    68,    69,    70,    71,    72,    73,    74,
      75,    76,    77,    78,    79,    80,    81,    82,    83,    84,
      85,    86,    87,    88,    89,    90,    91,    92,    93,    94,
      95,    96,    97,    98,    99,   100,   101,   102,   103,   104,
     105,   106,   107,   108,   109,   110,   111,   112,   113,   114,
     115,   116,   117,   118,   119,   120,   121,   122,   123,   124,
     125,   126,   127,   128,   129,   130,   131,   132,   133,   134,
     135,   136,   137,   138,   139,   140,   141,   142,   143,   144,
     145,   146,   147,   148,   149,   150,   151,   152,   153
    };
    const unsigned int user_token_number_max_ = 408;
    const token_number_type undef_token_ = 2;

    if (static_cast<int>(t) <= yyeof_)
      return yyeof_;
    else if (static_cast<unsigned int> (t) <= user_token_number_max_)
      return translate_table[t];
    else
      return undef_token_;
  }

  inline
  Dhcp6Parser::syntax_error::syntax_error (const location_type& l, const std::string& m)
    : std::runtime_error (m)
    , location (l)
  {}

  // basic_symbol.
  template <typename Base>
  inline
  Dhcp6Parser::basic_symbol<Base>::basic_symbol ()
    : value ()
  {}

  template <typename Base>
  inline
  Dhcp6Parser::basic_symbol<Base>::basic_symbol (const basic_symbol& other)
    : Base (other)
    , value ()
    , location (other.location)
  {
      switch (other.type_get ())
    {
<<<<<<< HEAD
      case 169: // value
      case 173: // map_value
      case 217: // db_type
      case 293: // hr_mode
      case 416: // duid_type
      case 449: // ncr_protocol_value
      case 457: // replace_client_name_value
=======
      case 168: // value
      case 172: // map_value
      case 216: // db_type
      case 292: // hr_mode
      case 421: // duid_type
      case 454: // ncr_protocol_value
      case 462: // replace_client_name_value
>>>>>>> 2dff5d7c
        value.copy< ElementPtr > (other.value);
        break;

      case 153: // "boolean"
        value.copy< bool > (other.value);
        break;

      case 152: // "floating point"
        value.copy< double > (other.value);
        break;

      case 151: // "integer"
        value.copy< int64_t > (other.value);
        break;

      case 150: // "constant string"
        value.copy< std::string > (other.value);
        break;

      default:
        break;
    }

  }


  template <typename Base>
  inline
  Dhcp6Parser::basic_symbol<Base>::basic_symbol (typename Base::kind_type t, const semantic_type& v, const location_type& l)
    : Base (t)
    , value ()
    , location (l)
  {
    (void) v;
      switch (this->type_get ())
    {
<<<<<<< HEAD
      case 169: // value
      case 173: // map_value
      case 217: // db_type
      case 293: // hr_mode
      case 416: // duid_type
      case 449: // ncr_protocol_value
      case 457: // replace_client_name_value
=======
      case 168: // value
      case 172: // map_value
      case 216: // db_type
      case 292: // hr_mode
      case 421: // duid_type
      case 454: // ncr_protocol_value
      case 462: // replace_client_name_value
>>>>>>> 2dff5d7c
        value.copy< ElementPtr > (v);
        break;

      case 153: // "boolean"
        value.copy< bool > (v);
        break;

      case 152: // "floating point"
        value.copy< double > (v);
        break;

      case 151: // "integer"
        value.copy< int64_t > (v);
        break;

      case 150: // "constant string"
        value.copy< std::string > (v);
        break;

      default:
        break;
    }
}


  // Implementation of basic_symbol constructor for each type.

  template <typename Base>
  Dhcp6Parser::basic_symbol<Base>::basic_symbol (typename Base::kind_type t, const location_type& l)
    : Base (t)
    , value ()
    , location (l)
  {}

  template <typename Base>
  Dhcp6Parser::basic_symbol<Base>::basic_symbol (typename Base::kind_type t, const ElementPtr v, const location_type& l)
    : Base (t)
    , value (v)
    , location (l)
  {}

  template <typename Base>
  Dhcp6Parser::basic_symbol<Base>::basic_symbol (typename Base::kind_type t, const bool v, const location_type& l)
    : Base (t)
    , value (v)
    , location (l)
  {}

  template <typename Base>
  Dhcp6Parser::basic_symbol<Base>::basic_symbol (typename Base::kind_type t, const double v, const location_type& l)
    : Base (t)
    , value (v)
    , location (l)
  {}

  template <typename Base>
  Dhcp6Parser::basic_symbol<Base>::basic_symbol (typename Base::kind_type t, const int64_t v, const location_type& l)
    : Base (t)
    , value (v)
    , location (l)
  {}

  template <typename Base>
  Dhcp6Parser::basic_symbol<Base>::basic_symbol (typename Base::kind_type t, const std::string v, const location_type& l)
    : Base (t)
    , value (v)
    , location (l)
  {}


  template <typename Base>
  inline
  Dhcp6Parser::basic_symbol<Base>::~basic_symbol ()
  {
    clear ();
  }

  template <typename Base>
  inline
  void
  Dhcp6Parser::basic_symbol<Base>::clear ()
  {
    // User destructor.
    symbol_number_type yytype = this->type_get ();
    basic_symbol<Base>& yysym = *this;
    (void) yysym;
    switch (yytype)
    {
   default:
      break;
    }

    // Type destructor.
    switch (yytype)
    {
<<<<<<< HEAD
      case 169: // value
      case 173: // map_value
      case 217: // db_type
      case 293: // hr_mode
      case 416: // duid_type
      case 449: // ncr_protocol_value
      case 457: // replace_client_name_value
=======
      case 168: // value
      case 172: // map_value
      case 216: // db_type
      case 292: // hr_mode
      case 421: // duid_type
      case 454: // ncr_protocol_value
      case 462: // replace_client_name_value
>>>>>>> 2dff5d7c
        value.template destroy< ElementPtr > ();
        break;

      case 153: // "boolean"
        value.template destroy< bool > ();
        break;

      case 152: // "floating point"
        value.template destroy< double > ();
        break;

      case 151: // "integer"
        value.template destroy< int64_t > ();
        break;

      case 150: // "constant string"
        value.template destroy< std::string > ();
        break;

      default:
        break;
    }

    Base::clear ();
  }

  template <typename Base>
  inline
  bool
  Dhcp6Parser::basic_symbol<Base>::empty () const
  {
    return Base::type_get () == empty_symbol;
  }

  template <typename Base>
  inline
  void
  Dhcp6Parser::basic_symbol<Base>::move (basic_symbol& s)
  {
    super_type::move(s);
      switch (this->type_get ())
    {
<<<<<<< HEAD
      case 169: // value
      case 173: // map_value
      case 217: // db_type
      case 293: // hr_mode
      case 416: // duid_type
      case 449: // ncr_protocol_value
      case 457: // replace_client_name_value
=======
      case 168: // value
      case 172: // map_value
      case 216: // db_type
      case 292: // hr_mode
      case 421: // duid_type
      case 454: // ncr_protocol_value
      case 462: // replace_client_name_value
>>>>>>> 2dff5d7c
        value.move< ElementPtr > (s.value);
        break;

      case 153: // "boolean"
        value.move< bool > (s.value);
        break;

      case 152: // "floating point"
        value.move< double > (s.value);
        break;

      case 151: // "integer"
        value.move< int64_t > (s.value);
        break;

      case 150: // "constant string"
        value.move< std::string > (s.value);
        break;

      default:
        break;
    }

    location = s.location;
  }

  // by_type.
  inline
  Dhcp6Parser::by_type::by_type ()
    : type (empty_symbol)
  {}

  inline
  Dhcp6Parser::by_type::by_type (const by_type& other)
    : type (other.type)
  {}

  inline
  Dhcp6Parser::by_type::by_type (token_type t)
    : type (yytranslate_ (t))
  {}

  inline
  void
  Dhcp6Parser::by_type::clear ()
  {
    type = empty_symbol;
  }

  inline
  void
  Dhcp6Parser::by_type::move (by_type& that)
  {
    type = that.type;
    that.clear ();
  }

  inline
  int
  Dhcp6Parser::by_type::type_get () const
  {
    return type;
  }

  inline
  Dhcp6Parser::token_type
  Dhcp6Parser::by_type::token () const
  {
    // YYTOKNUM[NUM] -- (External) token number corresponding to the
    // (internal) symbol number NUM (which must be that of a token).  */
    static
    const unsigned short int
    yytoken_number_[] =
    {
       0,   256,   257,   258,   259,   260,   261,   262,   263,   264,
     265,   266,   267,   268,   269,   270,   271,   272,   273,   274,
     275,   276,   277,   278,   279,   280,   281,   282,   283,   284,
     285,   286,   287,   288,   289,   290,   291,   292,   293,   294,
     295,   296,   297,   298,   299,   300,   301,   302,   303,   304,
     305,   306,   307,   308,   309,   310,   311,   312,   313,   314,
     315,   316,   317,   318,   319,   320,   321,   322,   323,   324,
     325,   326,   327,   328,   329,   330,   331,   332,   333,   334,
     335,   336,   337,   338,   339,   340,   341,   342,   343,   344,
     345,   346,   347,   348,   349,   350,   351,   352,   353,   354,
     355,   356,   357,   358,   359,   360,   361,   362,   363,   364,
     365,   366,   367,   368,   369,   370,   371,   372,   373,   374,
     375,   376,   377,   378,   379,   380,   381,   382,   383,   384,
     385,   386,   387,   388,   389,   390,   391,   392,   393,   394,
     395,   396,   397,   398,   399,   400,   401,   402,   403,   404,
     405,   406,   407,   408
    };
    return static_cast<token_type> (yytoken_number_[type]);
  }
  // Implementation of make_symbol for each symbol type.
  Dhcp6Parser::symbol_type
  Dhcp6Parser::make_END (const location_type& l)
  {
    return symbol_type (token::TOKEN_END, l);
  }

  Dhcp6Parser::symbol_type
  Dhcp6Parser::make_COMMA (const location_type& l)
  {
    return symbol_type (token::TOKEN_COMMA, l);
  }

  Dhcp6Parser::symbol_type
  Dhcp6Parser::make_COLON (const location_type& l)
  {
    return symbol_type (token::TOKEN_COLON, l);
  }

  Dhcp6Parser::symbol_type
  Dhcp6Parser::make_LSQUARE_BRACKET (const location_type& l)
  {
    return symbol_type (token::TOKEN_LSQUARE_BRACKET, l);
  }

  Dhcp6Parser::symbol_type
  Dhcp6Parser::make_RSQUARE_BRACKET (const location_type& l)
  {
    return symbol_type (token::TOKEN_RSQUARE_BRACKET, l);
  }

  Dhcp6Parser::symbol_type
  Dhcp6Parser::make_LCURLY_BRACKET (const location_type& l)
  {
    return symbol_type (token::TOKEN_LCURLY_BRACKET, l);
  }

  Dhcp6Parser::symbol_type
  Dhcp6Parser::make_RCURLY_BRACKET (const location_type& l)
  {
    return symbol_type (token::TOKEN_RCURLY_BRACKET, l);
  }

  Dhcp6Parser::symbol_type
  Dhcp6Parser::make_NULL_TYPE (const location_type& l)
  {
    return symbol_type (token::TOKEN_NULL_TYPE, l);
  }

  Dhcp6Parser::symbol_type
  Dhcp6Parser::make_DHCP6 (const location_type& l)
  {
    return symbol_type (token::TOKEN_DHCP6, l);
  }

  Dhcp6Parser::symbol_type
  Dhcp6Parser::make_INTERFACES_CONFIG (const location_type& l)
  {
    return symbol_type (token::TOKEN_INTERFACES_CONFIG, l);
  }

  Dhcp6Parser::symbol_type
  Dhcp6Parser::make_INTERFACES (const location_type& l)
  {
    return symbol_type (token::TOKEN_INTERFACES, l);
  }

  Dhcp6Parser::symbol_type
  Dhcp6Parser::make_RE_DETECT (const location_type& l)
  {
    return symbol_type (token::TOKEN_RE_DETECT, l);
  }

  Dhcp6Parser::symbol_type
  Dhcp6Parser::make_LEASE_DATABASE (const location_type& l)
  {
    return symbol_type (token::TOKEN_LEASE_DATABASE, l);
  }

  Dhcp6Parser::symbol_type
  Dhcp6Parser::make_HOSTS_DATABASE (const location_type& l)
  {
    return symbol_type (token::TOKEN_HOSTS_DATABASE, l);
  }

  Dhcp6Parser::symbol_type
  Dhcp6Parser::make_TYPE (const location_type& l)
  {
    return symbol_type (token::TOKEN_TYPE, l);
  }

  Dhcp6Parser::symbol_type
  Dhcp6Parser::make_MEMFILE (const location_type& l)
  {
    return symbol_type (token::TOKEN_MEMFILE, l);
  }

  Dhcp6Parser::symbol_type
  Dhcp6Parser::make_MYSQL (const location_type& l)
  {
    return symbol_type (token::TOKEN_MYSQL, l);
  }

  Dhcp6Parser::symbol_type
  Dhcp6Parser::make_POSTGRESQL (const location_type& l)
  {
    return symbol_type (token::TOKEN_POSTGRESQL, l);
  }

  Dhcp6Parser::symbol_type
  Dhcp6Parser::make_CQL (const location_type& l)
  {
    return symbol_type (token::TOKEN_CQL, l);
  }

  Dhcp6Parser::symbol_type
  Dhcp6Parser::make_USER (const location_type& l)
  {
    return symbol_type (token::TOKEN_USER, l);
  }

  Dhcp6Parser::symbol_type
  Dhcp6Parser::make_PASSWORD (const location_type& l)
  {
    return symbol_type (token::TOKEN_PASSWORD, l);
  }

  Dhcp6Parser::symbol_type
  Dhcp6Parser::make_HOST (const location_type& l)
  {
    return symbol_type (token::TOKEN_HOST, l);
  }

  Dhcp6Parser::symbol_type
  Dhcp6Parser::make_PORT (const location_type& l)
  {
    return symbol_type (token::TOKEN_PORT, l);
  }

  Dhcp6Parser::symbol_type
  Dhcp6Parser::make_PERSIST (const location_type& l)
  {
    return symbol_type (token::TOKEN_PERSIST, l);
  }

  Dhcp6Parser::symbol_type
  Dhcp6Parser::make_LFC_INTERVAL (const location_type& l)
  {
    return symbol_type (token::TOKEN_LFC_INTERVAL, l);
  }

  Dhcp6Parser::symbol_type
  Dhcp6Parser::make_READONLY (const location_type& l)
  {
    return symbol_type (token::TOKEN_READONLY, l);
  }

  Dhcp6Parser::symbol_type
  Dhcp6Parser::make_CONNECT_TIMEOUT (const location_type& l)
  {
    return symbol_type (token::TOKEN_CONNECT_TIMEOUT, l);
  }

  Dhcp6Parser::symbol_type
  Dhcp6Parser::make_CONTACT_POINTS (const location_type& l)
  {
    return symbol_type (token::TOKEN_CONTACT_POINTS, l);
  }

  Dhcp6Parser::symbol_type
  Dhcp6Parser::make_KEYSPACE (const location_type& l)
  {
    return symbol_type (token::TOKEN_KEYSPACE, l);
  }

  Dhcp6Parser::symbol_type
  Dhcp6Parser::make_PREFERRED_LIFETIME (const location_type& l)
  {
    return symbol_type (token::TOKEN_PREFERRED_LIFETIME, l);
  }

  Dhcp6Parser::symbol_type
  Dhcp6Parser::make_VALID_LIFETIME (const location_type& l)
  {
    return symbol_type (token::TOKEN_VALID_LIFETIME, l);
  }

  Dhcp6Parser::symbol_type
  Dhcp6Parser::make_RENEW_TIMER (const location_type& l)
  {
    return symbol_type (token::TOKEN_RENEW_TIMER, l);
  }

  Dhcp6Parser::symbol_type
  Dhcp6Parser::make_REBIND_TIMER (const location_type& l)
  {
    return symbol_type (token::TOKEN_REBIND_TIMER, l);
  }

  Dhcp6Parser::symbol_type
  Dhcp6Parser::make_DECLINE_PROBATION_PERIOD (const location_type& l)
  {
    return symbol_type (token::TOKEN_DECLINE_PROBATION_PERIOD, l);
  }

  Dhcp6Parser::symbol_type
  Dhcp6Parser::make_SUBNET6 (const location_type& l)
  {
    return symbol_type (token::TOKEN_SUBNET6, l);
  }

  Dhcp6Parser::symbol_type
  Dhcp6Parser::make_OPTION_DEF (const location_type& l)
  {
    return symbol_type (token::TOKEN_OPTION_DEF, l);
  }

  Dhcp6Parser::symbol_type
  Dhcp6Parser::make_OPTION_DATA (const location_type& l)
  {
    return symbol_type (token::TOKEN_OPTION_DATA, l);
  }

  Dhcp6Parser::symbol_type
  Dhcp6Parser::make_NAME (const location_type& l)
  {
    return symbol_type (token::TOKEN_NAME, l);
  }

  Dhcp6Parser::symbol_type
  Dhcp6Parser::make_DATA (const location_type& l)
  {
    return symbol_type (token::TOKEN_DATA, l);
  }

  Dhcp6Parser::symbol_type
  Dhcp6Parser::make_CODE (const location_type& l)
  {
    return symbol_type (token::TOKEN_CODE, l);
  }

  Dhcp6Parser::symbol_type
  Dhcp6Parser::make_SPACE (const location_type& l)
  {
    return symbol_type (token::TOKEN_SPACE, l);
  }

  Dhcp6Parser::symbol_type
  Dhcp6Parser::make_CSV_FORMAT (const location_type& l)
  {
    return symbol_type (token::TOKEN_CSV_FORMAT, l);
  }

  Dhcp6Parser::symbol_type
  Dhcp6Parser::make_ALWAYS_SEND (const location_type& l)
  {
    return symbol_type (token::TOKEN_ALWAYS_SEND, l);
  }

  Dhcp6Parser::symbol_type
  Dhcp6Parser::make_RECORD_TYPES (const location_type& l)
  {
    return symbol_type (token::TOKEN_RECORD_TYPES, l);
  }

  Dhcp6Parser::symbol_type
  Dhcp6Parser::make_ENCAPSULATE (const location_type& l)
  {
    return symbol_type (token::TOKEN_ENCAPSULATE, l);
  }

  Dhcp6Parser::symbol_type
  Dhcp6Parser::make_ARRAY (const location_type& l)
  {
    return symbol_type (token::TOKEN_ARRAY, l);
  }

  Dhcp6Parser::symbol_type
  Dhcp6Parser::make_POOLS (const location_type& l)
  {
    return symbol_type (token::TOKEN_POOLS, l);
  }

  Dhcp6Parser::symbol_type
  Dhcp6Parser::make_POOL (const location_type& l)
  {
    return symbol_type (token::TOKEN_POOL, l);
  }

  Dhcp6Parser::symbol_type
  Dhcp6Parser::make_PD_POOLS (const location_type& l)
  {
    return symbol_type (token::TOKEN_PD_POOLS, l);
  }

  Dhcp6Parser::symbol_type
  Dhcp6Parser::make_PREFIX (const location_type& l)
  {
    return symbol_type (token::TOKEN_PREFIX, l);
  }

  Dhcp6Parser::symbol_type
  Dhcp6Parser::make_PREFIX_LEN (const location_type& l)
  {
    return symbol_type (token::TOKEN_PREFIX_LEN, l);
  }

  Dhcp6Parser::symbol_type
  Dhcp6Parser::make_EXCLUDED_PREFIX (const location_type& l)
  {
    return symbol_type (token::TOKEN_EXCLUDED_PREFIX, l);
  }

  Dhcp6Parser::symbol_type
  Dhcp6Parser::make_EXCLUDED_PREFIX_LEN (const location_type& l)
  {
    return symbol_type (token::TOKEN_EXCLUDED_PREFIX_LEN, l);
  }

  Dhcp6Parser::symbol_type
  Dhcp6Parser::make_DELEGATED_LEN (const location_type& l)
  {
    return symbol_type (token::TOKEN_DELEGATED_LEN, l);
  }

  Dhcp6Parser::symbol_type
  Dhcp6Parser::make_USER_CONTEXT (const location_type& l)
  {
    return symbol_type (token::TOKEN_USER_CONTEXT, l);
  }

  Dhcp6Parser::symbol_type
  Dhcp6Parser::make_SUBNET (const location_type& l)
  {
    return symbol_type (token::TOKEN_SUBNET, l);
  }

  Dhcp6Parser::symbol_type
  Dhcp6Parser::make_INTERFACE (const location_type& l)
  {
    return symbol_type (token::TOKEN_INTERFACE, l);
  }

  Dhcp6Parser::symbol_type
  Dhcp6Parser::make_INTERFACE_ID (const location_type& l)
  {
    return symbol_type (token::TOKEN_INTERFACE_ID, l);
  }

  Dhcp6Parser::symbol_type
  Dhcp6Parser::make_ID (const location_type& l)
  {
    return symbol_type (token::TOKEN_ID, l);
  }

  Dhcp6Parser::symbol_type
  Dhcp6Parser::make_RAPID_COMMIT (const location_type& l)
  {
    return symbol_type (token::TOKEN_RAPID_COMMIT, l);
  }

  Dhcp6Parser::symbol_type
  Dhcp6Parser::make_RESERVATION_MODE (const location_type& l)
  {
    return symbol_type (token::TOKEN_RESERVATION_MODE, l);
  }

  Dhcp6Parser::symbol_type
  Dhcp6Parser::make_DISABLED (const location_type& l)
  {
    return symbol_type (token::TOKEN_DISABLED, l);
  }

  Dhcp6Parser::symbol_type
  Dhcp6Parser::make_OUT_OF_POOL (const location_type& l)
  {
    return symbol_type (token::TOKEN_OUT_OF_POOL, l);
  }

  Dhcp6Parser::symbol_type
  Dhcp6Parser::make_ALL (const location_type& l)
  {
    return symbol_type (token::TOKEN_ALL, l);
  }

  Dhcp6Parser::symbol_type
  Dhcp6Parser::make_SHARED_NETWORKS (const location_type& l)
  {
    return symbol_type (token::TOKEN_SHARED_NETWORKS, l);
  }

  Dhcp6Parser::symbol_type
  Dhcp6Parser::make_MAC_SOURCES (const location_type& l)
  {
    return symbol_type (token::TOKEN_MAC_SOURCES, l);
  }

  Dhcp6Parser::symbol_type
  Dhcp6Parser::make_RELAY_SUPPLIED_OPTIONS (const location_type& l)
  {
    return symbol_type (token::TOKEN_RELAY_SUPPLIED_OPTIONS, l);
  }

  Dhcp6Parser::symbol_type
  Dhcp6Parser::make_HOST_RESERVATION_IDENTIFIERS (const location_type& l)
  {
    return symbol_type (token::TOKEN_HOST_RESERVATION_IDENTIFIERS, l);
  }

  Dhcp6Parser::symbol_type
  Dhcp6Parser::make_CLIENT_CLASSES (const location_type& l)
  {
    return symbol_type (token::TOKEN_CLIENT_CLASSES, l);
  }

  Dhcp6Parser::symbol_type
  Dhcp6Parser::make_TEST (const location_type& l)
  {
    return symbol_type (token::TOKEN_TEST, l);
  }

  Dhcp6Parser::symbol_type
  Dhcp6Parser::make_CLIENT_CLASS (const location_type& l)
  {
    return symbol_type (token::TOKEN_CLIENT_CLASS, l);
  }

  Dhcp6Parser::symbol_type
  Dhcp6Parser::make_RESERVATIONS (const location_type& l)
  {
    return symbol_type (token::TOKEN_RESERVATIONS, l);
  }

  Dhcp6Parser::symbol_type
  Dhcp6Parser::make_IP_ADDRESSES (const location_type& l)
  {
    return symbol_type (token::TOKEN_IP_ADDRESSES, l);
  }

  Dhcp6Parser::symbol_type
  Dhcp6Parser::make_PREFIXES (const location_type& l)
  {
    return symbol_type (token::TOKEN_PREFIXES, l);
  }

  Dhcp6Parser::symbol_type
  Dhcp6Parser::make_DUID (const location_type& l)
  {
    return symbol_type (token::TOKEN_DUID, l);
  }

  Dhcp6Parser::symbol_type
  Dhcp6Parser::make_HW_ADDRESS (const location_type& l)
  {
    return symbol_type (token::TOKEN_HW_ADDRESS, l);
  }

  Dhcp6Parser::symbol_type
  Dhcp6Parser::make_HOSTNAME (const location_type& l)
  {
    return symbol_type (token::TOKEN_HOSTNAME, l);
  }

  Dhcp6Parser::symbol_type
  Dhcp6Parser::make_FLEX_ID (const location_type& l)
  {
    return symbol_type (token::TOKEN_FLEX_ID, l);
  }

  Dhcp6Parser::symbol_type
  Dhcp6Parser::make_RELAY (const location_type& l)
  {
    return symbol_type (token::TOKEN_RELAY, l);
  }

  Dhcp6Parser::symbol_type
  Dhcp6Parser::make_IP_ADDRESS (const location_type& l)
  {
    return symbol_type (token::TOKEN_IP_ADDRESS, l);
  }

  Dhcp6Parser::symbol_type
  Dhcp6Parser::make_HOOKS_LIBRARIES (const location_type& l)
  {
    return symbol_type (token::TOKEN_HOOKS_LIBRARIES, l);
  }

  Dhcp6Parser::symbol_type
  Dhcp6Parser::make_LIBRARY (const location_type& l)
  {
    return symbol_type (token::TOKEN_LIBRARY, l);
  }

  Dhcp6Parser::symbol_type
  Dhcp6Parser::make_PARAMETERS (const location_type& l)
  {
    return symbol_type (token::TOKEN_PARAMETERS, l);
  }

  Dhcp6Parser::symbol_type
  Dhcp6Parser::make_EXPIRED_LEASES_PROCESSING (const location_type& l)
  {
    return symbol_type (token::TOKEN_EXPIRED_LEASES_PROCESSING, l);
  }

  Dhcp6Parser::symbol_type
  Dhcp6Parser::make_RECLAIM_TIMER_WAIT_TIME (const location_type& l)
  {
    return symbol_type (token::TOKEN_RECLAIM_TIMER_WAIT_TIME, l);
  }

  Dhcp6Parser::symbol_type
  Dhcp6Parser::make_FLUSH_RECLAIMED_TIMER_WAIT_TIME (const location_type& l)
  {
    return symbol_type (token::TOKEN_FLUSH_RECLAIMED_TIMER_WAIT_TIME, l);
  }

  Dhcp6Parser::symbol_type
  Dhcp6Parser::make_HOLD_RECLAIMED_TIME (const location_type& l)
  {
    return symbol_type (token::TOKEN_HOLD_RECLAIMED_TIME, l);
  }

  Dhcp6Parser::symbol_type
  Dhcp6Parser::make_MAX_RECLAIM_LEASES (const location_type& l)
  {
    return symbol_type (token::TOKEN_MAX_RECLAIM_LEASES, l);
  }

  Dhcp6Parser::symbol_type
  Dhcp6Parser::make_MAX_RECLAIM_TIME (const location_type& l)
  {
    return symbol_type (token::TOKEN_MAX_RECLAIM_TIME, l);
  }

  Dhcp6Parser::symbol_type
  Dhcp6Parser::make_UNWARNED_RECLAIM_CYCLES (const location_type& l)
  {
    return symbol_type (token::TOKEN_UNWARNED_RECLAIM_CYCLES, l);
  }

  Dhcp6Parser::symbol_type
  Dhcp6Parser::make_SERVER_ID (const location_type& l)
  {
    return symbol_type (token::TOKEN_SERVER_ID, l);
  }

  Dhcp6Parser::symbol_type
  Dhcp6Parser::make_LLT (const location_type& l)
  {
    return symbol_type (token::TOKEN_LLT, l);
  }

  Dhcp6Parser::symbol_type
  Dhcp6Parser::make_EN (const location_type& l)
  {
    return symbol_type (token::TOKEN_EN, l);
  }

  Dhcp6Parser::symbol_type
  Dhcp6Parser::make_LL (const location_type& l)
  {
    return symbol_type (token::TOKEN_LL, l);
  }

  Dhcp6Parser::symbol_type
  Dhcp6Parser::make_IDENTIFIER (const location_type& l)
  {
    return symbol_type (token::TOKEN_IDENTIFIER, l);
  }

  Dhcp6Parser::symbol_type
  Dhcp6Parser::make_HTYPE (const location_type& l)
  {
    return symbol_type (token::TOKEN_HTYPE, l);
  }

  Dhcp6Parser::symbol_type
  Dhcp6Parser::make_TIME (const location_type& l)
  {
    return symbol_type (token::TOKEN_TIME, l);
  }

  Dhcp6Parser::symbol_type
  Dhcp6Parser::make_ENTERPRISE_ID (const location_type& l)
  {
    return symbol_type (token::TOKEN_ENTERPRISE_ID, l);
  }

  Dhcp6Parser::symbol_type
  Dhcp6Parser::make_DHCP4O6_PORT (const location_type& l)
  {
    return symbol_type (token::TOKEN_DHCP4O6_PORT, l);
  }

  Dhcp6Parser::symbol_type
  Dhcp6Parser::make_CONTROL_SOCKET (const location_type& l)
  {
    return symbol_type (token::TOKEN_CONTROL_SOCKET, l);
  }

  Dhcp6Parser::symbol_type
  Dhcp6Parser::make_SOCKET_TYPE (const location_type& l)
  {
    return symbol_type (token::TOKEN_SOCKET_TYPE, l);
  }

  Dhcp6Parser::symbol_type
  Dhcp6Parser::make_SOCKET_NAME (const location_type& l)
  {
    return symbol_type (token::TOKEN_SOCKET_NAME, l);
  }

  Dhcp6Parser::symbol_type
  Dhcp6Parser::make_DHCP_DDNS (const location_type& l)
  {
    return symbol_type (token::TOKEN_DHCP_DDNS, l);
  }

  Dhcp6Parser::symbol_type
  Dhcp6Parser::make_ENABLE_UPDATES (const location_type& l)
  {
    return symbol_type (token::TOKEN_ENABLE_UPDATES, l);
  }

  Dhcp6Parser::symbol_type
  Dhcp6Parser::make_QUALIFYING_SUFFIX (const location_type& l)
  {
    return symbol_type (token::TOKEN_QUALIFYING_SUFFIX, l);
  }

  Dhcp6Parser::symbol_type
  Dhcp6Parser::make_SERVER_IP (const location_type& l)
  {
    return symbol_type (token::TOKEN_SERVER_IP, l);
  }

  Dhcp6Parser::symbol_type
  Dhcp6Parser::make_SERVER_PORT (const location_type& l)
  {
    return symbol_type (token::TOKEN_SERVER_PORT, l);
  }

  Dhcp6Parser::symbol_type
  Dhcp6Parser::make_SENDER_IP (const location_type& l)
  {
    return symbol_type (token::TOKEN_SENDER_IP, l);
  }

  Dhcp6Parser::symbol_type
  Dhcp6Parser::make_SENDER_PORT (const location_type& l)
  {
    return symbol_type (token::TOKEN_SENDER_PORT, l);
  }

  Dhcp6Parser::symbol_type
  Dhcp6Parser::make_MAX_QUEUE_SIZE (const location_type& l)
  {
    return symbol_type (token::TOKEN_MAX_QUEUE_SIZE, l);
  }

  Dhcp6Parser::symbol_type
  Dhcp6Parser::make_NCR_PROTOCOL (const location_type& l)
  {
    return symbol_type (token::TOKEN_NCR_PROTOCOL, l);
  }

  Dhcp6Parser::symbol_type
  Dhcp6Parser::make_NCR_FORMAT (const location_type& l)
  {
    return symbol_type (token::TOKEN_NCR_FORMAT, l);
  }

  Dhcp6Parser::symbol_type
  Dhcp6Parser::make_ALWAYS_INCLUDE_FQDN (const location_type& l)
  {
    return symbol_type (token::TOKEN_ALWAYS_INCLUDE_FQDN, l);
  }

  Dhcp6Parser::symbol_type
  Dhcp6Parser::make_OVERRIDE_NO_UPDATE (const location_type& l)
  {
    return symbol_type (token::TOKEN_OVERRIDE_NO_UPDATE, l);
  }

  Dhcp6Parser::symbol_type
  Dhcp6Parser::make_OVERRIDE_CLIENT_UPDATE (const location_type& l)
  {
    return symbol_type (token::TOKEN_OVERRIDE_CLIENT_UPDATE, l);
  }

  Dhcp6Parser::symbol_type
  Dhcp6Parser::make_REPLACE_CLIENT_NAME (const location_type& l)
  {
    return symbol_type (token::TOKEN_REPLACE_CLIENT_NAME, l);
  }

  Dhcp6Parser::symbol_type
  Dhcp6Parser::make_GENERATED_PREFIX (const location_type& l)
  {
    return symbol_type (token::TOKEN_GENERATED_PREFIX, l);
  }

  Dhcp6Parser::symbol_type
  Dhcp6Parser::make_UDP (const location_type& l)
  {
    return symbol_type (token::TOKEN_UDP, l);
  }

  Dhcp6Parser::symbol_type
  Dhcp6Parser::make_TCP (const location_type& l)
  {
    return symbol_type (token::TOKEN_TCP, l);
  }

  Dhcp6Parser::symbol_type
  Dhcp6Parser::make_JSON (const location_type& l)
  {
    return symbol_type (token::TOKEN_JSON, l);
  }

  Dhcp6Parser::symbol_type
  Dhcp6Parser::make_WHEN_PRESENT (const location_type& l)
  {
    return symbol_type (token::TOKEN_WHEN_PRESENT, l);
  }

  Dhcp6Parser::symbol_type
  Dhcp6Parser::make_NEVER (const location_type& l)
  {
    return symbol_type (token::TOKEN_NEVER, l);
  }

  Dhcp6Parser::symbol_type
  Dhcp6Parser::make_ALWAYS (const location_type& l)
  {
    return symbol_type (token::TOKEN_ALWAYS, l);
  }

  Dhcp6Parser::symbol_type
  Dhcp6Parser::make_WHEN_NOT_PRESENT (const location_type& l)
  {
    return symbol_type (token::TOKEN_WHEN_NOT_PRESENT, l);
  }

  Dhcp6Parser::symbol_type
  Dhcp6Parser::make_LOGGING (const location_type& l)
  {
    return symbol_type (token::TOKEN_LOGGING, l);
  }

  Dhcp6Parser::symbol_type
  Dhcp6Parser::make_LOGGERS (const location_type& l)
  {
    return symbol_type (token::TOKEN_LOGGERS, l);
  }

  Dhcp6Parser::symbol_type
  Dhcp6Parser::make_OUTPUT_OPTIONS (const location_type& l)
  {
    return symbol_type (token::TOKEN_OUTPUT_OPTIONS, l);
  }

  Dhcp6Parser::symbol_type
  Dhcp6Parser::make_OUTPUT (const location_type& l)
  {
    return symbol_type (token::TOKEN_OUTPUT, l);
  }

  Dhcp6Parser::symbol_type
  Dhcp6Parser::make_DEBUGLEVEL (const location_type& l)
  {
    return symbol_type (token::TOKEN_DEBUGLEVEL, l);
  }

  Dhcp6Parser::symbol_type
  Dhcp6Parser::make_SEVERITY (const location_type& l)
  {
    return symbol_type (token::TOKEN_SEVERITY, l);
  }

  Dhcp6Parser::symbol_type
  Dhcp6Parser::make_FLUSH (const location_type& l)
  {
    return symbol_type (token::TOKEN_FLUSH, l);
  }

  Dhcp6Parser::symbol_type
  Dhcp6Parser::make_MAXSIZE (const location_type& l)
  {
    return symbol_type (token::TOKEN_MAXSIZE, l);
  }

  Dhcp6Parser::symbol_type
  Dhcp6Parser::make_MAXVER (const location_type& l)
  {
    return symbol_type (token::TOKEN_MAXVER, l);
  }

  Dhcp6Parser::symbol_type
  Dhcp6Parser::make_DHCP4 (const location_type& l)
  {
    return symbol_type (token::TOKEN_DHCP4, l);
  }

  Dhcp6Parser::symbol_type
  Dhcp6Parser::make_DHCPDDNS (const location_type& l)
  {
    return symbol_type (token::TOKEN_DHCPDDNS, l);
  }

  Dhcp6Parser::symbol_type
  Dhcp6Parser::make_CONTROL_AGENT (const location_type& l)
  {
    return symbol_type (token::TOKEN_CONTROL_AGENT, l);
  }

  Dhcp6Parser::symbol_type
  Dhcp6Parser::make_TOPLEVEL_JSON (const location_type& l)
  {
    return symbol_type (token::TOKEN_TOPLEVEL_JSON, l);
  }

  Dhcp6Parser::symbol_type
  Dhcp6Parser::make_TOPLEVEL_DHCP6 (const location_type& l)
  {
    return symbol_type (token::TOKEN_TOPLEVEL_DHCP6, l);
  }

  Dhcp6Parser::symbol_type
  Dhcp6Parser::make_SUB_DHCP6 (const location_type& l)
  {
    return symbol_type (token::TOKEN_SUB_DHCP6, l);
  }

  Dhcp6Parser::symbol_type
  Dhcp6Parser::make_SUB_INTERFACES6 (const location_type& l)
  {
    return symbol_type (token::TOKEN_SUB_INTERFACES6, l);
  }

  Dhcp6Parser::symbol_type
  Dhcp6Parser::make_SUB_SUBNET6 (const location_type& l)
  {
    return symbol_type (token::TOKEN_SUB_SUBNET6, l);
  }

  Dhcp6Parser::symbol_type
  Dhcp6Parser::make_SUB_POOL6 (const location_type& l)
  {
    return symbol_type (token::TOKEN_SUB_POOL6, l);
  }

  Dhcp6Parser::symbol_type
  Dhcp6Parser::make_SUB_PD_POOL (const location_type& l)
  {
    return symbol_type (token::TOKEN_SUB_PD_POOL, l);
  }

  Dhcp6Parser::symbol_type
  Dhcp6Parser::make_SUB_RESERVATION (const location_type& l)
  {
    return symbol_type (token::TOKEN_SUB_RESERVATION, l);
  }

  Dhcp6Parser::symbol_type
  Dhcp6Parser::make_SUB_OPTION_DEFS (const location_type& l)
  {
    return symbol_type (token::TOKEN_SUB_OPTION_DEFS, l);
  }

  Dhcp6Parser::symbol_type
  Dhcp6Parser::make_SUB_OPTION_DEF (const location_type& l)
  {
    return symbol_type (token::TOKEN_SUB_OPTION_DEF, l);
  }

  Dhcp6Parser::symbol_type
  Dhcp6Parser::make_SUB_OPTION_DATA (const location_type& l)
  {
    return symbol_type (token::TOKEN_SUB_OPTION_DATA, l);
  }

  Dhcp6Parser::symbol_type
  Dhcp6Parser::make_SUB_HOOKS_LIBRARY (const location_type& l)
  {
    return symbol_type (token::TOKEN_SUB_HOOKS_LIBRARY, l);
  }

  Dhcp6Parser::symbol_type
  Dhcp6Parser::make_SUB_DHCP_DDNS (const location_type& l)
  {
    return symbol_type (token::TOKEN_SUB_DHCP_DDNS, l);
  }

  Dhcp6Parser::symbol_type
  Dhcp6Parser::make_STRING (const std::string& v, const location_type& l)
  {
    return symbol_type (token::TOKEN_STRING, v, l);
  }

  Dhcp6Parser::symbol_type
  Dhcp6Parser::make_INTEGER (const int64_t& v, const location_type& l)
  {
    return symbol_type (token::TOKEN_INTEGER, v, l);
  }

  Dhcp6Parser::symbol_type
  Dhcp6Parser::make_FLOAT (const double& v, const location_type& l)
  {
    return symbol_type (token::TOKEN_FLOAT, v, l);
  }

  Dhcp6Parser::symbol_type
  Dhcp6Parser::make_BOOLEAN (const bool& v, const location_type& l)
  {
    return symbol_type (token::TOKEN_BOOLEAN, v, l);
  }


#line 14 "dhcp6_parser.yy" // lalr1.cc:377
} } // isc::dhcp
#line 2736 "dhcp6_parser.h" // lalr1.cc:377




#endif // !YY_PARSER6_DHCP6_PARSER_H_INCLUDED<|MERGE_RESOLUTION|>--- conflicted
+++ resolved
@@ -410,88 +410,6 @@
         TOKEN_DISABLED = 318,
         TOKEN_OUT_OF_POOL = 319,
         TOKEN_ALL = 320,
-<<<<<<< HEAD
-        TOKEN_MAC_SOURCES = 321,
-        TOKEN_RELAY_SUPPLIED_OPTIONS = 322,
-        TOKEN_HOST_RESERVATION_IDENTIFIERS = 323,
-        TOKEN_CLIENT_CLASSES = 324,
-        TOKEN_TEST = 325,
-        TOKEN_CLIENT_CLASS = 326,
-        TOKEN_RESERVATIONS = 327,
-        TOKEN_IP_ADDRESSES = 328,
-        TOKEN_PREFIXES = 329,
-        TOKEN_DUID = 330,
-        TOKEN_HW_ADDRESS = 331,
-        TOKEN_HOSTNAME = 332,
-        TOKEN_FLEX_ID = 333,
-        TOKEN_RELAY = 334,
-        TOKEN_IP_ADDRESS = 335,
-        TOKEN_HOOKS_LIBRARIES = 336,
-        TOKEN_LIBRARY = 337,
-        TOKEN_PARAMETERS = 338,
-        TOKEN_EXPIRED_LEASES_PROCESSING = 339,
-        TOKEN_RECLAIM_TIMER_WAIT_TIME = 340,
-        TOKEN_FLUSH_RECLAIMED_TIMER_WAIT_TIME = 341,
-        TOKEN_HOLD_RECLAIMED_TIME = 342,
-        TOKEN_MAX_RECLAIM_LEASES = 343,
-        TOKEN_MAX_RECLAIM_TIME = 344,
-        TOKEN_UNWARNED_RECLAIM_CYCLES = 345,
-        TOKEN_SERVER_ID = 346,
-        TOKEN_LLT = 347,
-        TOKEN_EN = 348,
-        TOKEN_LL = 349,
-        TOKEN_IDENTIFIER = 350,
-        TOKEN_HTYPE = 351,
-        TOKEN_TIME = 352,
-        TOKEN_ENTERPRISE_ID = 353,
-        TOKEN_DHCP4O6_PORT = 354,
-        TOKEN_CONTROL_SOCKET = 355,
-        TOKEN_SOCKET_TYPE = 356,
-        TOKEN_SOCKET_NAME = 357,
-        TOKEN_DHCP_DDNS = 358,
-        TOKEN_ENABLE_UPDATES = 359,
-        TOKEN_QUALIFYING_SUFFIX = 360,
-        TOKEN_SERVER_IP = 361,
-        TOKEN_SERVER_PORT = 362,
-        TOKEN_SENDER_IP = 363,
-        TOKEN_SENDER_PORT = 364,
-        TOKEN_MAX_QUEUE_SIZE = 365,
-        TOKEN_NCR_PROTOCOL = 366,
-        TOKEN_NCR_FORMAT = 367,
-        TOKEN_ALWAYS_INCLUDE_FQDN = 368,
-        TOKEN_OVERRIDE_NO_UPDATE = 369,
-        TOKEN_OVERRIDE_CLIENT_UPDATE = 370,
-        TOKEN_REPLACE_CLIENT_NAME = 371,
-        TOKEN_GENERATED_PREFIX = 372,
-        TOKEN_UDP = 373,
-        TOKEN_TCP = 374,
-        TOKEN_JSON = 375,
-        TOKEN_WHEN_PRESENT = 376,
-        TOKEN_NEVER = 377,
-        TOKEN_ALWAYS = 378,
-        TOKEN_WHEN_NOT_PRESENT = 379,
-        TOKEN_LOGGING = 380,
-        TOKEN_LOGGERS = 381,
-        TOKEN_OUTPUT_OPTIONS = 382,
-        TOKEN_OUTPUT = 383,
-        TOKEN_DEBUGLEVEL = 384,
-        TOKEN_SEVERITY = 385,
-        TOKEN_FLUSH = 386,
-        TOKEN_MAXSIZE = 387,
-        TOKEN_MAXVER = 388,
-        TOKEN_DHCP4 = 389,
-        TOKEN_DHCPDDNS = 390,
-        TOKEN_CONTROL_AGENT = 391,
-        TOKEN_TOPLEVEL_JSON = 392,
-        TOKEN_TOPLEVEL_DHCP6 = 393,
-        TOKEN_SUB_DHCP6 = 394,
-        TOKEN_SUB_INTERFACES6 = 395,
-        TOKEN_SUB_SUBNET6 = 396,
-        TOKEN_SUB_POOL6 = 397,
-        TOKEN_SUB_PD_POOL = 398,
-        TOKEN_SUB_RESERVATION = 399,
-        TOKEN_SUB_OPTION_DEFS = 400,
-=======
         TOKEN_SHARED_NETWORKS = 321,
         TOKEN_MAC_SOURCES = 322,
         TOKEN_RELAY_SUPPLIED_OPTIONS = 323,
@@ -572,15 +490,15 @@
         TOKEN_SUB_POOL6 = 398,
         TOKEN_SUB_PD_POOL = 399,
         TOKEN_SUB_RESERVATION = 400,
->>>>>>> 2dff5d7c
-        TOKEN_SUB_OPTION_DEF = 401,
-        TOKEN_SUB_OPTION_DATA = 402,
-        TOKEN_SUB_HOOKS_LIBRARY = 403,
-        TOKEN_SUB_DHCP_DDNS = 404,
-        TOKEN_STRING = 405,
-        TOKEN_INTEGER = 406,
-        TOKEN_FLOAT = 407,
-        TOKEN_BOOLEAN = 408
+        TOKEN_SUB_OPTION_DEFS = 401,
+        TOKEN_SUB_OPTION_DEF = 402,
+        TOKEN_SUB_OPTION_DATA = 403,
+        TOKEN_SUB_HOOKS_LIBRARY = 404,
+        TOKEN_SUB_DHCP_DDNS = 405,
+        TOKEN_STRING = 406,
+        TOKEN_INTEGER = 407,
+        TOKEN_FLOAT = 408,
+        TOKEN_BOOLEAN = 409
       };
     };
 
@@ -1512,18 +1430,12 @@
     enum
     {
       yyeof_ = 0,
-<<<<<<< HEAD
-      yylast_ = 804,     ///< Last index in yytable_.
-      yynnts_ = 338,  ///< Number of nonterminal symbols.
+      yylast_ = 836,     ///< Last index in yytable_.
+      yynnts_ = 346,  ///< Number of nonterminal symbols.
       yyfinal_ = 28, ///< Termination state number.
-=======
-      yylast_ = 836,     ///< Last index in yytable_.
-      yynnts_ = 343,  ///< Number of nonterminal symbols.
-      yyfinal_ = 26, ///< Termination state number.
->>>>>>> 2dff5d7c
       yyterror_ = 1,
       yyerrcode_ = 256,
-      yyntokens_ = 154  ///< Number of tokens.
+      yyntokens_ = 155  ///< Number of tokens.
     };
 
 
@@ -1580,9 +1492,9 @@
      115,   116,   117,   118,   119,   120,   121,   122,   123,   124,
      125,   126,   127,   128,   129,   130,   131,   132,   133,   134,
      135,   136,   137,   138,   139,   140,   141,   142,   143,   144,
-     145,   146,   147,   148,   149,   150,   151,   152,   153
+     145,   146,   147,   148,   149,   150,   151,   152,   153,   154
     };
-    const unsigned int user_token_number_max_ = 408;
+    const unsigned int user_token_number_max_ = 409;
     const token_number_type undef_token_ = 2;
 
     if (static_cast<int>(t) <= yyeof_)
@@ -1615,39 +1527,29 @@
   {
       switch (other.type_get ())
     {
-<<<<<<< HEAD
-      case 169: // value
-      case 173: // map_value
-      case 217: // db_type
-      case 293: // hr_mode
-      case 416: // duid_type
-      case 449: // ncr_protocol_value
-      case 457: // replace_client_name_value
-=======
-      case 168: // value
-      case 172: // map_value
-      case 216: // db_type
-      case 292: // hr_mode
-      case 421: // duid_type
-      case 454: // ncr_protocol_value
-      case 462: // replace_client_name_value
->>>>>>> 2dff5d7c
+      case 170: // value
+      case 174: // map_value
+      case 218: // db_type
+      case 294: // hr_mode
+      case 425: // duid_type
+      case 458: // ncr_protocol_value
+      case 466: // replace_client_name_value
         value.copy< ElementPtr > (other.value);
         break;
 
-      case 153: // "boolean"
+      case 154: // "boolean"
         value.copy< bool > (other.value);
         break;
 
-      case 152: // "floating point"
+      case 153: // "floating point"
         value.copy< double > (other.value);
         break;
 
-      case 151: // "integer"
+      case 152: // "integer"
         value.copy< int64_t > (other.value);
         break;
 
-      case 150: // "constant string"
+      case 151: // "constant string"
         value.copy< std::string > (other.value);
         break;
 
@@ -1668,39 +1570,29 @@
     (void) v;
       switch (this->type_get ())
     {
-<<<<<<< HEAD
-      case 169: // value
-      case 173: // map_value
-      case 217: // db_type
-      case 293: // hr_mode
-      case 416: // duid_type
-      case 449: // ncr_protocol_value
-      case 457: // replace_client_name_value
-=======
-      case 168: // value
-      case 172: // map_value
-      case 216: // db_type
-      case 292: // hr_mode
-      case 421: // duid_type
-      case 454: // ncr_protocol_value
-      case 462: // replace_client_name_value
->>>>>>> 2dff5d7c
+      case 170: // value
+      case 174: // map_value
+      case 218: // db_type
+      case 294: // hr_mode
+      case 425: // duid_type
+      case 458: // ncr_protocol_value
+      case 466: // replace_client_name_value
         value.copy< ElementPtr > (v);
         break;
 
-      case 153: // "boolean"
+      case 154: // "boolean"
         value.copy< bool > (v);
         break;
 
-      case 152: // "floating point"
+      case 153: // "floating point"
         value.copy< double > (v);
         break;
 
-      case 151: // "integer"
+      case 152: // "integer"
         value.copy< int64_t > (v);
         break;
 
-      case 150: // "constant string"
+      case 151: // "constant string"
         value.copy< std::string > (v);
         break;
 
@@ -1780,39 +1672,29 @@
     // Type destructor.
     switch (yytype)
     {
-<<<<<<< HEAD
-      case 169: // value
-      case 173: // map_value
-      case 217: // db_type
-      case 293: // hr_mode
-      case 416: // duid_type
-      case 449: // ncr_protocol_value
-      case 457: // replace_client_name_value
-=======
-      case 168: // value
-      case 172: // map_value
-      case 216: // db_type
-      case 292: // hr_mode
-      case 421: // duid_type
-      case 454: // ncr_protocol_value
-      case 462: // replace_client_name_value
->>>>>>> 2dff5d7c
+      case 170: // value
+      case 174: // map_value
+      case 218: // db_type
+      case 294: // hr_mode
+      case 425: // duid_type
+      case 458: // ncr_protocol_value
+      case 466: // replace_client_name_value
         value.template destroy< ElementPtr > ();
         break;
 
-      case 153: // "boolean"
+      case 154: // "boolean"
         value.template destroy< bool > ();
         break;
 
-      case 152: // "floating point"
+      case 153: // "floating point"
         value.template destroy< double > ();
         break;
 
-      case 151: // "integer"
+      case 152: // "integer"
         value.template destroy< int64_t > ();
         break;
 
-      case 150: // "constant string"
+      case 151: // "constant string"
         value.template destroy< std::string > ();
         break;
 
@@ -1839,39 +1721,29 @@
     super_type::move(s);
       switch (this->type_get ())
     {
-<<<<<<< HEAD
-      case 169: // value
-      case 173: // map_value
-      case 217: // db_type
-      case 293: // hr_mode
-      case 416: // duid_type
-      case 449: // ncr_protocol_value
-      case 457: // replace_client_name_value
-=======
-      case 168: // value
-      case 172: // map_value
-      case 216: // db_type
-      case 292: // hr_mode
-      case 421: // duid_type
-      case 454: // ncr_protocol_value
-      case 462: // replace_client_name_value
->>>>>>> 2dff5d7c
+      case 170: // value
+      case 174: // map_value
+      case 218: // db_type
+      case 294: // hr_mode
+      case 425: // duid_type
+      case 458: // ncr_protocol_value
+      case 466: // replace_client_name_value
         value.move< ElementPtr > (s.value);
         break;
 
-      case 153: // "boolean"
+      case 154: // "boolean"
         value.move< bool > (s.value);
         break;
 
-      case 152: // "floating point"
+      case 153: // "floating point"
         value.move< double > (s.value);
         break;
 
-      case 151: // "integer"
+      case 152: // "integer"
         value.move< int64_t > (s.value);
         break;
 
-      case 150: // "constant string"
+      case 151: // "constant string"
         value.move< std::string > (s.value);
         break;
 
@@ -1945,7 +1817,7 @@
      375,   376,   377,   378,   379,   380,   381,   382,   383,   384,
      385,   386,   387,   388,   389,   390,   391,   392,   393,   394,
      395,   396,   397,   398,   399,   400,   401,   402,   403,   404,
-     405,   406,   407,   408
+     405,   406,   407,   408,   409
     };
     return static_cast<token_type> (yytoken_number_[type]);
   }
@@ -2871,7 +2743,7 @@
 
 #line 14 "dhcp6_parser.yy" // lalr1.cc:377
 } } // isc::dhcp
-#line 2736 "dhcp6_parser.h" // lalr1.cc:377
+#line 2747 "dhcp6_parser.h" // lalr1.cc:377
 
 
 
