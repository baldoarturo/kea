--- conflicted
+++ resolved
@@ -531,189 +531,6 @@
     TOKEN_LFC_INTERVAL = 288,      // "lfc-interval"
     TOKEN_READONLY = 289,          // "readonly"
     TOKEN_CONNECT_TIMEOUT = 290,   // "connect-timeout"
-<<<<<<< HEAD
-    TOKEN_MAX_RECONNECT_TRIES = 291, // "max-reconnect-tries"
-    TOKEN_RECONNECT_WAIT_TIME = 292, // "reconnect-wait-time"
-    TOKEN_ON_FAIL = 293,           // "on-fail"
-    TOKEN_STOP_RETRY_EXIT = 294,   // "stop-retry-exit"
-    TOKEN_SERVE_RETRY_EXIT = 295,  // "serve-retry-exit"
-    TOKEN_SERVE_RETRY_CONTINUE = 296, // "serve-retry-continue"
-    TOKEN_MAX_ROW_ERRORS = 297,    // "max-row-errors"
-    TOKEN_TRUST_ANCHOR = 298,      // "trust-anchor"
-    TOKEN_CERT_FILE = 299,         // "cert-file"
-    TOKEN_KEY_FILE = 300,          // "key-file"
-    TOKEN_CIPHER_LIST = 301,       // "cipher-list"
-    TOKEN_PREFERRED_LIFETIME = 302, // "preferred-lifetime"
-    TOKEN_MIN_PREFERRED_LIFETIME = 303, // "min-preferred-lifetime"
-    TOKEN_MAX_PREFERRED_LIFETIME = 304, // "max-preferred-lifetime"
-    TOKEN_VALID_LIFETIME = 305,    // "valid-lifetime"
-    TOKEN_MIN_VALID_LIFETIME = 306, // "min-valid-lifetime"
-    TOKEN_MAX_VALID_LIFETIME = 307, // "max-valid-lifetime"
-    TOKEN_RENEW_TIMER = 308,       // "renew-timer"
-    TOKEN_REBIND_TIMER = 309,      // "rebind-timer"
-    TOKEN_CALCULATE_TEE_TIMES = 310, // "calculate-tee-times"
-    TOKEN_T1_PERCENT = 311,        // "t1-percent"
-    TOKEN_T2_PERCENT = 312,        // "t2-percent"
-    TOKEN_CACHE_THRESHOLD = 313,   // "cache-threshold"
-    TOKEN_CACHE_MAX_AGE = 314,     // "cache-max-age"
-    TOKEN_DECLINE_PROBATION_PERIOD = 315, // "decline-probation-period"
-    TOKEN_SERVER_TAG = 316,        // "server-tag"
-    TOKEN_STATISTIC_DEFAULT_SAMPLE_COUNT = 317, // "statistic-default-sample-count"
-    TOKEN_STATISTIC_DEFAULT_SAMPLE_AGE = 318, // "statistic-default-sample-age"
-    TOKEN_DDNS_SEND_UPDATES = 319, // "ddns-send-updates"
-    TOKEN_DDNS_OVERRIDE_NO_UPDATE = 320, // "ddns-override-no-update"
-    TOKEN_DDNS_OVERRIDE_CLIENT_UPDATE = 321, // "ddns-override-client-update"
-    TOKEN_DDNS_REPLACE_CLIENT_NAME = 322, // "ddns-replace-client-name"
-    TOKEN_DDNS_GENERATED_PREFIX = 323, // "ddns-generated-prefix"
-    TOKEN_DDNS_QUALIFYING_SUFFIX = 324, // "ddns-qualifying-suffix"
-    TOKEN_DDNS_UPDATE_ON_RENEW = 325, // "ddns-update-on-renew"
-    TOKEN_DDNS_USE_CONFLICT_RESOLUTION = 326, // "ddns-use-conflict-resolution"
-    TOKEN_STORE_EXTENDED_INFO = 327, // "store-extended-info"
-    TOKEN_SUBNET6 = 328,           // "subnet6"
-    TOKEN_OPTION_DEF = 329,        // "option-def"
-    TOKEN_OPTION_DATA = 330,       // "option-data"
-    TOKEN_NAME = 331,              // "name"
-    TOKEN_DATA = 332,              // "data"
-    TOKEN_CODE = 333,              // "code"
-    TOKEN_SPACE = 334,             // "space"
-    TOKEN_CSV_FORMAT = 335,        // "csv-format"
-    TOKEN_ALWAYS_SEND = 336,       // "always-send"
-    TOKEN_NEVER_SEND = 337,        // "never-send"
-    TOKEN_RECORD_TYPES = 338,      // "record-types"
-    TOKEN_ENCAPSULATE = 339,       // "encapsulate"
-    TOKEN_ARRAY = 340,             // "array"
-    TOKEN_PARKED_PACKET_LIMIT = 341, // "parked-packet-limit"
-    TOKEN_SHARED_NETWORKS = 342,   // "shared-networks"
-    TOKEN_POOLS = 343,             // "pools"
-    TOKEN_POOL = 344,              // "pool"
-    TOKEN_PD_POOLS = 345,          // "pd-pools"
-    TOKEN_PREFIX = 346,            // "prefix"
-    TOKEN_PREFIX_LEN = 347,        // "prefix-len"
-    TOKEN_EXCLUDED_PREFIX = 348,   // "excluded-prefix"
-    TOKEN_EXCLUDED_PREFIX_LEN = 349, // "excluded-prefix-len"
-    TOKEN_DELEGATED_LEN = 350,     // "delegated-len"
-    TOKEN_USER_CONTEXT = 351,      // "user-context"
-    TOKEN_COMMENT = 352,           // "comment"
-    TOKEN_SUBNET = 353,            // "subnet"
-    TOKEN_INTERFACE = 354,         // "interface"
-    TOKEN_INTERFACE_ID = 355,      // "interface-id"
-    TOKEN_ID = 356,                // "id"
-    TOKEN_RAPID_COMMIT = 357,      // "rapid-commit"
-    TOKEN_RESERVATION_MODE = 358,  // "reservation-mode"
-    TOKEN_DISABLED = 359,          // "disabled"
-    TOKEN_OUT_OF_POOL = 360,       // "out-of-pool"
-    TOKEN_GLOBAL = 361,            // "global"
-    TOKEN_ALL = 362,               // "all"
-    TOKEN_RESERVATIONS_GLOBAL = 363, // "reservations-global"
-    TOKEN_RESERVATIONS_IN_SUBNET = 364, // "reservations-in-subnet"
-    TOKEN_RESERVATIONS_OUT_OF_POOL = 365, // "reservations-out-of-pool"
-    TOKEN_MAC_SOURCES = 366,       // "mac-sources"
-    TOKEN_RELAY_SUPPLIED_OPTIONS = 367, // "relay-supplied-options"
-    TOKEN_HOST_RESERVATION_IDENTIFIERS = 368, // "host-reservation-identifiers"
-    TOKEN_SANITY_CHECKS = 369,     // "sanity-checks"
-    TOKEN_LEASE_CHECKS = 370,      // "lease-checks"
-    TOKEN_EXTENDED_INFO_CHECKS = 371, // "extended-info-checks"
-    TOKEN_CLIENT_CLASSES = 372,    // "client-classes"
-    TOKEN_REQUIRE_CLIENT_CLASSES = 373, // "require-client-classes"
-    TOKEN_TEST = 374,              // "test"
-    TOKEN_TEMPLATE_TEST = 375,     // "template-test"
-    TOKEN_ONLY_IF_REQUIRED = 376,  // "only-if-required"
-    TOKEN_CLIENT_CLASS = 377,      // "client-class"
-    TOKEN_RESERVATIONS = 378,      // "reservations"
-    TOKEN_IP_ADDRESSES = 379,      // "ip-addresses"
-    TOKEN_PREFIXES = 380,          // "prefixes"
-    TOKEN_DUID = 381,              // "duid"
-    TOKEN_HW_ADDRESS = 382,        // "hw-address"
-    TOKEN_HOSTNAME = 383,          // "hostname"
-    TOKEN_FLEX_ID = 384,           // "flex-id"
-    TOKEN_RELAY = 385,             // "relay"
-    TOKEN_IP_ADDRESS = 386,        // "ip-address"
-    TOKEN_HOOKS_LIBRARIES = 387,   // "hooks-libraries"
-    TOKEN_LIBRARY = 388,           // "library"
-    TOKEN_PARAMETERS = 389,        // "parameters"
-    TOKEN_EXPIRED_LEASES_PROCESSING = 390, // "expired-leases-processing"
-    TOKEN_RECLAIM_TIMER_WAIT_TIME = 391, // "reclaim-timer-wait-time"
-    TOKEN_FLUSH_RECLAIMED_TIMER_WAIT_TIME = 392, // "flush-reclaimed-timer-wait-time"
-    TOKEN_HOLD_RECLAIMED_TIME = 393, // "hold-reclaimed-time"
-    TOKEN_MAX_RECLAIM_LEASES = 394, // "max-reclaim-leases"
-    TOKEN_MAX_RECLAIM_TIME = 395,  // "max-reclaim-time"
-    TOKEN_UNWARNED_RECLAIM_CYCLES = 396, // "unwarned-reclaim-cycles"
-    TOKEN_SERVER_ID = 397,         // "server-id"
-    TOKEN_LLT = 398,               // "LLT"
-    TOKEN_EN = 399,                // "EN"
-    TOKEN_LL = 400,                // "LL"
-    TOKEN_IDENTIFIER = 401,        // "identifier"
-    TOKEN_HTYPE = 402,             // "htype"
-    TOKEN_TIME = 403,              // "time"
-    TOKEN_ENTERPRISE_ID = 404,     // "enterprise-id"
-    TOKEN_DHCP4O6_PORT = 405,      // "dhcp4o6-port"
-    TOKEN_DHCP_MULTI_THREADING = 406, // "multi-threading"
-    TOKEN_ENABLE_MULTI_THREADING = 407, // "enable-multi-threading"
-    TOKEN_THREAD_POOL_SIZE = 408,  // "thread-pool-size"
-    TOKEN_PACKET_QUEUE_SIZE = 409, // "packet-queue-size"
-    TOKEN_CONTROL_SOCKET = 410,    // "control-socket"
-    TOKEN_SOCKET_TYPE = 411,       // "socket-type"
-    TOKEN_SOCKET_NAME = 412,       // "socket-name"
-    TOKEN_DHCP_QUEUE_CONTROL = 413, // "dhcp-queue-control"
-    TOKEN_ENABLE_QUEUE = 414,      // "enable-queue"
-    TOKEN_QUEUE_TYPE = 415,        // "queue-type"
-    TOKEN_CAPACITY = 416,          // "capacity"
-    TOKEN_DHCP_DDNS = 417,         // "dhcp-ddns"
-    TOKEN_ENABLE_UPDATES = 418,    // "enable-updates"
-    TOKEN_QUALIFYING_SUFFIX = 419, // "qualifying-suffix"
-    TOKEN_SERVER_IP = 420,         // "server-ip"
-    TOKEN_SERVER_PORT = 421,       // "server-port"
-    TOKEN_SENDER_IP = 422,         // "sender-ip"
-    TOKEN_SENDER_PORT = 423,       // "sender-port"
-    TOKEN_MAX_QUEUE_SIZE = 424,    // "max-queue-size"
-    TOKEN_NCR_PROTOCOL = 425,      // "ncr-protocol"
-    TOKEN_NCR_FORMAT = 426,        // "ncr-format"
-    TOKEN_OVERRIDE_NO_UPDATE = 427, // "override-no-update"
-    TOKEN_OVERRIDE_CLIENT_UPDATE = 428, // "override-client-update"
-    TOKEN_REPLACE_CLIENT_NAME = 429, // "replace-client-name"
-    TOKEN_GENERATED_PREFIX = 430,  // "generated-prefix"
-    TOKEN_UDP = 431,               // "UDP"
-    TOKEN_TCP = 432,               // "TCP"
-    TOKEN_JSON = 433,              // "JSON"
-    TOKEN_WHEN_PRESENT = 434,      // "when-present"
-    TOKEN_NEVER = 435,             // "never"
-    TOKEN_ALWAYS = 436,            // "always"
-    TOKEN_WHEN_NOT_PRESENT = 437,  // "when-not-present"
-    TOKEN_HOSTNAME_CHAR_SET = 438, // "hostname-char-set"
-    TOKEN_HOSTNAME_CHAR_REPLACEMENT = 439, // "hostname-char-replacement"
-    TOKEN_EARLY_GLOBAL_RESERVATIONS_LOOKUP = 440, // "early-global-reservations-lookup"
-    TOKEN_IP_RESERVATIONS_UNIQUE = 441, // "ip-reservations-unique"
-    TOKEN_RESERVATIONS_LOOKUP_FIRST = 442, // "reservations-lookup-first"
-    TOKEN_LOGGERS = 443,           // "loggers"
-    TOKEN_OUTPUT_OPTIONS = 444,    // "output_options"
-    TOKEN_OUTPUT = 445,            // "output"
-    TOKEN_DEBUGLEVEL = 446,        // "debuglevel"
-    TOKEN_SEVERITY = 447,          // "severity"
-    TOKEN_FLUSH = 448,             // "flush"
-    TOKEN_MAXSIZE = 449,           // "maxsize"
-    TOKEN_MAXVER = 450,            // "maxver"
-    TOKEN_PATTERN = 451,           // "pattern"
-    TOKEN_COMPATIBILITY = 452,     // "compatibility"
-    TOKEN_LENIENT_OPTION_PARSING = 453, // "lenient-option-parsing"
-    TOKEN_TOPLEVEL_JSON = 454,     // TOPLEVEL_JSON
-    TOKEN_TOPLEVEL_DHCP6 = 455,    // TOPLEVEL_DHCP6
-    TOKEN_SUB_DHCP6 = 456,         // SUB_DHCP6
-    TOKEN_SUB_INTERFACES6 = 457,   // SUB_INTERFACES6
-    TOKEN_SUB_SUBNET6 = 458,       // SUB_SUBNET6
-    TOKEN_SUB_POOL6 = 459,         // SUB_POOL6
-    TOKEN_SUB_PD_POOL = 460,       // SUB_PD_POOL
-    TOKEN_SUB_RESERVATION = 461,   // SUB_RESERVATION
-    TOKEN_SUB_OPTION_DEFS = 462,   // SUB_OPTION_DEFS
-    TOKEN_SUB_OPTION_DEF = 463,    // SUB_OPTION_DEF
-    TOKEN_SUB_OPTION_DATA = 464,   // SUB_OPTION_DATA
-    TOKEN_SUB_HOOKS_LIBRARY = 465, // SUB_HOOKS_LIBRARY
-    TOKEN_SUB_DHCP_DDNS = 466,     // SUB_DHCP_DDNS
-    TOKEN_SUB_CONFIG_CONTROL = 467, // SUB_CONFIG_CONTROL
-    TOKEN_STRING = 468,            // "constant string"
-    TOKEN_INTEGER = 469,           // "integer"
-    TOKEN_FLOAT = 470,             // "floating point"
-    TOKEN_BOOLEAN = 471            // "boolean"
-=======
     TOKEN_READ_TIMEOUT = 291,      // "read-timeout"
     TOKEN_WRITE_TIMEOUT = 292,     // "write-timeout"
     TOKEN_TCP_USER_TIMEOUT = 293,  // "tcp-user-timeout"
@@ -763,143 +580,143 @@
     TOKEN_SPACE = 337,             // "space"
     TOKEN_CSV_FORMAT = 338,        // "csv-format"
     TOKEN_ALWAYS_SEND = 339,       // "always-send"
-    TOKEN_RECORD_TYPES = 340,      // "record-types"
-    TOKEN_ENCAPSULATE = 341,       // "encapsulate"
-    TOKEN_ARRAY = 342,             // "array"
-    TOKEN_PARKED_PACKET_LIMIT = 343, // "parked-packet-limit"
-    TOKEN_ALLOCATOR = 344,         // "allocator"
-    TOKEN_PD_ALLOCATOR = 345,      // "pd-allocator"
-    TOKEN_SHARED_NETWORKS = 346,   // "shared-networks"
-    TOKEN_POOLS = 347,             // "pools"
-    TOKEN_POOL = 348,              // "pool"
-    TOKEN_PD_POOLS = 349,          // "pd-pools"
-    TOKEN_PREFIX = 350,            // "prefix"
-    TOKEN_PREFIX_LEN = 351,        // "prefix-len"
-    TOKEN_EXCLUDED_PREFIX = 352,   // "excluded-prefix"
-    TOKEN_EXCLUDED_PREFIX_LEN = 353, // "excluded-prefix-len"
-    TOKEN_DELEGATED_LEN = 354,     // "delegated-len"
-    TOKEN_USER_CONTEXT = 355,      // "user-context"
-    TOKEN_COMMENT = 356,           // "comment"
-    TOKEN_SUBNET = 357,            // "subnet"
-    TOKEN_INTERFACE = 358,         // "interface"
-    TOKEN_INTERFACE_ID = 359,      // "interface-id"
-    TOKEN_ID = 360,                // "id"
-    TOKEN_RAPID_COMMIT = 361,      // "rapid-commit"
-    TOKEN_RESERVATION_MODE = 362,  // "reservation-mode"
-    TOKEN_DISABLED = 363,          // "disabled"
-    TOKEN_OUT_OF_POOL = 364,       // "out-of-pool"
-    TOKEN_GLOBAL = 365,            // "global"
-    TOKEN_ALL = 366,               // "all"
-    TOKEN_RESERVATIONS_GLOBAL = 367, // "reservations-global"
-    TOKEN_RESERVATIONS_IN_SUBNET = 368, // "reservations-in-subnet"
-    TOKEN_RESERVATIONS_OUT_OF_POOL = 369, // "reservations-out-of-pool"
-    TOKEN_MAC_SOURCES = 370,       // "mac-sources"
-    TOKEN_RELAY_SUPPLIED_OPTIONS = 371, // "relay-supplied-options"
-    TOKEN_HOST_RESERVATION_IDENTIFIERS = 372, // "host-reservation-identifiers"
-    TOKEN_SANITY_CHECKS = 373,     // "sanity-checks"
-    TOKEN_LEASE_CHECKS = 374,      // "lease-checks"
-    TOKEN_EXTENDED_INFO_CHECKS = 375, // "extended-info-checks"
-    TOKEN_CLIENT_CLASSES = 376,    // "client-classes"
-    TOKEN_REQUIRE_CLIENT_CLASSES = 377, // "require-client-classes"
-    TOKEN_TEST = 378,              // "test"
-    TOKEN_TEMPLATE_TEST = 379,     // "template-test"
-    TOKEN_ONLY_IF_REQUIRED = 380,  // "only-if-required"
-    TOKEN_CLIENT_CLASS = 381,      // "client-class"
-    TOKEN_RESERVATIONS = 382,      // "reservations"
-    TOKEN_IP_ADDRESSES = 383,      // "ip-addresses"
-    TOKEN_PREFIXES = 384,          // "prefixes"
-    TOKEN_DUID = 385,              // "duid"
-    TOKEN_HW_ADDRESS = 386,        // "hw-address"
-    TOKEN_HOSTNAME = 387,          // "hostname"
-    TOKEN_FLEX_ID = 388,           // "flex-id"
-    TOKEN_RELAY = 389,             // "relay"
-    TOKEN_IP_ADDRESS = 390,        // "ip-address"
-    TOKEN_HOOKS_LIBRARIES = 391,   // "hooks-libraries"
-    TOKEN_LIBRARY = 392,           // "library"
-    TOKEN_PARAMETERS = 393,        // "parameters"
-    TOKEN_EXPIRED_LEASES_PROCESSING = 394, // "expired-leases-processing"
-    TOKEN_RECLAIM_TIMER_WAIT_TIME = 395, // "reclaim-timer-wait-time"
-    TOKEN_FLUSH_RECLAIMED_TIMER_WAIT_TIME = 396, // "flush-reclaimed-timer-wait-time"
-    TOKEN_HOLD_RECLAIMED_TIME = 397, // "hold-reclaimed-time"
-    TOKEN_MAX_RECLAIM_LEASES = 398, // "max-reclaim-leases"
-    TOKEN_MAX_RECLAIM_TIME = 399,  // "max-reclaim-time"
-    TOKEN_UNWARNED_RECLAIM_CYCLES = 400, // "unwarned-reclaim-cycles"
-    TOKEN_SERVER_ID = 401,         // "server-id"
-    TOKEN_LLT = 402,               // "LLT"
-    TOKEN_EN = 403,                // "EN"
-    TOKEN_LL = 404,                // "LL"
-    TOKEN_IDENTIFIER = 405,        // "identifier"
-    TOKEN_HTYPE = 406,             // "htype"
-    TOKEN_TIME = 407,              // "time"
-    TOKEN_ENTERPRISE_ID = 408,     // "enterprise-id"
-    TOKEN_DHCP4O6_PORT = 409,      // "dhcp4o6-port"
-    TOKEN_DHCP_MULTI_THREADING = 410, // "multi-threading"
-    TOKEN_ENABLE_MULTI_THREADING = 411, // "enable-multi-threading"
-    TOKEN_THREAD_POOL_SIZE = 412,  // "thread-pool-size"
-    TOKEN_PACKET_QUEUE_SIZE = 413, // "packet-queue-size"
-    TOKEN_CONTROL_SOCKET = 414,    // "control-socket"
-    TOKEN_SOCKET_TYPE = 415,       // "socket-type"
-    TOKEN_SOCKET_NAME = 416,       // "socket-name"
-    TOKEN_DHCP_QUEUE_CONTROL = 417, // "dhcp-queue-control"
-    TOKEN_ENABLE_QUEUE = 418,      // "enable-queue"
-    TOKEN_QUEUE_TYPE = 419,        // "queue-type"
-    TOKEN_CAPACITY = 420,          // "capacity"
-    TOKEN_DHCP_DDNS = 421,         // "dhcp-ddns"
-    TOKEN_ENABLE_UPDATES = 422,    // "enable-updates"
-    TOKEN_QUALIFYING_SUFFIX = 423, // "qualifying-suffix"
-    TOKEN_SERVER_IP = 424,         // "server-ip"
-    TOKEN_SERVER_PORT = 425,       // "server-port"
-    TOKEN_SENDER_IP = 426,         // "sender-ip"
-    TOKEN_SENDER_PORT = 427,       // "sender-port"
-    TOKEN_MAX_QUEUE_SIZE = 428,    // "max-queue-size"
-    TOKEN_NCR_PROTOCOL = 429,      // "ncr-protocol"
-    TOKEN_NCR_FORMAT = 430,        // "ncr-format"
-    TOKEN_OVERRIDE_NO_UPDATE = 431, // "override-no-update"
-    TOKEN_OVERRIDE_CLIENT_UPDATE = 432, // "override-client-update"
-    TOKEN_REPLACE_CLIENT_NAME = 433, // "replace-client-name"
-    TOKEN_GENERATED_PREFIX = 434,  // "generated-prefix"
-    TOKEN_UDP = 435,               // "UDP"
-    TOKEN_TCP = 436,               // "TCP"
-    TOKEN_JSON = 437,              // "JSON"
-    TOKEN_WHEN_PRESENT = 438,      // "when-present"
-    TOKEN_NEVER = 439,             // "never"
-    TOKEN_ALWAYS = 440,            // "always"
-    TOKEN_WHEN_NOT_PRESENT = 441,  // "when-not-present"
-    TOKEN_HOSTNAME_CHAR_SET = 442, // "hostname-char-set"
-    TOKEN_HOSTNAME_CHAR_REPLACEMENT = 443, // "hostname-char-replacement"
-    TOKEN_EARLY_GLOBAL_RESERVATIONS_LOOKUP = 444, // "early-global-reservations-lookup"
-    TOKEN_IP_RESERVATIONS_UNIQUE = 445, // "ip-reservations-unique"
-    TOKEN_RESERVATIONS_LOOKUP_FIRST = 446, // "reservations-lookup-first"
-    TOKEN_LOGGERS = 447,           // "loggers"
-    TOKEN_OUTPUT_OPTIONS = 448,    // "output_options"
-    TOKEN_OUTPUT = 449,            // "output"
-    TOKEN_DEBUGLEVEL = 450,        // "debuglevel"
-    TOKEN_SEVERITY = 451,          // "severity"
-    TOKEN_FLUSH = 452,             // "flush"
-    TOKEN_MAXSIZE = 453,           // "maxsize"
-    TOKEN_MAXVER = 454,            // "maxver"
-    TOKEN_PATTERN = 455,           // "pattern"
-    TOKEN_COMPATIBILITY = 456,     // "compatibility"
-    TOKEN_LENIENT_OPTION_PARSING = 457, // "lenient-option-parsing"
-    TOKEN_TOPLEVEL_JSON = 458,     // TOPLEVEL_JSON
-    TOKEN_TOPLEVEL_DHCP6 = 459,    // TOPLEVEL_DHCP6
-    TOKEN_SUB_DHCP6 = 460,         // SUB_DHCP6
-    TOKEN_SUB_INTERFACES6 = 461,   // SUB_INTERFACES6
-    TOKEN_SUB_SUBNET6 = 462,       // SUB_SUBNET6
-    TOKEN_SUB_POOL6 = 463,         // SUB_POOL6
-    TOKEN_SUB_PD_POOL = 464,       // SUB_PD_POOL
-    TOKEN_SUB_RESERVATION = 465,   // SUB_RESERVATION
-    TOKEN_SUB_OPTION_DEFS = 466,   // SUB_OPTION_DEFS
-    TOKEN_SUB_OPTION_DEF = 467,    // SUB_OPTION_DEF
-    TOKEN_SUB_OPTION_DATA = 468,   // SUB_OPTION_DATA
-    TOKEN_SUB_HOOKS_LIBRARY = 469, // SUB_HOOKS_LIBRARY
-    TOKEN_SUB_DHCP_DDNS = 470,     // SUB_DHCP_DDNS
-    TOKEN_SUB_CONFIG_CONTROL = 471, // SUB_CONFIG_CONTROL
-    TOKEN_STRING = 472,            // "constant string"
-    TOKEN_INTEGER = 473,           // "integer"
-    TOKEN_FLOAT = 474,             // "floating point"
-    TOKEN_BOOLEAN = 475            // "boolean"
->>>>>>> 6ca519ca
+    TOKEN_NEVER_SEND = 340,        // "never-send"
+    TOKEN_RECORD_TYPES = 341,      // "record-types"
+    TOKEN_ENCAPSULATE = 342,       // "encapsulate"
+    TOKEN_ARRAY = 343,             // "array"
+    TOKEN_PARKED_PACKET_LIMIT = 344, // "parked-packet-limit"
+    TOKEN_ALLOCATOR = 345,         // "allocator"
+    TOKEN_PD_ALLOCATOR = 346,      // "pd-allocator"
+    TOKEN_SHARED_NETWORKS = 347,   // "shared-networks"
+    TOKEN_POOLS = 348,             // "pools"
+    TOKEN_POOL = 349,              // "pool"
+    TOKEN_PD_POOLS = 350,          // "pd-pools"
+    TOKEN_PREFIX = 351,            // "prefix"
+    TOKEN_PREFIX_LEN = 352,        // "prefix-len"
+    TOKEN_EXCLUDED_PREFIX = 353,   // "excluded-prefix"
+    TOKEN_EXCLUDED_PREFIX_LEN = 354, // "excluded-prefix-len"
+    TOKEN_DELEGATED_LEN = 355,     // "delegated-len"
+    TOKEN_USER_CONTEXT = 356,      // "user-context"
+    TOKEN_COMMENT = 357,           // "comment"
+    TOKEN_SUBNET = 358,            // "subnet"
+    TOKEN_INTERFACE = 359,         // "interface"
+    TOKEN_INTERFACE_ID = 360,      // "interface-id"
+    TOKEN_ID = 361,                // "id"
+    TOKEN_RAPID_COMMIT = 362,      // "rapid-commit"
+    TOKEN_RESERVATION_MODE = 363,  // "reservation-mode"
+    TOKEN_DISABLED = 364,          // "disabled"
+    TOKEN_OUT_OF_POOL = 365,       // "out-of-pool"
+    TOKEN_GLOBAL = 366,            // "global"
+    TOKEN_ALL = 367,               // "all"
+    TOKEN_RESERVATIONS_GLOBAL = 368, // "reservations-global"
+    TOKEN_RESERVATIONS_IN_SUBNET = 369, // "reservations-in-subnet"
+    TOKEN_RESERVATIONS_OUT_OF_POOL = 370, // "reservations-out-of-pool"
+    TOKEN_MAC_SOURCES = 371,       // "mac-sources"
+    TOKEN_RELAY_SUPPLIED_OPTIONS = 372, // "relay-supplied-options"
+    TOKEN_HOST_RESERVATION_IDENTIFIERS = 373, // "host-reservation-identifiers"
+    TOKEN_SANITY_CHECKS = 374,     // "sanity-checks"
+    TOKEN_LEASE_CHECKS = 375,      // "lease-checks"
+    TOKEN_EXTENDED_INFO_CHECKS = 376, // "extended-info-checks"
+    TOKEN_CLIENT_CLASSES = 377,    // "client-classes"
+    TOKEN_REQUIRE_CLIENT_CLASSES = 378, // "require-client-classes"
+    TOKEN_TEST = 379,              // "test"
+    TOKEN_TEMPLATE_TEST = 380,     // "template-test"
+    TOKEN_ONLY_IF_REQUIRED = 381,  // "only-if-required"
+    TOKEN_CLIENT_CLASS = 382,      // "client-class"
+    TOKEN_RESERVATIONS = 383,      // "reservations"
+    TOKEN_IP_ADDRESSES = 384,      // "ip-addresses"
+    TOKEN_PREFIXES = 385,          // "prefixes"
+    TOKEN_DUID = 386,              // "duid"
+    TOKEN_HW_ADDRESS = 387,        // "hw-address"
+    TOKEN_HOSTNAME = 388,          // "hostname"
+    TOKEN_FLEX_ID = 389,           // "flex-id"
+    TOKEN_RELAY = 390,             // "relay"
+    TOKEN_IP_ADDRESS = 391,        // "ip-address"
+    TOKEN_HOOKS_LIBRARIES = 392,   // "hooks-libraries"
+    TOKEN_LIBRARY = 393,           // "library"
+    TOKEN_PARAMETERS = 394,        // "parameters"
+    TOKEN_EXPIRED_LEASES_PROCESSING = 395, // "expired-leases-processing"
+    TOKEN_RECLAIM_TIMER_WAIT_TIME = 396, // "reclaim-timer-wait-time"
+    TOKEN_FLUSH_RECLAIMED_TIMER_WAIT_TIME = 397, // "flush-reclaimed-timer-wait-time"
+    TOKEN_HOLD_RECLAIMED_TIME = 398, // "hold-reclaimed-time"
+    TOKEN_MAX_RECLAIM_LEASES = 399, // "max-reclaim-leases"
+    TOKEN_MAX_RECLAIM_TIME = 400,  // "max-reclaim-time"
+    TOKEN_UNWARNED_RECLAIM_CYCLES = 401, // "unwarned-reclaim-cycles"
+    TOKEN_SERVER_ID = 402,         // "server-id"
+    TOKEN_LLT = 403,               // "LLT"
+    TOKEN_EN = 404,                // "EN"
+    TOKEN_LL = 405,                // "LL"
+    TOKEN_IDENTIFIER = 406,        // "identifier"
+    TOKEN_HTYPE = 407,             // "htype"
+    TOKEN_TIME = 408,              // "time"
+    TOKEN_ENTERPRISE_ID = 409,     // "enterprise-id"
+    TOKEN_DHCP4O6_PORT = 410,      // "dhcp4o6-port"
+    TOKEN_DHCP_MULTI_THREADING = 411, // "multi-threading"
+    TOKEN_ENABLE_MULTI_THREADING = 412, // "enable-multi-threading"
+    TOKEN_THREAD_POOL_SIZE = 413,  // "thread-pool-size"
+    TOKEN_PACKET_QUEUE_SIZE = 414, // "packet-queue-size"
+    TOKEN_CONTROL_SOCKET = 415,    // "control-socket"
+    TOKEN_SOCKET_TYPE = 416,       // "socket-type"
+    TOKEN_SOCKET_NAME = 417,       // "socket-name"
+    TOKEN_DHCP_QUEUE_CONTROL = 418, // "dhcp-queue-control"
+    TOKEN_ENABLE_QUEUE = 419,      // "enable-queue"
+    TOKEN_QUEUE_TYPE = 420,        // "queue-type"
+    TOKEN_CAPACITY = 421,          // "capacity"
+    TOKEN_DHCP_DDNS = 422,         // "dhcp-ddns"
+    TOKEN_ENABLE_UPDATES = 423,    // "enable-updates"
+    TOKEN_QUALIFYING_SUFFIX = 424, // "qualifying-suffix"
+    TOKEN_SERVER_IP = 425,         // "server-ip"
+    TOKEN_SERVER_PORT = 426,       // "server-port"
+    TOKEN_SENDER_IP = 427,         // "sender-ip"
+    TOKEN_SENDER_PORT = 428,       // "sender-port"
+    TOKEN_MAX_QUEUE_SIZE = 429,    // "max-queue-size"
+    TOKEN_NCR_PROTOCOL = 430,      // "ncr-protocol"
+    TOKEN_NCR_FORMAT = 431,        // "ncr-format"
+    TOKEN_OVERRIDE_NO_UPDATE = 432, // "override-no-update"
+    TOKEN_OVERRIDE_CLIENT_UPDATE = 433, // "override-client-update"
+    TOKEN_REPLACE_CLIENT_NAME = 434, // "replace-client-name"
+    TOKEN_GENERATED_PREFIX = 435,  // "generated-prefix"
+    TOKEN_UDP = 436,               // "UDP"
+    TOKEN_TCP = 437,               // "TCP"
+    TOKEN_JSON = 438,              // "JSON"
+    TOKEN_WHEN_PRESENT = 439,      // "when-present"
+    TOKEN_NEVER = 440,             // "never"
+    TOKEN_ALWAYS = 441,            // "always"
+    TOKEN_WHEN_NOT_PRESENT = 442,  // "when-not-present"
+    TOKEN_HOSTNAME_CHAR_SET = 443, // "hostname-char-set"
+    TOKEN_HOSTNAME_CHAR_REPLACEMENT = 444, // "hostname-char-replacement"
+    TOKEN_EARLY_GLOBAL_RESERVATIONS_LOOKUP = 445, // "early-global-reservations-lookup"
+    TOKEN_IP_RESERVATIONS_UNIQUE = 446, // "ip-reservations-unique"
+    TOKEN_RESERVATIONS_LOOKUP_FIRST = 447, // "reservations-lookup-first"
+    TOKEN_LOGGERS = 448,           // "loggers"
+    TOKEN_OUTPUT_OPTIONS = 449,    // "output_options"
+    TOKEN_OUTPUT = 450,            // "output"
+    TOKEN_DEBUGLEVEL = 451,        // "debuglevel"
+    TOKEN_SEVERITY = 452,          // "severity"
+    TOKEN_FLUSH = 453,             // "flush"
+    TOKEN_MAXSIZE = 454,           // "maxsize"
+    TOKEN_MAXVER = 455,            // "maxver"
+    TOKEN_PATTERN = 456,           // "pattern"
+    TOKEN_COMPATIBILITY = 457,     // "compatibility"
+    TOKEN_LENIENT_OPTION_PARSING = 458, // "lenient-option-parsing"
+    TOKEN_TOPLEVEL_JSON = 459,     // TOPLEVEL_JSON
+    TOKEN_TOPLEVEL_DHCP6 = 460,    // TOPLEVEL_DHCP6
+    TOKEN_SUB_DHCP6 = 461,         // SUB_DHCP6
+    TOKEN_SUB_INTERFACES6 = 462,   // SUB_INTERFACES6
+    TOKEN_SUB_SUBNET6 = 463,       // SUB_SUBNET6
+    TOKEN_SUB_POOL6 = 464,         // SUB_POOL6
+    TOKEN_SUB_PD_POOL = 465,       // SUB_PD_POOL
+    TOKEN_SUB_RESERVATION = 466,   // SUB_RESERVATION
+    TOKEN_SUB_OPTION_DEFS = 467,   // SUB_OPTION_DEFS
+    TOKEN_SUB_OPTION_DEF = 468,    // SUB_OPTION_DEF
+    TOKEN_SUB_OPTION_DATA = 469,   // SUB_OPTION_DATA
+    TOKEN_SUB_HOOKS_LIBRARY = 470, // SUB_HOOKS_LIBRARY
+    TOKEN_SUB_DHCP_DDNS = 471,     // SUB_DHCP_DDNS
+    TOKEN_SUB_CONFIG_CONTROL = 472, // SUB_CONFIG_CONTROL
+    TOKEN_STRING = 473,            // "constant string"
+    TOKEN_INTEGER = 474,           // "integer"
+    TOKEN_FLOAT = 475,             // "floating point"
+    TOKEN_BOOLEAN = 476            // "boolean"
       };
       /// Backward compatibility alias (Bison 3.6).
       typedef token_kind_type yytokentype;
@@ -916,11 +733,7 @@
     {
       enum symbol_kind_type
       {
-<<<<<<< HEAD
-        YYNTOKENS = 217, ///< Number of tokens.
-=======
-        YYNTOKENS = 221, ///< Number of tokens.
->>>>>>> 6ca519ca
+        YYNTOKENS = 222, ///< Number of tokens.
         S_YYEMPTY = -2,
         S_YYEOF = 0,                             // "end of file"
         S_YYerror = 1,                           // error
@@ -958,636 +771,6 @@
         S_LFC_INTERVAL = 33,                     // "lfc-interval"
         S_READONLY = 34,                         // "readonly"
         S_CONNECT_TIMEOUT = 35,                  // "connect-timeout"
-<<<<<<< HEAD
-        S_MAX_RECONNECT_TRIES = 36,              // "max-reconnect-tries"
-        S_RECONNECT_WAIT_TIME = 37,              // "reconnect-wait-time"
-        S_ON_FAIL = 38,                          // "on-fail"
-        S_STOP_RETRY_EXIT = 39,                  // "stop-retry-exit"
-        S_SERVE_RETRY_EXIT = 40,                 // "serve-retry-exit"
-        S_SERVE_RETRY_CONTINUE = 41,             // "serve-retry-continue"
-        S_MAX_ROW_ERRORS = 42,                   // "max-row-errors"
-        S_TRUST_ANCHOR = 43,                     // "trust-anchor"
-        S_CERT_FILE = 44,                        // "cert-file"
-        S_KEY_FILE = 45,                         // "key-file"
-        S_CIPHER_LIST = 46,                      // "cipher-list"
-        S_PREFERRED_LIFETIME = 47,               // "preferred-lifetime"
-        S_MIN_PREFERRED_LIFETIME = 48,           // "min-preferred-lifetime"
-        S_MAX_PREFERRED_LIFETIME = 49,           // "max-preferred-lifetime"
-        S_VALID_LIFETIME = 50,                   // "valid-lifetime"
-        S_MIN_VALID_LIFETIME = 51,               // "min-valid-lifetime"
-        S_MAX_VALID_LIFETIME = 52,               // "max-valid-lifetime"
-        S_RENEW_TIMER = 53,                      // "renew-timer"
-        S_REBIND_TIMER = 54,                     // "rebind-timer"
-        S_CALCULATE_TEE_TIMES = 55,              // "calculate-tee-times"
-        S_T1_PERCENT = 56,                       // "t1-percent"
-        S_T2_PERCENT = 57,                       // "t2-percent"
-        S_CACHE_THRESHOLD = 58,                  // "cache-threshold"
-        S_CACHE_MAX_AGE = 59,                    // "cache-max-age"
-        S_DECLINE_PROBATION_PERIOD = 60,         // "decline-probation-period"
-        S_SERVER_TAG = 61,                       // "server-tag"
-        S_STATISTIC_DEFAULT_SAMPLE_COUNT = 62,   // "statistic-default-sample-count"
-        S_STATISTIC_DEFAULT_SAMPLE_AGE = 63,     // "statistic-default-sample-age"
-        S_DDNS_SEND_UPDATES = 64,                // "ddns-send-updates"
-        S_DDNS_OVERRIDE_NO_UPDATE = 65,          // "ddns-override-no-update"
-        S_DDNS_OVERRIDE_CLIENT_UPDATE = 66,      // "ddns-override-client-update"
-        S_DDNS_REPLACE_CLIENT_NAME = 67,         // "ddns-replace-client-name"
-        S_DDNS_GENERATED_PREFIX = 68,            // "ddns-generated-prefix"
-        S_DDNS_QUALIFYING_SUFFIX = 69,           // "ddns-qualifying-suffix"
-        S_DDNS_UPDATE_ON_RENEW = 70,             // "ddns-update-on-renew"
-        S_DDNS_USE_CONFLICT_RESOLUTION = 71,     // "ddns-use-conflict-resolution"
-        S_STORE_EXTENDED_INFO = 72,              // "store-extended-info"
-        S_SUBNET6 = 73,                          // "subnet6"
-        S_OPTION_DEF = 74,                       // "option-def"
-        S_OPTION_DATA = 75,                      // "option-data"
-        S_NAME = 76,                             // "name"
-        S_DATA = 77,                             // "data"
-        S_CODE = 78,                             // "code"
-        S_SPACE = 79,                            // "space"
-        S_CSV_FORMAT = 80,                       // "csv-format"
-        S_ALWAYS_SEND = 81,                      // "always-send"
-        S_NEVER_SEND = 82,                       // "never-send"
-        S_RECORD_TYPES = 83,                     // "record-types"
-        S_ENCAPSULATE = 84,                      // "encapsulate"
-        S_ARRAY = 85,                            // "array"
-        S_PARKED_PACKET_LIMIT = 86,              // "parked-packet-limit"
-        S_SHARED_NETWORKS = 87,                  // "shared-networks"
-        S_POOLS = 88,                            // "pools"
-        S_POOL = 89,                             // "pool"
-        S_PD_POOLS = 90,                         // "pd-pools"
-        S_PREFIX = 91,                           // "prefix"
-        S_PREFIX_LEN = 92,                       // "prefix-len"
-        S_EXCLUDED_PREFIX = 93,                  // "excluded-prefix"
-        S_EXCLUDED_PREFIX_LEN = 94,              // "excluded-prefix-len"
-        S_DELEGATED_LEN = 95,                    // "delegated-len"
-        S_USER_CONTEXT = 96,                     // "user-context"
-        S_COMMENT = 97,                          // "comment"
-        S_SUBNET = 98,                           // "subnet"
-        S_INTERFACE = 99,                        // "interface"
-        S_INTERFACE_ID = 100,                    // "interface-id"
-        S_ID = 101,                              // "id"
-        S_RAPID_COMMIT = 102,                    // "rapid-commit"
-        S_RESERVATION_MODE = 103,                // "reservation-mode"
-        S_DISABLED = 104,                        // "disabled"
-        S_OUT_OF_POOL = 105,                     // "out-of-pool"
-        S_GLOBAL = 106,                          // "global"
-        S_ALL = 107,                             // "all"
-        S_RESERVATIONS_GLOBAL = 108,             // "reservations-global"
-        S_RESERVATIONS_IN_SUBNET = 109,          // "reservations-in-subnet"
-        S_RESERVATIONS_OUT_OF_POOL = 110,        // "reservations-out-of-pool"
-        S_MAC_SOURCES = 111,                     // "mac-sources"
-        S_RELAY_SUPPLIED_OPTIONS = 112,          // "relay-supplied-options"
-        S_HOST_RESERVATION_IDENTIFIERS = 113,    // "host-reservation-identifiers"
-        S_SANITY_CHECKS = 114,                   // "sanity-checks"
-        S_LEASE_CHECKS = 115,                    // "lease-checks"
-        S_EXTENDED_INFO_CHECKS = 116,            // "extended-info-checks"
-        S_CLIENT_CLASSES = 117,                  // "client-classes"
-        S_REQUIRE_CLIENT_CLASSES = 118,          // "require-client-classes"
-        S_TEST = 119,                            // "test"
-        S_TEMPLATE_TEST = 120,                   // "template-test"
-        S_ONLY_IF_REQUIRED = 121,                // "only-if-required"
-        S_CLIENT_CLASS = 122,                    // "client-class"
-        S_RESERVATIONS = 123,                    // "reservations"
-        S_IP_ADDRESSES = 124,                    // "ip-addresses"
-        S_PREFIXES = 125,                        // "prefixes"
-        S_DUID = 126,                            // "duid"
-        S_HW_ADDRESS = 127,                      // "hw-address"
-        S_HOSTNAME = 128,                        // "hostname"
-        S_FLEX_ID = 129,                         // "flex-id"
-        S_RELAY = 130,                           // "relay"
-        S_IP_ADDRESS = 131,                      // "ip-address"
-        S_HOOKS_LIBRARIES = 132,                 // "hooks-libraries"
-        S_LIBRARY = 133,                         // "library"
-        S_PARAMETERS = 134,                      // "parameters"
-        S_EXPIRED_LEASES_PROCESSING = 135,       // "expired-leases-processing"
-        S_RECLAIM_TIMER_WAIT_TIME = 136,         // "reclaim-timer-wait-time"
-        S_FLUSH_RECLAIMED_TIMER_WAIT_TIME = 137, // "flush-reclaimed-timer-wait-time"
-        S_HOLD_RECLAIMED_TIME = 138,             // "hold-reclaimed-time"
-        S_MAX_RECLAIM_LEASES = 139,              // "max-reclaim-leases"
-        S_MAX_RECLAIM_TIME = 140,                // "max-reclaim-time"
-        S_UNWARNED_RECLAIM_CYCLES = 141,         // "unwarned-reclaim-cycles"
-        S_SERVER_ID = 142,                       // "server-id"
-        S_LLT = 143,                             // "LLT"
-        S_EN = 144,                              // "EN"
-        S_LL = 145,                              // "LL"
-        S_IDENTIFIER = 146,                      // "identifier"
-        S_HTYPE = 147,                           // "htype"
-        S_TIME = 148,                            // "time"
-        S_ENTERPRISE_ID = 149,                   // "enterprise-id"
-        S_DHCP4O6_PORT = 150,                    // "dhcp4o6-port"
-        S_DHCP_MULTI_THREADING = 151,            // "multi-threading"
-        S_ENABLE_MULTI_THREADING = 152,          // "enable-multi-threading"
-        S_THREAD_POOL_SIZE = 153,                // "thread-pool-size"
-        S_PACKET_QUEUE_SIZE = 154,               // "packet-queue-size"
-        S_CONTROL_SOCKET = 155,                  // "control-socket"
-        S_SOCKET_TYPE = 156,                     // "socket-type"
-        S_SOCKET_NAME = 157,                     // "socket-name"
-        S_DHCP_QUEUE_CONTROL = 158,              // "dhcp-queue-control"
-        S_ENABLE_QUEUE = 159,                    // "enable-queue"
-        S_QUEUE_TYPE = 160,                      // "queue-type"
-        S_CAPACITY = 161,                        // "capacity"
-        S_DHCP_DDNS = 162,                       // "dhcp-ddns"
-        S_ENABLE_UPDATES = 163,                  // "enable-updates"
-        S_QUALIFYING_SUFFIX = 164,               // "qualifying-suffix"
-        S_SERVER_IP = 165,                       // "server-ip"
-        S_SERVER_PORT = 166,                     // "server-port"
-        S_SENDER_IP = 167,                       // "sender-ip"
-        S_SENDER_PORT = 168,                     // "sender-port"
-        S_MAX_QUEUE_SIZE = 169,                  // "max-queue-size"
-        S_NCR_PROTOCOL = 170,                    // "ncr-protocol"
-        S_NCR_FORMAT = 171,                      // "ncr-format"
-        S_OVERRIDE_NO_UPDATE = 172,              // "override-no-update"
-        S_OVERRIDE_CLIENT_UPDATE = 173,          // "override-client-update"
-        S_REPLACE_CLIENT_NAME = 174,             // "replace-client-name"
-        S_GENERATED_PREFIX = 175,                // "generated-prefix"
-        S_UDP = 176,                             // "UDP"
-        S_TCP = 177,                             // "TCP"
-        S_JSON = 178,                            // "JSON"
-        S_WHEN_PRESENT = 179,                    // "when-present"
-        S_NEVER = 180,                           // "never"
-        S_ALWAYS = 181,                          // "always"
-        S_WHEN_NOT_PRESENT = 182,                // "when-not-present"
-        S_HOSTNAME_CHAR_SET = 183,               // "hostname-char-set"
-        S_HOSTNAME_CHAR_REPLACEMENT = 184,       // "hostname-char-replacement"
-        S_EARLY_GLOBAL_RESERVATIONS_LOOKUP = 185, // "early-global-reservations-lookup"
-        S_IP_RESERVATIONS_UNIQUE = 186,          // "ip-reservations-unique"
-        S_RESERVATIONS_LOOKUP_FIRST = 187,       // "reservations-lookup-first"
-        S_LOGGERS = 188,                         // "loggers"
-        S_OUTPUT_OPTIONS = 189,                  // "output_options"
-        S_OUTPUT = 190,                          // "output"
-        S_DEBUGLEVEL = 191,                      // "debuglevel"
-        S_SEVERITY = 192,                        // "severity"
-        S_FLUSH = 193,                           // "flush"
-        S_MAXSIZE = 194,                         // "maxsize"
-        S_MAXVER = 195,                          // "maxver"
-        S_PATTERN = 196,                         // "pattern"
-        S_COMPATIBILITY = 197,                   // "compatibility"
-        S_LENIENT_OPTION_PARSING = 198,          // "lenient-option-parsing"
-        S_TOPLEVEL_JSON = 199,                   // TOPLEVEL_JSON
-        S_TOPLEVEL_DHCP6 = 200,                  // TOPLEVEL_DHCP6
-        S_SUB_DHCP6 = 201,                       // SUB_DHCP6
-        S_SUB_INTERFACES6 = 202,                 // SUB_INTERFACES6
-        S_SUB_SUBNET6 = 203,                     // SUB_SUBNET6
-        S_SUB_POOL6 = 204,                       // SUB_POOL6
-        S_SUB_PD_POOL = 205,                     // SUB_PD_POOL
-        S_SUB_RESERVATION = 206,                 // SUB_RESERVATION
-        S_SUB_OPTION_DEFS = 207,                 // SUB_OPTION_DEFS
-        S_SUB_OPTION_DEF = 208,                  // SUB_OPTION_DEF
-        S_SUB_OPTION_DATA = 209,                 // SUB_OPTION_DATA
-        S_SUB_HOOKS_LIBRARY = 210,               // SUB_HOOKS_LIBRARY
-        S_SUB_DHCP_DDNS = 211,                   // SUB_DHCP_DDNS
-        S_SUB_CONFIG_CONTROL = 212,              // SUB_CONFIG_CONTROL
-        S_STRING = 213,                          // "constant string"
-        S_INTEGER = 214,                         // "integer"
-        S_FLOAT = 215,                           // "floating point"
-        S_BOOLEAN = 216,                         // "boolean"
-        S_YYACCEPT = 217,                        // $accept
-        S_start = 218,                           // start
-        S_219_1 = 219,                           // $@1
-        S_220_2 = 220,                           // $@2
-        S_221_3 = 221,                           // $@3
-        S_222_4 = 222,                           // $@4
-        S_223_5 = 223,                           // $@5
-        S_224_6 = 224,                           // $@6
-        S_225_7 = 225,                           // $@7
-        S_226_8 = 226,                           // $@8
-        S_227_9 = 227,                           // $@9
-        S_228_10 = 228,                          // $@10
-        S_229_11 = 229,                          // $@11
-        S_230_12 = 230,                          // $@12
-        S_231_13 = 231,                          // $@13
-        S_232_14 = 232,                          // $@14
-        S_value = 233,                           // value
-        S_sub_json = 234,                        // sub_json
-        S_map2 = 235,                            // map2
-        S_236_15 = 236,                          // $@15
-        S_map_value = 237,                       // map_value
-        S_map_content = 238,                     // map_content
-        S_not_empty_map = 239,                   // not_empty_map
-        S_list_generic = 240,                    // list_generic
-        S_241_16 = 241,                          // $@16
-        S_list_content = 242,                    // list_content
-        S_not_empty_list = 243,                  // not_empty_list
-        S_list_strings = 244,                    // list_strings
-        S_245_17 = 245,                          // $@17
-        S_list_strings_content = 246,            // list_strings_content
-        S_not_empty_list_strings = 247,          // not_empty_list_strings
-        S_unknown_map_entry = 248,               // unknown_map_entry
-        S_syntax_map = 249,                      // syntax_map
-        S_250_18 = 250,                          // $@18
-        S_global_object = 251,                   // global_object
-        S_252_19 = 252,                          // $@19
-        S_global_object_comma = 253,             // global_object_comma
-        S_sub_dhcp6 = 254,                       // sub_dhcp6
-        S_255_20 = 255,                          // $@20
-        S_global_params = 256,                   // global_params
-        S_global_param = 257,                    // global_param
-        S_data_directory = 258,                  // data_directory
-        S_259_21 = 259,                          // $@21
-        S_preferred_lifetime = 260,              // preferred_lifetime
-        S_min_preferred_lifetime = 261,          // min_preferred_lifetime
-        S_max_preferred_lifetime = 262,          // max_preferred_lifetime
-        S_valid_lifetime = 263,                  // valid_lifetime
-        S_min_valid_lifetime = 264,              // min_valid_lifetime
-        S_max_valid_lifetime = 265,              // max_valid_lifetime
-        S_renew_timer = 266,                     // renew_timer
-        S_rebind_timer = 267,                    // rebind_timer
-        S_calculate_tee_times = 268,             // calculate_tee_times
-        S_t1_percent = 269,                      // t1_percent
-        S_t2_percent = 270,                      // t2_percent
-        S_cache_threshold = 271,                 // cache_threshold
-        S_cache_max_age = 272,                   // cache_max_age
-        S_decline_probation_period = 273,        // decline_probation_period
-        S_ddns_send_updates = 274,               // ddns_send_updates
-        S_ddns_override_no_update = 275,         // ddns_override_no_update
-        S_ddns_override_client_update = 276,     // ddns_override_client_update
-        S_ddns_replace_client_name = 277,        // ddns_replace_client_name
-        S_278_22 = 278,                          // $@22
-        S_ddns_replace_client_name_value = 279,  // ddns_replace_client_name_value
-        S_ddns_generated_prefix = 280,           // ddns_generated_prefix
-        S_281_23 = 281,                          // $@23
-        S_ddns_qualifying_suffix = 282,          // ddns_qualifying_suffix
-        S_283_24 = 283,                          // $@24
-        S_ddns_update_on_renew = 284,            // ddns_update_on_renew
-        S_ddns_use_conflict_resolution = 285,    // ddns_use_conflict_resolution
-        S_hostname_char_set = 286,               // hostname_char_set
-        S_287_25 = 287,                          // $@25
-        S_hostname_char_replacement = 288,       // hostname_char_replacement
-        S_289_26 = 289,                          // $@26
-        S_store_extended_info = 290,             // store_extended_info
-        S_statistic_default_sample_count = 291,  // statistic_default_sample_count
-        S_statistic_default_sample_age = 292,    // statistic_default_sample_age
-        S_server_tag = 293,                      // server_tag
-        S_294_27 = 294,                          // $@27
-        S_parked_packet_limit = 295,             // parked_packet_limit
-        S_early_global_reservations_lookup = 296, // early_global_reservations_lookup
-        S_ip_reservations_unique = 297,          // ip_reservations_unique
-        S_reservations_lookup_first = 298,       // reservations_lookup_first
-        S_interfaces_config = 299,               // interfaces_config
-        S_300_28 = 300,                          // $@28
-        S_sub_interfaces6 = 301,                 // sub_interfaces6
-        S_302_29 = 302,                          // $@29
-        S_interfaces_config_params = 303,        // interfaces_config_params
-        S_interfaces_config_param = 304,         // interfaces_config_param
-        S_interfaces_list = 305,                 // interfaces_list
-        S_306_30 = 306,                          // $@30
-        S_re_detect = 307,                       // re_detect
-        S_service_sockets_require_all = 308,     // service_sockets_require_all
-        S_service_sockets_retry_wait_time = 309, // service_sockets_retry_wait_time
-        S_service_sockets_max_retries = 310,     // service_sockets_max_retries
-        S_lease_database = 311,                  // lease_database
-        S_312_31 = 312,                          // $@31
-        S_hosts_database = 313,                  // hosts_database
-        S_314_32 = 314,                          // $@32
-        S_hosts_databases = 315,                 // hosts_databases
-        S_316_33 = 316,                          // $@33
-        S_database_list = 317,                   // database_list
-        S_not_empty_database_list = 318,         // not_empty_database_list
-        S_database = 319,                        // database
-        S_320_34 = 320,                          // $@34
-        S_database_map_params = 321,             // database_map_params
-        S_database_map_param = 322,              // database_map_param
-        S_database_type = 323,                   // database_type
-        S_324_35 = 324,                          // $@35
-        S_db_type = 325,                         // db_type
-        S_user = 326,                            // user
-        S_327_36 = 327,                          // $@36
-        S_password = 328,                        // password
-        S_329_37 = 329,                          // $@37
-        S_host = 330,                            // host
-        S_331_38 = 331,                          // $@38
-        S_port = 332,                            // port
-        S_name = 333,                            // name
-        S_334_39 = 334,                          // $@39
-        S_persist = 335,                         // persist
-        S_lfc_interval = 336,                    // lfc_interval
-        S_readonly = 337,                        // readonly
-        S_connect_timeout = 338,                 // connect_timeout
-        S_reconnect_wait_time = 339,             // reconnect_wait_time
-        S_on_fail = 340,                         // on_fail
-        S_341_40 = 341,                          // $@40
-        S_on_fail_mode = 342,                    // on_fail_mode
-        S_max_row_errors = 343,                  // max_row_errors
-        S_max_reconnect_tries = 344,             // max_reconnect_tries
-        S_trust_anchor = 345,                    // trust_anchor
-        S_346_41 = 346,                          // $@41
-        S_cert_file = 347,                       // cert_file
-        S_348_42 = 348,                          // $@42
-        S_key_file = 349,                        // key_file
-        S_350_43 = 350,                          // $@43
-        S_cipher_list = 351,                     // cipher_list
-        S_352_44 = 352,                          // $@44
-        S_sanity_checks = 353,                   // sanity_checks
-        S_354_45 = 354,                          // $@45
-        S_sanity_checks_params = 355,            // sanity_checks_params
-        S_sanity_checks_param = 356,             // sanity_checks_param
-        S_lease_checks = 357,                    // lease_checks
-        S_358_46 = 358,                          // $@46
-        S_extended_info_checks = 359,            // extended_info_checks
-        S_360_47 = 360,                          // $@47
-        S_mac_sources = 361,                     // mac_sources
-        S_362_48 = 362,                          // $@48
-        S_mac_sources_list = 363,                // mac_sources_list
-        S_mac_sources_value = 364,               // mac_sources_value
-        S_duid_id = 365,                         // duid_id
-        S_string_id = 366,                       // string_id
-        S_host_reservation_identifiers = 367,    // host_reservation_identifiers
-        S_368_49 = 368,                          // $@49
-        S_host_reservation_identifiers_list = 369, // host_reservation_identifiers_list
-        S_host_reservation_identifier = 370,     // host_reservation_identifier
-        S_hw_address_id = 371,                   // hw_address_id
-        S_flex_id = 372,                         // flex_id
-        S_relay_supplied_options = 373,          // relay_supplied_options
-        S_374_50 = 374,                          // $@50
-        S_dhcp_multi_threading = 375,            // dhcp_multi_threading
-        S_376_51 = 376,                          // $@51
-        S_multi_threading_params = 377,          // multi_threading_params
-        S_multi_threading_param = 378,           // multi_threading_param
-        S_enable_multi_threading = 379,          // enable_multi_threading
-        S_thread_pool_size = 380,                // thread_pool_size
-        S_packet_queue_size = 381,               // packet_queue_size
-        S_hooks_libraries = 382,                 // hooks_libraries
-        S_383_52 = 383,                          // $@52
-        S_hooks_libraries_list = 384,            // hooks_libraries_list
-        S_not_empty_hooks_libraries_list = 385,  // not_empty_hooks_libraries_list
-        S_hooks_library = 386,                   // hooks_library
-        S_387_53 = 387,                          // $@53
-        S_sub_hooks_library = 388,               // sub_hooks_library
-        S_389_54 = 389,                          // $@54
-        S_hooks_params = 390,                    // hooks_params
-        S_hooks_param = 391,                     // hooks_param
-        S_library = 392,                         // library
-        S_393_55 = 393,                          // $@55
-        S_parameters = 394,                      // parameters
-        S_395_56 = 395,                          // $@56
-        S_expired_leases_processing = 396,       // expired_leases_processing
-        S_397_57 = 397,                          // $@57
-        S_expired_leases_params = 398,           // expired_leases_params
-        S_expired_leases_param = 399,            // expired_leases_param
-        S_reclaim_timer_wait_time = 400,         // reclaim_timer_wait_time
-        S_flush_reclaimed_timer_wait_time = 401, // flush_reclaimed_timer_wait_time
-        S_hold_reclaimed_time = 402,             // hold_reclaimed_time
-        S_max_reclaim_leases = 403,              // max_reclaim_leases
-        S_max_reclaim_time = 404,                // max_reclaim_time
-        S_unwarned_reclaim_cycles = 405,         // unwarned_reclaim_cycles
-        S_subnet6_list = 406,                    // subnet6_list
-        S_407_58 = 407,                          // $@58
-        S_subnet6_list_content = 408,            // subnet6_list_content
-        S_not_empty_subnet6_list = 409,          // not_empty_subnet6_list
-        S_subnet6 = 410,                         // subnet6
-        S_411_59 = 411,                          // $@59
-        S_sub_subnet6 = 412,                     // sub_subnet6
-        S_413_60 = 413,                          // $@60
-        S_subnet6_params = 414,                  // subnet6_params
-        S_subnet6_param = 415,                   // subnet6_param
-        S_subnet = 416,                          // subnet
-        S_417_61 = 417,                          // $@61
-        S_interface = 418,                       // interface
-        S_419_62 = 419,                          // $@62
-        S_interface_id = 420,                    // interface_id
-        S_421_63 = 421,                          // $@63
-        S_client_class = 422,                    // client_class
-        S_423_64 = 423,                          // $@64
-        S_require_client_classes = 424,          // require_client_classes
-        S_425_65 = 425,                          // $@65
-        S_reservations_global = 426,             // reservations_global
-        S_reservations_in_subnet = 427,          // reservations_in_subnet
-        S_reservations_out_of_pool = 428,        // reservations_out_of_pool
-        S_reservation_mode = 429,                // reservation_mode
-        S_430_66 = 430,                          // $@66
-        S_hr_mode = 431,                         // hr_mode
-        S_id = 432,                              // id
-        S_rapid_commit = 433,                    // rapid_commit
-        S_shared_networks = 434,                 // shared_networks
-        S_435_67 = 435,                          // $@67
-        S_shared_networks_content = 436,         // shared_networks_content
-        S_shared_networks_list = 437,            // shared_networks_list
-        S_shared_network = 438,                  // shared_network
-        S_439_68 = 439,                          // $@68
-        S_shared_network_params = 440,           // shared_network_params
-        S_shared_network_param = 441,            // shared_network_param
-        S_option_def_list = 442,                 // option_def_list
-        S_443_69 = 443,                          // $@69
-        S_sub_option_def_list = 444,             // sub_option_def_list
-        S_445_70 = 445,                          // $@70
-        S_option_def_list_content = 446,         // option_def_list_content
-        S_not_empty_option_def_list = 447,       // not_empty_option_def_list
-        S_option_def_entry = 448,                // option_def_entry
-        S_449_71 = 449,                          // $@71
-        S_sub_option_def = 450,                  // sub_option_def
-        S_451_72 = 451,                          // $@72
-        S_option_def_params = 452,               // option_def_params
-        S_not_empty_option_def_params = 453,     // not_empty_option_def_params
-        S_option_def_param = 454,                // option_def_param
-        S_option_def_name = 455,                 // option_def_name
-        S_code = 456,                            // code
-        S_option_def_code = 457,                 // option_def_code
-        S_option_def_type = 458,                 // option_def_type
-        S_459_73 = 459,                          // $@73
-        S_option_def_record_types = 460,         // option_def_record_types
-        S_461_74 = 461,                          // $@74
-        S_space = 462,                           // space
-        S_463_75 = 463,                          // $@75
-        S_option_def_space = 464,                // option_def_space
-        S_option_def_encapsulate = 465,          // option_def_encapsulate
-        S_466_76 = 466,                          // $@76
-        S_option_def_array = 467,                // option_def_array
-        S_option_data_list = 468,                // option_data_list
-        S_469_77 = 469,                          // $@77
-        S_option_data_list_content = 470,        // option_data_list_content
-        S_not_empty_option_data_list = 471,      // not_empty_option_data_list
-        S_option_data_entry = 472,               // option_data_entry
-        S_473_78 = 473,                          // $@78
-        S_sub_option_data = 474,                 // sub_option_data
-        S_475_79 = 475,                          // $@79
-        S_option_data_params = 476,              // option_data_params
-        S_not_empty_option_data_params = 477,    // not_empty_option_data_params
-        S_option_data_param = 478,               // option_data_param
-        S_option_data_name = 479,                // option_data_name
-        S_option_data_data = 480,                // option_data_data
-        S_481_80 = 481,                          // $@80
-        S_option_data_code = 482,                // option_data_code
-        S_option_data_space = 483,               // option_data_space
-        S_option_data_csv_format = 484,          // option_data_csv_format
-        S_option_data_always_send = 485,         // option_data_always_send
-        S_option_data_never_send = 486,          // option_data_never_send
-        S_pools_list = 487,                      // pools_list
-        S_488_81 = 488,                          // $@81
-        S_pools_list_content = 489,              // pools_list_content
-        S_not_empty_pools_list = 490,            // not_empty_pools_list
-        S_pool_list_entry = 491,                 // pool_list_entry
-        S_492_82 = 492,                          // $@82
-        S_sub_pool6 = 493,                       // sub_pool6
-        S_494_83 = 494,                          // $@83
-        S_pool_params = 495,                     // pool_params
-        S_pool_param = 496,                      // pool_param
-        S_pool_entry = 497,                      // pool_entry
-        S_498_84 = 498,                          // $@84
-        S_user_context = 499,                    // user_context
-        S_500_85 = 500,                          // $@85
-        S_comment = 501,                         // comment
-        S_502_86 = 502,                          // $@86
-        S_pd_pools_list = 503,                   // pd_pools_list
-        S_504_87 = 504,                          // $@87
-        S_pd_pools_list_content = 505,           // pd_pools_list_content
-        S_not_empty_pd_pools_list = 506,         // not_empty_pd_pools_list
-        S_pd_pool_entry = 507,                   // pd_pool_entry
-        S_508_88 = 508,                          // $@88
-        S_sub_pd_pool = 509,                     // sub_pd_pool
-        S_510_89 = 510,                          // $@89
-        S_pd_pool_params = 511,                  // pd_pool_params
-        S_pd_pool_param = 512,                   // pd_pool_param
-        S_pd_prefix = 513,                       // pd_prefix
-        S_514_90 = 514,                          // $@90
-        S_pd_prefix_len = 515,                   // pd_prefix_len
-        S_excluded_prefix = 516,                 // excluded_prefix
-        S_517_91 = 517,                          // $@91
-        S_excluded_prefix_len = 518,             // excluded_prefix_len
-        S_pd_delegated_len = 519,                // pd_delegated_len
-        S_reservations = 520,                    // reservations
-        S_521_92 = 521,                          // $@92
-        S_reservations_list = 522,               // reservations_list
-        S_not_empty_reservations_list = 523,     // not_empty_reservations_list
-        S_reservation = 524,                     // reservation
-        S_525_93 = 525,                          // $@93
-        S_sub_reservation = 526,                 // sub_reservation
-        S_527_94 = 527,                          // $@94
-        S_reservation_params = 528,              // reservation_params
-        S_not_empty_reservation_params = 529,    // not_empty_reservation_params
-        S_reservation_param = 530,               // reservation_param
-        S_ip_addresses = 531,                    // ip_addresses
-        S_532_95 = 532,                          // $@95
-        S_prefixes = 533,                        // prefixes
-        S_534_96 = 534,                          // $@96
-        S_duid = 535,                            // duid
-        S_536_97 = 536,                          // $@97
-        S_hw_address = 537,                      // hw_address
-        S_538_98 = 538,                          // $@98
-        S_hostname = 539,                        // hostname
-        S_540_99 = 540,                          // $@99
-        S_flex_id_value = 541,                   // flex_id_value
-        S_542_100 = 542,                         // $@100
-        S_reservation_client_classes = 543,      // reservation_client_classes
-        S_544_101 = 544,                         // $@101
-        S_relay = 545,                           // relay
-        S_546_102 = 546,                         // $@102
-        S_relay_map = 547,                       // relay_map
-        S_ip_address = 548,                      // ip_address
-        S_549_103 = 549,                         // $@103
-        S_client_classes = 550,                  // client_classes
-        S_551_104 = 551,                         // $@104
-        S_client_classes_list = 552,             // client_classes_list
-        S_client_class_entry = 553,              // client_class_entry
-        S_554_105 = 554,                         // $@105
-        S_client_class_params = 555,             // client_class_params
-        S_not_empty_client_class_params = 556,   // not_empty_client_class_params
-        S_client_class_param = 557,              // client_class_param
-        S_client_class_name = 558,               // client_class_name
-        S_client_class_test = 559,               // client_class_test
-        S_560_106 = 560,                         // $@106
-        S_client_class_template_test = 561,      // client_class_template_test
-        S_562_107 = 562,                         // $@107
-        S_only_if_required = 563,                // only_if_required
-        S_server_id = 564,                       // server_id
-        S_565_108 = 565,                         // $@108
-        S_server_id_params = 566,                // server_id_params
-        S_server_id_param = 567,                 // server_id_param
-        S_server_id_type = 568,                  // server_id_type
-        S_569_109 = 569,                         // $@109
-        S_duid_type = 570,                       // duid_type
-        S_htype = 571,                           // htype
-        S_identifier = 572,                      // identifier
-        S_573_110 = 573,                         // $@110
-        S_time = 574,                            // time
-        S_enterprise_id = 575,                   // enterprise_id
-        S_dhcp4o6_port = 576,                    // dhcp4o6_port
-        S_control_socket = 577,                  // control_socket
-        S_578_111 = 578,                         // $@111
-        S_control_socket_params = 579,           // control_socket_params
-        S_control_socket_param = 580,            // control_socket_param
-        S_socket_type = 581,                     // socket_type
-        S_582_112 = 582,                         // $@112
-        S_socket_name = 583,                     // socket_name
-        S_584_113 = 584,                         // $@113
-        S_dhcp_queue_control = 585,              // dhcp_queue_control
-        S_586_114 = 586,                         // $@114
-        S_queue_control_params = 587,            // queue_control_params
-        S_queue_control_param = 588,             // queue_control_param
-        S_enable_queue = 589,                    // enable_queue
-        S_queue_type = 590,                      // queue_type
-        S_591_115 = 591,                         // $@115
-        S_capacity = 592,                        // capacity
-        S_arbitrary_map_entry = 593,             // arbitrary_map_entry
-        S_594_116 = 594,                         // $@116
-        S_dhcp_ddns = 595,                       // dhcp_ddns
-        S_596_117 = 596,                         // $@117
-        S_sub_dhcp_ddns = 597,                   // sub_dhcp_ddns
-        S_598_118 = 598,                         // $@118
-        S_dhcp_ddns_params = 599,                // dhcp_ddns_params
-        S_dhcp_ddns_param = 600,                 // dhcp_ddns_param
-        S_enable_updates = 601,                  // enable_updates
-        S_dep_qualifying_suffix = 602,           // dep_qualifying_suffix
-        S_603_119 = 603,                         // $@119
-        S_server_ip = 604,                       // server_ip
-        S_605_120 = 605,                         // $@120
-        S_server_port = 606,                     // server_port
-        S_sender_ip = 607,                       // sender_ip
-        S_608_121 = 608,                         // $@121
-        S_sender_port = 609,                     // sender_port
-        S_max_queue_size = 610,                  // max_queue_size
-        S_ncr_protocol = 611,                    // ncr_protocol
-        S_612_122 = 612,                         // $@122
-        S_ncr_protocol_value = 613,              // ncr_protocol_value
-        S_ncr_format = 614,                      // ncr_format
-        S_615_123 = 615,                         // $@123
-        S_dep_override_no_update = 616,          // dep_override_no_update
-        S_dep_override_client_update = 617,      // dep_override_client_update
-        S_dep_replace_client_name = 618,         // dep_replace_client_name
-        S_619_124 = 619,                         // $@124
-        S_dep_generated_prefix = 620,            // dep_generated_prefix
-        S_621_125 = 621,                         // $@125
-        S_dep_hostname_char_set = 622,           // dep_hostname_char_set
-        S_623_126 = 623,                         // $@126
-        S_dep_hostname_char_replacement = 624,   // dep_hostname_char_replacement
-        S_625_127 = 625,                         // $@127
-        S_config_control = 626,                  // config_control
-        S_627_128 = 627,                         // $@128
-        S_sub_config_control = 628,              // sub_config_control
-        S_629_129 = 629,                         // $@129
-        S_config_control_params = 630,           // config_control_params
-        S_config_control_param = 631,            // config_control_param
-        S_config_databases = 632,                // config_databases
-        S_633_130 = 633,                         // $@130
-        S_config_fetch_wait_time = 634,          // config_fetch_wait_time
-        S_loggers = 635,                         // loggers
-        S_636_131 = 636,                         // $@131
-        S_loggers_entries = 637,                 // loggers_entries
-        S_logger_entry = 638,                    // logger_entry
-        S_639_132 = 639,                         // $@132
-        S_logger_params = 640,                   // logger_params
-        S_logger_param = 641,                    // logger_param
-        S_debuglevel = 642,                      // debuglevel
-        S_severity = 643,                        // severity
-        S_644_133 = 644,                         // $@133
-        S_output_options_list = 645,             // output_options_list
-        S_646_134 = 646,                         // $@134
-        S_output_options_list_content = 647,     // output_options_list_content
-        S_output_entry = 648,                    // output_entry
-        S_649_135 = 649,                         // $@135
-        S_output_params_list = 650,              // output_params_list
-        S_output_params = 651,                   // output_params
-        S_output = 652,                          // output
-        S_653_136 = 653,                         // $@136
-        S_flush = 654,                           // flush
-        S_maxsize = 655,                         // maxsize
-        S_maxver = 656,                          // maxver
-        S_pattern = 657,                         // pattern
-        S_658_137 = 658,                         // $@137
-        S_compatibility = 659,                   // compatibility
-        S_660_138 = 660,                         // $@138
-        S_compatibility_params = 661,            // compatibility_params
-        S_compatibility_param = 662,             // compatibility_param
-        S_lenient_option_parsing = 663           // lenient_option_parsing
-=======
         S_READ_TIMEOUT = 36,                     // "read-timeout"
         S_WRITE_TIMEOUT = 37,                    // "write-timeout"
         S_TCP_USER_TIMEOUT = 38,                 // "tcp-user-timeout"
@@ -1637,596 +820,597 @@
         S_SPACE = 82,                            // "space"
         S_CSV_FORMAT = 83,                       // "csv-format"
         S_ALWAYS_SEND = 84,                      // "always-send"
-        S_RECORD_TYPES = 85,                     // "record-types"
-        S_ENCAPSULATE = 86,                      // "encapsulate"
-        S_ARRAY = 87,                            // "array"
-        S_PARKED_PACKET_LIMIT = 88,              // "parked-packet-limit"
-        S_ALLOCATOR = 89,                        // "allocator"
-        S_PD_ALLOCATOR = 90,                     // "pd-allocator"
-        S_SHARED_NETWORKS = 91,                  // "shared-networks"
-        S_POOLS = 92,                            // "pools"
-        S_POOL = 93,                             // "pool"
-        S_PD_POOLS = 94,                         // "pd-pools"
-        S_PREFIX = 95,                           // "prefix"
-        S_PREFIX_LEN = 96,                       // "prefix-len"
-        S_EXCLUDED_PREFIX = 97,                  // "excluded-prefix"
-        S_EXCLUDED_PREFIX_LEN = 98,              // "excluded-prefix-len"
-        S_DELEGATED_LEN = 99,                    // "delegated-len"
-        S_USER_CONTEXT = 100,                    // "user-context"
-        S_COMMENT = 101,                         // "comment"
-        S_SUBNET = 102,                          // "subnet"
-        S_INTERFACE = 103,                       // "interface"
-        S_INTERFACE_ID = 104,                    // "interface-id"
-        S_ID = 105,                              // "id"
-        S_RAPID_COMMIT = 106,                    // "rapid-commit"
-        S_RESERVATION_MODE = 107,                // "reservation-mode"
-        S_DISABLED = 108,                        // "disabled"
-        S_OUT_OF_POOL = 109,                     // "out-of-pool"
-        S_GLOBAL = 110,                          // "global"
-        S_ALL = 111,                             // "all"
-        S_RESERVATIONS_GLOBAL = 112,             // "reservations-global"
-        S_RESERVATIONS_IN_SUBNET = 113,          // "reservations-in-subnet"
-        S_RESERVATIONS_OUT_OF_POOL = 114,        // "reservations-out-of-pool"
-        S_MAC_SOURCES = 115,                     // "mac-sources"
-        S_RELAY_SUPPLIED_OPTIONS = 116,          // "relay-supplied-options"
-        S_HOST_RESERVATION_IDENTIFIERS = 117,    // "host-reservation-identifiers"
-        S_SANITY_CHECKS = 118,                   // "sanity-checks"
-        S_LEASE_CHECKS = 119,                    // "lease-checks"
-        S_EXTENDED_INFO_CHECKS = 120,            // "extended-info-checks"
-        S_CLIENT_CLASSES = 121,                  // "client-classes"
-        S_REQUIRE_CLIENT_CLASSES = 122,          // "require-client-classes"
-        S_TEST = 123,                            // "test"
-        S_TEMPLATE_TEST = 124,                   // "template-test"
-        S_ONLY_IF_REQUIRED = 125,                // "only-if-required"
-        S_CLIENT_CLASS = 126,                    // "client-class"
-        S_RESERVATIONS = 127,                    // "reservations"
-        S_IP_ADDRESSES = 128,                    // "ip-addresses"
-        S_PREFIXES = 129,                        // "prefixes"
-        S_DUID = 130,                            // "duid"
-        S_HW_ADDRESS = 131,                      // "hw-address"
-        S_HOSTNAME = 132,                        // "hostname"
-        S_FLEX_ID = 133,                         // "flex-id"
-        S_RELAY = 134,                           // "relay"
-        S_IP_ADDRESS = 135,                      // "ip-address"
-        S_HOOKS_LIBRARIES = 136,                 // "hooks-libraries"
-        S_LIBRARY = 137,                         // "library"
-        S_PARAMETERS = 138,                      // "parameters"
-        S_EXPIRED_LEASES_PROCESSING = 139,       // "expired-leases-processing"
-        S_RECLAIM_TIMER_WAIT_TIME = 140,         // "reclaim-timer-wait-time"
-        S_FLUSH_RECLAIMED_TIMER_WAIT_TIME = 141, // "flush-reclaimed-timer-wait-time"
-        S_HOLD_RECLAIMED_TIME = 142,             // "hold-reclaimed-time"
-        S_MAX_RECLAIM_LEASES = 143,              // "max-reclaim-leases"
-        S_MAX_RECLAIM_TIME = 144,                // "max-reclaim-time"
-        S_UNWARNED_RECLAIM_CYCLES = 145,         // "unwarned-reclaim-cycles"
-        S_SERVER_ID = 146,                       // "server-id"
-        S_LLT = 147,                             // "LLT"
-        S_EN = 148,                              // "EN"
-        S_LL = 149,                              // "LL"
-        S_IDENTIFIER = 150,                      // "identifier"
-        S_HTYPE = 151,                           // "htype"
-        S_TIME = 152,                            // "time"
-        S_ENTERPRISE_ID = 153,                   // "enterprise-id"
-        S_DHCP4O6_PORT = 154,                    // "dhcp4o6-port"
-        S_DHCP_MULTI_THREADING = 155,            // "multi-threading"
-        S_ENABLE_MULTI_THREADING = 156,          // "enable-multi-threading"
-        S_THREAD_POOL_SIZE = 157,                // "thread-pool-size"
-        S_PACKET_QUEUE_SIZE = 158,               // "packet-queue-size"
-        S_CONTROL_SOCKET = 159,                  // "control-socket"
-        S_SOCKET_TYPE = 160,                     // "socket-type"
-        S_SOCKET_NAME = 161,                     // "socket-name"
-        S_DHCP_QUEUE_CONTROL = 162,              // "dhcp-queue-control"
-        S_ENABLE_QUEUE = 163,                    // "enable-queue"
-        S_QUEUE_TYPE = 164,                      // "queue-type"
-        S_CAPACITY = 165,                        // "capacity"
-        S_DHCP_DDNS = 166,                       // "dhcp-ddns"
-        S_ENABLE_UPDATES = 167,                  // "enable-updates"
-        S_QUALIFYING_SUFFIX = 168,               // "qualifying-suffix"
-        S_SERVER_IP = 169,                       // "server-ip"
-        S_SERVER_PORT = 170,                     // "server-port"
-        S_SENDER_IP = 171,                       // "sender-ip"
-        S_SENDER_PORT = 172,                     // "sender-port"
-        S_MAX_QUEUE_SIZE = 173,                  // "max-queue-size"
-        S_NCR_PROTOCOL = 174,                    // "ncr-protocol"
-        S_NCR_FORMAT = 175,                      // "ncr-format"
-        S_OVERRIDE_NO_UPDATE = 176,              // "override-no-update"
-        S_OVERRIDE_CLIENT_UPDATE = 177,          // "override-client-update"
-        S_REPLACE_CLIENT_NAME = 178,             // "replace-client-name"
-        S_GENERATED_PREFIX = 179,                // "generated-prefix"
-        S_UDP = 180,                             // "UDP"
-        S_TCP = 181,                             // "TCP"
-        S_JSON = 182,                            // "JSON"
-        S_WHEN_PRESENT = 183,                    // "when-present"
-        S_NEVER = 184,                           // "never"
-        S_ALWAYS = 185,                          // "always"
-        S_WHEN_NOT_PRESENT = 186,                // "when-not-present"
-        S_HOSTNAME_CHAR_SET = 187,               // "hostname-char-set"
-        S_HOSTNAME_CHAR_REPLACEMENT = 188,       // "hostname-char-replacement"
-        S_EARLY_GLOBAL_RESERVATIONS_LOOKUP = 189, // "early-global-reservations-lookup"
-        S_IP_RESERVATIONS_UNIQUE = 190,          // "ip-reservations-unique"
-        S_RESERVATIONS_LOOKUP_FIRST = 191,       // "reservations-lookup-first"
-        S_LOGGERS = 192,                         // "loggers"
-        S_OUTPUT_OPTIONS = 193,                  // "output_options"
-        S_OUTPUT = 194,                          // "output"
-        S_DEBUGLEVEL = 195,                      // "debuglevel"
-        S_SEVERITY = 196,                        // "severity"
-        S_FLUSH = 197,                           // "flush"
-        S_MAXSIZE = 198,                         // "maxsize"
-        S_MAXVER = 199,                          // "maxver"
-        S_PATTERN = 200,                         // "pattern"
-        S_COMPATIBILITY = 201,                   // "compatibility"
-        S_LENIENT_OPTION_PARSING = 202,          // "lenient-option-parsing"
-        S_TOPLEVEL_JSON = 203,                   // TOPLEVEL_JSON
-        S_TOPLEVEL_DHCP6 = 204,                  // TOPLEVEL_DHCP6
-        S_SUB_DHCP6 = 205,                       // SUB_DHCP6
-        S_SUB_INTERFACES6 = 206,                 // SUB_INTERFACES6
-        S_SUB_SUBNET6 = 207,                     // SUB_SUBNET6
-        S_SUB_POOL6 = 208,                       // SUB_POOL6
-        S_SUB_PD_POOL = 209,                     // SUB_PD_POOL
-        S_SUB_RESERVATION = 210,                 // SUB_RESERVATION
-        S_SUB_OPTION_DEFS = 211,                 // SUB_OPTION_DEFS
-        S_SUB_OPTION_DEF = 212,                  // SUB_OPTION_DEF
-        S_SUB_OPTION_DATA = 213,                 // SUB_OPTION_DATA
-        S_SUB_HOOKS_LIBRARY = 214,               // SUB_HOOKS_LIBRARY
-        S_SUB_DHCP_DDNS = 215,                   // SUB_DHCP_DDNS
-        S_SUB_CONFIG_CONTROL = 216,              // SUB_CONFIG_CONTROL
-        S_STRING = 217,                          // "constant string"
-        S_INTEGER = 218,                         // "integer"
-        S_FLOAT = 219,                           // "floating point"
-        S_BOOLEAN = 220,                         // "boolean"
-        S_YYACCEPT = 221,                        // $accept
-        S_start = 222,                           // start
-        S_223_1 = 223,                           // $@1
-        S_224_2 = 224,                           // $@2
-        S_225_3 = 225,                           // $@3
-        S_226_4 = 226,                           // $@4
-        S_227_5 = 227,                           // $@5
-        S_228_6 = 228,                           // $@6
-        S_229_7 = 229,                           // $@7
-        S_230_8 = 230,                           // $@8
-        S_231_9 = 231,                           // $@9
-        S_232_10 = 232,                          // $@10
-        S_233_11 = 233,                          // $@11
-        S_234_12 = 234,                          // $@12
-        S_235_13 = 235,                          // $@13
-        S_236_14 = 236,                          // $@14
-        S_value = 237,                           // value
-        S_sub_json = 238,                        // sub_json
-        S_map2 = 239,                            // map2
-        S_240_15 = 240,                          // $@15
-        S_map_value = 241,                       // map_value
-        S_map_content = 242,                     // map_content
-        S_not_empty_map = 243,                   // not_empty_map
-        S_list_generic = 244,                    // list_generic
-        S_245_16 = 245,                          // $@16
-        S_list_content = 246,                    // list_content
-        S_not_empty_list = 247,                  // not_empty_list
-        S_list_strings = 248,                    // list_strings
-        S_249_17 = 249,                          // $@17
-        S_list_strings_content = 250,            // list_strings_content
-        S_not_empty_list_strings = 251,          // not_empty_list_strings
-        S_unknown_map_entry = 252,               // unknown_map_entry
-        S_syntax_map = 253,                      // syntax_map
-        S_254_18 = 254,                          // $@18
-        S_global_object = 255,                   // global_object
-        S_256_19 = 256,                          // $@19
-        S_global_object_comma = 257,             // global_object_comma
-        S_sub_dhcp6 = 258,                       // sub_dhcp6
-        S_259_20 = 259,                          // $@20
-        S_global_params = 260,                   // global_params
-        S_global_param = 261,                    // global_param
-        S_data_directory = 262,                  // data_directory
-        S_263_21 = 263,                          // $@21
-        S_preferred_lifetime = 264,              // preferred_lifetime
-        S_min_preferred_lifetime = 265,          // min_preferred_lifetime
-        S_max_preferred_lifetime = 266,          // max_preferred_lifetime
-        S_valid_lifetime = 267,                  // valid_lifetime
-        S_min_valid_lifetime = 268,              // min_valid_lifetime
-        S_max_valid_lifetime = 269,              // max_valid_lifetime
-        S_renew_timer = 270,                     // renew_timer
-        S_rebind_timer = 271,                    // rebind_timer
-        S_calculate_tee_times = 272,             // calculate_tee_times
-        S_t1_percent = 273,                      // t1_percent
-        S_t2_percent = 274,                      // t2_percent
-        S_cache_threshold = 275,                 // cache_threshold
-        S_cache_max_age = 276,                   // cache_max_age
-        S_decline_probation_period = 277,        // decline_probation_period
-        S_ddns_send_updates = 278,               // ddns_send_updates
-        S_ddns_override_no_update = 279,         // ddns_override_no_update
-        S_ddns_override_client_update = 280,     // ddns_override_client_update
-        S_ddns_replace_client_name = 281,        // ddns_replace_client_name
-        S_282_22 = 282,                          // $@22
-        S_ddns_replace_client_name_value = 283,  // ddns_replace_client_name_value
-        S_ddns_generated_prefix = 284,           // ddns_generated_prefix
-        S_285_23 = 285,                          // $@23
-        S_ddns_qualifying_suffix = 286,          // ddns_qualifying_suffix
-        S_287_24 = 287,                          // $@24
-        S_ddns_update_on_renew = 288,            // ddns_update_on_renew
-        S_ddns_use_conflict_resolution = 289,    // ddns_use_conflict_resolution
-        S_hostname_char_set = 290,               // hostname_char_set
-        S_291_25 = 291,                          // $@25
-        S_hostname_char_replacement = 292,       // hostname_char_replacement
-        S_293_26 = 293,                          // $@26
-        S_store_extended_info = 294,             // store_extended_info
-        S_statistic_default_sample_count = 295,  // statistic_default_sample_count
-        S_statistic_default_sample_age = 296,    // statistic_default_sample_age
-        S_server_tag = 297,                      // server_tag
-        S_298_27 = 298,                          // $@27
-        S_parked_packet_limit = 299,             // parked_packet_limit
-        S_allocator = 300,                       // allocator
-        S_301_28 = 301,                          // $@28
-        S_pd_allocator = 302,                    // pd_allocator
-        S_303_29 = 303,                          // $@29
-        S_early_global_reservations_lookup = 304, // early_global_reservations_lookup
-        S_ip_reservations_unique = 305,          // ip_reservations_unique
-        S_reservations_lookup_first = 306,       // reservations_lookup_first
-        S_interfaces_config = 307,               // interfaces_config
-        S_308_30 = 308,                          // $@30
-        S_sub_interfaces6 = 309,                 // sub_interfaces6
-        S_310_31 = 310,                          // $@31
-        S_interfaces_config_params = 311,        // interfaces_config_params
-        S_interfaces_config_param = 312,         // interfaces_config_param
-        S_interfaces_list = 313,                 // interfaces_list
-        S_314_32 = 314,                          // $@32
-        S_re_detect = 315,                       // re_detect
-        S_service_sockets_require_all = 316,     // service_sockets_require_all
-        S_service_sockets_retry_wait_time = 317, // service_sockets_retry_wait_time
-        S_service_sockets_max_retries = 318,     // service_sockets_max_retries
-        S_lease_database = 319,                  // lease_database
-        S_320_33 = 320,                          // $@33
-        S_hosts_database = 321,                  // hosts_database
-        S_322_34 = 322,                          // $@34
-        S_hosts_databases = 323,                 // hosts_databases
-        S_324_35 = 324,                          // $@35
-        S_database_list = 325,                   // database_list
-        S_not_empty_database_list = 326,         // not_empty_database_list
-        S_database = 327,                        // database
-        S_328_36 = 328,                          // $@36
-        S_database_map_params = 329,             // database_map_params
-        S_database_map_param = 330,              // database_map_param
-        S_database_type = 331,                   // database_type
-        S_332_37 = 332,                          // $@37
-        S_db_type = 333,                         // db_type
-        S_user = 334,                            // user
-        S_335_38 = 335,                          // $@38
-        S_password = 336,                        // password
-        S_337_39 = 337,                          // $@39
-        S_host = 338,                            // host
-        S_339_40 = 339,                          // $@40
-        S_port = 340,                            // port
-        S_name = 341,                            // name
-        S_342_41 = 342,                          // $@41
-        S_persist = 343,                         // persist
-        S_lfc_interval = 344,                    // lfc_interval
-        S_readonly = 345,                        // readonly
-        S_connect_timeout = 346,                 // connect_timeout
-        S_read_timeout = 347,                    // read_timeout
-        S_write_timeout = 348,                   // write_timeout
-        S_tcp_user_timeout = 349,                // tcp_user_timeout
-        S_reconnect_wait_time = 350,             // reconnect_wait_time
-        S_on_fail = 351,                         // on_fail
-        S_352_42 = 352,                          // $@42
-        S_on_fail_mode = 353,                    // on_fail_mode
-        S_max_row_errors = 354,                  // max_row_errors
-        S_max_reconnect_tries = 355,             // max_reconnect_tries
-        S_trust_anchor = 356,                    // trust_anchor
-        S_357_43 = 357,                          // $@43
-        S_cert_file = 358,                       // cert_file
-        S_359_44 = 359,                          // $@44
-        S_key_file = 360,                        // key_file
-        S_361_45 = 361,                          // $@45
-        S_cipher_list = 362,                     // cipher_list
-        S_363_46 = 363,                          // $@46
-        S_sanity_checks = 364,                   // sanity_checks
-        S_365_47 = 365,                          // $@47
-        S_sanity_checks_params = 366,            // sanity_checks_params
-        S_sanity_checks_param = 367,             // sanity_checks_param
-        S_lease_checks = 368,                    // lease_checks
-        S_369_48 = 369,                          // $@48
-        S_extended_info_checks = 370,            // extended_info_checks
-        S_371_49 = 371,                          // $@49
-        S_mac_sources = 372,                     // mac_sources
-        S_373_50 = 373,                          // $@50
-        S_mac_sources_list = 374,                // mac_sources_list
-        S_mac_sources_value = 375,               // mac_sources_value
-        S_duid_id = 376,                         // duid_id
-        S_string_id = 377,                       // string_id
-        S_host_reservation_identifiers = 378,    // host_reservation_identifiers
-        S_379_51 = 379,                          // $@51
-        S_host_reservation_identifiers_list = 380, // host_reservation_identifiers_list
-        S_host_reservation_identifier = 381,     // host_reservation_identifier
-        S_hw_address_id = 382,                   // hw_address_id
-        S_flex_id = 383,                         // flex_id
-        S_relay_supplied_options = 384,          // relay_supplied_options
-        S_385_52 = 385,                          // $@52
-        S_dhcp_multi_threading = 386,            // dhcp_multi_threading
-        S_387_53 = 387,                          // $@53
-        S_multi_threading_params = 388,          // multi_threading_params
-        S_multi_threading_param = 389,           // multi_threading_param
-        S_enable_multi_threading = 390,          // enable_multi_threading
-        S_thread_pool_size = 391,                // thread_pool_size
-        S_packet_queue_size = 392,               // packet_queue_size
-        S_hooks_libraries = 393,                 // hooks_libraries
-        S_394_54 = 394,                          // $@54
-        S_hooks_libraries_list = 395,            // hooks_libraries_list
-        S_not_empty_hooks_libraries_list = 396,  // not_empty_hooks_libraries_list
-        S_hooks_library = 397,                   // hooks_library
-        S_398_55 = 398,                          // $@55
-        S_sub_hooks_library = 399,               // sub_hooks_library
-        S_400_56 = 400,                          // $@56
-        S_hooks_params = 401,                    // hooks_params
-        S_hooks_param = 402,                     // hooks_param
-        S_library = 403,                         // library
-        S_404_57 = 404,                          // $@57
-        S_parameters = 405,                      // parameters
-        S_406_58 = 406,                          // $@58
-        S_expired_leases_processing = 407,       // expired_leases_processing
-        S_408_59 = 408,                          // $@59
-        S_expired_leases_params = 409,           // expired_leases_params
-        S_expired_leases_param = 410,            // expired_leases_param
-        S_reclaim_timer_wait_time = 411,         // reclaim_timer_wait_time
-        S_flush_reclaimed_timer_wait_time = 412, // flush_reclaimed_timer_wait_time
-        S_hold_reclaimed_time = 413,             // hold_reclaimed_time
-        S_max_reclaim_leases = 414,              // max_reclaim_leases
-        S_max_reclaim_time = 415,                // max_reclaim_time
-        S_unwarned_reclaim_cycles = 416,         // unwarned_reclaim_cycles
-        S_subnet6_list = 417,                    // subnet6_list
-        S_418_60 = 418,                          // $@60
-        S_subnet6_list_content = 419,            // subnet6_list_content
-        S_not_empty_subnet6_list = 420,          // not_empty_subnet6_list
-        S_subnet6 = 421,                         // subnet6
-        S_422_61 = 422,                          // $@61
-        S_sub_subnet6 = 423,                     // sub_subnet6
-        S_424_62 = 424,                          // $@62
-        S_subnet6_params = 425,                  // subnet6_params
-        S_subnet6_param = 426,                   // subnet6_param
-        S_subnet = 427,                          // subnet
-        S_428_63 = 428,                          // $@63
-        S_interface = 429,                       // interface
-        S_430_64 = 430,                          // $@64
-        S_interface_id = 431,                    // interface_id
-        S_432_65 = 432,                          // $@65
-        S_client_class = 433,                    // client_class
-        S_434_66 = 434,                          // $@66
-        S_require_client_classes = 435,          // require_client_classes
-        S_436_67 = 436,                          // $@67
-        S_reservations_global = 437,             // reservations_global
-        S_reservations_in_subnet = 438,          // reservations_in_subnet
-        S_reservations_out_of_pool = 439,        // reservations_out_of_pool
-        S_reservation_mode = 440,                // reservation_mode
-        S_441_68 = 441,                          // $@68
-        S_hr_mode = 442,                         // hr_mode
-        S_id = 443,                              // id
-        S_rapid_commit = 444,                    // rapid_commit
-        S_shared_networks = 445,                 // shared_networks
-        S_446_69 = 446,                          // $@69
-        S_shared_networks_content = 447,         // shared_networks_content
-        S_shared_networks_list = 448,            // shared_networks_list
-        S_shared_network = 449,                  // shared_network
-        S_450_70 = 450,                          // $@70
-        S_shared_network_params = 451,           // shared_network_params
-        S_shared_network_param = 452,            // shared_network_param
-        S_option_def_list = 453,                 // option_def_list
-        S_454_71 = 454,                          // $@71
-        S_sub_option_def_list = 455,             // sub_option_def_list
-        S_456_72 = 456,                          // $@72
-        S_option_def_list_content = 457,         // option_def_list_content
-        S_not_empty_option_def_list = 458,       // not_empty_option_def_list
-        S_option_def_entry = 459,                // option_def_entry
-        S_460_73 = 460,                          // $@73
-        S_sub_option_def = 461,                  // sub_option_def
-        S_462_74 = 462,                          // $@74
-        S_option_def_params = 463,               // option_def_params
-        S_not_empty_option_def_params = 464,     // not_empty_option_def_params
-        S_option_def_param = 465,                // option_def_param
-        S_option_def_name = 466,                 // option_def_name
-        S_code = 467,                            // code
-        S_option_def_code = 468,                 // option_def_code
-        S_option_def_type = 469,                 // option_def_type
-        S_470_75 = 470,                          // $@75
-        S_option_def_record_types = 471,         // option_def_record_types
-        S_472_76 = 472,                          // $@76
-        S_space = 473,                           // space
-        S_474_77 = 474,                          // $@77
-        S_option_def_space = 475,                // option_def_space
-        S_option_def_encapsulate = 476,          // option_def_encapsulate
-        S_477_78 = 477,                          // $@78
-        S_option_def_array = 478,                // option_def_array
-        S_option_data_list = 479,                // option_data_list
-        S_480_79 = 480,                          // $@79
-        S_option_data_list_content = 481,        // option_data_list_content
-        S_not_empty_option_data_list = 482,      // not_empty_option_data_list
-        S_option_data_entry = 483,               // option_data_entry
-        S_484_80 = 484,                          // $@80
-        S_sub_option_data = 485,                 // sub_option_data
-        S_486_81 = 486,                          // $@81
-        S_option_data_params = 487,              // option_data_params
-        S_not_empty_option_data_params = 488,    // not_empty_option_data_params
-        S_option_data_param = 489,               // option_data_param
-        S_option_data_name = 490,                // option_data_name
-        S_option_data_data = 491,                // option_data_data
-        S_492_82 = 492,                          // $@82
-        S_option_data_code = 493,                // option_data_code
-        S_option_data_space = 494,               // option_data_space
-        S_option_data_csv_format = 495,          // option_data_csv_format
-        S_option_data_always_send = 496,         // option_data_always_send
-        S_pools_list = 497,                      // pools_list
-        S_498_83 = 498,                          // $@83
-        S_pools_list_content = 499,              // pools_list_content
-        S_not_empty_pools_list = 500,            // not_empty_pools_list
-        S_pool_list_entry = 501,                 // pool_list_entry
-        S_502_84 = 502,                          // $@84
-        S_sub_pool6 = 503,                       // sub_pool6
-        S_504_85 = 504,                          // $@85
-        S_pool_params = 505,                     // pool_params
-        S_pool_param = 506,                      // pool_param
-        S_pool_entry = 507,                      // pool_entry
-        S_508_86 = 508,                          // $@86
-        S_user_context = 509,                    // user_context
-        S_510_87 = 510,                          // $@87
-        S_comment = 511,                         // comment
-        S_512_88 = 512,                          // $@88
-        S_pd_pools_list = 513,                   // pd_pools_list
-        S_514_89 = 514,                          // $@89
-        S_pd_pools_list_content = 515,           // pd_pools_list_content
-        S_not_empty_pd_pools_list = 516,         // not_empty_pd_pools_list
-        S_pd_pool_entry = 517,                   // pd_pool_entry
-        S_518_90 = 518,                          // $@90
-        S_sub_pd_pool = 519,                     // sub_pd_pool
-        S_520_91 = 520,                          // $@91
-        S_pd_pool_params = 521,                  // pd_pool_params
-        S_pd_pool_param = 522,                   // pd_pool_param
-        S_pd_prefix = 523,                       // pd_prefix
-        S_524_92 = 524,                          // $@92
-        S_pd_prefix_len = 525,                   // pd_prefix_len
-        S_excluded_prefix = 526,                 // excluded_prefix
-        S_527_93 = 527,                          // $@93
-        S_excluded_prefix_len = 528,             // excluded_prefix_len
-        S_pd_delegated_len = 529,                // pd_delegated_len
-        S_reservations = 530,                    // reservations
-        S_531_94 = 531,                          // $@94
-        S_reservations_list = 532,               // reservations_list
-        S_not_empty_reservations_list = 533,     // not_empty_reservations_list
-        S_reservation = 534,                     // reservation
-        S_535_95 = 535,                          // $@95
-        S_sub_reservation = 536,                 // sub_reservation
-        S_537_96 = 537,                          // $@96
-        S_reservation_params = 538,              // reservation_params
-        S_not_empty_reservation_params = 539,    // not_empty_reservation_params
-        S_reservation_param = 540,               // reservation_param
-        S_ip_addresses = 541,                    // ip_addresses
-        S_542_97 = 542,                          // $@97
-        S_prefixes = 543,                        // prefixes
-        S_544_98 = 544,                          // $@98
-        S_duid = 545,                            // duid
-        S_546_99 = 546,                          // $@99
-        S_hw_address = 547,                      // hw_address
-        S_548_100 = 548,                         // $@100
-        S_hostname = 549,                        // hostname
-        S_550_101 = 550,                         // $@101
-        S_flex_id_value = 551,                   // flex_id_value
-        S_552_102 = 552,                         // $@102
-        S_reservation_client_classes = 553,      // reservation_client_classes
-        S_554_103 = 554,                         // $@103
-        S_relay = 555,                           // relay
-        S_556_104 = 556,                         // $@104
-        S_relay_map = 557,                       // relay_map
-        S_ip_address = 558,                      // ip_address
-        S_559_105 = 559,                         // $@105
-        S_client_classes = 560,                  // client_classes
-        S_561_106 = 561,                         // $@106
-        S_client_classes_list = 562,             // client_classes_list
-        S_client_class_entry = 563,              // client_class_entry
-        S_564_107 = 564,                         // $@107
-        S_client_class_params = 565,             // client_class_params
-        S_not_empty_client_class_params = 566,   // not_empty_client_class_params
-        S_client_class_param = 567,              // client_class_param
-        S_client_class_name = 568,               // client_class_name
-        S_client_class_test = 569,               // client_class_test
-        S_570_108 = 570,                         // $@108
-        S_client_class_template_test = 571,      // client_class_template_test
-        S_572_109 = 572,                         // $@109
-        S_only_if_required = 573,                // only_if_required
-        S_server_id = 574,                       // server_id
-        S_575_110 = 575,                         // $@110
-        S_server_id_params = 576,                // server_id_params
-        S_server_id_param = 577,                 // server_id_param
-        S_server_id_type = 578,                  // server_id_type
-        S_579_111 = 579,                         // $@111
-        S_duid_type = 580,                       // duid_type
-        S_htype = 581,                           // htype
-        S_identifier = 582,                      // identifier
-        S_583_112 = 583,                         // $@112
-        S_time = 584,                            // time
-        S_enterprise_id = 585,                   // enterprise_id
-        S_dhcp4o6_port = 586,                    // dhcp4o6_port
-        S_control_socket = 587,                  // control_socket
-        S_588_113 = 588,                         // $@113
-        S_control_socket_params = 589,           // control_socket_params
-        S_control_socket_param = 590,            // control_socket_param
-        S_socket_type = 591,                     // socket_type
-        S_592_114 = 592,                         // $@114
-        S_socket_name = 593,                     // socket_name
-        S_594_115 = 594,                         // $@115
-        S_dhcp_queue_control = 595,              // dhcp_queue_control
-        S_596_116 = 596,                         // $@116
-        S_queue_control_params = 597,            // queue_control_params
-        S_queue_control_param = 598,             // queue_control_param
-        S_enable_queue = 599,                    // enable_queue
-        S_queue_type = 600,                      // queue_type
-        S_601_117 = 601,                         // $@117
-        S_capacity = 602,                        // capacity
-        S_arbitrary_map_entry = 603,             // arbitrary_map_entry
-        S_604_118 = 604,                         // $@118
-        S_dhcp_ddns = 605,                       // dhcp_ddns
-        S_606_119 = 606,                         // $@119
-        S_sub_dhcp_ddns = 607,                   // sub_dhcp_ddns
-        S_608_120 = 608,                         // $@120
-        S_dhcp_ddns_params = 609,                // dhcp_ddns_params
-        S_dhcp_ddns_param = 610,                 // dhcp_ddns_param
-        S_enable_updates = 611,                  // enable_updates
-        S_dep_qualifying_suffix = 612,           // dep_qualifying_suffix
-        S_613_121 = 613,                         // $@121
-        S_server_ip = 614,                       // server_ip
-        S_615_122 = 615,                         // $@122
-        S_server_port = 616,                     // server_port
-        S_sender_ip = 617,                       // sender_ip
-        S_618_123 = 618,                         // $@123
-        S_sender_port = 619,                     // sender_port
-        S_max_queue_size = 620,                  // max_queue_size
-        S_ncr_protocol = 621,                    // ncr_protocol
-        S_622_124 = 622,                         // $@124
-        S_ncr_protocol_value = 623,              // ncr_protocol_value
-        S_ncr_format = 624,                      // ncr_format
-        S_625_125 = 625,                         // $@125
-        S_dep_override_no_update = 626,          // dep_override_no_update
-        S_dep_override_client_update = 627,      // dep_override_client_update
-        S_dep_replace_client_name = 628,         // dep_replace_client_name
-        S_629_126 = 629,                         // $@126
-        S_dep_generated_prefix = 630,            // dep_generated_prefix
-        S_631_127 = 631,                         // $@127
-        S_dep_hostname_char_set = 632,           // dep_hostname_char_set
-        S_633_128 = 633,                         // $@128
-        S_dep_hostname_char_replacement = 634,   // dep_hostname_char_replacement
-        S_635_129 = 635,                         // $@129
-        S_config_control = 636,                  // config_control
-        S_637_130 = 637,                         // $@130
-        S_sub_config_control = 638,              // sub_config_control
-        S_639_131 = 639,                         // $@131
-        S_config_control_params = 640,           // config_control_params
-        S_config_control_param = 641,            // config_control_param
-        S_config_databases = 642,                // config_databases
-        S_643_132 = 643,                         // $@132
-        S_config_fetch_wait_time = 644,          // config_fetch_wait_time
-        S_loggers = 645,                         // loggers
-        S_646_133 = 646,                         // $@133
-        S_loggers_entries = 647,                 // loggers_entries
-        S_logger_entry = 648,                    // logger_entry
-        S_649_134 = 649,                         // $@134
-        S_logger_params = 650,                   // logger_params
-        S_logger_param = 651,                    // logger_param
-        S_debuglevel = 652,                      // debuglevel
-        S_severity = 653,                        // severity
-        S_654_135 = 654,                         // $@135
-        S_output_options_list = 655,             // output_options_list
-        S_656_136 = 656,                         // $@136
-        S_output_options_list_content = 657,     // output_options_list_content
-        S_output_entry = 658,                    // output_entry
-        S_659_137 = 659,                         // $@137
-        S_output_params_list = 660,              // output_params_list
-        S_output_params = 661,                   // output_params
-        S_output = 662,                          // output
-        S_663_138 = 663,                         // $@138
-        S_flush = 664,                           // flush
-        S_maxsize = 665,                         // maxsize
-        S_maxver = 666,                          // maxver
-        S_pattern = 667,                         // pattern
-        S_668_139 = 668,                         // $@139
-        S_compatibility = 669,                   // compatibility
-        S_670_140 = 670,                         // $@140
-        S_compatibility_params = 671,            // compatibility_params
-        S_compatibility_param = 672,             // compatibility_param
-        S_lenient_option_parsing = 673           // lenient_option_parsing
->>>>>>> 6ca519ca
+        S_NEVER_SEND = 85,                       // "never-send"
+        S_RECORD_TYPES = 86,                     // "record-types"
+        S_ENCAPSULATE = 87,                      // "encapsulate"
+        S_ARRAY = 88,                            // "array"
+        S_PARKED_PACKET_LIMIT = 89,              // "parked-packet-limit"
+        S_ALLOCATOR = 90,                        // "allocator"
+        S_PD_ALLOCATOR = 91,                     // "pd-allocator"
+        S_SHARED_NETWORKS = 92,                  // "shared-networks"
+        S_POOLS = 93,                            // "pools"
+        S_POOL = 94,                             // "pool"
+        S_PD_POOLS = 95,                         // "pd-pools"
+        S_PREFIX = 96,                           // "prefix"
+        S_PREFIX_LEN = 97,                       // "prefix-len"
+        S_EXCLUDED_PREFIX = 98,                  // "excluded-prefix"
+        S_EXCLUDED_PREFIX_LEN = 99,              // "excluded-prefix-len"
+        S_DELEGATED_LEN = 100,                   // "delegated-len"
+        S_USER_CONTEXT = 101,                    // "user-context"
+        S_COMMENT = 102,                         // "comment"
+        S_SUBNET = 103,                          // "subnet"
+        S_INTERFACE = 104,                       // "interface"
+        S_INTERFACE_ID = 105,                    // "interface-id"
+        S_ID = 106,                              // "id"
+        S_RAPID_COMMIT = 107,                    // "rapid-commit"
+        S_RESERVATION_MODE = 108,                // "reservation-mode"
+        S_DISABLED = 109,                        // "disabled"
+        S_OUT_OF_POOL = 110,                     // "out-of-pool"
+        S_GLOBAL = 111,                          // "global"
+        S_ALL = 112,                             // "all"
+        S_RESERVATIONS_GLOBAL = 113,             // "reservations-global"
+        S_RESERVATIONS_IN_SUBNET = 114,          // "reservations-in-subnet"
+        S_RESERVATIONS_OUT_OF_POOL = 115,        // "reservations-out-of-pool"
+        S_MAC_SOURCES = 116,                     // "mac-sources"
+        S_RELAY_SUPPLIED_OPTIONS = 117,          // "relay-supplied-options"
+        S_HOST_RESERVATION_IDENTIFIERS = 118,    // "host-reservation-identifiers"
+        S_SANITY_CHECKS = 119,                   // "sanity-checks"
+        S_LEASE_CHECKS = 120,                    // "lease-checks"
+        S_EXTENDED_INFO_CHECKS = 121,            // "extended-info-checks"
+        S_CLIENT_CLASSES = 122,                  // "client-classes"
+        S_REQUIRE_CLIENT_CLASSES = 123,          // "require-client-classes"
+        S_TEST = 124,                            // "test"
+        S_TEMPLATE_TEST = 125,                   // "template-test"
+        S_ONLY_IF_REQUIRED = 126,                // "only-if-required"
+        S_CLIENT_CLASS = 127,                    // "client-class"
+        S_RESERVATIONS = 128,                    // "reservations"
+        S_IP_ADDRESSES = 129,                    // "ip-addresses"
+        S_PREFIXES = 130,                        // "prefixes"
+        S_DUID = 131,                            // "duid"
+        S_HW_ADDRESS = 132,                      // "hw-address"
+        S_HOSTNAME = 133,                        // "hostname"
+        S_FLEX_ID = 134,                         // "flex-id"
+        S_RELAY = 135,                           // "relay"
+        S_IP_ADDRESS = 136,                      // "ip-address"
+        S_HOOKS_LIBRARIES = 137,                 // "hooks-libraries"
+        S_LIBRARY = 138,                         // "library"
+        S_PARAMETERS = 139,                      // "parameters"
+        S_EXPIRED_LEASES_PROCESSING = 140,       // "expired-leases-processing"
+        S_RECLAIM_TIMER_WAIT_TIME = 141,         // "reclaim-timer-wait-time"
+        S_FLUSH_RECLAIMED_TIMER_WAIT_TIME = 142, // "flush-reclaimed-timer-wait-time"
+        S_HOLD_RECLAIMED_TIME = 143,             // "hold-reclaimed-time"
+        S_MAX_RECLAIM_LEASES = 144,              // "max-reclaim-leases"
+        S_MAX_RECLAIM_TIME = 145,                // "max-reclaim-time"
+        S_UNWARNED_RECLAIM_CYCLES = 146,         // "unwarned-reclaim-cycles"
+        S_SERVER_ID = 147,                       // "server-id"
+        S_LLT = 148,                             // "LLT"
+        S_EN = 149,                              // "EN"
+        S_LL = 150,                              // "LL"
+        S_IDENTIFIER = 151,                      // "identifier"
+        S_HTYPE = 152,                           // "htype"
+        S_TIME = 153,                            // "time"
+        S_ENTERPRISE_ID = 154,                   // "enterprise-id"
+        S_DHCP4O6_PORT = 155,                    // "dhcp4o6-port"
+        S_DHCP_MULTI_THREADING = 156,            // "multi-threading"
+        S_ENABLE_MULTI_THREADING = 157,          // "enable-multi-threading"
+        S_THREAD_POOL_SIZE = 158,                // "thread-pool-size"
+        S_PACKET_QUEUE_SIZE = 159,               // "packet-queue-size"
+        S_CONTROL_SOCKET = 160,                  // "control-socket"
+        S_SOCKET_TYPE = 161,                     // "socket-type"
+        S_SOCKET_NAME = 162,                     // "socket-name"
+        S_DHCP_QUEUE_CONTROL = 163,              // "dhcp-queue-control"
+        S_ENABLE_QUEUE = 164,                    // "enable-queue"
+        S_QUEUE_TYPE = 165,                      // "queue-type"
+        S_CAPACITY = 166,                        // "capacity"
+        S_DHCP_DDNS = 167,                       // "dhcp-ddns"
+        S_ENABLE_UPDATES = 168,                  // "enable-updates"
+        S_QUALIFYING_SUFFIX = 169,               // "qualifying-suffix"
+        S_SERVER_IP = 170,                       // "server-ip"
+        S_SERVER_PORT = 171,                     // "server-port"
+        S_SENDER_IP = 172,                       // "sender-ip"
+        S_SENDER_PORT = 173,                     // "sender-port"
+        S_MAX_QUEUE_SIZE = 174,                  // "max-queue-size"
+        S_NCR_PROTOCOL = 175,                    // "ncr-protocol"
+        S_NCR_FORMAT = 176,                      // "ncr-format"
+        S_OVERRIDE_NO_UPDATE = 177,              // "override-no-update"
+        S_OVERRIDE_CLIENT_UPDATE = 178,          // "override-client-update"
+        S_REPLACE_CLIENT_NAME = 179,             // "replace-client-name"
+        S_GENERATED_PREFIX = 180,                // "generated-prefix"
+        S_UDP = 181,                             // "UDP"
+        S_TCP = 182,                             // "TCP"
+        S_JSON = 183,                            // "JSON"
+        S_WHEN_PRESENT = 184,                    // "when-present"
+        S_NEVER = 185,                           // "never"
+        S_ALWAYS = 186,                          // "always"
+        S_WHEN_NOT_PRESENT = 187,                // "when-not-present"
+        S_HOSTNAME_CHAR_SET = 188,               // "hostname-char-set"
+        S_HOSTNAME_CHAR_REPLACEMENT = 189,       // "hostname-char-replacement"
+        S_EARLY_GLOBAL_RESERVATIONS_LOOKUP = 190, // "early-global-reservations-lookup"
+        S_IP_RESERVATIONS_UNIQUE = 191,          // "ip-reservations-unique"
+        S_RESERVATIONS_LOOKUP_FIRST = 192,       // "reservations-lookup-first"
+        S_LOGGERS = 193,                         // "loggers"
+        S_OUTPUT_OPTIONS = 194,                  // "output_options"
+        S_OUTPUT = 195,                          // "output"
+        S_DEBUGLEVEL = 196,                      // "debuglevel"
+        S_SEVERITY = 197,                        // "severity"
+        S_FLUSH = 198,                           // "flush"
+        S_MAXSIZE = 199,                         // "maxsize"
+        S_MAXVER = 200,                          // "maxver"
+        S_PATTERN = 201,                         // "pattern"
+        S_COMPATIBILITY = 202,                   // "compatibility"
+        S_LENIENT_OPTION_PARSING = 203,          // "lenient-option-parsing"
+        S_TOPLEVEL_JSON = 204,                   // TOPLEVEL_JSON
+        S_TOPLEVEL_DHCP6 = 205,                  // TOPLEVEL_DHCP6
+        S_SUB_DHCP6 = 206,                       // SUB_DHCP6
+        S_SUB_INTERFACES6 = 207,                 // SUB_INTERFACES6
+        S_SUB_SUBNET6 = 208,                     // SUB_SUBNET6
+        S_SUB_POOL6 = 209,                       // SUB_POOL6
+        S_SUB_PD_POOL = 210,                     // SUB_PD_POOL
+        S_SUB_RESERVATION = 211,                 // SUB_RESERVATION
+        S_SUB_OPTION_DEFS = 212,                 // SUB_OPTION_DEFS
+        S_SUB_OPTION_DEF = 213,                  // SUB_OPTION_DEF
+        S_SUB_OPTION_DATA = 214,                 // SUB_OPTION_DATA
+        S_SUB_HOOKS_LIBRARY = 215,               // SUB_HOOKS_LIBRARY
+        S_SUB_DHCP_DDNS = 216,                   // SUB_DHCP_DDNS
+        S_SUB_CONFIG_CONTROL = 217,              // SUB_CONFIG_CONTROL
+        S_STRING = 218,                          // "constant string"
+        S_INTEGER = 219,                         // "integer"
+        S_FLOAT = 220,                           // "floating point"
+        S_BOOLEAN = 221,                         // "boolean"
+        S_YYACCEPT = 222,                        // $accept
+        S_start = 223,                           // start
+        S_224_1 = 224,                           // $@1
+        S_225_2 = 225,                           // $@2
+        S_226_3 = 226,                           // $@3
+        S_227_4 = 227,                           // $@4
+        S_228_5 = 228,                           // $@5
+        S_229_6 = 229,                           // $@6
+        S_230_7 = 230,                           // $@7
+        S_231_8 = 231,                           // $@8
+        S_232_9 = 232,                           // $@9
+        S_233_10 = 233,                          // $@10
+        S_234_11 = 234,                          // $@11
+        S_235_12 = 235,                          // $@12
+        S_236_13 = 236,                          // $@13
+        S_237_14 = 237,                          // $@14
+        S_value = 238,                           // value
+        S_sub_json = 239,                        // sub_json
+        S_map2 = 240,                            // map2
+        S_241_15 = 241,                          // $@15
+        S_map_value = 242,                       // map_value
+        S_map_content = 243,                     // map_content
+        S_not_empty_map = 244,                   // not_empty_map
+        S_list_generic = 245,                    // list_generic
+        S_246_16 = 246,                          // $@16
+        S_list_content = 247,                    // list_content
+        S_not_empty_list = 248,                  // not_empty_list
+        S_list_strings = 249,                    // list_strings
+        S_250_17 = 250,                          // $@17
+        S_list_strings_content = 251,            // list_strings_content
+        S_not_empty_list_strings = 252,          // not_empty_list_strings
+        S_unknown_map_entry = 253,               // unknown_map_entry
+        S_syntax_map = 254,                      // syntax_map
+        S_255_18 = 255,                          // $@18
+        S_global_object = 256,                   // global_object
+        S_257_19 = 257,                          // $@19
+        S_global_object_comma = 258,             // global_object_comma
+        S_sub_dhcp6 = 259,                       // sub_dhcp6
+        S_260_20 = 260,                          // $@20
+        S_global_params = 261,                   // global_params
+        S_global_param = 262,                    // global_param
+        S_data_directory = 263,                  // data_directory
+        S_264_21 = 264,                          // $@21
+        S_preferred_lifetime = 265,              // preferred_lifetime
+        S_min_preferred_lifetime = 266,          // min_preferred_lifetime
+        S_max_preferred_lifetime = 267,          // max_preferred_lifetime
+        S_valid_lifetime = 268,                  // valid_lifetime
+        S_min_valid_lifetime = 269,              // min_valid_lifetime
+        S_max_valid_lifetime = 270,              // max_valid_lifetime
+        S_renew_timer = 271,                     // renew_timer
+        S_rebind_timer = 272,                    // rebind_timer
+        S_calculate_tee_times = 273,             // calculate_tee_times
+        S_t1_percent = 274,                      // t1_percent
+        S_t2_percent = 275,                      // t2_percent
+        S_cache_threshold = 276,                 // cache_threshold
+        S_cache_max_age = 277,                   // cache_max_age
+        S_decline_probation_period = 278,        // decline_probation_period
+        S_ddns_send_updates = 279,               // ddns_send_updates
+        S_ddns_override_no_update = 280,         // ddns_override_no_update
+        S_ddns_override_client_update = 281,     // ddns_override_client_update
+        S_ddns_replace_client_name = 282,        // ddns_replace_client_name
+        S_283_22 = 283,                          // $@22
+        S_ddns_replace_client_name_value = 284,  // ddns_replace_client_name_value
+        S_ddns_generated_prefix = 285,           // ddns_generated_prefix
+        S_286_23 = 286,                          // $@23
+        S_ddns_qualifying_suffix = 287,          // ddns_qualifying_suffix
+        S_288_24 = 288,                          // $@24
+        S_ddns_update_on_renew = 289,            // ddns_update_on_renew
+        S_ddns_use_conflict_resolution = 290,    // ddns_use_conflict_resolution
+        S_hostname_char_set = 291,               // hostname_char_set
+        S_292_25 = 292,                          // $@25
+        S_hostname_char_replacement = 293,       // hostname_char_replacement
+        S_294_26 = 294,                          // $@26
+        S_store_extended_info = 295,             // store_extended_info
+        S_statistic_default_sample_count = 296,  // statistic_default_sample_count
+        S_statistic_default_sample_age = 297,    // statistic_default_sample_age
+        S_server_tag = 298,                      // server_tag
+        S_299_27 = 299,                          // $@27
+        S_parked_packet_limit = 300,             // parked_packet_limit
+        S_allocator = 301,                       // allocator
+        S_302_28 = 302,                          // $@28
+        S_pd_allocator = 303,                    // pd_allocator
+        S_304_29 = 304,                          // $@29
+        S_early_global_reservations_lookup = 305, // early_global_reservations_lookup
+        S_ip_reservations_unique = 306,          // ip_reservations_unique
+        S_reservations_lookup_first = 307,       // reservations_lookup_first
+        S_interfaces_config = 308,               // interfaces_config
+        S_309_30 = 309,                          // $@30
+        S_sub_interfaces6 = 310,                 // sub_interfaces6
+        S_311_31 = 311,                          // $@31
+        S_interfaces_config_params = 312,        // interfaces_config_params
+        S_interfaces_config_param = 313,         // interfaces_config_param
+        S_interfaces_list = 314,                 // interfaces_list
+        S_315_32 = 315,                          // $@32
+        S_re_detect = 316,                       // re_detect
+        S_service_sockets_require_all = 317,     // service_sockets_require_all
+        S_service_sockets_retry_wait_time = 318, // service_sockets_retry_wait_time
+        S_service_sockets_max_retries = 319,     // service_sockets_max_retries
+        S_lease_database = 320,                  // lease_database
+        S_321_33 = 321,                          // $@33
+        S_hosts_database = 322,                  // hosts_database
+        S_323_34 = 323,                          // $@34
+        S_hosts_databases = 324,                 // hosts_databases
+        S_325_35 = 325,                          // $@35
+        S_database_list = 326,                   // database_list
+        S_not_empty_database_list = 327,         // not_empty_database_list
+        S_database = 328,                        // database
+        S_329_36 = 329,                          // $@36
+        S_database_map_params = 330,             // database_map_params
+        S_database_map_param = 331,              // database_map_param
+        S_database_type = 332,                   // database_type
+        S_333_37 = 333,                          // $@37
+        S_db_type = 334,                         // db_type
+        S_user = 335,                            // user
+        S_336_38 = 336,                          // $@38
+        S_password = 337,                        // password
+        S_338_39 = 338,                          // $@39
+        S_host = 339,                            // host
+        S_340_40 = 340,                          // $@40
+        S_port = 341,                            // port
+        S_name = 342,                            // name
+        S_343_41 = 343,                          // $@41
+        S_persist = 344,                         // persist
+        S_lfc_interval = 345,                    // lfc_interval
+        S_readonly = 346,                        // readonly
+        S_connect_timeout = 347,                 // connect_timeout
+        S_read_timeout = 348,                    // read_timeout
+        S_write_timeout = 349,                   // write_timeout
+        S_tcp_user_timeout = 350,                // tcp_user_timeout
+        S_reconnect_wait_time = 351,             // reconnect_wait_time
+        S_on_fail = 352,                         // on_fail
+        S_353_42 = 353,                          // $@42
+        S_on_fail_mode = 354,                    // on_fail_mode
+        S_max_row_errors = 355,                  // max_row_errors
+        S_max_reconnect_tries = 356,             // max_reconnect_tries
+        S_trust_anchor = 357,                    // trust_anchor
+        S_358_43 = 358,                          // $@43
+        S_cert_file = 359,                       // cert_file
+        S_360_44 = 360,                          // $@44
+        S_key_file = 361,                        // key_file
+        S_362_45 = 362,                          // $@45
+        S_cipher_list = 363,                     // cipher_list
+        S_364_46 = 364,                          // $@46
+        S_sanity_checks = 365,                   // sanity_checks
+        S_366_47 = 366,                          // $@47
+        S_sanity_checks_params = 367,            // sanity_checks_params
+        S_sanity_checks_param = 368,             // sanity_checks_param
+        S_lease_checks = 369,                    // lease_checks
+        S_370_48 = 370,                          // $@48
+        S_extended_info_checks = 371,            // extended_info_checks
+        S_372_49 = 372,                          // $@49
+        S_mac_sources = 373,                     // mac_sources
+        S_374_50 = 374,                          // $@50
+        S_mac_sources_list = 375,                // mac_sources_list
+        S_mac_sources_value = 376,               // mac_sources_value
+        S_duid_id = 377,                         // duid_id
+        S_string_id = 378,                       // string_id
+        S_host_reservation_identifiers = 379,    // host_reservation_identifiers
+        S_380_51 = 380,                          // $@51
+        S_host_reservation_identifiers_list = 381, // host_reservation_identifiers_list
+        S_host_reservation_identifier = 382,     // host_reservation_identifier
+        S_hw_address_id = 383,                   // hw_address_id
+        S_flex_id = 384,                         // flex_id
+        S_relay_supplied_options = 385,          // relay_supplied_options
+        S_386_52 = 386,                          // $@52
+        S_dhcp_multi_threading = 387,            // dhcp_multi_threading
+        S_388_53 = 388,                          // $@53
+        S_multi_threading_params = 389,          // multi_threading_params
+        S_multi_threading_param = 390,           // multi_threading_param
+        S_enable_multi_threading = 391,          // enable_multi_threading
+        S_thread_pool_size = 392,                // thread_pool_size
+        S_packet_queue_size = 393,               // packet_queue_size
+        S_hooks_libraries = 394,                 // hooks_libraries
+        S_395_54 = 395,                          // $@54
+        S_hooks_libraries_list = 396,            // hooks_libraries_list
+        S_not_empty_hooks_libraries_list = 397,  // not_empty_hooks_libraries_list
+        S_hooks_library = 398,                   // hooks_library
+        S_399_55 = 399,                          // $@55
+        S_sub_hooks_library = 400,               // sub_hooks_library
+        S_401_56 = 401,                          // $@56
+        S_hooks_params = 402,                    // hooks_params
+        S_hooks_param = 403,                     // hooks_param
+        S_library = 404,                         // library
+        S_405_57 = 405,                          // $@57
+        S_parameters = 406,                      // parameters
+        S_407_58 = 407,                          // $@58
+        S_expired_leases_processing = 408,       // expired_leases_processing
+        S_409_59 = 409,                          // $@59
+        S_expired_leases_params = 410,           // expired_leases_params
+        S_expired_leases_param = 411,            // expired_leases_param
+        S_reclaim_timer_wait_time = 412,         // reclaim_timer_wait_time
+        S_flush_reclaimed_timer_wait_time = 413, // flush_reclaimed_timer_wait_time
+        S_hold_reclaimed_time = 414,             // hold_reclaimed_time
+        S_max_reclaim_leases = 415,              // max_reclaim_leases
+        S_max_reclaim_time = 416,                // max_reclaim_time
+        S_unwarned_reclaim_cycles = 417,         // unwarned_reclaim_cycles
+        S_subnet6_list = 418,                    // subnet6_list
+        S_419_60 = 419,                          // $@60
+        S_subnet6_list_content = 420,            // subnet6_list_content
+        S_not_empty_subnet6_list = 421,          // not_empty_subnet6_list
+        S_subnet6 = 422,                         // subnet6
+        S_423_61 = 423,                          // $@61
+        S_sub_subnet6 = 424,                     // sub_subnet6
+        S_425_62 = 425,                          // $@62
+        S_subnet6_params = 426,                  // subnet6_params
+        S_subnet6_param = 427,                   // subnet6_param
+        S_subnet = 428,                          // subnet
+        S_429_63 = 429,                          // $@63
+        S_interface = 430,                       // interface
+        S_431_64 = 431,                          // $@64
+        S_interface_id = 432,                    // interface_id
+        S_433_65 = 433,                          // $@65
+        S_client_class = 434,                    // client_class
+        S_435_66 = 435,                          // $@66
+        S_require_client_classes = 436,          // require_client_classes
+        S_437_67 = 437,                          // $@67
+        S_reservations_global = 438,             // reservations_global
+        S_reservations_in_subnet = 439,          // reservations_in_subnet
+        S_reservations_out_of_pool = 440,        // reservations_out_of_pool
+        S_reservation_mode = 441,                // reservation_mode
+        S_442_68 = 442,                          // $@68
+        S_hr_mode = 443,                         // hr_mode
+        S_id = 444,                              // id
+        S_rapid_commit = 445,                    // rapid_commit
+        S_shared_networks = 446,                 // shared_networks
+        S_447_69 = 447,                          // $@69
+        S_shared_networks_content = 448,         // shared_networks_content
+        S_shared_networks_list = 449,            // shared_networks_list
+        S_shared_network = 450,                  // shared_network
+        S_451_70 = 451,                          // $@70
+        S_shared_network_params = 452,           // shared_network_params
+        S_shared_network_param = 453,            // shared_network_param
+        S_option_def_list = 454,                 // option_def_list
+        S_455_71 = 455,                          // $@71
+        S_sub_option_def_list = 456,             // sub_option_def_list
+        S_457_72 = 457,                          // $@72
+        S_option_def_list_content = 458,         // option_def_list_content
+        S_not_empty_option_def_list = 459,       // not_empty_option_def_list
+        S_option_def_entry = 460,                // option_def_entry
+        S_461_73 = 461,                          // $@73
+        S_sub_option_def = 462,                  // sub_option_def
+        S_463_74 = 463,                          // $@74
+        S_option_def_params = 464,               // option_def_params
+        S_not_empty_option_def_params = 465,     // not_empty_option_def_params
+        S_option_def_param = 466,                // option_def_param
+        S_option_def_name = 467,                 // option_def_name
+        S_code = 468,                            // code
+        S_option_def_code = 469,                 // option_def_code
+        S_option_def_type = 470,                 // option_def_type
+        S_471_75 = 471,                          // $@75
+        S_option_def_record_types = 472,         // option_def_record_types
+        S_473_76 = 473,                          // $@76
+        S_space = 474,                           // space
+        S_475_77 = 475,                          // $@77
+        S_option_def_space = 476,                // option_def_space
+        S_option_def_encapsulate = 477,          // option_def_encapsulate
+        S_478_78 = 478,                          // $@78
+        S_option_def_array = 479,                // option_def_array
+        S_option_data_list = 480,                // option_data_list
+        S_481_79 = 481,                          // $@79
+        S_option_data_list_content = 482,        // option_data_list_content
+        S_not_empty_option_data_list = 483,      // not_empty_option_data_list
+        S_option_data_entry = 484,               // option_data_entry
+        S_485_80 = 485,                          // $@80
+        S_sub_option_data = 486,                 // sub_option_data
+        S_487_81 = 487,                          // $@81
+        S_option_data_params = 488,              // option_data_params
+        S_not_empty_option_data_params = 489,    // not_empty_option_data_params
+        S_option_data_param = 490,               // option_data_param
+        S_option_data_name = 491,                // option_data_name
+        S_option_data_data = 492,                // option_data_data
+        S_493_82 = 493,                          // $@82
+        S_option_data_code = 494,                // option_data_code
+        S_option_data_space = 495,               // option_data_space
+        S_option_data_csv_format = 496,          // option_data_csv_format
+        S_option_data_always_send = 497,         // option_data_always_send
+        S_option_data_never_send = 498,          // option_data_never_send
+        S_pools_list = 499,                      // pools_list
+        S_500_83 = 500,                          // $@83
+        S_pools_list_content = 501,              // pools_list_content
+        S_not_empty_pools_list = 502,            // not_empty_pools_list
+        S_pool_list_entry = 503,                 // pool_list_entry
+        S_504_84 = 504,                          // $@84
+        S_sub_pool6 = 505,                       // sub_pool6
+        S_506_85 = 506,                          // $@85
+        S_pool_params = 507,                     // pool_params
+        S_pool_param = 508,                      // pool_param
+        S_pool_entry = 509,                      // pool_entry
+        S_510_86 = 510,                          // $@86
+        S_user_context = 511,                    // user_context
+        S_512_87 = 512,                          // $@87
+        S_comment = 513,                         // comment
+        S_514_88 = 514,                          // $@88
+        S_pd_pools_list = 515,                   // pd_pools_list
+        S_516_89 = 516,                          // $@89
+        S_pd_pools_list_content = 517,           // pd_pools_list_content
+        S_not_empty_pd_pools_list = 518,         // not_empty_pd_pools_list
+        S_pd_pool_entry = 519,                   // pd_pool_entry
+        S_520_90 = 520,                          // $@90
+        S_sub_pd_pool = 521,                     // sub_pd_pool
+        S_522_91 = 522,                          // $@91
+        S_pd_pool_params = 523,                  // pd_pool_params
+        S_pd_pool_param = 524,                   // pd_pool_param
+        S_pd_prefix = 525,                       // pd_prefix
+        S_526_92 = 526,                          // $@92
+        S_pd_prefix_len = 527,                   // pd_prefix_len
+        S_excluded_prefix = 528,                 // excluded_prefix
+        S_529_93 = 529,                          // $@93
+        S_excluded_prefix_len = 530,             // excluded_prefix_len
+        S_pd_delegated_len = 531,                // pd_delegated_len
+        S_reservations = 532,                    // reservations
+        S_533_94 = 533,                          // $@94
+        S_reservations_list = 534,               // reservations_list
+        S_not_empty_reservations_list = 535,     // not_empty_reservations_list
+        S_reservation = 536,                     // reservation
+        S_537_95 = 537,                          // $@95
+        S_sub_reservation = 538,                 // sub_reservation
+        S_539_96 = 539,                          // $@96
+        S_reservation_params = 540,              // reservation_params
+        S_not_empty_reservation_params = 541,    // not_empty_reservation_params
+        S_reservation_param = 542,               // reservation_param
+        S_ip_addresses = 543,                    // ip_addresses
+        S_544_97 = 544,                          // $@97
+        S_prefixes = 545,                        // prefixes
+        S_546_98 = 546,                          // $@98
+        S_duid = 547,                            // duid
+        S_548_99 = 548,                          // $@99
+        S_hw_address = 549,                      // hw_address
+        S_550_100 = 550,                         // $@100
+        S_hostname = 551,                        // hostname
+        S_552_101 = 552,                         // $@101
+        S_flex_id_value = 553,                   // flex_id_value
+        S_554_102 = 554,                         // $@102
+        S_reservation_client_classes = 555,      // reservation_client_classes
+        S_556_103 = 556,                         // $@103
+        S_relay = 557,                           // relay
+        S_558_104 = 558,                         // $@104
+        S_relay_map = 559,                       // relay_map
+        S_ip_address = 560,                      // ip_address
+        S_561_105 = 561,                         // $@105
+        S_client_classes = 562,                  // client_classes
+        S_563_106 = 563,                         // $@106
+        S_client_classes_list = 564,             // client_classes_list
+        S_client_class_entry = 565,              // client_class_entry
+        S_566_107 = 566,                         // $@107
+        S_client_class_params = 567,             // client_class_params
+        S_not_empty_client_class_params = 568,   // not_empty_client_class_params
+        S_client_class_param = 569,              // client_class_param
+        S_client_class_name = 570,               // client_class_name
+        S_client_class_test = 571,               // client_class_test
+        S_572_108 = 572,                         // $@108
+        S_client_class_template_test = 573,      // client_class_template_test
+        S_574_109 = 574,                         // $@109
+        S_only_if_required = 575,                // only_if_required
+        S_server_id = 576,                       // server_id
+        S_577_110 = 577,                         // $@110
+        S_server_id_params = 578,                // server_id_params
+        S_server_id_param = 579,                 // server_id_param
+        S_server_id_type = 580,                  // server_id_type
+        S_581_111 = 581,                         // $@111
+        S_duid_type = 582,                       // duid_type
+        S_htype = 583,                           // htype
+        S_identifier = 584,                      // identifier
+        S_585_112 = 585,                         // $@112
+        S_time = 586,                            // time
+        S_enterprise_id = 587,                   // enterprise_id
+        S_dhcp4o6_port = 588,                    // dhcp4o6_port
+        S_control_socket = 589,                  // control_socket
+        S_590_113 = 590,                         // $@113
+        S_control_socket_params = 591,           // control_socket_params
+        S_control_socket_param = 592,            // control_socket_param
+        S_socket_type = 593,                     // socket_type
+        S_594_114 = 594,                         // $@114
+        S_socket_name = 595,                     // socket_name
+        S_596_115 = 596,                         // $@115
+        S_dhcp_queue_control = 597,              // dhcp_queue_control
+        S_598_116 = 598,                         // $@116
+        S_queue_control_params = 599,            // queue_control_params
+        S_queue_control_param = 600,             // queue_control_param
+        S_enable_queue = 601,                    // enable_queue
+        S_queue_type = 602,                      // queue_type
+        S_603_117 = 603,                         // $@117
+        S_capacity = 604,                        // capacity
+        S_arbitrary_map_entry = 605,             // arbitrary_map_entry
+        S_606_118 = 606,                         // $@118
+        S_dhcp_ddns = 607,                       // dhcp_ddns
+        S_608_119 = 608,                         // $@119
+        S_sub_dhcp_ddns = 609,                   // sub_dhcp_ddns
+        S_610_120 = 610,                         // $@120
+        S_dhcp_ddns_params = 611,                // dhcp_ddns_params
+        S_dhcp_ddns_param = 612,                 // dhcp_ddns_param
+        S_enable_updates = 613,                  // enable_updates
+        S_dep_qualifying_suffix = 614,           // dep_qualifying_suffix
+        S_615_121 = 615,                         // $@121
+        S_server_ip = 616,                       // server_ip
+        S_617_122 = 617,                         // $@122
+        S_server_port = 618,                     // server_port
+        S_sender_ip = 619,                       // sender_ip
+        S_620_123 = 620,                         // $@123
+        S_sender_port = 621,                     // sender_port
+        S_max_queue_size = 622,                  // max_queue_size
+        S_ncr_protocol = 623,                    // ncr_protocol
+        S_624_124 = 624,                         // $@124
+        S_ncr_protocol_value = 625,              // ncr_protocol_value
+        S_ncr_format = 626,                      // ncr_format
+        S_627_125 = 627,                         // $@125
+        S_dep_override_no_update = 628,          // dep_override_no_update
+        S_dep_override_client_update = 629,      // dep_override_client_update
+        S_dep_replace_client_name = 630,         // dep_replace_client_name
+        S_631_126 = 631,                         // $@126
+        S_dep_generated_prefix = 632,            // dep_generated_prefix
+        S_633_127 = 633,                         // $@127
+        S_dep_hostname_char_set = 634,           // dep_hostname_char_set
+        S_635_128 = 635,                         // $@128
+        S_dep_hostname_char_replacement = 636,   // dep_hostname_char_replacement
+        S_637_129 = 637,                         // $@129
+        S_config_control = 638,                  // config_control
+        S_639_130 = 639,                         // $@130
+        S_sub_config_control = 640,              // sub_config_control
+        S_641_131 = 641,                         // $@131
+        S_config_control_params = 642,           // config_control_params
+        S_config_control_param = 643,            // config_control_param
+        S_config_databases = 644,                // config_databases
+        S_645_132 = 645,                         // $@132
+        S_config_fetch_wait_time = 646,          // config_fetch_wait_time
+        S_loggers = 647,                         // loggers
+        S_648_133 = 648,                         // $@133
+        S_loggers_entries = 649,                 // loggers_entries
+        S_logger_entry = 650,                    // logger_entry
+        S_651_134 = 651,                         // $@134
+        S_logger_params = 652,                   // logger_params
+        S_logger_param = 653,                    // logger_param
+        S_debuglevel = 654,                      // debuglevel
+        S_severity = 655,                        // severity
+        S_656_135 = 656,                         // $@135
+        S_output_options_list = 657,             // output_options_list
+        S_658_136 = 658,                         // $@136
+        S_output_options_list_content = 659,     // output_options_list_content
+        S_output_entry = 660,                    // output_entry
+        S_661_137 = 661,                         // $@137
+        S_output_params_list = 662,              // output_params_list
+        S_output_params = 663,                   // output_params
+        S_output = 664,                          // output
+        S_665_138 = 665,                         // $@138
+        S_flush = 666,                           // flush
+        S_maxsize = 667,                         // maxsize
+        S_maxver = 668,                          // maxver
+        S_pattern = 669,                         // pattern
+        S_670_139 = 670,                         // $@139
+        S_compatibility = 671,                   // compatibility
+        S_672_140 = 672,                         // $@140
+        S_compatibility_params = 673,            // compatibility_params
+        S_compatibility_param = 674,             // compatibility_param
+        S_lenient_option_parsing = 675           // lenient_option_parsing
       };
     };
 
@@ -6291,13 +5475,8 @@
     /// Constants.
     enum
     {
-<<<<<<< HEAD
-      yylast_ = 1512,     ///< Last index in yytable_.
-      yynnts_ = 447,  ///< Number of nonterminal symbols.
-=======
-      yylast_ = 1364,     ///< Last index in yytable_.
-      yynnts_ = 453,  ///< Number of nonterminal symbols.
->>>>>>> 6ca519ca
+      yylast_ = 1373,     ///< Last index in yytable_.
+      yynnts_ = 454,  ///< Number of nonterminal symbols.
       yyfinal_ = 30 ///< Termination state number.
     };
 
@@ -6364,17 +5543,10 @@
      185,   186,   187,   188,   189,   190,   191,   192,   193,   194,
      195,   196,   197,   198,   199,   200,   201,   202,   203,   204,
      205,   206,   207,   208,   209,   210,   211,   212,   213,   214,
-<<<<<<< HEAD
-     215,   216
+     215,   216,   217,   218,   219,   220,   221
     };
     // Last valid token kind.
-    const int code_max = 471;
-=======
-     215,   216,   217,   218,   219,   220
-    };
-    // Last valid token kind.
-    const int code_max = 475;
->>>>>>> 6ca519ca
+    const int code_max = 476;
 
     if (t <= 0)
       return symbol_kind::S_YYEOF;
@@ -6545,11 +5717,7 @@
 
 #line 14 "dhcp6_parser.yy"
 } } // isc::dhcp
-<<<<<<< HEAD
-#line 5629 "dhcp6_parser.h"
-=======
-#line 5703 "dhcp6_parser.h"
->>>>>>> 6ca519ca
+#line 5721 "dhcp6_parser.h"
 
 
 
