// Copyright (C) 2012-2013 Internet Systems Consortium, Inc. ("ISC")
//
// Permission to use, copy, modify, and/or distribute this software for any
// purpose with or without fee is hereby granted, provided that the above
// copyright notice and this permission notice appear in all copies.
//
// THE SOFTWARE IS PROVIDED "AS IS" AND ISC DISCLAIMS ALL WARRANTIES WITH
// REGARD TO THIS SOFTWARE INCLUDING ALL IMPLIED WARRANTIES OF MERCHANTABILITY
// AND FITNESS.  IN NO EVENT SHALL ISC BE LIABLE FOR ANY SPECIAL, DIRECT,
// INDIRECT, OR CONSEQUENTIAL DAMAGES OR ANY DAMAGES WHATSOEVER RESULTING FROM
// LOSS OF USE, DATA OR PROFITS, WHETHER IN AN ACTION OF CONTRACT, NEGLIGENCE
// OR OTHER TORTIOUS ACTION, ARISING OUT OF OR IN CONNECTION WITH THE USE OR
// PERFORMANCE OF THIS SOFTWARE.

#include <asiolink/io_address.h>
#include <cc/data.h>
#include <config/ccsession.h>
#include <dhcp/libdhcp++.h>
#include <dhcp6/config_parser.h>
#include <dhcp6/dhcp6_log.h>
#include <dhcp/iface_mgr.h>
#include <dhcpsrv/cfgmgr.h>
#include <dhcpsrv/dhcp_config_parser.h>
#include <dhcpsrv/pool.h>
#include <dhcpsrv/subnet.h>
#include <dhcpsrv/triplet.h>
#include <log/logger_support.h>
#include <util/encode/hex.h>
#include <util/strutil.h>

#include <boost/algorithm/string.hpp>
#include <boost/foreach.hpp>
#include <boost/lexical_cast.hpp>
#include <boost/scoped_ptr.hpp>
#include <boost/shared_ptr.hpp>

#include <iostream>
#include <map>
#include <vector>

#include <stdint.h>

using namespace std;
using namespace isc;
using namespace isc::data;
using namespace isc::dhcp;
using namespace isc::asiolink;

namespace {

// Forward declarations of some of the parser classes.
// They are used to define pointer types for these classes.
class BooleanParser;
class StringParser;
class Uint32Parser;

// Pointers to various parser objects.
typedef boost::shared_ptr<BooleanParser> BooleanParserPtr;
typedef boost::shared_ptr<StringParser> StringParserPtr;
typedef boost::shared_ptr<Uint32Parser> Uint32ParserPtr;

/// @brief Auxiliary type used for storing an element name and its parser.
typedef pair<string, ConstElementPtr> ConfigPair;

/// @brief Factory method that will create a parser for a given element name
typedef isc::dhcp::DhcpConfigParser* ParserFactory(const std::string& config_id);

/// @brief Collection of factories that create parsers for specified element names
typedef std::map<std::string, ParserFactory*> FactoryMap;

/// @brief Storage for parsed boolean values.
typedef std::map<string, bool> BooleanStorage;

/// @brief Collection of elements that store uint32 values (e.g. renew-timer = 900).
typedef std::map<string, uint32_t> Uint32Storage;

/// @brief Collection of elements that store string values.
typedef std::map<string, string> StringStorage;

/// @brief Storage for option definitions.
typedef OptionSpaceContainer<OptionDefContainer,
                             OptionDefinitionPtr> OptionDefStorage;

/// @brief Collection of address pools.
///
/// This type is used as intermediate storage, when pools are parsed, but there is
/// no subnet object created yet to store them.
typedef std::vector<isc::dhcp::Pool6Ptr> PoolStorage;

/// Collection of containers holding option spaces. Each container within
/// a particular option space holds so-called option descriptors.
typedef OptionSpaceContainer<Subnet::OptionContainer,
                             Subnet::OptionDescriptor> OptionStorage;

/// @brief Global uint32 parameters that will be used as defaults.
Uint32Storage uint32_defaults;

/// @brief global string parameters that will be used as defaults.
StringStorage string_defaults;

/// @brief Global storage for options that will be used as defaults.
OptionStorage option_defaults;

/// @brief Global storage for option definitions.
OptionDefStorage option_def_intermediate;


/// @brief a dummy configuration parser
///
/// This is a debugging parser. It does not configure anything,
/// will accept any configuration and will just print it out
/// on commit.  Useful for debugging existing configurations and
/// adding new ones.
class DebugParser : public DhcpConfigParser {
public:

    /// @brief Constructor
    ///
    /// See @ref DhcpConfigParser class for details.
    ///
    /// @param param_name name of the parsed parameter
    DebugParser(const std::string& param_name)
        :param_name_(param_name) {
    }

    /// @brief builds parameter value
    ///
    /// See @ref DhcpConfigParser class for details.
    ///
    /// @param new_config pointer to the new configuration
    virtual void build(ConstElementPtr new_config) {
        std::cout << "Build for token: [" << param_name_ << "] = ["
                  << value_->str() << "]" << std::endl;
        value_ = new_config;
    }

    /// @brief Pretends to apply the configuration.
    ///
    /// This is a method required by the base class. It pretends to apply the
    /// configuration, but in fact it only prints the parameter out.
    ///
    /// See @ref DhcpConfigParser class for details.
    virtual void commit() {
        // Debug message. The whole DebugParser class is used only for parser
        // debugging, and is not used in production code. It is very convenient
        // to keep it around. Please do not turn this cout into logger calls.
        std::cout << "Commit for token: [" << param_name_ << "] = ["
                  << value_->str() << "]" << std::endl;
    }

    /// @brief factory that constructs DebugParser objects
    ///
    /// @param param_name name of the parameter to be parsed
    static DhcpConfigParser* factory(const std::string& param_name) {
        return (new DebugParser(param_name));
    }

private:
    /// name of the parsed parameter
    std::string param_name_;

    /// pointer to the actual value of the parameter
    ConstElementPtr value_;
};


/// @brief A boolean value parser.
///
/// This parser handles configuration values of the boolean type.
/// Parsed values are stored in a provided storage. If no storage
/// is provided then the build function throws an exception.
class BooleanParser : public DhcpConfigParser {
public:
    /// @brief Constructor.
    ///
    /// @param param_name name of the parameter.
    BooleanParser(const std::string& param_name)
        : storage_(NULL),
          param_name_(param_name),
          value_(false) {
        // Empty parameter name is invalid.
        if (param_name_.empty()) {
            isc_throw(isc::dhcp::DhcpConfigError, "parser logic error:"
                      << "empty parameter name provided");
        }
    }

    /// @brief Parse a boolean value.
    ///
    /// @param value a value to be parsed.
    ///
    /// @throw isc::InvalidOperation if a storage has not been set
    ///        prior to calling this function
    /// @throw isc::dhcp::DhcpConfigError if a provided parameter's
    ///        name is empty.
    virtual void build(ConstElementPtr value) {
        if (storage_ == NULL) {
            isc_throw(isc::InvalidOperation, "parser logic error:"
                      << " storage for the " << param_name_
                      << " value has not been set");
        } else if (param_name_.empty()) {
            isc_throw(isc::dhcp::DhcpConfigError, "parser logic error:"
                      << "empty parameter name provided");
        }
        // The Config Manager checks if user specified a
        // valid value for a boolean parameter: True or False.
        // It is then ok to assume that if str() does not return
        // 'true' the value is 'false'.
        value_ = (value->str() == "true") ? true : false;
    }

    /// @brief Put a parsed value to the storage.
    virtual void commit() {
        if (storage_ != NULL && !param_name_.empty()) {
            (*storage_)[param_name_] = value_;
        }
    }

    /// @brief Create an instance of the boolean parser.
    ///
    /// @param param_name name of the parameter for which the
    ///        parser is created.
    static DhcpConfigParser* factory(const std::string& param_name) {
        return (new BooleanParser(param_name));
    }

    /// @brief Set the storage for parsed value.
    ///
    /// This function must be called prior to calling build.
    ///
    /// @param storage a pointer to the storage where parsed data
    ///        is to be stored.
    void setStorage(BooleanStorage* storage) {
        storage_ = storage;
    }

private:
    /// Pointer to the storage where parsed value is stored.
    BooleanStorage* storage_;
    /// Name of the parameter which value is parsed with this parser.
    std::string param_name_;
    /// Parsed value.
    bool value_;
};

/// @brief Configuration parser for uint32 parameters
///
/// This class is a generic parser that is able to handle any uint32 integer
/// type. By default it stores the value in external global container
/// (uint32_defaults). If used in smaller scopes (e.g. to parse parameters
/// in subnet config), it can be pointed to a different storage, using
/// setStorage() method. This class follows the parser interface, laid out
/// in its base class, @ref DhcpConfigParser.
///
/// For overview of usability of this generic purpose parser, see
/// @ref dhcpv6ConfigInherit page.
///
/// @todo this class should be turned into the template class which
/// will handle all uintX_types of data (see ticket #2415).
class Uint32Parser : public DhcpConfigParser {
public:

    /// @brief constructor for Uint32Parser
    ///
    /// @param param_name name of the configuration parameter being parsed
    Uint32Parser(const std::string& param_name)
        : storage_(&uint32_defaults),
          param_name_(param_name) {
        // Empty parameter name is invalid.
        if (param_name_.empty()) {
            isc_throw(DhcpConfigError, "parser logic error:"
                      << "empty parameter name provided");
        }
    }

    /// @brief Parses configuration configuration parameter as uint32_t.
    ///
    /// @param value pointer to the content of parsed values
    /// @throw isc::dhcp::DhcpConfigError if failed to parse
    ///        the configuration parameter as uint32_t value.
    virtual void build(ConstElementPtr value) {
        if (param_name_.empty()) {
            isc_throw(isc::dhcp::DhcpConfigError, "parser logic error:"
                      << "empty parameter name provided");
        }

        bool parse_error = false;
        // Cast the provided value to int64 value to check.
        int64_t int64value = 0;
        try {
            // Parsing the value as a int64 value allows to
            // check if the provided value is within the range
            // of uint32_t (is not negative or greater than
            // maximal uint32_t value).
            int64value = boost::lexical_cast<int64_t>(value->str());
        } catch (const boost::bad_lexical_cast&) {
            parse_error = true;
        }
        if (!parse_error) {
            // Check that the value is not out of bounds.
            if ((int64value < 0) ||
                (int64value > std::numeric_limits<uint32_t>::max())) {
                parse_error = true;
            } else {
                // A value is not out of bounds so let's cast it to
                // the uint32_t type.
                value_ = static_cast<uint32_t>(int64value);
            }

        }
        // Invalid value provided.
        if (parse_error) {
            isc_throw(isc::dhcp::DhcpConfigError, "Failed to parse value " << value->str()
                      << " as unsigned 32-bit integer.");
        }
    }

    /// @brief Stores the parsed uint32_t value in a storage.
    virtual void commit() {
        if (storage_ != NULL) {
            // If a given parameter already exists in the storage we override
            // its value. If it doesn't we insert a new element.
            (*storage_)[param_name_] = value_;
        }
    }

    /// @brief Factory that constructs Uint32Parser objects.
    ///
    /// @param param_name name of the parameter to be parsed.
    static DhcpConfigParser* factory(const std::string& param_name) {
        return (new Uint32Parser(param_name));
    }

    /// @brief Sets storage for value of this parameter.
    ///
    /// See @ref dhcpv6ConfigInherit for details.
    ///
    /// @param storage pointer to the storage container.
    void setStorage(Uint32Storage* storage) {
        storage_ = storage;
    }

private:
    /// pointer to the storage, where parsed value will be stored
    Uint32Storage* storage_;
    /// name of the parameter to be parsed
    std::string param_name_;
    /// the actual parsed value
    uint32_t value_;
};

/// @brief Configuration parser for string parameters
///
/// This class is a generic parser that is able to handle any string
/// parameter. By default it stores the value in an external global container
/// (string_defaults). If used in smaller scopes (e.g. to parse parameters
/// in subnet config), it can be pointed to a different storage, using the
/// setStorage() method. This class follows the parser interface, laid out
/// in its base class, @ref DhcpConfigParser.
///
/// For overview of usability of this generic purpose parser, see
/// @ref dhcpv6ConfigInherit page.
class StringParser : public DhcpConfigParser {
public:

    /// @brief constructor for StringParser
    ///
    /// @param param_name name of the configuration parameter being parsed
    StringParser(const std::string& param_name)
        : storage_(&string_defaults),
          param_name_(param_name) {
        // Empty parameter name is invalid.
        if (param_name_.empty()) {
            isc_throw(DhcpConfigError, "parser logic error:"
                      << "empty parameter name provided");
        }
    }

    /// @brief parses parameter value
    ///
    /// Parses configuration parameter's value as string.
    ///
    /// @param value pointer to the content of parsed values
    /// @throws DhcpConfigError if the parsed parameter's name is empty.
    virtual void build(ConstElementPtr value) {
        if (param_name_.empty()) {
            isc_throw(isc::dhcp::DhcpConfigError, "parser logic error:"
                      << "empty parameter name provided");
        }
        value_ = value->str();
        boost::erase_all(value_, "\"");
    }

    /// @brief Stores the parsed value in a storage.
    virtual void commit() {
        if (storage_ != NULL && !param_name_.empty()) {
            // If a given parameter already exists in the storage we override
            // its value. If it doesn't we insert a new element.
            (*storage_)[param_name_] = value_;
        }
    }

    /// @brief Factory that constructs StringParser objects
    ///
    /// @param param_name name of the parameter to be parsed
    static DhcpConfigParser* factory(const std::string& param_name) {
        return (new StringParser(param_name));
    }

    /// @brief Sets storage for value of this parameter.
    ///
    /// See @ref dhcpv6ConfigInherit for details.
    ///
    /// @param storage pointer to the storage container
    void setStorage(StringStorage* storage) {
        storage_ = storage;
    }

private:
    /// Pointer to the storage, where parsed value will be stored
    StringStorage* storage_;
    /// Name of the parameter to be parsed
    std::string param_name_;
    /// The actual parsed value
    std::string value_;
};

/// @brief parser for interface list definition
///
/// This parser handles Dhcp6/interface entry.
/// It contains a list of network interfaces that the server listens on.
/// In particular, it can contain an entry called "all" or "any" that
/// designates all interfaces.
///
/// It is useful for parsing Dhcp6/interface parameter.
class InterfaceListConfigParser : public DhcpConfigParser {
public:

    /// @brief constructor
    ///
    /// As this is a dedicated parser, it must be used to parse
    /// "interface" parameter only. All other types will throw exception.
    ///
    /// @param param_name name of the configuration parameter being parsed
    /// @throw BadValue if supplied parameter name is not "interface"
    InterfaceListConfigParser(const std::string& param_name) {
        if (param_name != "interface") {
            isc_throw(isc::BadValue, "Internal error. Interface configuration "
                      "parser called for the wrong parameter: " << param_name);
        }
    }

    /// @brief parses parameters value
    ///
    /// Parses configuration entry (list of parameters) and stores it in
    /// storage.
    ///
    /// @param value pointer to the content of parsed values
    virtual void build(ConstElementPtr value) {
        BOOST_FOREACH(ConstElementPtr iface, value->listValue()) {
            interfaces_.push_back(iface->str());
        }
    }

    /// @brief commits interfaces list configuration
    virtual void commit() {
        /// @todo: Implement per interface listening. Currently always listening
        /// on all interfaces.
    }

    /// @brief factory that constructs InterfaceListConfigParser objects
    ///
    /// @param param_name name of the parameter to be parsed
    static DhcpConfigParser* factory(const std::string& param_name) {
        return (new InterfaceListConfigParser(param_name));
    }

private:
    /// contains list of network interfaces
    vector<string> interfaces_;
};

/// @brief parser for pool definition
///
/// This parser handles pool definitions, i.e. a list of entries of one
/// of two syntaxes: min-max and prefix/len. Pool6 objects are created
/// and stored in chosen PoolStorage container.
///
/// As there are no default values for pool, setStorage() must be called
/// before build(). Otherwise an exception will be thrown.
///
/// It is useful for parsing Dhcp6/subnet6[X]/pool parameters.
class PoolParser : public DhcpConfigParser {
public:

    /// @brief constructor.
    PoolParser(const std::string& /*param_name*/)
        : pools_(NULL) {
        // ignore parameter name, it is always Dhcp6/subnet6[X]/pool
    }

    /// @brief parses the actual list
    ///
    /// This method parses the actual list of interfaces.
    /// No validation is done at this stage, everything is interpreted as
    /// interface name.
    /// @param pools_list list of pools defined for a subnet
    /// @throw isc::InvalidOperation if storage was not specified
    ///        (setStorage() not called)
    void build(ConstElementPtr pools_list) {

        // setStorage() should have been called before build
        if (!pools_) {
            isc_throw(isc::InvalidOperation, "parser logic error: no pool storage set,"
                      " but pool parser asked to parse pools");
        }

        BOOST_FOREACH(ConstElementPtr text_pool, pools_list->listValue()) {

            // That should be a single pool representation. It should contain
            // text in the form prefix/len or first - last. Note that spaces
            // are allowed
            string txt = text_pool->stringValue();

            // first let's remove any whitespaces
            boost::erase_all(txt, " "); // space
            boost::erase_all(txt, "\t"); // tabulation

            // Is this prefix/len notation?
            size_t pos = txt.find("/");
            if (pos != string::npos) {
                IOAddress addr("::");
                uint8_t len = 0;
                try {
                    addr = IOAddress(txt.substr(0, pos));

                    // start with the first character after /
                    string prefix_len = txt.substr(pos + 1);

                    // It is lexically cast to int and then downcast to uint8_t.
                    // Direct cast to uint8_t (which is really an unsigned char)
                    // will result in interpreting the first digit as output
                    // value and throwing exception if length is written on two
                    // digits (because there are extra characters left over).

                    // No checks for values over 128. Range correctness will
                    // be checked in Pool6 constructor.
                    len = boost::lexical_cast<int>(prefix_len);
                } catch (...)  {
                    isc_throw(DhcpConfigError, "failed to parse pool "
                              "definition: " << text_pool->stringValue());
                }

                Pool6Ptr pool(new Pool6(Pool6::TYPE_IA, addr, len));
                local_pools_.push_back(pool);
                continue;
            }

            // Is this min-max notation?
            pos = txt.find("-");
            if (pos != string::npos) {
                // using min-max notation
                IOAddress min(txt.substr(0, pos));
                IOAddress max(txt.substr(pos + 1));

                Pool6Ptr pool(new Pool6(Pool6::TYPE_IA, min, max));

                local_pools_.push_back(pool);
                continue;
            }

            isc_throw(DhcpConfigError, "failed to parse pool definition:"
                      << text_pool->stringValue() <<
                      ". Does not contain - (for min-max) nor / (prefix/len)");
        }
    }

    /// @brief sets storage for value of this parameter
    ///
    /// See @ref dhcpv6ConfigInherit for details.
    ///
    /// @param storage pointer to the storage container
    void setStorage(PoolStorage* storage) {
        pools_ = storage;
    }

    /// @brief Stores the parsed values in a storage provided
    ///        by an upper level parser.
    virtual void commit() {
        if (pools_) {
            // local_pools_ holds the values produced by the build function.
            // At this point parsing should have completed successfuly so
            // we can append new data to the supplied storage.
            pools_->insert(pools_->end(), local_pools_.begin(),
                           local_pools_.end());
        }
    }

    /// @brief factory that constructs PoolParser objects
    ///
    /// @param param_name name of the parameter to be parsed
    static DhcpConfigParser* factory(const std::string& param_name) {
        return (new PoolParser(param_name));
    }

private:
    /// @brief pointer to the actual Pools storage
    ///
    /// This is typically a storage somewhere in Subnet parser
    /// (an upper level parser).
    PoolStorage* pools_;
    /// A temporary storage for pools configuration. It is a
    /// storage where pools are stored by build function.
    PoolStorage local_pools_;
};


/// @brief Parser for option data value.
///
/// This parser parses configuration entries that specify value of
/// a single option. These entries include option name, option code
/// and data carried by the option. The option data can be specified
/// in one of the two available formats: binary value represented as
/// a string of hexadecimal digits or a list of comma separated values.
/// The format being used is controlled by csv-format configuration
/// parameter. When setting this value to True, the latter format is
/// used. The subsequent values in the CSV format apply to relevant
/// option data fields in the configured option. For example the
/// configuration: "data" : "192.168.2.0, 56, hello world" can be
/// used to set values for the option comprising IPv4 address,
/// integer and string data field. Note that order matters. If the
/// order of values does not match the order of data fields within
/// an option the configuration will not be accepted. If parsing
/// is successful then an instance of an option is created and
/// added to the storage provided by the calling class.
class OptionDataParser : public DhcpConfigParser {
public:

    /// @brief Constructor.
    ///
    /// Class constructor.
    OptionDataParser(const std::string&)
        : options_(NULL),
          // initialize option to NULL ptr
          option_descriptor_(false) { }

    /// @brief Parses the single option data.
    ///
    /// This method parses the data of a single option from the configuration.
    /// The option data includes option name, option code and data being
    /// carried by this option. Eventually it creates the instance of the
    /// option.
    ///
    /// @warning setStorage must be called with valid storage pointer prior
    /// to calling this method.
    ///
    /// @param option_data_entries collection of entries that define value
    /// for a particular option.
    /// @throw DhcpConfigError if invalid parameter specified in
    /// the configuration.
    /// @throw isc::InvalidOperation if failed to set storage prior to
    /// calling build.
    virtual void build(ConstElementPtr option_data_entries) {

        if (options_ == NULL) {
            isc_throw(isc::InvalidOperation, "Parser logic error: storage must be set before "
                      "parsing option data.");
        }
        BOOST_FOREACH(ConfigPair param, option_data_entries->mapValue()) {
            ParserPtr parser;
            if (param.first == "name" || param.first == "data" ||
                param.first == "space") {
                boost::shared_ptr<StringParser>
                    name_parser(dynamic_cast<StringParser*>(StringParser::factory(param.first)));
                if (name_parser) {
                    name_parser->setStorage(&string_values_);
                    parser = name_parser;
                }
            } else if (param.first == "code") {
                boost::shared_ptr<Uint32Parser>
                    code_parser(dynamic_cast<Uint32Parser*>(Uint32Parser::factory(param.first)));
                if (code_parser) {
                    code_parser->setStorage(&uint32_values_);
                    parser = code_parser;
                }
            } else if (param.first == "csv-format") {
                boost::shared_ptr<BooleanParser>
                    value_parser(dynamic_cast<BooleanParser*>(BooleanParser::factory(param.first)));
                if (value_parser) {
                    value_parser->setStorage(&boolean_values_);
                    parser = value_parser;
                }
            } else {
                isc_throw(DhcpConfigError,
                          "parser error: option-data parameter not supported: "
                          << param.first);
            }
            parser->build(param.second);
            // Before we can create an option we need to get the data from
            // the child parsers. The only way to do it is to invoke commit
            // on them so as they store the values in appropriate storages
            // that this class provided to them. Note that this will not
            // modify values stored in the global storages so the configuration
            // will remain consistent even parsing fails somewhere further on.
            parser->commit();
        }
        // Try to create the option instance.
        createOption();
    }

    /// @brief Commits option value.
    ///
    /// This function adds a new option to the storage or replaces an existing option
    /// with the same code.
    ///
    /// @throw isc::InvalidOperation if failed to set pointer to storage or failed
    /// to call build() prior to commit. If that happens data in the storage
    /// remain un-modified.
    virtual void commit() {
        if (options_ == NULL) {
            isc_throw(isc::InvalidOperation, "parser logic error: storage must be set before "
                      "commiting option data.");
        } else  if (!option_descriptor_.option) {
            // Before we can commit the new option should be configured. If it is not
            // than somebody must have called commit() before build().
            isc_throw(isc::InvalidOperation, "parser logic error: no option has been configured and"
                      " thus there is nothing to commit. Has build() been called?");
        }
        uint16_t opt_type = option_descriptor_.option->getType();
        Subnet::OptionContainerPtr options = options_->getItems(option_space_);
        // The getItems() should never return NULL pointer. If there are no
        // options configured for the particular option space a pointer
        // to an empty container should be returned.
        assert(options);
        Subnet::OptionContainerTypeIndex& idx = options->get<1>();
        // Try to find options with the particular option code in the main
        // storage. If found, remove these options because they will be
        // replaced with new one.
        Subnet::OptionContainerTypeRange range =
            idx.equal_range(opt_type);
        if (std::distance(range.first, range.second) > 0) {
            idx.erase(range.first, range.second);
        }
        // Append new option to the main storage.
        options_->addItem(option_descriptor_, option_space_);
    }

    /// @brief Set storage for the parser.
    ///
    /// Sets storage for the parser. This storage points to the
    /// vector of options and is used by multiple instances of
    /// OptionDataParser. Each instance creates exactly one object
    /// of dhcp::Option or derived type and appends it to this
    /// storage.
    ///
    /// @param storage pointer to the options storage
    void setStorage(OptionStorage* storage) {
        options_ = storage;
    }

private:

    /// @brief Create option instance.
    ///
    /// Creates an instance of an option and adds it to the provided
    /// options storage. If the option data parsed by \ref build function
    /// are invalid or insufficient this function emits an exception.
    ///
    /// @warning this function does not check if options_ storage pointer
    /// is intitialized but this check is not needed here because it is done
    /// in the \ref build function.
    ///
    /// @throw DhcpConfigError if parameters provided in the configuration
    /// are invalid.
    void createOption() {

        // Option code is held in the uint32_t storage but is supposed to
        // be uint16_t value. We need to check that value in the configuration
        // does not exceed range of uint16_t and is not zero.
        uint32_t option_code = getParam<uint32_t>("code", uint32_values_);
        if (option_code == 0) {
            isc_throw(DhcpConfigError, "Parser error: value of 'code' must not"
                      << " be equal to zero. Option code '0' is reserved in"
                      << " DHCPv6.");
        } else if (option_code > std::numeric_limits<uint16_t>::max()) {
            isc_throw(DhcpConfigError, "Parser error: value of 'code' must not"
                      << " exceed " << std::numeric_limits<uint16_t>::max());
        }
        // Check that the option name has been specified, is non-empty and does not
        // contain spaces.
        // @todo possibly some more restrictions apply here?
        std::string option_name = getParam<std::string>("name", string_values_);
        if (option_name.empty()) {
            isc_throw(DhcpConfigError, "Parser error: option name must not be"
                      << " empty");
        } else if (option_name.find(" ") != std::string::npos) {
            isc_throw(DhcpConfigError, "Parser error: option name must not contain"
                      << " spaces");
        }

        std::string option_space = getParam<std::string>("space", string_values_);
        /// @todo Validate option space once #2313 is merged.

        OptionDefinitionPtr def;
        if (option_space == "dhcp6" &&
            LibDHCP::isStandardOption(Option::V6, option_code)) {
            def = LibDHCP::getOptionDef(Option::V6, option_code);

        } else if (option_space == "dhcp4") {
            isc_throw(DhcpConfigError, "'dhcp4' option space name is reserved"
                      << " for DHCPv4 server");
        } else {
            // If we are not dealing with a standard option then we
            // need to search for its definition among user-configured
            // options. They are expected to be in the global storage
            // already.
            OptionDefContainerPtr defs = option_def_intermediate.getItems(option_space);
            // The getItems() should never return the NULL pointer. If there are
            // no option definitions for the particular option space a pointer
            // to an empty container should be returned.
            assert(defs);
            const OptionDefContainerTypeIndex& idx = defs->get<1>();
            OptionDefContainerTypeRange range = idx.equal_range(option_code);
            if (std::distance(range.first, range.second) > 0) {
                def = *range.first;
            }
            if (!def) {
                isc_throw(DhcpConfigError, "definition for the option '"
                          << option_space << "." << option_name
                          << "' having code '" <<  option_code
                          << "' does not exist");
            }

        }

        // Get option data from the configuration database ('data' field).
        const std::string option_data = getParam<std::string>("data", string_values_);
        const bool csv_format = getParam<bool>("csv-format", boolean_values_);

        // Transform string of hexadecimal digits into binary format.
        std::vector<uint8_t> binary;
        std::vector<std::string> data_tokens;

        if (csv_format) {
            // If the option data is specified as a string of comma
            // separated values then we need to split this string into
            // individual values - each value will be used to initialize
            // one data field of an option.
            data_tokens = isc::util::str::tokens(option_data, ",");
        } else {
            // Otherwise, the option data is specified as a string of
            // hexadecimal digits that we have to turn into binary format.
            try {
                util::encode::decodeHex(option_data, binary);
            } catch (...) {
                isc_throw(DhcpConfigError, "Parser error: option data is not a valid"
                          << " string of hexadecimal digits: " << option_data);
            }
        }

        OptionPtr option;
        if (!def) {
            if (csv_format) {
                isc_throw(DhcpConfigError, "the CSV option data format can be"
                          " used to specify values for an option that has a"
                          " definition. The option with code " << option_code
                          << " does not have a definition.");
            }

            // @todo We have a limited set of option definitions intiialized at the moment.
            // In the future we want to initialize option definitions for all options.
            // Consequently an error will be issued if an option definition does not exist
            // for a particular option code. For now it is ok to create generic option
            // if definition does not exist.
            OptionPtr option(new Option(Option::V6, static_cast<uint16_t>(option_code),
                                        binary));
            // The created option is stored in option_descriptor_ class member until the
            // commit stage when it is inserted into the main storage. If an option with the
            // same code exists in main storage already the old option is replaced.
            option_descriptor_.option = option;
            option_descriptor_.persistent = false;
        } else {

            // Option name should match the definition. The option name
            // may seem to be redundant but in the future we may want
            // to reference options and definitions using their names
            // and/or option codes so keeping the option name in the
            // definition of option value makes sense.
            if (def->getName() != option_name) {
                isc_throw(DhcpConfigError, "specified option name '"
                          << option_name << " does not match the "
                          << "option definition: '" << option_space
                          << "." << def->getName() << "'");
            }

            // Option definition has been found so let's use it to create
            // an instance of our option.
            try {
                OptionPtr option = csv_format ?
                    def->optionFactory(Option::V6, option_code, data_tokens) :
                    def->optionFactory(Option::V6, option_code, binary);
                Subnet::OptionDescriptor desc(option, false);
                option_descriptor_.option = option;
                option_descriptor_.persistent = false;
            } catch (const isc::Exception& ex) {
                isc_throw(DhcpConfigError, "option data does not match"
                          << " option definition (space: " << option_space
                          << ", code: " << option_code << "): "
                          << ex.what());
            }
        }
        // All went good, so we can set the option space name.
        option_space_ = option_space;
    }

    /// Storage for uint32 values (e.g. option code).
    Uint32Storage uint32_values_;
    /// Storage for string values (e.g. option name or data).
    StringStorage string_values_;
    /// Storage for boolean values.
    BooleanStorage boolean_values_;
    /// Pointer to options storage. This storage is provided by
    /// the calling class and is shared by all OptionDataParser objects.
    OptionStorage* options_;
    /// Option descriptor holds newly configured option.
    isc::dhcp::Subnet::OptionDescriptor option_descriptor_;
    /// Option space name where the option belongs to.
    std::string option_space_;
};

/// @brief Parser for option data values within a subnet.
///
/// This parser iterates over all entries that define options
/// data for a particular subnet and creates a collection of options.
/// If parsing is successful, all these options are added to the Subnet
/// object.
class OptionDataListParser : public DhcpConfigParser {
public:

    /// @brief Constructor.
    ///
    /// Unless otherwise specified, parsed options will be stored in
    /// a global option container (option_default). That storage location
    /// is overriden on a subnet basis.
    OptionDataListParser(const std::string&)
        : options_(&option_defaults), local_options_() { }

    /// @brief Parses entries that define options' data for a subnet.
    ///
    /// This method iterates over all entries that define option data
    /// for options within a single subnet and creates options' instances.
    ///
    /// @param option_data_list pointer to a list of options' data sets.
    /// @throw DhcpConfigError if option parsing failed.
    void build(ConstElementPtr option_data_list) {
        BOOST_FOREACH(ConstElementPtr option_value, option_data_list->listValue()) {
            boost::shared_ptr<OptionDataParser> parser(new OptionDataParser("option-data"));
            // options_ member will hold instances of all options thus
            // each OptionDataParser takes it as a storage.
            parser->setStorage(&local_options_);
            // Build the instance of a single option.
            parser->build(option_value);
            // Store a parser as it will be used to commit.
            parsers_.push_back(parser);
        }
    }

    /// @brief Set storage for option instances.
    ///
    /// @param storage pointer to options storage.
    void setStorage(OptionStorage* storage) {
        options_ = storage;
    }


    /// @brief Commit all option values.
    ///
    /// This function invokes commit for all option values.
    void commit() {
        BOOST_FOREACH(ParserPtr parser, parsers_) {
            parser->commit();
        }
        // Parsing was successful and we have all configured
        // options in local storage. We can now replace old values
        // with new values.
        std::swap(local_options_, *options_);
    }

    /// @brief Create DhcpDataListParser object
    ///
    /// @param param_name param name.
    ///
    /// @return DhcpConfigParser object.
    static DhcpConfigParser* factory(const std::string& param_name) {
        return (new OptionDataListParser(param_name));
    }

    /// Intermediate option storage. This storage is used by
    /// lower level parsers to add new options.  Values held
    /// in this storage are assigned to main storage (options_)
    /// if overall parsing was successful.
    OptionStorage local_options_;
    /// Pointer to options instances storage.
    OptionStorage* options_;
    /// Collection of parsers;
    ParserCollection parsers_;
};

/// @brief Parser for a single option definition.
///
/// This parser creates an instance of a single option definition.
class OptionDefParser: DhcpConfigParser {
public:

    /// @brief Constructor.
    ///
    /// This constructor sets the pointer to the option definitions
    /// storage to NULL. It must be set to point to the actual storage
    /// before \ref build is called.
    OptionDefParser(const std::string&)
        : storage_(NULL) {
    }

    /// @brief Parses an entry that describes single option definition.
    ///
    /// @param option_def a configuration entry to be parsed.
    ///
    /// @throw DhcpConfigError if parsing was unsuccessful.
    void build(ConstElementPtr option_def) {
        if (storage_ == NULL) {
            isc_throw(DhcpConfigError, "parser logic error: storage must be set"
                      " before parsing option definition data");
        }
        // Parse the elements that make up the option definition.
        BOOST_FOREACH(ConfigPair param, option_def->mapValue()) {
            std::string entry(param.first);
            ParserPtr parser;
            if (entry == "name" || entry == "type" ||
                entry == "record-types" || entry == "space") {
                StringParserPtr
                    str_parser(dynamic_cast<StringParser*>(StringParser::factory(entry)));
                if (str_parser) {
                    str_parser->setStorage(&string_values_);
                    parser = str_parser;
                }
            } else if (entry == "code") {
                Uint32ParserPtr
                    code_parser(dynamic_cast<Uint32Parser*>(Uint32Parser::factory(entry)));
                if (code_parser) {
                    code_parser->setStorage(&uint32_values_);
                    parser = code_parser;
                }
            } else if (entry == "array") {
                BooleanParserPtr
                    array_parser(dynamic_cast<BooleanParser*>(BooleanParser::factory(entry)));
                if (array_parser) {
                    array_parser->setStorage(&boolean_values_);
                    parser = array_parser;
                }
            } else {
                isc_throw(DhcpConfigError, "invalid parameter: " << entry);
            }

            parser->build(param.second);
            parser->commit();
        }

        // Create an instance of option definition.
        createOptionDef();

        // Get all items we collected so far for the particular option space.
        OptionDefContainerPtr defs = storage_->getItems(option_space_name_);
        // Check if there are any items with option code the same as the
        // one specified for the definition we are now creating.
        const OptionDefContainerTypeIndex& idx = defs->get<1>();
        const OptionDefContainerTypeRange& range =
            idx.equal_range(option_definition_->getCode());
        // If there are any items with this option code already we need
        // to issue an error because we don't allow duplicates for
        // option definitions within an option space.
        if (std::distance(range.first, range.second) > 0) {
            isc_throw(DhcpConfigError, "duplicated option definition for"
                      << " code '" << option_definition_->getCode() << "'");
        }
    }

    /// @brief Stores the parsed option definition in the data store.
    void commit() {
        // @todo validate option space name once 2313 is merged.
        if (storage_ && option_definition_) {
            storage_->addItem(option_definition_, option_space_name_);
        }
    }

    /// @brief Sets a pointer to the data store.
    ///
    /// The newly created instance of an option definition will be
    /// added to the data store given by the argument.
    ///
    /// @param storage pointer to the data store where the option definition
    /// will be added to.
    void setStorage(OptionDefStorage* storage) {
        storage_ = storage;
    }

private:

    /// @brief Create option definition from the parsed parameters.
    void createOptionDef() {
        // Get the option space name and validate it.
        std::string space = getParam<std::string>("space", string_values_);
        // @todo uncomment the code below when the #2313 is merged.
        /*        if (!OptionSpace::validateName()) {
            isc_throw(DhcpConfigError, "invalid option space name '"
                      << space << "'");
                      } */

        // Get other parameters that are needed to create the
        // option definition.
        std::string name = getParam<std::string>("name", string_values_);
        uint32_t code = getParam<uint32_t>("code", uint32_values_);
        std::string type = getParam<std::string>("type", string_values_);
        bool array_type = getParam<bool>("array", boolean_values_);

        OptionDefinitionPtr def(new OptionDefinition(name, code,
                                                     type, array_type));
        // The record-types field may carry a list of comma separated names
        // of data types that form a record.
        std::string record_types = getParam<std::string>("record-types",
                                                         string_values_);
        // Split the list of record types into tokens.
        std::vector<std::string> record_tokens =
            isc::util::str::tokens(record_types, ",");
        // Iterate over each token and add a record type into
        // option definition.
        BOOST_FOREACH(std::string record_type, record_tokens) {
            try {
                boost::trim(record_type);
                if (!record_type.empty()) {
                    def->addRecordField(record_type);
                }
            } catch (const Exception& ex) {
                isc_throw(DhcpConfigError, "invalid record type values"
                          << " specified for the option  definition: "
                          << ex.what());
            }
        }

        // Check the option definition parameters are valid.
        try {
            def->validate();
        } catch (const isc::Exception& ex) {
            isc_throw(DhcpConfigError, "invalid option definition"
                      << " parameters: " << ex.what());
        }
        // Option definition has been created successfully.
        option_space_name_ = space;
        option_definition_ = def;
    }

    /// Instance of option definition being created by this parser.
    OptionDefinitionPtr option_definition_;
    /// Name of the space the option definition belongs to.
    std::string option_space_name_;

    /// Pointer to a storage where the option definition will be
    /// added when \ref commit is called.
    OptionDefStorage* storage_;

    /// Storage for boolean values.
    BooleanStorage boolean_values_;
    /// Storage for string values.
    StringStorage string_values_;
    /// Storage for uint32 values.
    Uint32Storage uint32_values_;
};

/// @brief Parser for a list of option definitions.
///
/// This parser iterates over all configuration entries that define
/// option definitions and creates instances of these definitions.
/// If the parsing is successful, the collection of created definitions
/// is put into the provided storage.
class OptionDefListParser : DhcpConfigParser {
public:

    /// @brief Constructor.
    ///
    /// This constructor initializes the pointer to option definitions
    /// storage to NULL value. This pointer has to be set to point to
    /// the actual storage before the \ref build function is called.
    OptionDefListParser(const std::string&) {
    }

    /// @brief Parse configuration entries.
    ///
    /// This function parses configuration entries and creates instances
    /// of option definitions.
    ///
    /// @param option_def_list pointer to an element that holds entries
    /// that define option definitions.
    /// @throw DhcpConfigError if configuration parsing fails.
    void build(ConstElementPtr option_def_list) {
        // Clear existing items in the global storage.
        // We are going to replace all of them.
        option_def_intermediate.clearItems();

        if (!option_def_list) {
            isc_throw(DhcpConfigError, "parser error: a pointer to a list of"
                      << " option definitions is NULL");
        }

        BOOST_FOREACH(ConstElementPtr option_def, option_def_list->listValue()) {
            boost::shared_ptr<OptionDefParser>
                parser(new OptionDefParser("single-option-def"));
            parser->setStorage(&option_def_intermediate);
            parser->build(option_def);
            parser->commit();
        }
    }

    /// @brief Stores option definitions in the CfgMgr.
    void commit() {

        CfgMgr& cfg_mgr = CfgMgr::instance();

        cfg_mgr.deleteOptionDefs();

        // We need to move option definitions from the temporary
        // storage to the global storage.
        std::list<std::string> space_names =
            option_def_intermediate.getOptionSpaceNames();
        BOOST_FOREACH(std::string space_name, space_names) {

            BOOST_FOREACH(OptionDefinitionPtr def,
                          *option_def_intermediate.getItems(space_name)) {
                // All option definitions should be initialized to non-NULL
                // values. The validation is expected to be made by the
                // OptionDefParser when creating an option definition.
                assert(def);
                cfg_mgr.addOptionDef(def, space_name);
            }
        }
    }

    /// @brief Create an OptionDefListParser object.
    ///
    /// @param param_name configuration entry holding option definitions.
    ///
    /// @return OptionDefListParser object.
    static DhcpConfigParser* factory(const std::string& param_name) {
        return (new OptionDefListParser(param_name));
    }

};

/// @brief this class parses a single subnet
///
/// This class parses the whole subnet definition. It creates parsers
/// for received configuration parameters as needed.
class Subnet6ConfigParser : public DhcpConfigParser {
public:

    /// @brief constructor
    Subnet6ConfigParser(const std::string& ) {
        // The parameter should always be "subnet", but we don't check
        // against that here in case some wants to reuse this parser somewhere.
    }

    /// @brief parses parameter value
    ///
    /// @param subnet pointer to the content of subnet definition
    ///
    /// @throw isc::DhcpConfigError if subnet configuration parsing failed.
    void build(ConstElementPtr subnet) {

        BOOST_FOREACH(ConfigPair param, subnet->mapValue()) {
            ParserPtr parser(createSubnet6ConfigParser(param.first));
            // The actual type of the parser is unknown here. We have to discover
            // the parser type here to invoke the corresponding setStorage function
            // on it.  We discover parser type by trying to cast the parser to various
            // parser types and checking which one was successful. For this one
            // a setStorage and build methods are invoked.

            // Try uint32 type parser.
            if (!buildParser<Uint32Parser, Uint32Storage >(parser, uint32_values_,
                                                           param.second) &&
                // Try string type parser.
                !buildParser<StringParser, StringStorage >(parser, string_values_,
                                                           param.second) &&
                // Try pool parser.
                !buildParser<PoolParser, PoolStorage >(parser, pools_,
                                                       param.second) &&
                // Try option data parser.
                !buildParser<OptionDataListParser, OptionStorage >(parser, options_,
                                                                   param.second)) {
                // Appropriate parsers are created in the createSubnet6ConfigParser
                // and they should be limited to those that we check here for. Thus,
                // if we fail to find a matching parser here it is a programming error.
                isc_throw(DhcpConfigError, "failed to find suitable parser");
            }
        }

        // In order to create new subnet we need to get the data out
        // of the child parsers first. The only way to do it is to
        // invoke commit on them because it will make them write
        // parsed data into storages we have supplied.
        // Note that triggering commits on child parsers does not
        // affect global data because we supplied pointers to storages
        // local to this object. Thus, even if this method fails
        // later on, the configuration remains consistent.
        BOOST_FOREACH(ParserPtr parser, parsers_) {
            parser->commit();
        }

        // Create a subnet.
        createSubnet();
    }

    /// @brief Adds the created subnet to a server's configuration.
    void commit() {
        if (subnet_) {
            isc::dhcp::CfgMgr::instance().addSubnet6(subnet_);
        }
    }

private:

    /// @brief Set storage for a parser and invoke build.
    ///
    /// This helper method casts the provided parser pointer to the specified
    /// type. If the cast is successful it sets the corresponding storage for
    /// this parser, invokes build on it and saves the parser.
    ///
    /// @tparam T parser type to which parser argument should be cast.
    /// @tparam Y storage type for the specified parser type.
    /// @param parser parser on which build must be invoked.
    /// @param storage reference to a storage that will be set for a parser.
    /// @param subnet subnet element read from the configuration and being parsed.
    /// @return true if parser pointer was successfully cast to specialized
    /// parser type provided as Y.
    template<typename T, typename Y>
    bool buildParser(const ParserPtr& parser, Y& storage, const ConstElementPtr& subnet) {
        // We need to cast to T in order to set storage for the parser.
        boost::shared_ptr<T> cast_parser = boost::dynamic_pointer_cast<T>(parser);
        // It is common that this cast is not successful because we try to cast to all
        // supported parser types as we don't know the type of a parser in advance.
        if (cast_parser) {
            // Cast, successful so we go ahead with setting storage and actual parse.
            cast_parser->setStorage(&storage);
            parser->build(subnet);
            parsers_.push_back(parser);
            // We indicate that cast was successful so as the calling function
            // may skip attempts to cast to other parser types and proceed to
            // next element.
            return (true);
        }
        // It was not successful. Indicate that another parser type
        // should be tried.
        return (false);
    }

    /// @brief Create a new subnet using a data from child parsers.
    ///
    /// @throw isc::dhcp::DhcpConfigError if subnet configuration parsing failed.
    void createSubnet() {

        // Find a subnet string.
        StringStorage::const_iterator it = string_values_.find("subnet");
        if (it == string_values_.end()) {
            isc_throw(DhcpConfigError,
                      "Mandatory subnet definition in subnet missing");
        }
        // Remove any spaces or tabs.
        string subnet_txt = it->second;
        boost::erase_all(subnet_txt, " ");
        boost::erase_all(subnet_txt, "\t");
        // The subnet format is prefix/len. We are going to extract
        // the prefix portion of a subnet string to create IOAddress
        // object from it. IOAddress will be passed to the Subnet's
        // constructor later on. In order to extract the prefix we
        // need to get all characters preceding "/".
        size_t pos = subnet_txt.find("/");
        if (pos == string::npos) {
            isc_throw(DhcpConfigError,
                      "Invalid subnet syntax (prefix/len expected):" << it->second);
        }

        // Try to create the address object. It also validates that
        // the address syntax is ok.
        IOAddress addr(subnet_txt.substr(0, pos));
        uint8_t len = boost::lexical_cast<unsigned int>(subnet_txt.substr(pos + 1));

        // Get all 'time' parameters using inheritance.
        // If the subnet-specific value is defined then use it, else
        // use the global value. The global value must always be
        // present. If it is not, it is an internal error and exception
        // is thrown.
        Triplet<uint32_t> t1 = getParam("renew-timer");
        Triplet<uint32_t> t2 = getParam("rebind-timer");
        Triplet<uint32_t> pref = getParam("preferred-lifetime");
        Triplet<uint32_t> valid = getParam("valid-lifetime");

        // Get interface name. If it is defined, then the subnet is available
        // directly over specified network interface.

        string iface;
        StringStorage::const_iterator iface_iter = string_values_.find("interface");
        if (iface_iter != string_values_.end()) {
            iface = iface_iter->second;
        }

        /// @todo: Convert this to logger once the parser is working reliably
        stringstream tmp;
        tmp << addr.toText() << "/" << (int)len
            << " with params t1=" << t1 << ", t2=" << t2 << ", pref="
            << pref << ", valid=" << valid;

        LOG_INFO(dhcp6_logger, DHCP6_CONFIG_NEW_SUBNET).arg(tmp.str());

        // Create a new subnet.
        subnet_.reset(new Subnet6(addr, len, t1, t2, pref, valid));

        // Add pools to it.
        for (PoolStorage::iterator it = pools_.begin(); it != pools_.end(); ++it) {
            subnet_->addPool(*it);
        }

<<<<<<< HEAD
        // We are going to move configured options to the Subnet object.
        // Configured options reside in the container where options
        // are grouped by space names. Thus we need to get all space names
        // and iterate over all options that belong to them.
        std::list<std::string> space_names = options_.getOptionSpaceNames();
        BOOST_FOREACH(std::string option_space, space_names) {
            // Get all options within a particular option space.
            BOOST_FOREACH(Subnet::OptionDescriptor desc,
                          *options_.getItems(option_space)) {
                // The pointer should be non-NULL. The validation is expected
                // to be performed by the OptionDataParser before adding an
                // option descriptor to the container.
                assert(desc.option);
                // We want to check whether an option with the particular
                // option code has been already added. If so, we want
                // to issue a warning.
                Subnet::OptionDescriptor existing_desc =
                    subnet_->getOptionDescriptor("option_space",
                                                 desc.option->getType());
                if (existing_desc.option) {
                    LOG_WARN(dhcp6_logger, DHCP6_CONFIG_OPTION_DUPLICATE)
                        .arg(desc.option->getType()).arg(addr.toText());
                }
                // In any case, we add the option to the subnet.
                subnet_->addOption(desc.option, false, option_space);
=======
        // Configure interface, if defined
        if (!iface.empty()) {
            if (!IfaceMgr::instance().getIface(iface)) {
                isc_throw(Dhcp6ConfigError, "Specified interface name " << iface
                          << " for subnet " << subnet_->toText() << " is not present"
                          << " in the system.");
            }

            subnet_->setIface(iface);
        }

        Subnet::OptionContainerPtr options = subnet_->getOptionDescriptors("dhcp6");
        const Subnet::OptionContainerTypeIndex& idx = options->get<1>();

        // Add subnet specific options.
        BOOST_FOREACH(Subnet::OptionDescriptor desc, options_) {
            Subnet::OptionContainerTypeRange range = idx.equal_range(desc.option->getType());
            if (std::distance(range.first, range.second) > 0) {
                LOG_WARN(dhcp6_logger, DHCP6_CONFIG_OPTION_DUPLICATE)
                    .arg(desc.option->getType()).arg(addr.toText());
>>>>>>> a70f6172
            }
        }

        // Check all global options and add them to the subnet object if
        // they have been configured in the global scope. If they have been
        // configured in the subnet scope we don't add global option because
        // the one configured in the subnet scope always takes precedence.
        space_names = option_defaults.getOptionSpaceNames();
        BOOST_FOREACH(std::string option_space, space_names) {
            // Get all global options for the particular option space.
            BOOST_FOREACH(Subnet::OptionDescriptor desc,
                          *option_defaults.getItems(option_space)) {
                // The pointer should be non-NULL. The validation is expected
                // to be performed by the OptionDataParser before adding an
                // option descriptor to the container.
                assert(desc.option);
                // Check if the particular option has been already added.
                // This would mean that it has been configured in the
                // subnet scope. Since option values configured in the
                // subnet scope take precedence over globally configured
                // values we don't add option from the global storage
                // if there is one already.
                Subnet::OptionDescriptor existing_desc =
                    subnet_->getOptionDescriptor(option_space, desc.option->getType());
                if (!existing_desc.option) {
                    subnet_->addOption(desc.option, false, option_space);
                }
            }
        }
    }

    /// @brief creates parsers for entries in subnet definition
    ///
    /// @param config_id name od the entry
    ///
    /// @return parser object for specified entry name
    /// @throw isc::dhcp::DhcpConfigError if trying to create a parser
    ///        for unknown config element
    DhcpConfigParser* createSubnet6ConfigParser(const std::string& config_id) {
        FactoryMap factories;

        factories["preferred-lifetime"] = Uint32Parser::factory;
        factories["valid-lifetime"] = Uint32Parser::factory;
        factories["renew-timer"] = Uint32Parser::factory;
        factories["rebind-timer"] = Uint32Parser::factory;
        factories["subnet"] = StringParser::factory;
        factories["pool"] = PoolParser::factory;
        factories["option-data"] = OptionDataListParser::factory;
        factories["interface"] = StringParser::factory;

        FactoryMap::iterator f = factories.find(config_id);
        if (f == factories.end()) {
            // Used for debugging only.
            // return new DebugParser(config_id);

            isc_throw(isc::dhcp::DhcpConfigError,
                      "parser error: subnet6 parameter not supported: "
                      << config_id);
        }
        return (f->second(config_id));
    }

    /// @brief Returns value for a given parameter (after using inheritance)
    ///
    /// This method implements inheritance.  For a given parameter name, it first
    /// checks if there is a global value for it and overwrites it with specific
    /// value if such value was defined in subnet.
    ///
    /// @param name name of the parameter
    /// @return triplet with the parameter name
    /// @throw DhcpConfigError when requested parameter is not present
    isc::dhcp::Triplet<uint32_t> getParam(const std::string& name) {
        uint32_t value = 0;
        bool found = false;
        Uint32Storage::iterator global = uint32_defaults.find(name);
        if (global != uint32_defaults.end()) {
            value = global->second;
            found = true;
        }

        Uint32Storage::iterator local = uint32_values_.find(name);
        if (local != uint32_values_.end()) {
            value = local->second;
            found = true;
        }

        if (found) {
            return (isc::dhcp::Triplet<uint32_t>(value));
        } else {
            isc_throw(isc::dhcp::DhcpConfigError, "Mandatory parameter " << name
                      << " missing (no global default and no subnet-"
                      << "specific value)");
        }
    }

    /// storage for subnet-specific uint32 values
    Uint32Storage uint32_values_;

    /// storage for subnet-specific integer values
    StringStorage string_values_;

    /// storage for pools belonging to this subnet
    PoolStorage pools_;

    /// storage for options belonging to this subnet
    OptionStorage options_;

    /// parsers are stored here
    ParserCollection parsers_;

    /// Pointer to the created subnet object.
    isc::dhcp::Subnet6Ptr subnet_;
};

/// @brief this class parses a list of subnets
///
/// This is a wrapper parser that handles the whole list of Subnet6
/// definitions. It iterates over all entries and creates Subnet6ConfigParser
/// for each entry.
class Subnets6ListConfigParser : public DhcpConfigParser {
public:

    /// @brief constructor
    ///
    Subnets6ListConfigParser(const std::string&) {
        /// parameter name is ignored
    }

    /// @brief parses contents of the list
    ///
    /// Iterates over all entries on the list and creates a Subnet6ConfigParser
    /// for each entry.
    ///
    /// @param subnets_list pointer to a list of IPv6 subnets
    void build(ConstElementPtr subnets_list) {

        // No need to define FactoryMap here. There's only one type
        // used: Subnet6ConfigParser

        BOOST_FOREACH(ConstElementPtr subnet, subnets_list->listValue()) {

            ParserPtr parser(new Subnet6ConfigParser("subnet"));
            parser->build(subnet);
            subnets_.push_back(parser);
        }

    }

    /// @brief commits subnets definitions.
    ///
    /// Iterates over all Subnet6 parsers. Each parser contains definitions
    /// of a single subnet and its parameters and commits each subnet separately.
    void commit() {
        // @todo: Implement more subtle reconfiguration than toss
        // the old one and replace with the new one.

        // remove old subnets
        isc::dhcp::CfgMgr::instance().deleteSubnets6();

        BOOST_FOREACH(ParserPtr subnet, subnets_) {
            subnet->commit();
        }

    }

    /// @brief Returns Subnet6ListConfigParser object
    /// @param param_name name of the parameter
    /// @return Subnets6ListConfigParser object
    static DhcpConfigParser* factory(const std::string& param_name) {
        return (new Subnets6ListConfigParser(param_name));
    }

    /// @brief collection of subnet parsers.
    ParserCollection subnets_;
};

} // anonymous namespace

namespace isc {
namespace dhcp {

/// @brief creates global parsers
///
/// This method creates global parsers that parse global parameters, i.e.
/// those that take format of Dhcp6/param1, Dhcp6/param2 and so forth.
///
/// @param config_id pointer to received global configuration entry
/// @return parser for specified global DHCPv6 parameter
/// @throw NotImplemented if trying to create a parser for unknown config element
DhcpConfigParser* createGlobalDhcpConfigParser(const std::string& config_id) {
    FactoryMap factories;

    factories["preferred-lifetime"] = Uint32Parser::factory;
    factories["valid-lifetime"] = Uint32Parser::factory;
    factories["renew-timer"] = Uint32Parser::factory;
    factories["rebind-timer"] = Uint32Parser::factory;
    factories["interface"] = InterfaceListConfigParser::factory;
    factories["subnet6"] = Subnets6ListConfigParser::factory;
    factories["option-data"] = OptionDataListParser::factory;
    factories["option-def"] = OptionDefListParser::factory;
    factories["version"] = StringParser::factory;

    FactoryMap::iterator f = factories.find(config_id);
    if (f == factories.end()) {
        // Used for debugging only.
        // return new DebugParser(config_id);

        isc_throw(NotImplemented,
                  "Parser error: Global configuration parameter not supported: "
                  << config_id);
    }
    return (f->second(config_id));
}

ConstElementPtr
configureDhcp6Server(Dhcpv6Srv&, ConstElementPtr config_set) {
    if (!config_set) {
        ConstElementPtr answer = isc::config::createAnswer(1,
                                 string("Can't parse NULL config"));
        return (answer);
    }

    /// @todo: append most essential info here (like "2 new subnets configured")
    string config_details;

    LOG_DEBUG(dhcp6_logger, DBG_DHCP6_COMMAND, DHCP6_CONFIG_START).arg(config_set->str());

    // Some of the values specified in the configuration depend on
    // other values. Typically, the values in the subnet4 structure
    // depend on the global values. Also, option values configuration
    // must be performed after the option definitions configurations.
    // Thus we group parsers and will fire them in the right order:
    // all parsers other than subnet4 and option-data parser,
    // option-data parser, subnet4 parser.
    ParserCollection independent_parsers;
    ParserPtr subnet_parser;
    ParserPtr option_parser;

    // The subnet parsers implement data inheritance by directly
    // accessing global storage. For this reason the global data
    // parsers must store the parsed data into global storages
    // immediately. This may cause data inconsistency if the
    // parsing operation fails after the global storage has been
    // modified. We need to preserve the original global data here
    // so as we can rollback changes when an error occurs.
    Uint32Storage uint32_local(uint32_defaults);
    StringStorage string_local(string_defaults);
    OptionStorage option_local(option_defaults);
    OptionDefStorage option_def_local(option_def_intermediate);

    // answer will hold the result.
    ConstElementPtr answer;
    // rollback informs whether error occured and original data
    // have to be restored to global storages.
    bool rollback = false;
    try {

        // Make parsers grouping.
        const std::map<std::string, ConstElementPtr>& values_map =
            config_set->mapValue();
        BOOST_FOREACH(ConfigPair config_pair, values_map) {
            ParserPtr parser(createGlobalDhcpConfigParser(config_pair.first));
            if (config_pair.first == "subnet6") {
                subnet_parser = parser;

            } else if (config_pair.first == "option-data") {
                option_parser = parser;

            } else {
                // Those parsers should be started before other
                // parsers so we can call build straight away.
                independent_parsers.push_back(parser);
                parser->build(config_pair.second);
                // The commit operation here may modify the global storage
                // but we need it so as the subnet6 parser can access the
                // parsed data.
                parser->commit();
            }
        }

        // The option values parser is the next one to be run.
        std::map<std::string, ConstElementPtr>::const_iterator option_config =
            values_map.find("option-data");
        if (option_config != values_map.end()) {
            option_parser->build(option_config->second);
            option_parser->commit();
        }

        // The subnet parser is the last one to be run.
        std::map<std::string, ConstElementPtr>::const_iterator subnet_config =
            values_map.find("subnet6");
        if (subnet_config != values_map.end()) {
            subnet_parser->build(subnet_config->second);
        }

    } catch (const isc::Exception& ex) {
        answer =
            isc::config::createAnswer(1, string("Configuration parsing failed: ") + ex.what());
        // An error occured, so make sure that we restore original data.
        rollback = true;

    } catch (...) {
        // for things like bad_cast in boost::lexical_cast
        answer =
            isc::config::createAnswer(1, string("Configuration parsing failed"));
        // An error occured, so make sure that we restore original data.
        rollback = true;
    }

    // So far so good, there was no parsing error so let's commit the
    // configuration. This will add created subnets and option values into
    // the server's configuration.
    // This operation should be exception safe but let's make sure.
    if (!rollback) {
        try {
            if (subnet_parser) {
                subnet_parser->commit();
            }
        }
        catch (const isc::Exception& ex) {
            answer =
                isc::config::createAnswer(2, string("Configuration commit failed:") 
                                          + ex.what());
            // An error occured, so make sure to restore the original data.
            rollback = true;
        } catch (...) {
            // for things like bad_cast in boost::lexical_cast
            answer =
                isc::config::createAnswer(2, string("Configuration commit failed"));
            // An error occured, so make sure to restore the original data.
            rollback = true;
        }
    }

    // Rollback changes as the configuration parsing failed.
    if (rollback) {
        std::swap(uint32_defaults, uint32_local);
        std::swap(string_defaults, string_local);
        std::swap(option_defaults, option_local);
        std::swap(option_def_intermediate, option_def_local);
        return (answer);
    }

    LOG_INFO(dhcp6_logger, DHCP6_CONFIG_COMPLETE).arg(config_details);

    // Everything was fine. Configuration is successful.
    answer = isc::config::createAnswer(0, "Configuration commited.");
    return (answer);
}

}; // end of isc::dhcp namespace
}; // end of isc namespace<|MERGE_RESOLUTION|>--- conflicted
+++ resolved
@@ -1426,7 +1426,17 @@
             subnet_->addPool(*it);
         }
 
-<<<<<<< HEAD
+        // Configure interface, if defined
+        if (!iface.empty()) {
+            if (!IfaceMgr::instance().getIface(iface)) {
+                isc_throw(DhcpConfigError, "Specified interface name " << iface
+                          << " for subnet " << subnet_->toText() << " is not present"
+                          << " in the system.");
+            }
+
+            subnet_->setIface(iface);
+        }
+
         // We are going to move configured options to the Subnet object.
         // Configured options reside in the container where options
         // are grouped by space names. Thus we need to get all space names
@@ -1452,28 +1462,6 @@
                 }
                 // In any case, we add the option to the subnet.
                 subnet_->addOption(desc.option, false, option_space);
-=======
-        // Configure interface, if defined
-        if (!iface.empty()) {
-            if (!IfaceMgr::instance().getIface(iface)) {
-                isc_throw(Dhcp6ConfigError, "Specified interface name " << iface
-                          << " for subnet " << subnet_->toText() << " is not present"
-                          << " in the system.");
-            }
-
-            subnet_->setIface(iface);
-        }
-
-        Subnet::OptionContainerPtr options = subnet_->getOptionDescriptors("dhcp6");
-        const Subnet::OptionContainerTypeIndex& idx = options->get<1>();
-
-        // Add subnet specific options.
-        BOOST_FOREACH(Subnet::OptionDescriptor desc, options_) {
-            Subnet::OptionContainerTypeRange range = idx.equal_range(desc.option->getType());
-            if (std::distance(range.first, range.second) > 0) {
-                LOG_WARN(dhcp6_logger, DHCP6_CONFIG_OPTION_DUPLICATE)
-                    .arg(desc.option->getType()).arg(addr.toText());
->>>>>>> a70f6172
             }
         }
 
