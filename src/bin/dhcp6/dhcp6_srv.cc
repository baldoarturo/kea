// Copyright (C) 2011-2013 Internet Systems Consortium, Inc. ("ISC")
//
// Permission to use, copy, modify, and/or distribute this software for any
// purpose with or without fee is hereby granted, provided that the above
// copyright notice and this permission notice appear in all copies.
//
// THE SOFTWARE IS PROVIDED "AS IS" AND ISC DISCLAIMS ALL WARRANTIES WITH
// REGARD TO THIS SOFTWARE INCLUDING ALL IMPLIED WARRANTIES OF MERCHANTABILITY
// AND FITNESS.  IN NO EVENT SHALL ISC BE LIABLE FOR ANY SPECIAL, DIRECT,
// INDIRECT, OR CONSEQUENTIAL DAMAGES OR ANY DAMAGES WHATSOEVER RESULTING FROM
// LOSS OF USE, DATA OR PROFITS, WHETHER IN AN ACTION OF CONTRACT, NEGLIGENCE
// OR OTHER TORTIOUS ACTION, ARISING OUT OF OR IN CONNECTION WITH THE USE OR
// PERFORMANCE OF THIS SOFTWARE.

#include <config.h>

#include <asiolink/io_address.h>
#include <dhcp/dhcp6.h>
#include <dhcp/duid.h>
#include <dhcp/iface_mgr.h>
#include <dhcp/libdhcp++.h>
#include <dhcp/option6_addrlst.h>
#include <dhcp/option6_ia.h>
#include <dhcp/option6_iaaddr.h>
#include <dhcp/option6_iaaddr.h>
#include <dhcp/option_custom.h>
#include <dhcp/option_int_array.h>
#include <dhcp/pkt6.h>
#include <dhcp6/dhcp6_log.h>
#include <dhcp6/dhcp6_srv.h>
#include <dhcpsrv/cfgmgr.h>
#include <dhcpsrv/lease_mgr.h>
#include <dhcpsrv/lease_mgr_factory.h>
#include <dhcpsrv/subnet.h>
#include <dhcpsrv/utils.h>
#include <exceptions/exceptions.h>
#include <util/io_utilities.h>
#include <util/range_utilities.h>

#include <boost/foreach.hpp>

#include <stdlib.h>
#include <time.h>

using namespace isc;
using namespace isc::asiolink;
using namespace isc::dhcp;
using namespace isc::util;
using namespace std;

namespace isc {
namespace dhcp {

Dhcpv6Srv::Dhcpv6Srv(uint16_t port, const char* dbconfig)
    : alloc_engine_(), serverid_(), shutdown_(true) {

    LOG_DEBUG(dhcp6_logger, DBG_DHCP6_START, DHCP6_OPEN_SOCKET).arg(port);

    // Initialize objects required for DHCP server operation.
    try {
        // Port 0 is used for testing purposes. It means that the server should
        // not open any sockets at all. Some tests, e.g. configuration parser,
        // require Dhcpv6Srv object, but they don't really need it to do
        // anything. This speed up and simplifies the tests.
        if (port > 0) {
            if (IfaceMgr::instance().countIfaces() == 0) {
                LOG_ERROR(dhcp6_logger, DHCP6_NO_INTERFACES);
                return;
            }
            IfaceMgr::instance().openSockets6(port);
        }

        setServerID();

        // Instantiate LeaseMgr
        LeaseMgrFactory::create(dbconfig);
        LOG_INFO(dhcp6_logger, DHCP6_DB_BACKEND_STARTED)
            .arg(LeaseMgrFactory::instance().getType())
            .arg(LeaseMgrFactory::instance().getName());

        // Instantiate allocation engine
        alloc_engine_.reset(new AllocEngine(AllocEngine::ALLOC_ITERATIVE, 100));

    } catch (const std::exception &e) {
        LOG_ERROR(dhcp6_logger, DHCP6_SRV_CONSTRUCT_ERROR).arg(e.what());
        return;
    }

    // All done, so can proceed
    shutdown_ = false;
}

Dhcpv6Srv::~Dhcpv6Srv() {
    IfaceMgr::instance().closeSockets();

    LeaseMgrFactory::destroy();
}

void Dhcpv6Srv::shutdown() {
    LOG_DEBUG(dhcp6_logger, DBG_DHCP6_BASIC, DHCP6_SHUTDOWN_REQUEST);
    shutdown_ = true;
}

bool Dhcpv6Srv::run() {
    while (!shutdown_) {
        /// @todo: calculate actual timeout to the next event (e.g. lease
        /// expiration) once we have lease database. The idea here is that
        /// it is possible to do everything in a single process/thread.
        /// For now, we are just calling select for 1000 seconds. There
        /// were some issues reported on some systems when calling select()
        /// with too large values. Unfortunately, I don't recall the details.
        int timeout = 1000;

        // client's message and server's response
        Pkt6Ptr query;
        Pkt6Ptr rsp;

        try {
            query = IfaceMgr::instance().receive6(timeout);
        } catch (const std::exception& e) {
            LOG_ERROR(dhcp6_logger, DHCP6_PACKET_RECEIVE_FAIL).arg(e.what());
        }

        if (query) {
            if (!query->unpack()) {
                LOG_DEBUG(dhcp6_logger, DBG_DHCP6_DETAIL,
                          DHCP6_PACKET_PARSE_FAIL);
                continue;
            }
            LOG_DEBUG(dhcp6_logger, DBG_DHCP6_DETAIL, DHCP6_PACKET_RECEIVED)
                      .arg(query->getName());
            LOG_DEBUG(dhcp6_logger, DBG_DHCP6_DETAIL_DATA, DHCP6_QUERY_DATA)
                      .arg(static_cast<int>(query->getType()))
                      .arg(query->getBuffer().getLength())
                      .arg(query->toText());

            try {
                switch (query->getType()) {
                case DHCPV6_SOLICIT:
                    rsp = processSolicit(query);
                    break;

                case DHCPV6_REQUEST:
                    rsp = processRequest(query);
                    break;

                case DHCPV6_RENEW:
                    rsp = processRenew(query);
                    break;

                case DHCPV6_REBIND:
                    rsp = processRebind(query);
                    break;

                case DHCPV6_CONFIRM:
                    rsp = processConfirm(query);
                    break;

                case DHCPV6_RELEASE:
                rsp = processRelease(query);
                break;

                case DHCPV6_DECLINE:
                    rsp = processDecline(query);
                    break;

                case DHCPV6_INFORMATION_REQUEST:
                    rsp = processInfRequest(query);
                    break;

                default:
                    // Only action is to output a message if debug is enabled,
                    // and that will be covered by the debug statement before
                    // the "switch" statement.
                    ;
                }
            } catch (const RFCViolation& e) {
                LOG_DEBUG(dhcp6_logger, DBG_DHCP6_BASIC, DHCP6_REQUIRED_OPTIONS_CHECK_FAIL)
                    .arg(query->getName())
                    .arg(query->getRemoteAddr())
                    .arg(e.what());
            }

            if (rsp) {
                rsp->setRemoteAddr(query->getRemoteAddr());
                rsp->setLocalAddr(query->getLocalAddr());
                rsp->setRemotePort(DHCP6_CLIENT_PORT);
                rsp->setLocalPort(DHCP6_SERVER_PORT);
                rsp->setIndex(query->getIndex());
                rsp->setIface(query->getIface());

                LOG_DEBUG(dhcp6_logger, DBG_DHCP6_DETAIL_DATA,
                          DHCP6_RESPONSE_DATA)
                          .arg(rsp->getType()).arg(rsp->toText());

                if (rsp->pack()) {
                    try {
                        IfaceMgr::instance().send(rsp);
                    } catch (const std::exception& e) {
                        LOG_ERROR(dhcp6_logger, DHCP6_PACKET_SEND_FAIL).arg(e.what());
                    }
                } else {
                    LOG_ERROR(dhcp6_logger, DHCP6_PACK_FAIL);
                }
            }
        }
    }

    return (true);
}

void Dhcpv6Srv::setServerID() {

    /// @todo: DUID should be generated once and then stored, rather
    /// than generated each time

    /// @todo: This code implements support for DUID-LLT (the recommended one).
    /// We should eventually add support for other DUID types: DUID-LL, DUID-EN
    /// and DUID-UUID

    const IfaceMgr::IfaceCollection& ifaces = IfaceMgr::instance().getIfaces();

    // Let's find suitable interface.
    for (IfaceMgr::IfaceCollection::const_iterator iface = ifaces.begin();
         iface != ifaces.end(); ++iface) {
        // All the following checks could be merged into one multi-condition
        // statement, but let's keep them separated as perhaps one day
        // we will grow knobs to selectively turn them on or off. Also,
        // this code is used only *once* during first start on a new machine
        // and then server-id is stored. (or at least it will be once
        // DUID storage is implemente

        // I wish there was a this_is_a_real_physical_interface flag...

        // MAC address should be at least 6 bytes. Although there is no such
        // requirement in any RFC, all decent physical interfaces (Ethernet,
        // WiFi, Infiniband, etc.) have 6 bytes long MAC address. We want to
        // base our DUID on real hardware address, rather than virtual
        // interface that pretends that underlying IP address is its MAC.
        if (iface->getMacLen() < MIN_MAC_LEN) {
            continue;
        }

        // Let's don't use loopback.
        if (iface->flag_loopback_) {
            continue;
        }

        // Let's skip downed interfaces. It is better to use working ones.
        if (!iface->flag_up_) {
            continue;
        }

        // Some interfaces (like lo on Linux) report 6-bytes long
        // MAC adress 00:00:00:00:00:00. Let's not use such weird interfaces
        // to generate DUID.
        if (isRangeZero(iface->getMac(), iface->getMac() + iface->getMacLen())) {
            continue;
        }

        // Ok, we have useful MAC. Let's generate DUID-LLT based on
        // it. See RFC3315, Section 9.2 for details.

        // DUID uses seconds since midnight of 01-01-2000, time() returns
        // seconds since 01-01-1970. DUID_TIME_EPOCH substution corrects that.
        time_t seconds = time(NULL);
        seconds -= DUID_TIME_EPOCH;

        OptionBuffer srvid(8 + iface->getMacLen());
        writeUint16(DUID::DUID_LLT, &srvid[0]);
        writeUint16(HWTYPE_ETHERNET, &srvid[2]);
        writeUint32(static_cast<uint32_t>(seconds), &srvid[4]);
        memcpy(&srvid[0] + 8, iface->getMac(), iface->getMacLen());

        serverid_ = OptionPtr(new Option(Option::V6, D6O_SERVERID,
                                         srvid.begin(), srvid.end()));
        return;
    }

    // If we reached here, there are no suitable interfaces found.
    // Either interface detection is not supported on this platform or
    // this is really weird box. Let's use DUID-EN instead.
    // See Section 9.3 of RFC3315 for details.

    OptionBuffer srvid(12);
    writeUint16(DUID::DUID_EN, &srvid[0]);
    writeUint32(ENTERPRISE_ID_ISC, &srvid[2]);

    // Length of the identifier is company specific. I hereby declare
    // ISC "standard" of 6 bytes long pseudo-random numbers.
    srandom(time(NULL));
    fillRandom(&srvid[6], &srvid[12]);

    serverid_ = OptionPtr(new Option(Option::V6, D6O_SERVERID,
                                     srvid.begin(), srvid.end()));
}

void Dhcpv6Srv::copyDefaultOptions(const Pkt6Ptr& question, Pkt6Ptr& answer) {
    // Add client-id.
    OptionPtr clientid = question->getOption(D6O_CLIENTID);
    if (clientid) {
        answer->addOption(clientid);
    }

    // TODO: Should throw if there is no client-id (except anonymous INF-REQUEST)
}

void Dhcpv6Srv::appendDefaultOptions(const Pkt6Ptr& question, Pkt6Ptr& answer) {
    // add server-id
    answer->addOption(getServerID());

    // Get the subnet object. It holds options to be sent to the client
    // that belongs to the particular subnet.
    Subnet6Ptr subnet = CfgMgr::instance().getSubnet6(question->getRemoteAddr());
    // Warn if subnet is not supported and quit.
    if (!subnet) {
        LOG_WARN(dhcp6_logger, DHCP6_NO_SUBNET_DEF_OPT)
            .arg(question->getRemoteAddr().toText());
        return;
    }

}

void Dhcpv6Srv::appendRequestedOptions(const Pkt6Ptr& question, Pkt6Ptr& answer) {
    // Get the subnet for a particular address.
    Subnet6Ptr subnet = CfgMgr::instance().getSubnet6(question->getRemoteAddr());
    if (!subnet) {
        LOG_WARN(dhcp6_logger, DHCP6_NO_SUBNET_REQ_OPT)
            .arg(question->getRemoteAddr().toText());
        return;
    }

    // Client requests some options using ORO option. Try to
    // get this option from client's message.
    boost::shared_ptr<OptionIntArray<uint16_t> > option_oro =
        boost::dynamic_pointer_cast<OptionIntArray<uint16_t> >(question->getOption(D6O_ORO));
    // Option ORO not found. Don't do anything then.
    if (!option_oro) {
        return;
    }
    // Get the list of options that client requested.
    const std::vector<uint16_t>& requested_opts = option_oro->getValues();
    // Get the list of options configured for a subnet.
    Subnet::OptionContainerPtr options = subnet->getOptionDescriptors("dhcp6");
    const Subnet::OptionContainerTypeIndex& idx = options->get<1>();
    // Try to match requested options with those configured for a subnet.
    // If match is found, append configured option to the answer message.
    BOOST_FOREACH(uint16_t opt, requested_opts) {
        const Subnet::OptionContainerTypeRange& range = idx.equal_range(opt);
        BOOST_FOREACH(Subnet::OptionDescriptor desc, range) {
            answer->addOption(desc.option);
        }
    }
}

OptionPtr Dhcpv6Srv::createStatusCode(uint16_t code, const std::string& text) {
    // @todo This function uses OptionCustom class to manage contents
    // of the data fields. Since this this option is frequently used
    // it may be good to implement dedicated class to avoid performance
    // impact.

    // Get the definition of the option holding status code.
    OptionDefinitionPtr status_code_def =
        LibDHCP::getOptionDef(Option::V6, D6O_STATUS_CODE);
    // This definition is assumed to be initialized in LibDHCP.
    assert(status_code_def);

    // As there is no dedicated class to represent Status Code
    // the OptionCustom class should be returned here.
    boost::shared_ptr<OptionCustom> option_status =
        boost::dynamic_pointer_cast<
            OptionCustom>(status_code_def->optionFactory(Option::V6, D6O_STATUS_CODE));
    assert(option_status);

    // Set status code to 'code' (0 - means data field #0).
    option_status->writeInteger(code, 0);
    // Set a message (1 - means data field #1).
    option_status->writeString(text, 1);
    return (option_status);
}

void Dhcpv6Srv::sanityCheck(const Pkt6Ptr& pkt, RequirementLevel clientid,
                            RequirementLevel serverid) {
    Option::OptionCollection client_ids = pkt->getOptions(D6O_CLIENTID);
    switch (clientid) {
    case MANDATORY:
        if (client_ids.size() != 1) {
            isc_throw(RFCViolation, "Exactly 1 client-id option expected in "
                      << pkt->getName() << ", but " << client_ids.size()
                      << " received");
        }
        break;
    case OPTIONAL:
        if (client_ids.size() > 1) {
            isc_throw(RFCViolation, "Too many (" << client_ids.size()
                      << ") client-id options received in " << pkt->getName());
        }
        break;

    case FORBIDDEN:
        // doesn't make sense - client-id is always allowed
        break;
    }

    Option::OptionCollection server_ids = pkt->getOptions(D6O_SERVERID);
    switch (serverid) {
    case FORBIDDEN:
<<<<<<< HEAD
        if (server_ids.size() > 0) {
            isc_throw(RFCViolation, "Server-id option was not expected, but "
=======
        if (!server_ids.empty()) {
            isc_throw(RFCViolation, "Exactly 1 server-id option expected, but "
>>>>>>> 5a326976
                      << server_ids.size() << " received in " << pkt->getName());
        }
        break;

    case MANDATORY:
        if (server_ids.size() != 1) {
            isc_throw(RFCViolation, "Invalid number of server-id options received ("
                      << server_ids.size() << "), exactly 1 expected in message "
                      << pkt->getName());
        }
        break;

    case OPTIONAL:
        if (server_ids.size() > 1) {
            isc_throw(RFCViolation, "Too many (" << server_ids.size()
                      << ") server-id options received in " << pkt->getName());
        }
    }
}

Subnet6Ptr Dhcpv6Srv::selectSubnet(const Pkt6Ptr& question) {
    Subnet6Ptr subnet = CfgMgr::instance().getSubnet6(question->getRemoteAddr());

    return (subnet);
}

void Dhcpv6Srv::assignLeases(const Pkt6Ptr& question, Pkt6Ptr& answer) {

    // We need to allocate addresses for all IA_NA options in the client's
    // question (i.e. SOLICIT or REQUEST) message.
    // @todo add support for IA_TA
    // @todo add support for IA_PD

    // We need to select a subnet the client is connected in.
    Subnet6Ptr subnet = selectSubnet(question);
    if (!subnet) {
        // This particular client is out of luck today. We do not have
        // information about the subnet he is connected to. This likely means
        // misconfiguration of the server (or some relays). We will continue to
        // process this message, but our response will be almost useless: no
        // addresses or prefixes, no subnet specific configuration etc. The only
        // thing this client can get is some global information (like DNS
        // servers).

        // perhaps this should be logged on some higher level? This is most likely
        // configuration bug.
        LOG_ERROR(dhcp6_logger, DHCP6_SUBNET_SELECTION_FAILED)
            .arg(question->getRemoteAddr().toText())
            .arg(question->getName());

    } else {
        LOG_DEBUG(dhcp6_logger, DBG_DHCP6_DETAIL_DATA, DHCP6_SUBNET_SELECTED)
            .arg(subnet->toText());
    }

    // @todo: We should implement Option6Duid some day, but we can do without it
    // just fine for now

    // Let's find client's DUID. Client is supposed to include its client-id
    // option almost all the time (the only exception is an anonymous inf-request,
    // but that is mostly a theoretical case). Our allocation engine needs DUID
    // and will refuse to allocate anything to anonymous clients.
    DuidPtr duid;
    OptionPtr opt_duid = question->getOption(D6O_CLIENTID);
    if (opt_duid) {
        duid = DuidPtr(new DUID(opt_duid->getData()));
    } else {
        LOG_DEBUG(dhcp6_logger, DBG_DHCP6_BASIC, DHCP6_CLIENTID_MISSING);
        // Let's drop the message. This client is not sane.
        isc_throw(RFCViolation, "Mandatory client-id is missing in received message");
    }

    // Now that we have all information about the client, let's iterate over all
    // received options and handle IA_NA options one by one and store our
    // responses in answer message (ADVERTISE or REPLY).
    //
    // @todo: expand this to cover IA_PD and IA_TA once we implement support for
    // prefix delegation and temporary addresses.
    for (Option::OptionCollection::iterator opt = question->options_.begin();
         opt != question->options_.end(); ++opt) {
        switch (opt->second->getType()) {
        case D6O_IA_NA: {
            OptionPtr answer_opt = assignIA_NA(subnet, duid, question,
                                   boost::dynamic_pointer_cast<Option6IA>(opt->second));
            if (answer_opt) {
                answer->addOption(answer_opt);
            }
            break;
        }
        default:
            break;
        }
    }
}

OptionPtr Dhcpv6Srv::assignIA_NA(const Subnet6Ptr& subnet, const DuidPtr& duid,
                                 Pkt6Ptr question, boost::shared_ptr<Option6IA> ia) {
    // If there is no subnet selected for handling this IA_NA, the only thing to do left is
    // to say that we are sorry, but the user won't get an address. As a convenience, we
    // use a different status text to indicate that (compare to the same status code,
    // but different wording below)
    if (!subnet) {
        // Create empty IA_NA option with IAID matching the request.
        // Note that we don't use OptionDefinition class to create this option.
        // This is because we prefer using a constructor of Option6IA that
        // initializes IAID. Otherwise we would have to use setIAID() after
        // creation of the option which has some performance implications.
        boost::shared_ptr<Option6IA> ia_rsp(new Option6IA(D6O_IA_NA, ia->getIAID()));

        // Insert status code NoAddrsAvail.
        ia_rsp->addOption(createStatusCode(STATUS_NoAddrsAvail, "Sorry, no subnet available."));
        return (ia_rsp);
    }

    // Check if the client sent us a hint in his IA_NA. Clients may send an
    // address in their IA_NA options as a suggestion (e.g. the last address
    // they used before).
    boost::shared_ptr<Option6IAAddr> hintOpt = boost::dynamic_pointer_cast<Option6IAAddr>
                                        (ia->getOption(D6O_IAADDR));
    IOAddress hint("::");
    if (hintOpt) {
        hint = hintOpt->getAddress();
    }

    LOG_DEBUG(dhcp6_logger, DBG_DHCP6_DETAIL, DHCP6_PROCESS_IA_NA_REQUEST)
        .arg(duid?duid->toText():"(no-duid)").arg(ia->getIAID())
        .arg(hintOpt?hint.toText():"(no hint)");

    // "Fake" allocation is processing of SOLICIT message. We pretend to do an
    // allocation, but we do not put the lease in the database. That is ok,
    // because we do not guarantee that the user will get that exact lease. If
    // the user selects this server to do actual allocation (i.e. sends REQUEST)
    // it should include this hint. That will help us during the actual lease
    // allocation.
    bool fake_allocation = false;
    if (question->getType() == DHCPV6_SOLICIT) {
        /// @todo: Check if we support rapid commit
        fake_allocation = true;
    }

    // Use allocation engine to pick a lease for this client. Allocation engine
    // will try to honour the hint, but it is just a hint - some other address
    // may be used instead. If fake_allocation is set to false, the lease will
    // be inserted into the LeaseMgr as well.
    Lease6Ptr lease = alloc_engine_->allocateAddress6(subnet, duid, ia->getIAID(),
                                                      hint, fake_allocation);

    // Create IA_NA that we will put in the response.
    // Do not use OptionDefinition to create option's instance so
    // as we can initialize IAID using a constructor.
    boost::shared_ptr<Option6IA> ia_rsp(new Option6IA(D6O_IA_NA, ia->getIAID()));

    if (lease) {
        // We have a lease! Let's wrap its content into IA_NA option
        // with IAADDR suboption.
        LOG_DEBUG(dhcp6_logger, DBG_DHCP6_DETAIL, fake_allocation?
                  DHCP6_LEASE_ADVERT:DHCP6_LEASE_ALLOC)
            .arg(lease->addr_.toText())
            .arg(duid?duid->toText():"(no-duid)")
            .arg(ia->getIAID());

        ia_rsp->setT1(subnet->getT1());
        ia_rsp->setT2(subnet->getT2());

        boost::shared_ptr<Option6IAAddr>
            addr(new Option6IAAddr(D6O_IAADDR,
                                   lease->addr_,
                                   lease->preferred_lft_,
                                   lease->valid_lft_));
        ia_rsp->addOption(addr);

        // It would be possible to insert status code=0(success) as well,
        // but this is considered waste of bandwidth as absence of status
        // code is considered a success.
    } else {
        // Allocation engine did not allocate a lease. The engine logged
        // cause of that failure. The only thing left is to insert
        // status code to pass the sad news to the client.

        LOG_DEBUG(dhcp6_logger, DBG_DHCP6_DETAIL, fake_allocation?
                  DHCP6_LEASE_ADVERT_FAIL:DHCP6_LEASE_ALLOC_FAIL)
            .arg(duid?duid->toText():"(no-duid)")
            .arg(ia->getIAID())
            .arg(subnet->toText());

        ia_rsp->addOption(createStatusCode(STATUS_NoAddrsAvail,
                          "Sorry, no address could be allocated."));
    }
    return (ia_rsp);
}

OptionPtr Dhcpv6Srv::renewIA_NA(const Subnet6Ptr& subnet, const DuidPtr& duid,
                                Pkt6Ptr question, boost::shared_ptr<Option6IA> ia) {
    Lease6Ptr lease = LeaseMgrFactory::instance().getLease6(*duid, ia->getIAID(),
                                                            subnet->getID());

    if (!lease) {
        // client renewing a lease that we don't know about.

        // Create empty IA_NA option with IAID matching the request.
        boost::shared_ptr<Option6IA> ia_rsp(new Option6IA(D6O_IA_NA, ia->getIAID()));

        // Insert status code NoAddrsAvail.
        ia_rsp->addOption(createStatusCode(STATUS_NoBinding,
                          "Sorry, no known leases for this duid/iaid."));

        LOG_DEBUG(dhcp6_logger, DBG_DHCP6_DETAIL, DHCP6_UNKNOWN_RENEW)
            .arg(duid->toText())
            .arg(ia->getIAID())
            .arg(subnet->toText());

        return (ia_rsp);
    }

    lease->preferred_lft_ = subnet->getPreferred();
    lease->valid_lft_ = subnet->getValid();
    lease->t1_ = subnet->getT1();
    lease->t2_ = subnet->getT2();
    lease->cltt_ = time(NULL);

    LeaseMgrFactory::instance().updateLease6(lease);

    // Create empty IA_NA option with IAID matching the request.
    boost::shared_ptr<Option6IA> ia_rsp(new Option6IA(D6O_IA_NA, ia->getIAID()));

    ia_rsp->setT1(subnet->getT1());
    ia_rsp->setT2(subnet->getT2());

    boost::shared_ptr<Option6IAAddr> addr(new Option6IAAddr(D6O_IAADDR,
                                          lease->addr_, lease->preferred_lft_,
                                          lease->valid_lft_));
    ia_rsp->addOption(addr);
    return (ia_rsp);
}

void Dhcpv6Srv::renewLeases(const Pkt6Ptr& renew, Pkt6Ptr& reply) {

    // We need to renew addresses for all IA_NA options in the client's
    // RENEW message.
    // @todo add support for IA_TA
    // @todo add support for IA_PD

    // We need to select a subnet the client is connected in.
    Subnet6Ptr subnet = selectSubnet(renew);
    if (!subnet) {
        // This particular client is out of luck today. We do not have
        // information about the subnet he is connected to. This likely means
        // misconfiguration of the server (or some relays). We will continue to
        // process this message, but our response will be almost useless: no
        // addresses or prefixes, no subnet specific configuration etc. The only
        // thing this client can get is some global information (like DNS
        // servers).

        // perhaps this should be logged on some higher level? This is most likely
        // configuration bug.
        LOG_ERROR(dhcp6_logger, DHCP6_SUBNET_SELECTION_FAILED);
    } else {
        LOG_DEBUG(dhcp6_logger, DBG_DHCP6_DETAIL_DATA, DHCP6_SUBNET_SELECTED)
            .arg(subnet->toText());
    }

    // Let's find client's DUID. Client is supposed to include its client-id
    // option almost all the time (the only exception is an anonymous inf-request,
    // but that is mostly a theoretical case). Our allocation engine needs DUID
    // and will refuse to allocate anything to anonymous clients.
    OptionPtr opt_duid = renew->getOption(D6O_CLIENTID);
    if (!opt_duid) {
        // This should not happen. We have checked this before.
        reply->addOption(createStatusCode(STATUS_UnspecFail,
                         "You did not include mandatory client-id"));
        return;
    }
    DuidPtr duid(new DUID(opt_duid->getData()));

    for (Option::OptionCollection::iterator opt = renew->options_.begin();
         opt != renew->options_.end(); ++opt) {
        switch (opt->second->getType()) {
        case D6O_IA_NA: {
            OptionPtr answer_opt = renewIA_NA(subnet, duid, renew,
                                   boost::dynamic_pointer_cast<Option6IA>(opt->second));
            if (answer_opt) {
                reply->addOption(answer_opt);
            }
            break;
        }
        default:
            break;
        }
    }
}

void Dhcpv6Srv::releaseLeases(const Pkt6Ptr& release, Pkt6Ptr& reply) {

    // We need to release addresses for all IA_NA options in the client's
    // RELEASE message.
    // @todo Add support for IA_TA
    // @todo Add support for IA_PD
    // @todo Consider supporting more than one address in a single IA_NA.
    // That was envisaged by RFC3315, but it never happened. The only
    // software that supports that is Dibbler, but its author seriously doubts
    // if anyone is really using it. Clients that want more than one address
    // just include more instances of IA_NA options.

    // Let's find client's DUID. Client is supposed to include its client-id
    // option almost all the time (the only exception is an anonymous inf-request,
    // but that is mostly a theoretical case). Our allocation engine needs DUID
    // and will refuse to allocate anything to anonymous clients.
    OptionPtr opt_duid = release->getOption(D6O_CLIENTID);
    if (!opt_duid) {
        // This should not happen. We have checked this before.
        // see sanityCheck() called from processRelease()
        LOG_WARN(dhcp6_logger, DHCP6_RELEASE_MISSING_CLIENTID)
            .arg(release->getRemoteAddr().toText());

        reply->addOption(createStatusCode(STATUS_UnspecFail,
                         "You did not include mandatory client-id"));
        return;
    }
    DuidPtr duid(new DUID(opt_duid->getData()));

    int general_status = STATUS_Success;
    for (Option::OptionCollection::iterator opt = release->options_.begin();
         opt != release->options_.end(); ++opt) {
        switch (opt->second->getType()) {
        case D6O_IA_NA: {
            OptionPtr answer_opt = releaseIA_NA(duid, release, general_status,
                                   boost::dynamic_pointer_cast<Option6IA>(opt->second));
            if (answer_opt) {
                reply->addOption(answer_opt);
            }
            break;
        }
        // @todo: add support for IA_PD
        // @todo: add support for IA_TA
        default:
            // remaining options are stateless and thus ignored in this context
            ;
        }
    }

    // To be pedantic, we should also include status code in the top-level
    // scope, not just in each IA_NA. See RFC3315, section 18.2.6.
    // This behavior will likely go away in RFC3315bis.
    reply->addOption(createStatusCode(general_status,
                     "Summary status for all processed IA_NAs"));
}

OptionPtr Dhcpv6Srv::releaseIA_NA(const DuidPtr& duid, Pkt6Ptr question,
                                  int& general_status,
                                  boost::shared_ptr<Option6IA> ia) {
    // Release can be done in one of two ways:
    // Approach 1: extract address from client's IA_NA and see if it belongs
    // to this particular client.
    // Approach 2: find a subnet for this client, get a lease for
    // this subnet/duid/iaid and check if its content matches to what the
    // client is asking us to release.
    //
    // This method implements approach 1.

    // That's our response
    boost::shared_ptr<Option6IA> ia_rsp(new Option6IA(D6O_IA_NA, ia->getIAID()));

    boost::shared_ptr<Option6IAAddr> release_addr = boost::dynamic_pointer_cast<Option6IAAddr>
        (ia->getOption(D6O_IAADDR));
    if (!release_addr) {
        ia_rsp->addOption(createStatusCode(STATUS_NoBinding,
                                           "You did not include address in your RELEASE"));
        general_status = STATUS_NoBinding;
        return (ia_rsp);
    }

    Lease6Ptr lease = LeaseMgrFactory::instance().getLease6(release_addr->getAddress());

    if (!lease) {
        // client releasing a lease that we don't know about.

        // Insert status code NoAddrsAvail.
        ia_rsp->addOption(createStatusCode(STATUS_NoBinding,
                          "Sorry, no known leases for this duid/iaid, can't release."));
        general_status = STATUS_NoBinding;

        LOG_INFO(dhcp6_logger, DHCP6_UNKNOWN_RELEASE)
            .arg(duid->toText())
            .arg(ia->getIAID());

        return (ia_rsp);
    }

    if (!lease->duid_) {
        // Something is gravely wrong here. We do have a lease, but it does not
        // have mandatory DUID information attached. Someone was messing with our
        // database.

        LOG_ERROR(dhcp6_logger, DHCP6_LEASE_WITHOUT_DUID)
            .arg(release_addr->getAddress().toText());

        general_status = STATUS_UnspecFail;
        ia_rsp->addOption(createStatusCode(STATUS_UnspecFail,
                          "Database consistency check failed when trying to RELEASE"));
        return (ia_rsp);
    }

    if (*duid != *(lease->duid_)) {
        // Sorry, it's not your address. You can't release it.

        LOG_INFO(dhcp6_logger, DHCP6_RELEASE_FAIL_WRONG_DUID)
            .arg(duid->toText())
            .arg(release_addr->getAddress().toText())
            .arg(lease->duid_->toText());

        general_status = STATUS_NoBinding;
        ia_rsp->addOption(createStatusCode(STATUS_NoBinding,
                          "This address does not belong to you, you can't release it"));
        return (ia_rsp);
    }

    if (ia->getIAID() != lease->iaid_) {
        // This address belongs to this client, but to a different IA
        LOG_WARN(dhcp6_logger, DHCP6_RELEASE_FAIL_WRONG_IAID)
            .arg(duid->toText())
            .arg(release_addr->getAddress().toText())
            .arg(lease->iaid_)
            .arg(ia->getIAID());
        ia_rsp->addOption(createStatusCode(STATUS_NoBinding,
                          "This is your address, but you used wrong IAID"));
        general_status = STATUS_NoBinding;
        return (ia_rsp);
    }

    // It is not necessary to check if the address matches as we used
    // getLease6(addr) method that is supposed to return a proper lease.

    // Ok, we've passed all checks. Let's release this address.

    if (!LeaseMgrFactory::instance().deleteLease(lease->addr_)) {
        ia_rsp->addOption(createStatusCode(STATUS_UnspecFail,
                          "Server failed to release a lease"));

        LOG_ERROR(dhcp6_logger, DHCP6_RELEASE_FAIL)
            .arg(lease->addr_.toText())
            .arg(duid->toText())
            .arg(lease->iaid_);
        general_status = STATUS_UnspecFail;

        return (ia_rsp);
    } else {
        LOG_DEBUG(dhcp6_logger, DBG_DHCP6_DETAIL, DHCP6_RELEASE)
            .arg(lease->addr_.toText())
            .arg(duid->toText())
            .arg(lease->iaid_);

        ia_rsp->addOption(createStatusCode(STATUS_Success,
                          "Lease released. Thank you, please come again."));

        return (ia_rsp);
    }
}


Pkt6Ptr Dhcpv6Srv::processSolicit(const Pkt6Ptr& solicit) {

    sanityCheck(solicit, MANDATORY, FORBIDDEN);

    Pkt6Ptr advertise(new Pkt6(DHCPV6_ADVERTISE, solicit->getTransid()));

    copyDefaultOptions(solicit, advertise);
    appendDefaultOptions(solicit, advertise);
    appendRequestedOptions(solicit, advertise);

    assignLeases(solicit, advertise);

    return (advertise);
}

Pkt6Ptr Dhcpv6Srv::processRequest(const Pkt6Ptr& request) {

    sanityCheck(request, MANDATORY, MANDATORY);

    Pkt6Ptr reply(new Pkt6(DHCPV6_REPLY, request->getTransid()));

    copyDefaultOptions(request, reply);
    appendDefaultOptions(request, reply);
    appendRequestedOptions(request, reply);

    assignLeases(request, reply);

    return (reply);
}

Pkt6Ptr Dhcpv6Srv::processRenew(const Pkt6Ptr& renew) {

    sanityCheck(renew, MANDATORY, MANDATORY);

    Pkt6Ptr reply(new Pkt6(DHCPV6_REPLY, renew->getTransid()));

    copyDefaultOptions(renew, reply);
    appendDefaultOptions(renew, reply);
    appendRequestedOptions(renew, reply);

    renewLeases(renew, reply);

    return reply;
}

Pkt6Ptr Dhcpv6Srv::processRebind(const Pkt6Ptr& rebind) {
    /// @todo: Implement this
    Pkt6Ptr reply(new Pkt6(DHCPV6_REPLY, rebind->getTransid()));
    return reply;
}

Pkt6Ptr Dhcpv6Srv::processConfirm(const Pkt6Ptr& confirm) {
    /// @todo: Implement this
    Pkt6Ptr reply(new Pkt6(DHCPV6_REPLY, confirm->getTransid()));
    return reply;
}

Pkt6Ptr Dhcpv6Srv::processRelease(const Pkt6Ptr& release) {

    sanityCheck(release, MANDATORY, MANDATORY);

    Pkt6Ptr reply(new Pkt6(DHCPV6_REPLY, release->getTransid()));

    copyDefaultOptions(release, reply);
    appendDefaultOptions(release, reply);

    releaseLeases(release, reply);

    return reply;
}

Pkt6Ptr Dhcpv6Srv::processDecline(const Pkt6Ptr& decline) {
    /// @todo: Implement this
    Pkt6Ptr reply(new Pkt6(DHCPV6_REPLY, decline->getTransid()));
    return reply;
}

Pkt6Ptr Dhcpv6Srv::processInfRequest(const Pkt6Ptr& infRequest) {
    /// @todo: Implement this
    Pkt6Ptr reply(new Pkt6(DHCPV6_REPLY, infRequest->getTransid()));
    return reply;
}

};
};<|MERGE_RESOLUTION|>--- conflicted
+++ resolved
@@ -405,13 +405,8 @@
     Option::OptionCollection server_ids = pkt->getOptions(D6O_SERVERID);
     switch (serverid) {
     case FORBIDDEN:
-<<<<<<< HEAD
-        if (server_ids.size() > 0) {
+        if (!server_ids.empty()) {
             isc_throw(RFCViolation, "Server-id option was not expected, but "
-=======
-        if (!server_ids.empty()) {
-            isc_throw(RFCViolation, "Exactly 1 server-id option expected, but "
->>>>>>> 5a326976
                       << server_ids.size() << " received in " << pkt->getName());
         }
         break;
