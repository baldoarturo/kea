--- conflicted
+++ resolved
@@ -1514,13 +1514,8 @@
     // to be returned to the client.
     for (auto const& opt : requested_opts) {
         // Add nothing when it is already there.
-<<<<<<< HEAD
         // Skip special cases: D6O_VENDOR_OPTS
         if (opt == D6O_VENDOR_OPTS) {
-=======
-        // Skip special cases: D6O_VENDOR_CLASS and D6O_VENDOR_OPTS
-        if (opt == D6O_VENDOR_CLASS || opt == D6O_VENDOR_OPTS) {
->>>>>>> af6ff157
             continue;
         }
         if (!answer->getOption(opt)) {
