// Copyright (C) 2011-2012  Internet Systems Consortium, Inc. ("ISC")
//
// Permission to use, copy, modify, and/or distribute this software for any
// purpose with or without fee is hereby granted, provided that the above
// copyright notice and this permission notice appear in all copies.
//
// THE SOFTWARE IS PROVIDED "AS IS" AND ISC DISCLAIMS ALL WARRANTIES WITH
// REGARD TO THIS SOFTWARE INCLUDING ALL IMPLIED WARRANTIES OF MERCHANTABILITY
// AND FITNESS.  IN NO EVENT SHALL ISC BE LIABLE FOR ANY SPECIAL, DIRECT,
// INDIRECT, OR CONSEQUENTIAL DAMAGES OR ANY DAMAGES WHATSOEVER RESULTING FROM
// LOSS OF USE, DATA OR PROFITS, WHETHER IN AN ACTION OF CONTRACT, NEGLIGENCE
// OR OTHER TORTIOUS ACTION, ARISING OUT OF OR IN CONNECTION WITH THE USE OR
// PERFORMANCE OF THIS SOFTWARE.

#include <config.h>

#include <asiolink/io_address.h>
#include <config/ccsession.h>
#include <dhcp/dhcp6.h>
#include <dhcp/duid.h>
#include <dhcp/option.h>
#include <dhcp/option_custom.h>
#include <dhcp/option6_addrlst.h>
#include <dhcp/option6_ia.h>
#include <dhcp/option6_iaaddr.h>
#include <dhcp/option_int_array.h>
#include <dhcp6/config_parser.h>
#include <dhcp6/dhcp6_srv.h>
#include <dhcpsrv/cfgmgr.h>
#include <dhcpsrv/lease_mgr.h>
#include <dhcpsrv/lease_mgr_factory.h>
#include <dhcpsrv/utils.h>
#include <util/buffer.h>
#include <util/range_utilities.h>

#include <boost/scoped_ptr.hpp>
#include <gtest/gtest.h>
#include <unistd.h>
#include <fstream>
#include <iostream>
#include <sstream>

using namespace isc;
using namespace isc::asiolink;
using namespace isc::config;
using namespace isc::data;
using namespace isc::dhcp;
using namespace isc::util;
using namespace std;

// namespace has to be named, because friends are defined in Dhcpv6Srv class
// Maybe it should be isc::test?
namespace {

class NakedDhcpv6Srv: public Dhcpv6Srv {
    // "naked" Interface Manager, exposes internal members
public:
    NakedDhcpv6Srv(uint16_t port):Dhcpv6Srv(port) { }

    using Dhcpv6Srv::processSolicit;
    using Dhcpv6Srv::processRequest;
    using Dhcpv6Srv::processRenew;
    using Dhcpv6Srv::processRelease;
    using Dhcpv6Srv::createStatusCode;
    using Dhcpv6Srv::selectSubnet;
    using Dhcpv6Srv::sanityCheck;
    using Dhcpv6Srv::loadServerID;
    using Dhcpv6Srv::writeServerID;
};

static const char* DUID_FILE = "server-id-test.txt";

class Dhcpv6SrvTest : public ::testing::Test {
public:
    /// Name of the server-id file (used in server-id tests)

    // these are empty for now, but let's keep them around
    Dhcpv6SrvTest() : rcode_(-1) {
        subnet_ = Subnet6Ptr(new Subnet6(IOAddress("2001:db8:1::"), 48, 1000,
                                         2000, 3000, 4000));
        pool_ = Pool6Ptr(new Pool6(Pool6::TYPE_IA, IOAddress("2001:db8:1:1::"), 64));
        subnet_->addPool(pool_);

        CfgMgr::instance().deleteSubnets6();
        CfgMgr::instance().addSubnet6(subnet_);

        // it's ok if that fails. There should not be such a file anyway
        unlink(DUID_FILE);
    }

    // Generate IA_NA option with specified parameters
    boost::shared_ptr<Option6IA> generateIA(uint32_t iaid, uint32_t t1, uint32_t t2) {
        boost::shared_ptr<Option6IA> ia =
            boost::shared_ptr<Option6IA>(new Option6IA(D6O_IA_NA, iaid));
        ia->setT1(t1);
        ia->setT2(t2);
        return (ia);
    }

    // Generate client-id option
    OptionPtr generateClientId(size_t duid_size = 32) {

        OptionBuffer clnt_duid(duid_size);
        for (int i = 0; i < duid_size; i++) {
            clnt_duid[i] = 100 + i;
        }

        duid_ = DuidPtr(new DUID(clnt_duid));

        return (OptionPtr(new Option(Option::V6, D6O_CLIENTID,
                                     clnt_duid.begin(),
                                     clnt_duid.begin() + duid_size)));
    }

    // Checks if server response (ADVERTISE or REPLY) includes proper server-id.
    void checkServerId(const Pkt6Ptr& rsp, const OptionPtr& expected_srvid) {
        // check that server included its server-id
        OptionPtr tmp = rsp->getOption(D6O_SERVERID);
        EXPECT_EQ(tmp->getType(), expected_srvid->getType() );
        ASSERT_EQ(tmp->len(), expected_srvid->len() );
        EXPECT_TRUE(tmp->getData() == expected_srvid->getData());
    }

    // Checks if server response (ADVERTISE or REPLY) includes proper client-id.
    void checkClientId(const Pkt6Ptr& rsp, const OptionPtr& expected_clientid) {
        // check that server included our own client-id
        OptionPtr tmp = rsp->getOption(D6O_CLIENTID);
        ASSERT_TRUE(tmp);
        EXPECT_EQ(expected_clientid->getType(), tmp->getType());
        ASSERT_EQ(expected_clientid->len(), tmp->len());

        // check that returned client-id is valid
        EXPECT_TRUE(expected_clientid->getData() == tmp->getData());
    }

    // Checks that server response (ADVERTISE or REPLY) contains proper IA_NA option
    // It returns IAADDR option for each chaining with checkIAAddr method.
    boost::shared_ptr<Option6IAAddr> checkIA_NA(const Pkt6Ptr& rsp, uint32_t expected_iaid,
                                         uint32_t expected_t1, uint32_t expected_t2) {
        OptionPtr tmp = rsp->getOption(D6O_IA_NA);
        // Can't use ASSERT_TRUE() in method that returns something
        if (!tmp) {
            ADD_FAILURE() << "IA_NA option not present in response";
            return (boost::shared_ptr<Option6IAAddr>());
        }

        boost::shared_ptr<Option6IA> ia = boost::dynamic_pointer_cast<Option6IA>(tmp);
        EXPECT_EQ(expected_iaid, ia->getIAID() );
        EXPECT_EQ(expected_t1, ia->getT1());
        EXPECT_EQ(expected_t2, ia->getT2());

        tmp = ia->getOption(D6O_IAADDR);
        boost::shared_ptr<Option6IAAddr> addr = boost::dynamic_pointer_cast<Option6IAAddr>(tmp);
        return (addr);
    }

    // Checks that server rejected IA_NA, i.e. that it has no addresses and
    // that expected status code really appears there. In some limited cases
    // (reply to RELEASE) it may be used to verify positive case, where
    // IA_NA response is expected to not include address.
    //
    // Status code indicates type of error encountered (in theory it can also
    // indicate success, but servers typically don't send success status
    // as this is the default result and it saves bandwidth)
    void checkIA_NAStatusCode(const boost::shared_ptr<Option6IA>& ia,
                            uint16_t expected_status_code) {
        // Make sure there is no address assigned.
        EXPECT_FALSE(ia->getOption(D6O_IAADDR));

        // T1, T2 should be zeroed
        EXPECT_EQ(0, ia->getT1());
        EXPECT_EQ(0, ia->getT2());

        boost::shared_ptr<OptionCustom> status =
            boost::dynamic_pointer_cast<OptionCustom>(ia->getOption(D6O_STATUS_CODE));

        // It is ok to not include status success as this is the default behavior
        if (expected_status_code == STATUS_Success && !status) {
            return;
        }

        EXPECT_TRUE(status);

        if (status) {
            // We don't have dedicated class for status code, so let's just interpret
            // first 2 bytes as status. Remainder of the status code option content is
            // just a text explanation what went wrong.
            EXPECT_EQ(static_cast<uint16_t>(expected_status_code),
                      status->readInteger<uint16_t>(0));
        }
    }


    void checkMsgStatusCode(const Pkt6Ptr& msg, uint16_t expected_status) {
        boost::shared_ptr<OptionCustom> status =
            boost::dynamic_pointer_cast<OptionCustom>(msg->getOption(D6O_STATUS_CODE));

        // It is ok to not include status success as this is the default behavior
        if (expected_status == STATUS_Success && !status) {
            return;
        }

        EXPECT_TRUE(status);
        if (status) {
            // We don't have dedicated class for status code, so let's just interpret
            // first 2 bytes as status. Remainder of the status code option content is
            // just a text explanation what went wrong.
            EXPECT_EQ(static_cast<uint16_t>(expected_status),
                      status->readInteger<uint16_t>(0));
        }
    }

    // Check that generated IAADDR option contains expected address.
    void checkIAAddr(const boost::shared_ptr<Option6IAAddr>& addr,
                     const IOAddress& expected_addr,
                     uint32_t expected_preferred, uint32_t expected_valid) {

        // Check that the assigned address is indeed from the configured pool.
        // Note that when comparing addresses, we compare the textual
        // representation. IOAddress does not support being streamed to
        // an ostream, which means it can't be used in EXPECT_EQ.
        EXPECT_TRUE(subnet_->inPool(addr->getAddress()));
        EXPECT_EQ(expected_addr.toText(), addr->getAddress().toText());
        EXPECT_EQ(addr->getPreferred(), subnet_->getPreferred());
        EXPECT_EQ(addr->getValid(), subnet_->getValid());
    }

    // Basic checks for generated response (message type and transaction-id).
    void checkResponse(const Pkt6Ptr& rsp, uint8_t expected_message_type,
                       uint32_t expected_transid) {
        ASSERT_TRUE(rsp);
        EXPECT_EQ(expected_message_type, rsp->getType());
        EXPECT_EQ(expected_transid, rsp->getTransid());
    }

    // Checks if the lease sent to client is present in the database
    Lease6Ptr checkLease(const DuidPtr& duid, const OptionPtr& ia_na,
                         boost::shared_ptr<Option6IAAddr> addr) {
        boost::shared_ptr<Option6IA> ia = boost::dynamic_pointer_cast<Option6IA>(ia_na);

        Lease6Ptr lease = LeaseMgrFactory::instance().getLease6(addr->getAddress());
        if (!lease) {
            cout << "Lease for " << addr->getAddress().toText()
                 << " not found in the database backend.";
            return (Lease6Ptr());
        }

        EXPECT_EQ(addr->getAddress().toText(), lease->addr_.toText());
        EXPECT_TRUE(*lease->duid_ == *duid);
        EXPECT_EQ(ia->getIAID(), lease->iaid_);
        EXPECT_EQ(subnet_->getID(), lease->subnet_id_);

        return (lease);
    }

    ~Dhcpv6SrvTest() {
        CfgMgr::instance().deleteSubnets6();

        // Let's clean up if there is such a file.
        unlink(DUID_FILE);
    };

    // A subnet used in most tests
    Subnet6Ptr subnet_;

    // A pool used in most tests
    Pool6Ptr pool_;

    // A DUID used in most tests (typically as client-id)
    DuidPtr duid_;

    int rcode_;
    ConstElementPtr comment_;
};

// Test verifies that the Dhcpv6_srv class can be instantiated. It checks a mode
// without open sockets and with sockets opened on a high port (to not require
// root privileges).
TEST_F(Dhcpv6SrvTest, basic) {
    // srv has stubbed interface detection. It will read
    // interfaces.txt instead. It will pretend to have detected
    // fe80::1234 link-local address on eth0 interface. Obviously
    // an attempt to bind this socket will fail.
    boost::scoped_ptr<Dhcpv6Srv> srv;

    ASSERT_NO_THROW( {
        // Skip opening any sockets
        srv.reset(new Dhcpv6Srv(0));
    });
    srv.reset();
    ASSERT_NO_THROW({
        // open an unpriviledged port
        srv.reset(new Dhcpv6Srv(DHCP6_SERVER_PORT + 10000));
    });
}

// Test checks that DUID is generated properly
TEST_F(Dhcpv6SrvTest, DUID) {

    boost::scoped_ptr<Dhcpv6Srv> srv;
    ASSERT_NO_THROW( {
        srv.reset(new Dhcpv6Srv(0));
    });

    OptionPtr srvid = srv->getServerID();
    ASSERT_TRUE(srvid);

    EXPECT_EQ(D6O_SERVERID, srvid->getType());

    OutputBuffer buf(32);
    srvid->pack(buf);

    // length of the actual DUID
    size_t len = buf.getLength() - srvid->getHeaderLen();

    InputBuffer data(buf.getData(), buf.getLength());

    // ignore first four bytes (standard DHCPv6 header)
    data.readUint32();

    uint16_t duid_type = data.readUint16();
    cout << "Duid-type=" << duid_type << endl;
    switch(duid_type) {
    case DUID::DUID_LLT: {
        // DUID must contain at least 6 bytes long MAC
        // + 8 bytes of fixed header
        EXPECT_GE(14, len);

        uint16_t hw_type = data.readUint16();
        // there's no real way to find out "correct"
        // hardware type
        EXPECT_GT(hw_type, 0);

        // check that timer is counted since 1.1.2000,
        // not from 1.1.1970.
        uint32_t seconds = data.readUint32();
        EXPECT_LE(seconds, DUID_TIME_EPOCH);
        // this test will start failing after 2030.
        // Hopefully we will be at BIND12 by then.

        // MAC must not be zeros
        vector<uint8_t> mac(len-8);
        vector<uint8_t> zeros(len-8, 0);
        data.readVector(mac, len-8);
        EXPECT_TRUE(mac != zeros);
        break;
    }
    case DUID::DUID_EN: {
        // there's not much we can check. Just simple
        // check if it is not all zeros
        vector<uint8_t> content(len-2);
        data.readVector(content, len-2);
        EXPECT_FALSE(isRangeZero(content.begin(), content.end()));
        break;
    }
    case DUID::DUID_LL: {
        // not supported yet
        cout << "Test not implemented for DUID-LL." << endl;

        // No failure here. There's really no way for test LL DUID. It doesn't
        // even make sense to check if that Link Layer is actually present on
        // a physical interface. RFC3315 says a server should write its DUID
        // and keep it despite hardware changes.
        break;
    }
    case DUID::DUID_UUID: // not supported yet
    default:
        ADD_FAILURE() << "Not supported duid type=" << duid_type << endl;
        break;
    }
}

// This test checks if Option Request Option (ORO) is parsed correctly
// and the requested options are actually assigned.
TEST_F(Dhcpv6SrvTest, advertiseOptions) {
    ConstElementPtr x;
    string config = "{ \"interface\": [ \"all\" ],"
        "\"preferred-lifetime\": 3000,"
        "\"rebind-timer\": 2000, "
        "\"renew-timer\": 1000, "
        "\"subnet6\": [ { "
        "    \"pool\": [ \"2001:db8:1::/64\" ],"
        "    \"subnet\": \"2001:db8:1::/48\", "
        "    \"option-data\": [ {"
        "          \"name\": \"dns-servers\","
        "          \"space\": \"dhcp6\","
        "          \"code\": 23,"
        "          \"data\": \"2001:db8:1234:FFFF::1, 2001:db8:1234:FFFF::2\","
        "          \"csv-format\": True"
        "        },"
        "        {"
        "          \"name\": \"subscriber-id\","
        "          \"space\": \"dhcp6\","
        "          \"code\": 38,"
        "          \"data\": \"1234\","
        "          \"csv-format\": False"
        "        } ]"
        " } ],"
        "\"valid-lifetime\": 4000 }";

    ElementPtr json = Element::fromJSON(config);

    NakedDhcpv6Srv srv(0);

    EXPECT_NO_THROW(x = configureDhcp6Server(srv, json));
    ASSERT_TRUE(x);
    comment_ = parseAnswer(rcode_, x);

    ASSERT_EQ(0, rcode_);

    Pkt6Ptr sol = Pkt6Ptr(new Pkt6(DHCPV6_SOLICIT, 1234));
    sol->setRemoteAddr(IOAddress("fe80::abcd"));
    sol->addOption(generateIA(234, 1500, 3000));
    OptionPtr clientid = generateClientId();
    sol->addOption(clientid);

    // Pass it to the server and get an advertise
    boost::shared_ptr<Pkt6> adv = srv.processSolicit(sol);

    // check if we get response at all
    ASSERT_TRUE(adv);

    // We have not requested any options so they should not
    // be included in the response.
    ASSERT_FALSE(adv->getOption(D6O_SUBSCRIBER_ID));
    ASSERT_FALSE(adv->getOption(D6O_NAME_SERVERS));

    // Let's now request some options. We expect that the server
    // will include them in its response.
    boost::shared_ptr<OptionIntArray<uint16_t> >
        option_oro(new OptionIntArray<uint16_t>(Option::V6, D6O_ORO));
    // Create vector with two option codes.
    std::vector<uint16_t> codes(2);
    codes[0] = D6O_SUBSCRIBER_ID;
    codes[1] = D6O_NAME_SERVERS;
    // Pass this code to option.
    option_oro->setValues(codes);
    // Append ORO to SOLICIT message.
    sol->addOption(option_oro);

    // Need to process SOLICIT again after requesting new option.
    adv = srv.processSolicit(sol);
    ASSERT_TRUE(adv);

    OptionPtr tmp = adv->getOption(D6O_NAME_SERVERS);
    ASSERT_TRUE(tmp);

    boost::shared_ptr<Option6AddrLst> reply_nameservers =
        boost::dynamic_pointer_cast<Option6AddrLst>(tmp);
    ASSERT_TRUE(reply_nameservers);

    Option6AddrLst::AddressContainer addrs = reply_nameservers->getAddresses();
    ASSERT_EQ(2, addrs.size());
    EXPECT_TRUE(addrs[0] == IOAddress("2001:db8:1234:FFFF::1"));
    EXPECT_TRUE(addrs[1] == IOAddress("2001:db8:1234:FFFF::2"));

    // There is a dummy option with code 1000 we requested from a server.
    // Expect that this option is in server's response.
    tmp = adv->getOption(D6O_SUBSCRIBER_ID);
    ASSERT_TRUE(tmp);

    // Check that the option contains valid data (from configuration).
    std::vector<uint8_t> data = tmp->getData();
    ASSERT_EQ(2, data.size());

    const uint8_t foo_expected[] = {
        0x12, 0x34
    };
    EXPECT_EQ(0, memcmp(&data[0], foo_expected, 2));

    // more checks to be implemented
}


// There are no dedicated tests for Dhcpv6Srv::handleIA_NA and Dhcpv6Srv::assignLeases
// as they are indirectly tested in Solicit and Request tests.

// This test verifies that incoming SOLICIT can be handled properly, that an
// ADVERTISE is generated, that the response has an address and that address
// really belongs to the configured pool.
//
// This test sends a SOLICIT without any hint in IA_NA.
//
// constructed very simple SOLICIT message with:
// - client-id option (mandatory)
// - IA option (a request for address, without any addresses)
//
// expected returned ADVERTISE message:
// - copy of client-id
// - server-id
// - IA that includes IAADDR
TEST_F(Dhcpv6SrvTest, SolicitBasic) {
    NakedDhcpv6Srv srv(0);

    Pkt6Ptr sol = Pkt6Ptr(new Pkt6(DHCPV6_SOLICIT, 1234));
    sol->setRemoteAddr(IOAddress("fe80::abcd"));
    sol->addOption(generateIA(234, 1500, 3000));
    OptionPtr clientid = generateClientId();
    sol->addOption(clientid);

    // Pass it to the server and get an advertise
    Pkt6Ptr reply = srv.processSolicit(sol);

    // check if we get response at all
    checkResponse(reply, DHCPV6_ADVERTISE, 1234);

    // check that IA_NA was returned and that there's an address included
    boost::shared_ptr<Option6IAAddr> addr = checkIA_NA(reply, 234, subnet_->getT1(),
                                                subnet_->getT2());

    // Check that the assigned address is indeed from the configured pool
    checkIAAddr(addr, addr->getAddress(), subnet_->getPreferred(), subnet_->getValid());

    // check DUIDs
    checkServerId(reply, srv.getServerID());
    checkClientId(reply, clientid);
}

// This test verifies that incoming SOLICIT can be handled properly, that an
// ADVERTISE is generated, that the response has an address and that address
// really belongs to the configured pool.
//
// This test sends a SOLICIT with IA_NA that contains a valid hint.
//
// constructed very simple SOLICIT message with:
// - client-id option (mandatory)
// - IA option (a request for address, with an address that belongs to the
//              configured pool, i.e. is valid as hint)
//
// expected returned ADVERTISE message:
// - copy of client-id
// - server-id
// - IA that includes IAADDR
TEST_F(Dhcpv6SrvTest, SolicitHint) {
    NakedDhcpv6Srv srv(0);

    // Let's create a SOLICIT
    Pkt6Ptr sol = Pkt6Ptr(new Pkt6(DHCPV6_SOLICIT, 1234));
    sol->setRemoteAddr(IOAddress("fe80::abcd"));
    boost::shared_ptr<Option6IA> ia = generateIA(234, 1500, 3000);

    // with a valid hint
    IOAddress hint("2001:db8:1:1::dead:beef");
    ASSERT_TRUE(subnet_->inPool(hint));
    OptionPtr hint_opt(new Option6IAAddr(D6O_IAADDR, hint, 300, 500));
    ia->addOption(hint_opt);
    sol->addOption(ia);
    OptionPtr clientid = generateClientId();
    sol->addOption(clientid);

    // Pass it to the server and get an advertise
    Pkt6Ptr reply = srv.processSolicit(sol);

    // check if we get response at all
    checkResponse(reply, DHCPV6_ADVERTISE, 1234);

    OptionPtr tmp = reply->getOption(D6O_IA_NA);
    ASSERT_TRUE(tmp);

    // check that IA_NA was returned and that there's an address included
    boost::shared_ptr<Option6IAAddr> addr = checkIA_NA(reply, 234, subnet_->getT1(),
                                                subnet_->getT2());

    // check that we've got the address we requested
    checkIAAddr(addr, hint, subnet_->getPreferred(), subnet_->getValid());

    // check DUIDs
    checkServerId(reply, srv.getServerID());
    checkClientId(reply, clientid);
}

// This test verifies that incoming SOLICIT can be handled properly, that an
// ADVERTISE is generated, that the response has an address and that address
// really belongs to the configured pool.
//
// This test sends a SOLICIT with IA_NA that contains an invalid hint.
//
// constructed very simple SOLICIT message with:
// - client-id option (mandatory)
// - IA option (a request for address, with an address that does not
//              belong to the configured pool, i.e. is valid as hint)
//
// expected returned ADVERTISE message:
// - copy of client-id
// - server-id
// - IA that includes IAADDR
TEST_F(Dhcpv6SrvTest, SolicitInvalidHint) {
    NakedDhcpv6Srv srv(0);

    // Let's create a SOLICIT
    Pkt6Ptr sol = Pkt6Ptr(new Pkt6(DHCPV6_SOLICIT, 1234));
    sol->setRemoteAddr(IOAddress("fe80::abcd"));
    boost::shared_ptr<Option6IA> ia = generateIA(234, 1500, 3000);
    IOAddress hint("2001:db8:1::cafe:babe");
    ASSERT_FALSE(subnet_->inPool(hint));
    OptionPtr hint_opt(new Option6IAAddr(D6O_IAADDR, hint, 300, 500));
    ia->addOption(hint_opt);
    sol->addOption(ia);
    OptionPtr clientid = generateClientId();
    sol->addOption(clientid);

    // Pass it to the server and get an advertise
    Pkt6Ptr reply = srv.processSolicit(sol);

    // check if we get response at all
    checkResponse(reply, DHCPV6_ADVERTISE, 1234);

    // check that IA_NA was returned and that there's an address included
    boost::shared_ptr<Option6IAAddr> addr = checkIA_NA(reply, 234, subnet_->getT1(),
                                                subnet_->getT2());

    // Check that the assigned address is indeed from the configured pool
    checkIAAddr(addr, addr->getAddress(), subnet_->getPreferred(), subnet_->getValid());
    EXPECT_TRUE(subnet_->inPool(addr->getAddress()));

    // check DUIDs
    checkServerId(reply, srv.getServerID());
    checkClientId(reply, clientid);
}

/// @todo: Add a test that client sends hint that is in pool, but currently
/// being used by a different client.

// This test checks that the server is offering different addresses to different
// clients in ADVERTISEs. Please note that ADVERTISE is not a guarantee that such
// an address will be assigned. Had the pool was very small and contained only
// 2 addresses, the third client would get the same advertise as the first one
// and this is a correct behavior. It is REQUEST that will fail for the third
// client. ADVERTISE is basically saying "if you send me a request, you will
// probably get an address like this" (there are no guarantees).
TEST_F(Dhcpv6SrvTest, ManySolicits) {
    NakedDhcpv6Srv srv(0);

    Pkt6Ptr sol1 = Pkt6Ptr(new Pkt6(DHCPV6_SOLICIT, 1234));
    Pkt6Ptr sol2 = Pkt6Ptr(new Pkt6(DHCPV6_SOLICIT, 2345));
    Pkt6Ptr sol3 = Pkt6Ptr(new Pkt6(DHCPV6_SOLICIT, 3456));

    sol1->setRemoteAddr(IOAddress("fe80::abcd"));
    sol2->setRemoteAddr(IOAddress("fe80::1223"));
    sol3->setRemoteAddr(IOAddress("fe80::3467"));

    sol1->addOption(generateIA(1, 1500, 3000));
    sol2->addOption(generateIA(2, 1500, 3000));
    sol3->addOption(generateIA(3, 1500, 3000));

    // different client-id sizes
    OptionPtr clientid1 = generateClientId(12);
    OptionPtr clientid2 = generateClientId(14);
    OptionPtr clientid3 = generateClientId(16);

    sol1->addOption(clientid1);
    sol2->addOption(clientid2);
    sol3->addOption(clientid3);

    // Pass it to the server and get an advertise
    Pkt6Ptr reply1 = srv.processSolicit(sol1);
    Pkt6Ptr reply2 = srv.processSolicit(sol2);
    Pkt6Ptr reply3 = srv.processSolicit(sol3);

    // check if we get response at all
    checkResponse(reply1, DHCPV6_ADVERTISE, 1234);
    checkResponse(reply2, DHCPV6_ADVERTISE, 2345);
    checkResponse(reply3, DHCPV6_ADVERTISE, 3456);

    // check that IA_NA was returned and that there's an address included
    boost::shared_ptr<Option6IAAddr> addr1 = checkIA_NA(reply1, 1, subnet_->getT1(),
                                                subnet_->getT2());
    boost::shared_ptr<Option6IAAddr> addr2 = checkIA_NA(reply2, 2, subnet_->getT1(),
                                                subnet_->getT2());
    boost::shared_ptr<Option6IAAddr> addr3 = checkIA_NA(reply3, 3, subnet_->getT1(),
                                                subnet_->getT2());

    // Check that the assigned address is indeed from the configured pool
    checkIAAddr(addr1, addr1->getAddress(), subnet_->getPreferred(), subnet_->getValid());
    checkIAAddr(addr2, addr2->getAddress(), subnet_->getPreferred(), subnet_->getValid());
    checkIAAddr(addr3, addr3->getAddress(), subnet_->getPreferred(), subnet_->getValid());

    // check DUIDs
    checkServerId(reply1, srv.getServerID());
    checkServerId(reply2, srv.getServerID());
    checkServerId(reply3, srv.getServerID());
    checkClientId(reply1, clientid1);
    checkClientId(reply2, clientid2);
    checkClientId(reply3, clientid3);

    // Finally check that the addresses offered are different
    EXPECT_NE(addr1->getAddress().toText(), addr2->getAddress().toText());
    EXPECT_NE(addr2->getAddress().toText(), addr3->getAddress().toText());
    EXPECT_NE(addr3->getAddress().toText(), addr1->getAddress().toText());
    cout << "Offered address to client1=" << addr1->getAddress().toText() << endl;
    cout << "Offered address to client2=" << addr2->getAddress().toText() << endl;
    cout << "Offered address to client3=" << addr3->getAddress().toText() << endl;
}

// This test verifies that incoming REQUEST can be handled properly, that a
// REPLY is generated, that the response has an address and that address
// really belongs to the configured pool.
//
// This test sends a REQUEST with IA_NA that contains a valid hint.
//
// constructed very simple REQUEST message with:
// - client-id option (mandatory)
// - IA option (a request for address, with an address that belongs to the
//              configured pool, i.e. is valid as hint)
//
// expected returned REPLY message:
// - copy of client-id
// - server-id
// - IA that includes IAADDR
TEST_F(Dhcpv6SrvTest, RequestBasic) {
    NakedDhcpv6Srv srv(0);

    // Let's create a REQUEST
    Pkt6Ptr req = Pkt6Ptr(new Pkt6(DHCPV6_REQUEST, 1234));
    req->setRemoteAddr(IOAddress("fe80::abcd"));
    boost::shared_ptr<Option6IA> ia = generateIA(234, 1500, 3000);

    // with a valid hint
    IOAddress hint("2001:db8:1:1::dead:beef");
    ASSERT_TRUE(subnet_->inPool(hint));
    OptionPtr hint_opt(new Option6IAAddr(D6O_IAADDR, hint, 300, 500));
    ia->addOption(hint_opt);
    req->addOption(ia);
    OptionPtr clientid = generateClientId();
    req->addOption(clientid);

    // server-id is mandatory in REQUEST
    req->addOption(srv.getServerID());

    // Pass it to the server and hope for a REPLY
    Pkt6Ptr reply = srv.processRequest(req);

    // check if we get response at all
    checkResponse(reply, DHCPV6_REPLY, 1234);

    OptionPtr tmp = reply->getOption(D6O_IA_NA);
    ASSERT_TRUE(tmp);

    // check that IA_NA was returned and that there's an address included
    boost::shared_ptr<Option6IAAddr> addr = checkIA_NA(reply, 234, subnet_->getT1(),
                                                subnet_->getT2());

    // check that we've got the address we requested
    checkIAAddr(addr, hint, subnet_->getPreferred(), subnet_->getValid());

    // check DUIDs
    checkServerId(reply, srv.getServerID());
    checkClientId(reply, clientid);

    // check that the lease is really in the database
    Lease6Ptr l = checkLease(duid_, reply->getOption(D6O_IA_NA), addr);
    EXPECT_TRUE(l);
    LeaseMgrFactory::instance().deleteLease(addr->getAddress());
}

// This test checks that the server is offering different addresses to different
// clients in REQUEST. Please note that ADVERTISE is not a guarantee that such
// and address will be assigned. Had the pool was very small and contained only
// 2 addresses, the third client would get the same advertise as the first one
// and this is a correct behavior. It is REQUEST that will fail for the third
// client. ADVERTISE is basically saying "if you send me a request, you will
// probably get an address like this" (there are no guarantees).
TEST_F(Dhcpv6SrvTest, ManyRequests) {
    NakedDhcpv6Srv srv(0);

    Pkt6Ptr req1 = Pkt6Ptr(new Pkt6(DHCPV6_REQUEST, 1234));
    Pkt6Ptr req2 = Pkt6Ptr(new Pkt6(DHCPV6_REQUEST, 2345));
    Pkt6Ptr req3 = Pkt6Ptr(new Pkt6(DHCPV6_REQUEST, 3456));

    req1->setRemoteAddr(IOAddress("fe80::abcd"));
    req2->setRemoteAddr(IOAddress("fe80::1223"));
    req3->setRemoteAddr(IOAddress("fe80::3467"));

    req1->addOption(generateIA(1, 1500, 3000));
    req2->addOption(generateIA(2, 1500, 3000));
    req3->addOption(generateIA(3, 1500, 3000));

    // different client-id sizes
    OptionPtr clientid1 = generateClientId(12);
    OptionPtr clientid2 = generateClientId(14);
    OptionPtr clientid3 = generateClientId(16);

    req1->addOption(clientid1);
    req2->addOption(clientid2);
    req3->addOption(clientid3);

    // server-id is mandatory in REQUEST
    req1->addOption(srv.getServerID());
    req2->addOption(srv.getServerID());
    req3->addOption(srv.getServerID());

    // Pass it to the server and get an advertise
    Pkt6Ptr reply1 = srv.processRequest(req1);
    Pkt6Ptr reply2 = srv.processRequest(req2);
    Pkt6Ptr reply3 = srv.processRequest(req3);

    // check if we get response at all
    checkResponse(reply1, DHCPV6_REPLY, 1234);
    checkResponse(reply2, DHCPV6_REPLY, 2345);
    checkResponse(reply3, DHCPV6_REPLY, 3456);

    // check that IA_NA was returned and that there's an address included
    boost::shared_ptr<Option6IAAddr> addr1 = checkIA_NA(reply1, 1, subnet_->getT1(),
                                                subnet_->getT2());
    boost::shared_ptr<Option6IAAddr> addr2 = checkIA_NA(reply2, 2, subnet_->getT1(),
                                                subnet_->getT2());
    boost::shared_ptr<Option6IAAddr> addr3 = checkIA_NA(reply3, 3, subnet_->getT1(),
                                                subnet_->getT2());

    // Check that the assigned address is indeed from the configured pool
    checkIAAddr(addr1, addr1->getAddress(), subnet_->getPreferred(), subnet_->getValid());
    checkIAAddr(addr2, addr2->getAddress(), subnet_->getPreferred(), subnet_->getValid());
    checkIAAddr(addr3, addr3->getAddress(), subnet_->getPreferred(), subnet_->getValid());

    // check DUIDs
    checkServerId(reply1, srv.getServerID());
    checkServerId(reply2, srv.getServerID());
    checkServerId(reply3, srv.getServerID());
    checkClientId(reply1, clientid1);
    checkClientId(reply2, clientid2);
    checkClientId(reply3, clientid3);

    // Finally check that the addresses offered are different
    EXPECT_NE(addr1->getAddress().toText(), addr2->getAddress().toText());
    EXPECT_NE(addr2->getAddress().toText(), addr3->getAddress().toText());
    EXPECT_NE(addr3->getAddress().toText(), addr1->getAddress().toText());
    cout << "Assigned address to client1=" << addr1->getAddress().toText() << endl;
    cout << "Assigned address to client2=" << addr2->getAddress().toText() << endl;
    cout << "Assigned address to client3=" << addr3->getAddress().toText() << endl;
}

// This test verifies that incoming (positive) RENEW can be handled properly, that a
// REPLY is generated, that the response has an address and that address
// really belongs to the configured pool and that lease is actually renewed.
//
// expected:
// - returned REPLY message has copy of client-id
// - returned REPLY message has server-id
// - returned REPLY message has IA that includes IAADDR
// - lease is actually renewed in LeaseMgr
TEST_F(Dhcpv6SrvTest, RenewBasic) {
    NakedDhcpv6Srv srv(0);

    const IOAddress addr("2001:db8:1:1::cafe:babe");
    const uint32_t iaid = 234;

    // Generate client-id also duid_
    OptionPtr clientid = generateClientId();

    // Check that the address we are about to use is indeed in pool
    ASSERT_TRUE(subnet_->inPool(addr));

    // Note that preferred, valid, T1 and T2 timers and CLTT are set to invalid
    // value on purpose. They should be updated during RENEW.
    Lease6Ptr lease(new Lease6(Lease6::LEASE_IA_NA, addr, duid_, iaid,
                               501, 502, 503, 504, subnet_->getID(), 0));
    lease->cltt_ = 1234;
    ASSERT_TRUE(LeaseMgrFactory::instance().addLease(lease));

    // Check that the lease is really in the database
    Lease6Ptr l = LeaseMgrFactory::instance().getLease6(addr);
    ASSERT_TRUE(l);

    // Check that T1, T2, preferred, valid and cltt really set and not using
    // previous (500, 501, etc.) values
    EXPECT_NE(l->t1_, subnet_->getT1());
    EXPECT_NE(l->t2_, subnet_->getT2());
    EXPECT_NE(l->preferred_lft_, subnet_->getPreferred());
    EXPECT_NE(l->valid_lft_, subnet_->getValid());
    EXPECT_NE(l->cltt_, time(NULL));

    // Let's create a RENEW
    Pkt6Ptr req = Pkt6Ptr(new Pkt6(DHCPV6_RENEW, 1234));
    req->setRemoteAddr(IOAddress("fe80::abcd"));
    boost::shared_ptr<Option6IA> ia = generateIA(iaid, 1500, 3000);

    OptionPtr renewed_addr_opt(new Option6IAAddr(D6O_IAADDR, addr, 300, 500));
    ia->addOption(renewed_addr_opt);
    req->addOption(ia);
    req->addOption(clientid);

    // Server-id is mandatory in RENEW
    req->addOption(srv.getServerID());

    // Pass it to the server and hope for a REPLY
    Pkt6Ptr reply = srv.processRenew(req);

    // Check if we get response at all
    checkResponse(reply, DHCPV6_REPLY, 1234);

    OptionPtr tmp = reply->getOption(D6O_IA_NA);
    ASSERT_TRUE(tmp);

    // Check that IA_NA was returned and that there's an address included
    boost::shared_ptr<Option6IAAddr> addr_opt = checkIA_NA(reply, 234, subnet_->getT1(),
                                                           subnet_->getT2());

    // Check that we've got the address we requested
    checkIAAddr(addr_opt, addr, subnet_->getPreferred(), subnet_->getValid());

    // Check DUIDs
    checkServerId(reply, srv.getServerID());
    checkClientId(reply, clientid);

    // Check that the lease is really in the database
    l = checkLease(duid_, reply->getOption(D6O_IA_NA), addr_opt);
    ASSERT_TRUE(l);

    // Check that T1, T2, preferred, valid and cltt were really updated
    EXPECT_EQ(l->t1_, subnet_->getT1());
    EXPECT_EQ(l->t2_, subnet_->getT2());
    EXPECT_EQ(l->preferred_lft_, subnet_->getPreferred());
    EXPECT_EQ(l->valid_lft_, subnet_->getValid());

    // Checking for CLTT is a bit tricky if we want to avoid off by 1 errors
    int32_t cltt = static_cast<int32_t>(l->cltt_);
    int32_t expected = static_cast<int32_t>(time(NULL));
    // equality or difference by 1 between cltt and expected is ok.
    EXPECT_GE(1, abs(cltt - expected));

    EXPECT_TRUE(LeaseMgrFactory::instance().deleteLease(addr_opt->getAddress()));
}

// This test verifies that incoming (invalid) RENEW can be handled properly.
//
// This test checks 3 scenarios:
// 1. there is no such lease at all
// 2. there is such a lease, but it is assigned to a different IAID
// 3. there is such a lease, but it belongs to a different client
//
// expected:
// - returned REPLY message has copy of client-id
// - returned REPLY message has server-id
// - returned REPLY message has IA that includes STATUS-CODE
// - No lease in LeaseMgr
TEST_F(Dhcpv6SrvTest, RenewReject) {
    NakedDhcpv6Srv srv(0);

    const IOAddress addr("2001:db8:1:1::dead");
    const uint32_t transid = 1234;
    const uint32_t valid_iaid = 234;
    const uint32_t bogus_iaid = 456;

    // Quick sanity check that the address we're about to use is ok
    ASSERT_TRUE(subnet_->inPool(addr));

    // GenerateClientId() also sets duid_
    OptionPtr clientid = generateClientId();

    // Check that the lease is NOT in the database
    Lease6Ptr l = LeaseMgrFactory::instance().getLease6(addr);
    ASSERT_FALSE(l);

    // Let's create a RENEW
    Pkt6Ptr req = Pkt6Ptr(new Pkt6(DHCPV6_RENEW, transid));
    req->setRemoteAddr(IOAddress("fe80::abcd"));
    boost::shared_ptr<Option6IA> ia = generateIA(bogus_iaid, 1500, 3000);

    OptionPtr renewed_addr_opt(new Option6IAAddr(D6O_IAADDR, addr, 300, 500));
    ia->addOption(renewed_addr_opt);
    req->addOption(ia);
    req->addOption(clientid);

    // Server-id is mandatory in RENEW
    req->addOption(srv.getServerID());

    // Case 1: No lease known to server

    // Pass it to the server and hope for a REPLY
    Pkt6Ptr reply = srv.processRenew(req);

    // Check if we get response at all
    checkResponse(reply, DHCPV6_REPLY, transid);
    OptionPtr tmp = reply->getOption(D6O_IA_NA);
    ASSERT_TRUE(tmp);
    // Check that IA_NA was returned and that there's an address included
    ia = boost::dynamic_pointer_cast<Option6IA>(tmp);
    ASSERT_TRUE(ia);
    checkIA_NAStatusCode(ia, STATUS_NoBinding);

    // Check that there is no lease added
    l = LeaseMgrFactory::instance().getLease6(addr);
    ASSERT_FALSE(l);

    // CASE 2: Lease is known and belongs to this client, but to a different IAID

    // Note that preferred, valid, T1 and T2 timers and CLTT are set to invalid
    // value on purpose. They should be updated during RENEW.
    Lease6Ptr lease(new Lease6(Lease6::LEASE_IA_NA, addr, duid_, valid_iaid,
                               501, 502, 503, 504, subnet_->getID(), 0));
    lease->cltt_ = 123; // Let's use it as an indicator that the lease
                        // was NOT updated.
    ASSERT_TRUE(LeaseMgrFactory::instance().addLease(lease));

    // Pass it to the server and hope for a REPLY
    reply = srv.processRenew(req);
    checkResponse(reply, DHCPV6_REPLY, transid);
    tmp = reply->getOption(D6O_IA_NA);
    ASSERT_TRUE(tmp);
    // Check that IA_NA was returned and that there's an address included
    ia = boost::dynamic_pointer_cast<Option6IA>(tmp);
    ASSERT_TRUE(ia);
    checkIA_NAStatusCode(ia, STATUS_NoBinding);

    // There is a iaid mis-match, so server should respond that there is
    // no such address to renew.

    // CASE 3: Lease belongs to a client with different client-id
    req->delOption(D6O_CLIENTID);
    ia = boost::dynamic_pointer_cast<Option6IA>(req->getOption(D6O_IA_NA));
    ia->setIAID(valid_iaid); // Now iaid in renew matches that in leasemgr
    req->addOption(generateClientId(13)); // generate different DUID
                                          // (with length 13)

    reply = srv.processRenew(req);
    checkResponse(reply, DHCPV6_REPLY, transid);
    tmp = reply->getOption(D6O_IA_NA);
    ASSERT_TRUE(tmp);
    // Check that IA_NA was returned and that there's an address included
    ia = boost::dynamic_pointer_cast<Option6IA>(tmp);
    ASSERT_TRUE(ia);
    checkIA_NAStatusCode(ia, STATUS_NoBinding);

    lease = LeaseMgrFactory::instance().getLease6(addr);
    ASSERT_TRUE(lease);
    // Verify that the lease was not updated.
    EXPECT_EQ(123, lease->cltt_);

    EXPECT_TRUE(LeaseMgrFactory::instance().deleteLease(addr));
}

// This test verifies that incoming (positive) RELEASE can be handled properly,
// that a REPLY is generated, that the response has status code and that the
// lease is indeed removed from the database.
//
// expected:
// - returned REPLY message has copy of client-id
// - returned REPLY message has server-id
// - returned REPLY message has IA that does not include an IAADDR
// - lease is actually removed from LeaseMgr
TEST_F(Dhcpv6SrvTest, ReleaseBasic) {
    NakedDhcpv6Srv srv(0);

    const IOAddress addr("2001:db8:1:1::cafe:babe");
    const uint32_t iaid = 234;

    // Generate client-id also duid_
    OptionPtr clientid = generateClientId();

    // Check that the address we are about to use is indeed in pool
    ASSERT_TRUE(subnet_->inPool(addr));

    // Note that preferred, valid, T1 and T2 timers and CLTT are set to invalid
    // value on purpose. They should be updated during RENEW.
    Lease6Ptr lease(new Lease6(Lease6::LEASE_IA_NA, addr, duid_, iaid,
                               501, 502, 503, 504, subnet_->getID(), 0));
    lease->cltt_ = 1234;
    ASSERT_TRUE(LeaseMgrFactory::instance().addLease(lease));

    // Check that the lease is really in the database
    Lease6Ptr l = LeaseMgrFactory::instance().getLease6(addr);
    ASSERT_TRUE(l);

    // Let's create a RELEASE
    Pkt6Ptr req = Pkt6Ptr(new Pkt6(DHCPV6_RELEASE, 1234));
    req->setRemoteAddr(IOAddress("fe80::abcd"));
    boost::shared_ptr<Option6IA> ia = generateIA(iaid, 1500, 3000);

    OptionPtr released_addr_opt(new Option6IAAddr(D6O_IAADDR, addr, 300, 500));
    ia->addOption(released_addr_opt);
    req->addOption(ia);
    req->addOption(clientid);

    // Server-id is mandatory in RELEASE
    req->addOption(srv.getServerID());

    // Pass it to the server and hope for a REPLY
    Pkt6Ptr reply = srv.processRelease(req);

    // Check if we get response at all
    checkResponse(reply, DHCPV6_REPLY, 1234);

    OptionPtr tmp = reply->getOption(D6O_IA_NA);
    ASSERT_TRUE(tmp);

    // Check that IA_NA was returned and that there's an address included
    ia = boost::dynamic_pointer_cast<Option6IA>(tmp);
    checkIA_NAStatusCode(ia, STATUS_Success);
    checkMsgStatusCode(reply, STATUS_Success);

    // There should be no address returned in RELEASE (see RFC3315, 18.2.6)
    EXPECT_FALSE(tmp->getOption(D6O_IAADDR));

    // Check DUIDs
    checkServerId(reply, srv.getServerID());
    checkClientId(reply, clientid);

    // Check that the lease is really gone in the database
    // get lease by address
    l = LeaseMgrFactory::instance().getLease6(addr);
    ASSERT_FALSE(l);

    // get lease by subnetid/duid/iaid combination
    l = LeaseMgrFactory::instance().getLease6(*duid_, iaid, subnet_->getID());
    ASSERT_FALSE(l);
}

// This test verifies that incoming (invalid) RELEASE can be handled properly.
//
// This test checks 3 scenarios:
// 1. there is no such lease at all
// 2. there is such a lease, but it is assigned to a different IAID
// 3. there is such a lease, but it belongs to a different client
//
// expected:
// - returned REPLY message has copy of client-id
// - returned REPLY message has server-id
// - returned REPLY message has IA that includes STATUS-CODE
// - No lease in LeaseMgr
TEST_F(Dhcpv6SrvTest, ReleaseReject) {

    NakedDhcpv6Srv srv(0);

    const IOAddress addr("2001:db8:1:1::dead");
    const uint32_t transid = 1234;
    const uint32_t valid_iaid = 234;
    const uint32_t bogus_iaid = 456;

    // Quick sanity check that the address we're about to use is ok
    ASSERT_TRUE(subnet_->inPool(addr));

    // GenerateClientId() also sets duid_
    OptionPtr clientid = generateClientId();

    // Check that the lease is NOT in the database
    Lease6Ptr l = LeaseMgrFactory::instance().getLease6(addr);
    ASSERT_FALSE(l);

    // Let's create a RELEASE
    Pkt6Ptr req = Pkt6Ptr(new Pkt6(DHCPV6_RELEASE, transid));
    req->setRemoteAddr(IOAddress("fe80::abcd"));
    boost::shared_ptr<Option6IA> ia = generateIA(bogus_iaid, 1500, 3000);

    OptionPtr released_addr_opt(new Option6IAAddr(D6O_IAADDR, addr, 300, 500));
    ia->addOption(released_addr_opt);
    req->addOption(ia);
    req->addOption(clientid);

    // Server-id is mandatory in RENEW
    req->addOption(srv.getServerID());

    // Case 1: No lease known to server
    SCOPED_TRACE("CASE 1: No lease known to server");

    // Pass it to the server and hope for a REPLY
    Pkt6Ptr reply = srv.processRelease(req);

    // Check if we get response at all
    checkResponse(reply, DHCPV6_REPLY, transid);
    OptionPtr tmp = reply->getOption(D6O_IA_NA);
    ASSERT_TRUE(tmp);
    // Check that IA_NA was returned and that there's an address included
    ia = boost::dynamic_pointer_cast<Option6IA>(tmp);
    ASSERT_TRUE(ia);
    checkIA_NAStatusCode(ia, STATUS_NoBinding);
    checkMsgStatusCode(reply, STATUS_NoBinding);

    // Check that the lease is not there
    l = LeaseMgrFactory::instance().getLease6(addr);
    ASSERT_FALSE(l);

    // CASE 2: Lease is known and belongs to this client, but to a different IAID
    SCOPED_TRACE("CASE 2: Lease is known and belongs to this client, but to a different IAID");

    Lease6Ptr lease(new Lease6(Lease6::LEASE_IA_NA, addr, duid_, valid_iaid,
                               501, 502, 503, 504, subnet_->getID(), 0));
    ASSERT_TRUE(LeaseMgrFactory::instance().addLease(lease));

    // Pass it to the server and hope for a REPLY
    reply = srv.processRelease(req);
    checkResponse(reply, DHCPV6_REPLY, transid);
    tmp = reply->getOption(D6O_IA_NA);
    ASSERT_TRUE(tmp);
    // Check that IA_NA was returned and that there's an address included
    ia = boost::dynamic_pointer_cast<Option6IA>(tmp);
    ASSERT_TRUE(ia);
    checkIA_NAStatusCode(ia, STATUS_NoBinding);
    checkMsgStatusCode(reply, STATUS_NoBinding);

    // Check that the lease is still there
    l = LeaseMgrFactory::instance().getLease6(addr);
    ASSERT_TRUE(l);

    // CASE 3: Lease belongs to a client with different client-id
    SCOPED_TRACE("CASE 3: Lease belongs to a client with different client-id");

    req->delOption(D6O_CLIENTID);
    ia = boost::dynamic_pointer_cast<Option6IA>(req->getOption(D6O_IA_NA));
    ia->setIAID(valid_iaid); // Now iaid in renew matches that in leasemgr
    req->addOption(generateClientId(13)); // generate different DUID
                                          // (with length 13)

    reply = srv.processRelease(req);
    checkResponse(reply, DHCPV6_REPLY, transid);
    tmp = reply->getOption(D6O_IA_NA);
    ASSERT_TRUE(tmp);
    // Check that IA_NA was returned and that there's an address included
    ia = boost::dynamic_pointer_cast<Option6IA>(tmp);
    ASSERT_TRUE(ia);
    checkIA_NAStatusCode(ia, STATUS_NoBinding);
    checkMsgStatusCode(reply, STATUS_NoBinding);

    // Check that the lease is still there
    l = LeaseMgrFactory::instance().getLease6(addr);
    ASSERT_TRUE(l);

    // Finally, let's cleanup the database
    EXPECT_TRUE(LeaseMgrFactory::instance().deleteLease(addr));
}

// This test verifies if the status code option is generated properly.
TEST_F(Dhcpv6SrvTest, StatusCode) {
    NakedDhcpv6Srv srv(0);

    // a dummy content for client-id
    uint8_t expected[] = {
        0x0, 0xD, // option code = 13
        0x0, 0x7, // option length = 7
        0x0, 0x3, // status code = 3
        0x41, 0x42, 0x43, 0x44, 0x45 // string value ABCDE
    };
    // Create the option.
    OptionPtr status = srv.createStatusCode(3, "ABCDE");
    // Allocate an output buffer. We will store the option
    // in wire format here.
    OutputBuffer buf(sizeof(expected));
    // Prepare the wire format.
    ASSERT_NO_THROW(status->pack(buf));
    // Check that the option buffer has valid length (option header + data).
    ASSERT_EQ(sizeof(expected), buf.getLength());
    // Verify the contents of the option.
    EXPECT_EQ(0, memcmp(expected, buf.getData(), sizeof(expected)));
}

// This test verifies if the sanityCheck() really checks options presence.
TEST_F(Dhcpv6SrvTest, sanityCheck) {
    NakedDhcpv6Srv srv(0);

    Pkt6Ptr pkt = Pkt6Ptr(new Pkt6(DHCPV6_SOLICIT, 1234));

    // Set link-local sender address, so appropriate subnet can be
    // selected for this packet.
    pkt->setRemoteAddr(IOAddress("fe80::abcd"));

    // client-id is optional for information-request, so
    EXPECT_NO_THROW(srv.sanityCheck(pkt, Dhcpv6Srv::OPTIONAL, Dhcpv6Srv::OPTIONAL));

    // empty packet, no client-id, no server-id
    EXPECT_THROW(srv.sanityCheck(pkt, Dhcpv6Srv::MANDATORY, Dhcpv6Srv::FORBIDDEN),
                 RFCViolation);

    // This doesn't make much sense, but let's check it for completeness
    EXPECT_NO_THROW(srv.sanityCheck(pkt, Dhcpv6Srv::FORBIDDEN, Dhcpv6Srv::FORBIDDEN));

    OptionPtr clientid = generateClientId();
    pkt->addOption(clientid);

    // client-id is mandatory, server-id is forbidden (as in SOLICIT or REBIND)
    EXPECT_NO_THROW(srv.sanityCheck(pkt, Dhcpv6Srv::MANDATORY, Dhcpv6Srv::FORBIDDEN));

    pkt->addOption(srv.getServerID());

    // both client-id and server-id are mandatory (as in REQUEST, RENEW, RELEASE, DECLINE)
    EXPECT_NO_THROW(srv.sanityCheck(pkt, Dhcpv6Srv::MANDATORY, Dhcpv6Srv::MANDATORY));

    // sane section ends here, let's do some negative tests as well

    pkt->addOption(clientid);
    pkt->addOption(clientid);

    // with more than one client-id it should throw, no matter what
    EXPECT_THROW(srv.sanityCheck(pkt, Dhcpv6Srv::OPTIONAL, Dhcpv6Srv::OPTIONAL),
                 RFCViolation);
    EXPECT_THROW(srv.sanityCheck(pkt, Dhcpv6Srv::MANDATORY, Dhcpv6Srv::OPTIONAL),
                 RFCViolation);
    EXPECT_THROW(srv.sanityCheck(pkt, Dhcpv6Srv::OPTIONAL, Dhcpv6Srv::MANDATORY),
                 RFCViolation);
    EXPECT_THROW(srv.sanityCheck(pkt, Dhcpv6Srv::MANDATORY, Dhcpv6Srv::MANDATORY),
                 RFCViolation);

    pkt->delOption(D6O_CLIENTID);
    pkt->delOption(D6O_CLIENTID);

    // again we have only one client-id

    // let's try different type of insanity - several server-ids
    pkt->addOption(srv.getServerID());
    pkt->addOption(srv.getServerID());

    // with more than one server-id it should throw, no matter what
    EXPECT_THROW(srv.sanityCheck(pkt, Dhcpv6Srv::OPTIONAL, Dhcpv6Srv::OPTIONAL),
                 RFCViolation);
    EXPECT_THROW(srv.sanityCheck(pkt, Dhcpv6Srv::MANDATORY, Dhcpv6Srv::OPTIONAL),
                 RFCViolation);
    EXPECT_THROW(srv.sanityCheck(pkt, Dhcpv6Srv::OPTIONAL, Dhcpv6Srv::MANDATORY),
                 RFCViolation);
    EXPECT_THROW(srv.sanityCheck(pkt, Dhcpv6Srv::MANDATORY, Dhcpv6Srv::MANDATORY),
                 RFCViolation);
}

<<<<<<< HEAD
// This test verifies if selectSubnet() selects proper subnet for a given
// source address.
TEST_F(Dhcpv6SrvTest, selectSubnetAddr) {
    NakedDhcpv6Srv srv(0);

    Subnet6Ptr subnet1(new Subnet6(IOAddress("2001:db8:1::"), 48, 1, 2, 3, 4));
    Subnet6Ptr subnet2(new Subnet6(IOAddress("2001:db8:2::"), 48, 1, 2, 3, 4));
    Subnet6Ptr subnet3(new Subnet6(IOAddress("2001:db8:3::"), 48, 1, 2, 3, 4));

    // CASE 1: We have only one subnet defined and we received local traffic.
    // The only available subnet should be selected
    CfgMgr::instance().deleteSubnets6();
    CfgMgr::instance().addSubnet6(subnet1); // just a single subnet

    Pkt6Ptr pkt = Pkt6Ptr(new Pkt6(DHCPV6_SOLICIT, 1234));
    pkt->setRemoteAddr(IOAddress("fe80::abcd"));

    Subnet6Ptr selected = srv.selectSubnet(pkt);
    EXPECT_EQ(selected, subnet1);

    // CASE 2: We have only one subnet defined and we received relayed traffic.
    // We should NOT select it.

    // Identical steps as in case 1, but repeated for clarity
    CfgMgr::instance().deleteSubnets6();
    CfgMgr::instance().addSubnet6(subnet1); // just a single subnet
    pkt->setRemoteAddr(IOAddress("2001:db8:abcd::2345"));
    selected = srv.selectSubnet(pkt);
    EXPECT_FALSE(selected);

    // CASE 3: We have three subnets defined and we received local traffic.
    // Nothing should be selected.
    CfgMgr::instance().deleteSubnets6();
    CfgMgr::instance().addSubnet6(subnet1);
    CfgMgr::instance().addSubnet6(subnet2);
    CfgMgr::instance().addSubnet6(subnet3);
    pkt->setRemoteAddr(IOAddress("fe80::abcd"));
    selected = srv.selectSubnet(pkt);
    EXPECT_FALSE(selected);

    // CASE 4: We have three subnets defined and we received relayed traffic
    // that came out of subnet 2. We should select subnet2 then
    CfgMgr::instance().deleteSubnets6();
    CfgMgr::instance().addSubnet6(subnet1);
    CfgMgr::instance().addSubnet6(subnet2);
    CfgMgr::instance().addSubnet6(subnet3);
    pkt->setRemoteAddr(IOAddress("2001:db8:2::baca"));
    selected = srv.selectSubnet(pkt);
    EXPECT_EQ(selected, subnet2);

    // CASE 5: We have three subnets defined and we received relayed traffic
    // that came out of undefined subnet. We should select nothing
    CfgMgr::instance().deleteSubnets6();
    CfgMgr::instance().addSubnet6(subnet1);
    CfgMgr::instance().addSubnet6(subnet2);
    CfgMgr::instance().addSubnet6(subnet3);
    pkt->setRemoteAddr(IOAddress("2001:db8:4::baca"));
    selected = srv.selectSubnet(pkt);
    EXPECT_FALSE(selected);

}

// This test verifies if selectSubnet() selects proper subnet for a given
// network interface name.
TEST_F(Dhcpv6SrvTest, selectSubnetIface) {
    NakedDhcpv6Srv srv(0);

    Subnet6Ptr subnet1(new Subnet6(IOAddress("2001:db8:1::"), 48, 1, 2, 3, 4));
    Subnet6Ptr subnet2(new Subnet6(IOAddress("2001:db8:2::"), 48, 1, 2, 3, 4));
    Subnet6Ptr subnet3(new Subnet6(IOAddress("2001:db8:3::"), 48, 1, 2, 3, 4));

    subnet1->setIface("eth0");
    subnet3->setIface("wifi1");

    // CASE 1: We have only one subnet defined and it is available via eth0.
    // Packet came from eth0. The only available subnet should be selected
    CfgMgr::instance().deleteSubnets6();
    CfgMgr::instance().addSubnet6(subnet1); // just a single subnet

    Pkt6Ptr pkt = Pkt6Ptr(new Pkt6(DHCPV6_SOLICIT, 1234));
    pkt->setIface("eth0");

    Subnet6Ptr selected = srv.selectSubnet(pkt);
    EXPECT_EQ(selected, subnet1);

    // CASE 2: We have only one subnet defined and it is available via eth0.
    // Packet came from eth1. We should not select it
    CfgMgr::instance().deleteSubnets6();
    CfgMgr::instance().addSubnet6(subnet1); // just a single subnet

    pkt->setIface("eth1");

    selected = srv.selectSubnet(pkt);
    EXPECT_FALSE(selected);

    // CASE 3: We have only 3 subnets defined, one over eth0, one remote and
    // one over wifi1.
    // Packet came from eth1. We should not select it
    CfgMgr::instance().deleteSubnets6();
    CfgMgr::instance().addSubnet6(subnet1);
    CfgMgr::instance().addSubnet6(subnet2);
    CfgMgr::instance().addSubnet6(subnet3);

    pkt->setIface("eth0");
    EXPECT_EQ(subnet1, srv.selectSubnet(pkt));

    pkt->setIface("eth3"); // no such interface
    EXPECT_EQ(Subnet6Ptr(), srv.selectSubnet(pkt)); // nothing selected

    pkt->setIface("wifi1");
    EXPECT_EQ(subnet3, srv.selectSubnet(pkt));

=======
// This test verifies if the server-id disk operations (read, write) are
// working properly.
TEST_F(Dhcpv6SrvTest, ServerID) {
    NakedDhcpv6Srv srv(0);

    string duid1_text = "01:ff:02:03:06:80:90:ab:cd:ef";
    uint8_t duid1[] = { 0x01, 0xff, 2, 3, 6, 0x80, 0x90, 0xab, 0xcd, 0xef };
    OptionBuffer expected_duid1(duid1, duid1 + sizeof(duid1));

    fstream file1(DUID_FILE, ios::out | ios::trunc);
    file1 << duid1_text;
    file1.close();

    // Test reading from a file
    EXPECT_TRUE(srv.loadServerID(DUID_FILE));
    ASSERT_TRUE(srv.getServerID());
    ASSERT_EQ(sizeof(duid1) + Option::OPTION6_HDR_LEN, srv.getServerID()->len());
    ASSERT_TRUE(expected_duid1 == srv.getServerID()->getData());

    // Now test writing to a file
    EXPECT_EQ(0, unlink(DUID_FILE));
    EXPECT_NO_THROW(srv.writeServerID(DUID_FILE));

    fstream file2(DUID_FILE, ios::in);
    ASSERT_TRUE(file2.good());
    string text;
    file2 >> text;
    file2.close();

    EXPECT_EQ(duid1_text, text);
>>>>>>> fa342a99
}

/// @todo: Add more negative tests for processX(), e.g. extend sanityCheck() test
/// to call processX() methods.

}   // end of anonymous namespace<|MERGE_RESOLUTION|>--- conflicted
+++ resolved
@@ -1308,7 +1308,6 @@
                  RFCViolation);
 }
 
-<<<<<<< HEAD
 // This test verifies if selectSubnet() selects proper subnet for a given
 // source address.
 TEST_F(Dhcpv6SrvTest, selectSubnetAddr) {
@@ -1420,8 +1419,8 @@
 
     pkt->setIface("wifi1");
     EXPECT_EQ(subnet3, srv.selectSubnet(pkt));
-
-=======
+}
+
 // This test verifies if the server-id disk operations (read, write) are
 // working properly.
 TEST_F(Dhcpv6SrvTest, ServerID) {
@@ -1452,7 +1451,6 @@
     file2.close();
 
     EXPECT_EQ(duid1_text, text);
->>>>>>> fa342a99
 }
 
 /// @todo: Add more negative tests for processX(), e.g. extend sanityCheck() test
