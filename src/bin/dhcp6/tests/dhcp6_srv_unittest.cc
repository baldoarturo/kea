// Copyright (C) 2011-2014  Internet Systems Consortium, Inc. ("ISC")
//
// Permission to use, copy, modify, and/or distribute this software for any
// purpose with or without fee is hereby granted, provided that the above
// copyright notice and this permission notice appear in all copies.
//
// THE SOFTWARE IS PROVIDED "AS IS" AND ISC DISCLAIMS ALL WARRANTIES WITH
// REGARD TO THIS SOFTWARE INCLUDING ALL IMPLIED WARRANTIES OF MERCHANTABILITY
// AND FITNESS.  IN NO EVENT SHALL ISC BE LIABLE FOR ANY SPECIAL, DIRECT,
// INDIRECT, OR CONSEQUENTIAL DAMAGES OR ANY DAMAGES WHATSOEVER RESULTING FROM
// LOSS OF USE, DATA OR PROFITS, WHETHER IN AN ACTION OF CONTRACT, NEGLIGENCE
// OR OTHER TORTIOUS ACTION, ARISING OUT OF OR IN CONNECTION WITH THE USE OR
// PERFORMANCE OF THIS SOFTWARE.

#include <config.h>

#include <asiolink/io_address.h>
#include <dhcp/dhcp6.h>
#include <dhcp/duid.h>
#include <dhcp/option.h>
#include <dhcp/option6_addrlst.h>
#include <dhcp/option6_ia.h>
#include <dhcp/option6_iaaddr.h>
#include <dhcp/option_int.h>
#include <dhcp/option_int_array.h>
#include <dhcp/option_string.h>
#include <dhcp/option_vendor.h>
#include <dhcp/iface_mgr.h>
#include <dhcp6/config_parser.h>
#include <dhcp/dhcp6.h>
#include <dhcp/docsis3_option_defs.h>
#include <dhcpsrv/cfgmgr.h>
#include <dhcpsrv/lease_mgr.h>
#include <dhcpsrv/lease_mgr_factory.h>
#include <dhcpsrv/utils.h>
#include <util/buffer.h>
#include <util/range_utilities.h>
#include <hooks/server_hooks.h>

#include <dhcp6/tests/dhcp6_test_utils.h>
#include <boost/pointer_cast.hpp>
#include <boost/scoped_ptr.hpp>
#include <gtest/gtest.h>
#include <unistd.h>
#include <fstream>
#include <iostream>
#include <sstream>

using namespace isc;
using namespace isc::data;
using namespace isc::config;
using namespace isc::test;
using namespace isc::asiolink;
using namespace isc::dhcp;
using namespace isc::util;
using namespace isc::hooks;
using namespace std;

namespace {

// This test verifies that incoming SOLICIT can be handled properly when
// there are no subnets configured.
//
// This test sends a SOLICIT and the expected response
// is an ADVERTISE with STATUS_NoAddrsAvail and no address provided in the
// response
TEST_F(NakedDhcpv6SrvTest, SolicitNoSubnet) {
    NakedDhcpv6Srv srv(0);

    Pkt6Ptr sol = Pkt6Ptr(new Pkt6(DHCPV6_SOLICIT, 1234));
    sol->setRemoteAddr(IOAddress("fe80::abcd"));
    sol->addOption(generateIA(D6O_IA_NA, 234, 1500, 3000));
    OptionPtr clientid = generateClientId();
    sol->addOption(clientid);

    // Pass it to the server and get an advertise
    Pkt6Ptr reply = srv.processSolicit(sol);

    // check that we get the right NAK
    checkNakResponse (reply, DHCPV6_ADVERTISE, 1234, STATUS_NoAddrsAvail);
}

// This test verifies that incoming REQUEST can be handled properly when
// there are no subnets configured.
//
// This test sends a REQUEST and the expected response
// is an REPLY with STATUS_NoAddrsAvail and no address provided in the
// response
TEST_F(NakedDhcpv6SrvTest, RequestNoSubnet) {
    NakedDhcpv6Srv srv(0);

    // Let's create a REQUEST
    Pkt6Ptr req = Pkt6Ptr(new Pkt6(DHCPV6_REQUEST, 1234));
    req->setRemoteAddr(IOAddress("fe80::abcd"));
    boost::shared_ptr<Option6IA> ia = generateIA(D6O_IA_NA, 234, 1500, 3000);

    // with a hint
    IOAddress hint("2001:db8:1:1::dead:beef");
    OptionPtr hint_opt(new Option6IAAddr(D6O_IAADDR, hint, 300, 500));
    ia->addOption(hint_opt);
    req->addOption(ia);
    OptionPtr clientid = generateClientId();
    req->addOption(clientid);

    // server-id is mandatory in REQUEST
    req->addOption(srv.getServerID());

    // Pass it to the server and hope for a REPLY
    Pkt6Ptr reply = srv.processRequest(req);

    // check that we get the right NAK
    checkNakResponse (reply, DHCPV6_REPLY, 1234, STATUS_NoAddrsAvail);
}

// This test verifies that incoming RENEW can be handled properly, even when
// no subnets are configured.
//
// This test sends a RENEW and the expected response
// is an REPLY with STATUS_NoBinding and no address provided in the
// response
TEST_F(NakedDhcpv6SrvTest, RenewNoSubnet) {
    NakedDhcpv6Srv srv(0);

    const IOAddress addr("2001:db8:1:1::cafe:babe");
    const uint32_t iaid = 234;

    // Generate client-id also duid_
    OptionPtr clientid = generateClientId();

    // Let's create a RENEW
    Pkt6Ptr req = Pkt6Ptr(new Pkt6(DHCPV6_RENEW, 1234));
    req->setRemoteAddr(IOAddress("fe80::abcd"));
    boost::shared_ptr<Option6IA> ia = generateIA(D6O_IA_NA, iaid, 1500, 3000);

    OptionPtr renewed_addr_opt(new Option6IAAddr(D6O_IAADDR, addr, 300, 500));
    ia->addOption(renewed_addr_opt);
    req->addOption(ia);
    req->addOption(clientid);

    // Server-id is mandatory in RENEW
    req->addOption(srv.getServerID());

    // Pass it to the server and hope for a REPLY
    Pkt6Ptr reply = srv.processRenew(req);

    // check that we get the right NAK
    checkNakResponse (reply, DHCPV6_REPLY, 1234, STATUS_NoBinding);
}

// This test verifies that incoming RELEASE can be handled properly, even when
// no subnets are configured.
//
// This test sends a RELEASE and the expected response
// is an REPLY with STATUS_NoBinding and no address provided in the
// response
TEST_F(NakedDhcpv6SrvTest, ReleaseNoSubnet) {
    NakedDhcpv6Srv srv(0);

    const IOAddress addr("2001:db8:1:1::cafe:babe");
    const uint32_t iaid = 234;

    // Generate client-id also duid_
    OptionPtr clientid = generateClientId();

    // Let's create a RELEASE
    Pkt6Ptr req = Pkt6Ptr(new Pkt6(DHCPV6_RELEASE, 1234));
    req->setRemoteAddr(IOAddress("fe80::abcd"));
    boost::shared_ptr<Option6IA> ia = generateIA(D6O_IA_NA, iaid, 1500, 3000);

    OptionPtr released_addr_opt(new Option6IAAddr(D6O_IAADDR, addr, 300, 500));
    ia->addOption(released_addr_opt);
    req->addOption(ia);
    req->addOption(clientid);

    // Server-id is mandatory in RELEASE
    req->addOption(srv.getServerID());

    // Pass it to the server and hope for a REPLY
    Pkt6Ptr reply = srv.processRelease(req);

    // check that we get the right NAK
    checkNakResponse (reply, DHCPV6_REPLY, 1234, STATUS_NoBinding);
}


// Test verifies that the Dhcpv6_srv class can be instantiated. It checks a mode
// without open sockets and with sockets opened on a high port (to not require
// root privileges).
TEST_F(Dhcpv6SrvTest, basic) {
    // srv has stubbed interface detection. It will read
    // interfaces.txt instead. It will pretend to have detected
    // fe80::1234 link-local address on eth0 interface. Obviously
    // an attempt to bind this socket will fail.
    boost::scoped_ptr<Dhcpv6Srv> srv;

    ASSERT_NO_THROW( {
        // Skip opening any sockets
        srv.reset(new Dhcpv6Srv(0));
    });
    srv.reset();
    ASSERT_NO_THROW({
        // open an unpriviledged port
        srv.reset(new Dhcpv6Srv(DHCP6_SERVER_PORT + 10000));
    });
}

// Test checks that DUID is generated properly
TEST_F(Dhcpv6SrvTest, DUID) {

    boost::scoped_ptr<Dhcpv6Srv> srv;
    ASSERT_NO_THROW( {
        srv.reset(new NakedDhcpv6Srv(0));
    });

    OptionPtr srvid = srv->getServerID();
    ASSERT_TRUE(srvid);

    EXPECT_EQ(D6O_SERVERID, srvid->getType());

    OutputBuffer buf(32);
    srvid->pack(buf);

    // length of the actual DUID
    size_t len = buf.getLength() - srvid->getHeaderLen();

    InputBuffer data(buf.getData(), buf.getLength());

    // ignore first four bytes (standard DHCPv6 header)
    data.readUint32();

    uint16_t duid_type = data.readUint16();
    cout << "Duid-type=" << duid_type << endl;
    switch(duid_type) {
    case DUID::DUID_LLT: {
        // DUID must contain at least 6 bytes long MAC
        // + 8 bytes of fixed header
        EXPECT_GE(14, len);

        uint16_t hw_type = data.readUint16();
        // there's no real way to find out "correct"
        // hardware type
        EXPECT_GT(hw_type, 0);

        // check that timer is counted since 1.1.2000,
        // not from 1.1.1970.
        uint32_t seconds = data.readUint32();
        EXPECT_LE(seconds, DUID_TIME_EPOCH);
        // this test will start failing after 2030.
        // Hopefully we will be at BIND12 by then.

        // MAC must not be zeros
        vector<uint8_t> mac(len-8);
        vector<uint8_t> zeros(len-8, 0);
        data.readVector(mac, len-8);
        EXPECT_TRUE(mac != zeros);
        break;
    }
    case DUID::DUID_EN: {
        // there's not much we can check. Just simple
        // check if it is not all zeros
        vector<uint8_t> content(len-2);
        data.readVector(content, len-2);
        EXPECT_FALSE(isRangeZero(content.begin(), content.end()));
        break;
    }
    case DUID::DUID_LL: {
        // not supported yet
        cout << "Test not implemented for DUID-LL." << endl;

        // No failure here. There's really no way for test LL DUID. It doesn't
        // even make sense to check if that Link Layer is actually present on
        // a physical interface. RFC3315 says a server should write its DUID
        // and keep it despite hardware changes.
        break;
    }
    case DUID::DUID_UUID: // not supported yet
    default:
        ADD_FAILURE() << "Not supported duid type=" << duid_type << endl;
        break;
    }
}

// This test checks if Option Request Option (ORO) is parsed correctly
// and the requested options are actually assigned.
TEST_F(Dhcpv6SrvTest, advertiseOptions) {
    ConstElementPtr x;
    string config = "{ \"interfaces\": [ \"all\" ],"
        "\"preferred-lifetime\": 3000,"
        "\"rebind-timer\": 2000, "
        "\"renew-timer\": 1000, "
        "\"subnet6\": [ { "
        "    \"pool\": [ \"2001:db8:1::/64\" ],"
        "    \"subnet\": \"2001:db8:1::/48\", "
        "    \"option-data\": [ {"
        "          \"name\": \"dns-servers\","
        "          \"space\": \"dhcp6\","
        "          \"code\": 23,"
        "          \"data\": \"2001:db8:1234:FFFF::1, 2001:db8:1234:FFFF::2\","
        "          \"csv-format\": True"
        "        },"
        "        {"
        "          \"name\": \"subscriber-id\","
        "          \"space\": \"dhcp6\","
        "          \"code\": 38,"
        "          \"data\": \"1234\","
        "          \"csv-format\": False"
        "        } ]"
        " } ],"
        "\"valid-lifetime\": 4000 }";

    ElementPtr json = Element::fromJSON(config);

    NakedDhcpv6Srv srv(0);

    EXPECT_NO_THROW(x = configureDhcp6Server(srv, json));
    ASSERT_TRUE(x);
    comment_ = parseAnswer(rcode_, x);

    ASSERT_EQ(0, rcode_);

    Pkt6Ptr sol = Pkt6Ptr(new Pkt6(DHCPV6_SOLICIT, 1234));
    sol->setRemoteAddr(IOAddress("fe80::abcd"));
    sol->addOption(generateIA(D6O_IA_NA, 234, 1500, 3000));
    OptionPtr clientid = generateClientId();
    sol->addOption(clientid);

    // Pass it to the server and get an advertise
    Pkt6Ptr adv = srv.processSolicit(sol);

    // check if we get response at all
    ASSERT_TRUE(adv);

    // We have not requested any options so they should not
    // be included in the response.
    ASSERT_FALSE(adv->getOption(D6O_SUBSCRIBER_ID));
    ASSERT_FALSE(adv->getOption(D6O_NAME_SERVERS));

    // Let's now request some options. We expect that the server
    // will include them in its response.
    boost::shared_ptr<OptionIntArray<uint16_t> >
        option_oro(new OptionIntArray<uint16_t>(Option::V6, D6O_ORO));
    // Create vector with two option codes.
    std::vector<uint16_t> codes(2);
    codes[0] = D6O_SUBSCRIBER_ID;
    codes[1] = D6O_NAME_SERVERS;
    // Pass this code to option.
    option_oro->setValues(codes);
    // Append ORO to SOLICIT message.
    sol->addOption(option_oro);

    // Need to process SOLICIT again after requesting new option.
    adv = srv.processSolicit(sol);
    ASSERT_TRUE(adv);

    OptionPtr tmp = adv->getOption(D6O_NAME_SERVERS);
    ASSERT_TRUE(tmp);

    boost::shared_ptr<Option6AddrLst> reply_nameservers =
        boost::dynamic_pointer_cast<Option6AddrLst>(tmp);
    ASSERT_TRUE(reply_nameservers);

    Option6AddrLst::AddressContainer addrs = reply_nameservers->getAddresses();
    ASSERT_EQ(2, addrs.size());
    EXPECT_TRUE(addrs[0] == IOAddress("2001:db8:1234:FFFF::1"));
    EXPECT_TRUE(addrs[1] == IOAddress("2001:db8:1234:FFFF::2"));

    // There is a dummy option with code 1000 we requested from a server.
    // Expect that this option is in server's response.
    tmp = adv->getOption(D6O_SUBSCRIBER_ID);
    ASSERT_TRUE(tmp);

    // Check that the option contains valid data (from configuration).
    std::vector<uint8_t> data = tmp->getData();
    ASSERT_EQ(2, data.size());

    const uint8_t foo_expected[] = {
        0x12, 0x34
    };
    EXPECT_EQ(0, memcmp(&data[0], foo_expected, 2));

    // more checks to be implemented
}


// There are no dedicated tests for Dhcpv6Srv::handleIA_NA and Dhcpv6Srv::assignLeases
// as they are indirectly tested in Solicit and Request tests.

// This test verifies that incoming SOLICIT can be handled properly, that an
// ADVERTISE is generated, that the response has an address and that address
// really belongs to the configured pool.
//
// This test sends a SOLICIT without any hint in IA_NA.
//
// constructed very simple SOLICIT message with:
// - client-id option (mandatory)
// - IA option (a request for address, without any addresses)
//
// expected returned ADVERTISE message:
// - copy of client-id
// - server-id
// - IA that includes IAADDR
TEST_F(Dhcpv6SrvTest, SolicitBasic) {
    NakedDhcpv6Srv srv(0);

    Pkt6Ptr sol = Pkt6Ptr(new Pkt6(DHCPV6_SOLICIT, 1234));
    sol->setRemoteAddr(IOAddress("fe80::abcd"));
    sol->addOption(generateIA(D6O_IA_NA, 234, 1500, 3000));
    OptionPtr clientid = generateClientId();
    sol->addOption(clientid);

    // Pass it to the server and get an advertise
    Pkt6Ptr reply = srv.processSolicit(sol);

    // check if we get response at all
    checkResponse(reply, DHCPV6_ADVERTISE, 1234);

    // check that IA_NA was returned and that there's an address included
    boost::shared_ptr<Option6IAAddr> addr = checkIA_NA(reply, 234, subnet_->getT1(),
                                                subnet_->getT2());
    ASSERT_TRUE(addr);

    // Check that the assigned address is indeed from the configured pool
    checkIAAddr(addr, addr->getAddress(), Lease::TYPE_NA);

    // check DUIDs
    checkServerId(reply, srv.getServerID());
    checkClientId(reply, clientid);
}

// This test verifies that incoming SOLICIT can be handled properly, that an
// ADVERTISE is generated, that the response has a prefix and that prefix
// really belongs to the configured pool.
//
// This test sends a SOLICIT without any hint in IA_PD.
//
// constructed very simple SOLICIT message with:
// - client-id option (mandatory)
// - IA option (a request for address, without any addresses)
//
// expected returned ADVERTISE message:
// - copy of client-id
// - server-id
// - IA that includes IAPREFIX
TEST_F(Dhcpv6SrvTest, pdSolicitBasic) {

    NakedDhcpv6Srv srv(0);

    Pkt6Ptr sol = Pkt6Ptr(new Pkt6(DHCPV6_SOLICIT, 1234));
    sol->setRemoteAddr(IOAddress("fe80::abcd"));
    sol->addOption(generateIA(D6O_IA_PD, 234, 1500, 3000));
    OptionPtr clientid = generateClientId();
    sol->addOption(clientid);

    // Pass it to the server and get an advertise
    Pkt6Ptr reply = srv.processSolicit(sol);

    // check if we get response at all
    checkResponse(reply, DHCPV6_ADVERTISE, 1234);

    // check that IA_NA was returned and that there's an address included
    boost::shared_ptr<Option6IAPrefix> prefix = checkIA_PD(reply, 234, subnet_->getT1(),
                                                           subnet_->getT2());
    ASSERT_TRUE(prefix);

    // Check that the assigned prefix is indeed from the configured pool
    checkIAAddr(prefix, prefix->getAddress(), Lease::TYPE_PD);
    EXPECT_EQ(pd_pool_->getLength(), prefix->getLength());

    // check DUIDs
    checkServerId(reply, srv.getServerID());
    checkClientId(reply, clientid);
}

// This test verifies that incoming SOLICIT can be handled properly, that an
// ADVERTISE is generated, that the response has an address and that address
// really belongs to the configured pool.
//
// This test sends a SOLICIT with IA_NA that contains a valid hint.
//
// constructed very simple SOLICIT message with:
// - client-id option (mandatory)
// - IA option (a request for address, with an address that belongs to the
//              configured pool, i.e. is valid as hint)
//
// expected returned ADVERTISE message:
// - copy of client-id
// - server-id
// - IA that includes IAADDR
TEST_F(Dhcpv6SrvTest, SolicitHint) {
    NakedDhcpv6Srv srv(0);

    // Let's create a SOLICIT
    Pkt6Ptr sol = Pkt6Ptr(new Pkt6(DHCPV6_SOLICIT, 1234));
    sol->setRemoteAddr(IOAddress("fe80::abcd"));
    boost::shared_ptr<Option6IA> ia = generateIA(D6O_IA_NA, 234, 1500, 3000);

    // with a valid hint
    IOAddress hint("2001:db8:1:1::dead:beef");
    ASSERT_TRUE(subnet_->inPool(Lease::TYPE_NA, hint));
    OptionPtr hint_opt(new Option6IAAddr(D6O_IAADDR, hint, 300, 500));
    ia->addOption(hint_opt);
    sol->addOption(ia);
    OptionPtr clientid = generateClientId();
    sol->addOption(clientid);

    // Pass it to the server and get an advertise
    Pkt6Ptr reply = srv.processSolicit(sol);

    // check if we get response at all
    checkResponse(reply, DHCPV6_ADVERTISE, 1234);

    OptionPtr tmp = reply->getOption(D6O_IA_NA);
    ASSERT_TRUE(tmp);

    // check that IA_NA was returned and that there's an address included
    boost::shared_ptr<Option6IAAddr> addr = checkIA_NA(reply, 234, subnet_->getT1(),
                                                subnet_->getT2());
    ASSERT_TRUE(addr);

    // check that we've got the address we requested
    checkIAAddr(addr, hint, Lease::TYPE_NA);

    // check DUIDs
    checkServerId(reply, srv.getServerID());
    checkClientId(reply, clientid);
}

// This test verifies that incoming SOLICIT can be handled properly, that an
// ADVERTISE is generated, that the response has an address and that address
// really belongs to the configured pool.
//
// This test sends a SOLICIT with IA_NA that contains an invalid hint.
//
// constructed very simple SOLICIT message with:
// - client-id option (mandatory)
// - IA option (a request for address, with an address that does not
//              belong to the configured pool, i.e. is valid as hint)
//
// expected returned ADVERTISE message:
// - copy of client-id
// - server-id
// - IA that includes IAADDR
TEST_F(Dhcpv6SrvTest, SolicitInvalidHint) {
    NakedDhcpv6Srv srv(0);

    // Let's create a SOLICIT
    Pkt6Ptr sol = Pkt6Ptr(new Pkt6(DHCPV6_SOLICIT, 1234));
    sol->setRemoteAddr(IOAddress("fe80::abcd"));
    boost::shared_ptr<Option6IA> ia = generateIA(D6O_IA_NA, 234, 1500, 3000);
    IOAddress hint("2001:db8:1::cafe:babe");
    ASSERT_FALSE(subnet_->inPool(Lease::TYPE_NA, hint));
    OptionPtr hint_opt(new Option6IAAddr(D6O_IAADDR, hint, 300, 500));
    ia->addOption(hint_opt);
    sol->addOption(ia);
    OptionPtr clientid = generateClientId();
    sol->addOption(clientid);

    // Pass it to the server and get an advertise
    Pkt6Ptr reply = srv.processSolicit(sol);

    // check if we get response at all
    checkResponse(reply, DHCPV6_ADVERTISE, 1234);

    // check that IA_NA was returned and that there's an address included
    boost::shared_ptr<Option6IAAddr> addr = checkIA_NA(reply, 234, subnet_->getT1(),
                                                subnet_->getT2());
    ASSERT_TRUE(addr);

    // Check that the assigned address is indeed from the configured pool
    checkIAAddr(addr, addr->getAddress(), Lease::TYPE_NA);
    EXPECT_TRUE(subnet_->inPool(Lease::TYPE_NA, addr->getAddress()));

    // check DUIDs
    checkServerId(reply, srv.getServerID());
    checkClientId(reply, clientid);
}

/// @todo: Add a test that client sends hint that is in pool, but currently
/// being used by a different client.

// This test checks that the server is offering different addresses to different
// clients in ADVERTISEs. Please note that ADVERTISE is not a guarantee that such
// an address will be assigned. Had the pool was very small and contained only
// 2 addresses, the third client would get the same advertise as the first one
// and this is a correct behavior. It is REQUEST that will fail for the third
// client. ADVERTISE is basically saying "if you send me a request, you will
// probably get an address like this" (there are no guarantees).
TEST_F(Dhcpv6SrvTest, ManySolicits) {
    NakedDhcpv6Srv srv(0);

    Pkt6Ptr sol1 = Pkt6Ptr(new Pkt6(DHCPV6_SOLICIT, 1234));
    Pkt6Ptr sol2 = Pkt6Ptr(new Pkt6(DHCPV6_SOLICIT, 2345));
    Pkt6Ptr sol3 = Pkt6Ptr(new Pkt6(DHCPV6_SOLICIT, 3456));

    sol1->setRemoteAddr(IOAddress("fe80::abcd"));
    sol2->setRemoteAddr(IOAddress("fe80::1223"));
    sol3->setRemoteAddr(IOAddress("fe80::3467"));

    sol1->addOption(generateIA(D6O_IA_NA, 1, 1500, 3000));
    sol2->addOption(generateIA(D6O_IA_NA, 2, 1500, 3000));
    sol3->addOption(generateIA(D6O_IA_NA, 3, 1500, 3000));

    // different client-id sizes
    OptionPtr clientid1 = generateClientId(12);
    OptionPtr clientid2 = generateClientId(14);
    OptionPtr clientid3 = generateClientId(16);

    sol1->addOption(clientid1);
    sol2->addOption(clientid2);
    sol3->addOption(clientid3);

    // Pass it to the server and get an advertise
    Pkt6Ptr reply1 = srv.processSolicit(sol1);
    Pkt6Ptr reply2 = srv.processSolicit(sol2);
    Pkt6Ptr reply3 = srv.processSolicit(sol3);

    // check if we get response at all
    checkResponse(reply1, DHCPV6_ADVERTISE, 1234);
    checkResponse(reply2, DHCPV6_ADVERTISE, 2345);
    checkResponse(reply3, DHCPV6_ADVERTISE, 3456);

    // check that IA_NA was returned and that there's an address included
    boost::shared_ptr<Option6IAAddr> addr1 = checkIA_NA(reply1, 1, subnet_->getT1(),
                                                subnet_->getT2());
    boost::shared_ptr<Option6IAAddr> addr2 = checkIA_NA(reply2, 2, subnet_->getT1(),
                                                subnet_->getT2());
    boost::shared_ptr<Option6IAAddr> addr3 = checkIA_NA(reply3, 3, subnet_->getT1(),
                                                subnet_->getT2());
    ASSERT_TRUE(addr1);
    ASSERT_TRUE(addr2);
    ASSERT_TRUE(addr3);

    // Check that the assigned address is indeed from the configured pool
    checkIAAddr(addr1, addr1->getAddress(), Lease::TYPE_NA);
    checkIAAddr(addr2, addr2->getAddress(), Lease::TYPE_NA);
    checkIAAddr(addr3, addr3->getAddress(), Lease::TYPE_NA);

    // check DUIDs
    checkServerId(reply1, srv.getServerID());
    checkServerId(reply2, srv.getServerID());
    checkServerId(reply3, srv.getServerID());
    checkClientId(reply1, clientid1);
    checkClientId(reply2, clientid2);
    checkClientId(reply3, clientid3);

    // Finally check that the addresses offered are different
    EXPECT_NE(addr1->getAddress(), addr2->getAddress());
    EXPECT_NE(addr2->getAddress(), addr3->getAddress());
    EXPECT_NE(addr3->getAddress(), addr1->getAddress());
    cout << "Offered address to client1=" << addr1->getAddress() << endl;
    cout << "Offered address to client2=" << addr2->getAddress() << endl;
    cout << "Offered address to client3=" << addr3->getAddress() << endl;
}

// This test verifies that incoming REQUEST can be handled properly, that a
// REPLY is generated, that the response has an address and that address
// really belongs to the configured pool.
//
// This test sends a REQUEST with IA_NA that contains a valid hint.
//
// constructed very simple REQUEST message with:
// - client-id option (mandatory)
// - IA option (a request for address, with an address that belongs to the
//              configured pool, i.e. is valid as hint)
//
// expected returned REPLY message:
// - copy of client-id
// - server-id
// - IA that includes IAADDR
TEST_F(Dhcpv6SrvTest, RequestBasic) {
    NakedDhcpv6Srv srv(0);

    // Let's create a REQUEST
    Pkt6Ptr req = Pkt6Ptr(new Pkt6(DHCPV6_REQUEST, 1234));
    req->setRemoteAddr(IOAddress("fe80::abcd"));
    boost::shared_ptr<Option6IA> ia = generateIA(D6O_IA_NA, 234, 1500, 3000);

    // with a valid hint
    IOAddress hint("2001:db8:1:1::dead:beef");
    ASSERT_TRUE(subnet_->inPool(Lease::TYPE_NA, hint));
    OptionPtr hint_opt(new Option6IAAddr(D6O_IAADDR, hint, 300, 500));
    ia->addOption(hint_opt);
    req->addOption(ia);
    OptionPtr clientid = generateClientId();
    req->addOption(clientid);

    // server-id is mandatory in REQUEST
    req->addOption(srv.getServerID());

    // Pass it to the server and hope for a REPLY
    Pkt6Ptr reply = srv.processRequest(req);

    // check if we get response at all
    checkResponse(reply, DHCPV6_REPLY, 1234);

    OptionPtr tmp = reply->getOption(D6O_IA_NA);
    ASSERT_TRUE(tmp);

    // check that IA_NA was returned and that there's an address included
    boost::shared_ptr<Option6IAAddr> addr = checkIA_NA(reply, 234,
                                                       subnet_->getT1(),
                                                       subnet_->getT2());
    ASSERT_TRUE(addr);

    // check that we've got the address we requested
    checkIAAddr(addr, hint, Lease::TYPE_NA);

    // check DUIDs
    checkServerId(reply, srv.getServerID());
    checkClientId(reply, clientid);

    // check that the lease is really in the database
    Lease6Ptr l = checkLease(duid_, reply->getOption(D6O_IA_NA), addr);
    EXPECT_TRUE(l);
    LeaseMgrFactory::instance().deleteLease(addr->getAddress());
}

// This test verifies that incoming REQUEST can be handled properly, that a
// REPLY is generated, that the response has a prefix and that prefix
// really belongs to the configured pool.
//
// This test sends a REQUEST with IA_PD that contains a valid hint.
//
// constructed very simple REQUEST message with:
// - client-id option (mandatory)
// - IA option (a request for address, with an address that belongs to the
//              configured pool, i.e. is valid as hint)
//
// expected returned REPLY message:
// - copy of client-id
// - server-id
// - IA that includes IAPREFIX
TEST_F(Dhcpv6SrvTest, pdRequestBasic) {

    NakedDhcpv6Srv srv(0);

    // Let's create a REQUEST
    Pkt6Ptr req = Pkt6Ptr(new Pkt6(DHCPV6_REQUEST, 1234));
    req->setRemoteAddr(IOAddress("fe80::abcd"));
    boost::shared_ptr<Option6IA> ia = generateIA(D6O_IA_PD, 234, 1500, 3000);

    // with a valid hint
    IOAddress hint("2001:db8:1:2:f::");
    ASSERT_TRUE(subnet_->inPool(Lease::TYPE_PD, hint));
    OptionPtr hint_opt(new Option6IAPrefix(D6O_IAPREFIX, hint, 64, 300, 500));
    ia->addOption(hint_opt);
    req->addOption(ia);
    OptionPtr clientid = generateClientId();
    req->addOption(clientid);

    // server-id is mandatory in REQUEST
    req->addOption(srv.getServerID());

    // Pass it to the server and hope for a REPLY
    Pkt6Ptr reply = srv.processRequest(req);

    // check if we get response at all
    checkResponse(reply, DHCPV6_REPLY, 1234);

    OptionPtr tmp = reply->getOption(D6O_IA_PD);
    ASSERT_TRUE(tmp);

    // check that IA_NA was returned and that there's an address included
    boost::shared_ptr<Option6IAPrefix> prf = checkIA_PD(reply, 234,
                                                        subnet_->getT1(),
                                                        subnet_->getT2());
    ASSERT_TRUE(prf);

    // check that we've got the address we requested
    checkIAAddr(prf, hint, Lease::TYPE_PD);
    EXPECT_EQ(pd_pool_->getLength(), prf->getLength());

    // check DUIDs
    checkServerId(reply, srv.getServerID());
    checkClientId(reply, clientid);

    // check that the lease is really in the database
    Lease6Ptr l = checkPdLease(duid_, reply->getOption(D6O_IA_PD), prf);
    EXPECT_TRUE(l);
    EXPECT_TRUE(LeaseMgrFactory::instance().deleteLease(prf->getAddress()));
}

// This test checks that the server is offering different addresses to different
// clients in REQUEST. Please note that ADVERTISE is not a guarantee that such
// and address will be assigned. Had the pool was very small and contained only
// 2 addresses, the third client would get the same advertise as the first one
// and this is a correct behavior. It is REQUEST that will fail for the third
// client. ADVERTISE is basically saying "if you send me a request, you will
// probably get an address like this" (there are no guarantees).
TEST_F(Dhcpv6SrvTest, ManyRequests) {
    NakedDhcpv6Srv srv(0);

    ASSERT_TRUE(subnet_);

    Pkt6Ptr req1 = Pkt6Ptr(new Pkt6(DHCPV6_REQUEST, 1234));
    Pkt6Ptr req2 = Pkt6Ptr(new Pkt6(DHCPV6_REQUEST, 2345));
    Pkt6Ptr req3 = Pkt6Ptr(new Pkt6(DHCPV6_REQUEST, 3456));

    req1->setRemoteAddr(IOAddress("fe80::abcd"));
    req2->setRemoteAddr(IOAddress("fe80::1223"));
    req3->setRemoteAddr(IOAddress("fe80::3467"));

    req1->addOption(generateIA(D6O_IA_NA, 1, 1500, 3000));
    req2->addOption(generateIA(D6O_IA_NA, 2, 1500, 3000));
    req3->addOption(generateIA(D6O_IA_NA, 3, 1500, 3000));

    // different client-id sizes
    OptionPtr clientid1 = generateClientId(12);
    OptionPtr clientid2 = generateClientId(14);
    OptionPtr clientid3 = generateClientId(16);

    req1->addOption(clientid1);
    req2->addOption(clientid2);
    req3->addOption(clientid3);

    // server-id is mandatory in REQUEST
    req1->addOption(srv.getServerID());
    req2->addOption(srv.getServerID());
    req3->addOption(srv.getServerID());

    // Pass it to the server and get an advertise
    Pkt6Ptr reply1 = srv.processRequest(req1);
    Pkt6Ptr reply2 = srv.processRequest(req2);
    Pkt6Ptr reply3 = srv.processRequest(req3);

    // check if we get response at all
    checkResponse(reply1, DHCPV6_REPLY, 1234);
    checkResponse(reply2, DHCPV6_REPLY, 2345);
    checkResponse(reply3, DHCPV6_REPLY, 3456);

    // check that IA_NA was returned and that there's an address included
    boost::shared_ptr<Option6IAAddr> addr1 = checkIA_NA(reply1, 1, subnet_->getT1(),
                                                subnet_->getT2());
    boost::shared_ptr<Option6IAAddr> addr2 = checkIA_NA(reply2, 2, subnet_->getT1(),
                                                subnet_->getT2());
    boost::shared_ptr<Option6IAAddr> addr3 = checkIA_NA(reply3, 3, subnet_->getT1(),
                                                subnet_->getT2());

    ASSERT_TRUE(addr1);
    ASSERT_TRUE(addr2);
    ASSERT_TRUE(addr3);

    // Check that the assigned address is indeed from the configured pool
    checkIAAddr(addr1, addr1->getAddress(), Lease::TYPE_NA);
    checkIAAddr(addr2, addr2->getAddress(), Lease::TYPE_NA);
    checkIAAddr(addr3, addr3->getAddress(), Lease::TYPE_NA);

    // check DUIDs
    checkServerId(reply1, srv.getServerID());
    checkServerId(reply2, srv.getServerID());
    checkServerId(reply3, srv.getServerID());
    checkClientId(reply1, clientid1);
    checkClientId(reply2, clientid2);
    checkClientId(reply3, clientid3);

    // Finally check that the addresses offered are different
    EXPECT_NE(addr1->getAddress(), addr2->getAddress());
    EXPECT_NE(addr2->getAddress(), addr3->getAddress());
    EXPECT_NE(addr3->getAddress(), addr1->getAddress());
    cout << "Assigned address to client1=" << addr1->getAddress() << endl;
    cout << "Assigned address to client2=" << addr2->getAddress() << endl;
    cout << "Assigned address to client3=" << addr3->getAddress() << endl;
}

// This test verifies that incoming (positive) RENEW can be handled properly, that a
// REPLY is generated, that the response has an address and that address
// really belongs to the configured pool and that lease is actually renewed.
//
// expected:
// - returned REPLY message has copy of client-id
// - returned REPLY message has server-id
// - returned REPLY message has IA_NA that includes IAADDR
// - lease is actually renewed in LeaseMgr
TEST_F(Dhcpv6SrvTest, renewBasic) {
    testRenewBasic(Lease::TYPE_NA, "2001:db8:1:1::cafe:babe",
                   "2001:db8:1:1::cafe:babe", 128);
}

// This test verifies that incoming (positive) PD RENEW can be handled properly,
// that a REPLY is generated, that the response has a prefix and that prefix
// really belongs to the configured pool and that lease is actually renewed.
//
// expected:
// - returned REPLY message has copy of client-id
// - returned REPLY message has server-id
// - returned REPLY message has IA_PD that includes IAPREFIX
// - lease is actually renewed in LeaseMgr
TEST_F(Dhcpv6SrvTest, pdRenewBasic) {
    testRenewBasic(Lease::TYPE_PD, "2001:db8:1:2::",
                   "2001:db8:1:2::", pd_pool_->getLength());
}

// This test verifies that incoming (invalid) RENEW with an address
// can be handled properly.
//
// This test checks 3 scenarios:
// 1. there is no such lease at all
// 2. there is such a lease, but it is assigned to a different IAID
// 3. there is such a lease, but it belongs to a different client
//
// expected:
// - returned REPLY message has copy of client-id
// - returned REPLY message has server-id
// - returned REPLY message has IA_NA that includes STATUS-CODE
// - No lease in LeaseMgr
TEST_F(Dhcpv6SrvTest, RenewReject) {
    testRenewReject(Lease::TYPE_NA, IOAddress("2001:db8:1:1::dead"));
}

// This test verifies that incoming (invalid) RENEW with a prefix
// can be handled properly.
//
// This test checks 3 scenarios:
// 1. there is no such lease at all
// 2. there is such a lease, but it is assigned to a different IAID
// 3. there is such a lease, but it belongs to a different client
//
// expected:
// - returned REPLY message has copy of client-id
// - returned REPLY message has server-id
// - returned REPLY message has IA_PD that includes STATUS-CODE
// - No lease in LeaseMgr
TEST_F(Dhcpv6SrvTest, pdRenewReject) {
    testRenewReject(Lease::TYPE_PD, IOAddress("2001:db8:1:2::"));
}

// This test verifies that incoming (positive) RELEASE with address can be
// handled properly, that a REPLY is generated, that the response has status
// code and that the lease is indeed removed from the database.
//
// expected:
// - returned REPLY message has copy of client-id
// - returned REPLY message has server-id
// - returned REPLY message has IA_NA that does not include an IAADDR
// - lease is actually removed from LeaseMgr
TEST_F(Dhcpv6SrvTest, ReleaseBasic) {
    testReleaseBasic(Lease::TYPE_NA, IOAddress("2001:db8:1:1::cafe:babe"),
                     IOAddress("2001:db8:1:1::cafe:babe"));
}

// This test verifies that incoming (positive) RELEASE with prefix can be
// handled properly, that a REPLY is generated, that the response has
// status code and that the lease is indeed removed from the database.
//
// expected:
// - returned REPLY message has copy of client-id
// - returned REPLY message has server-id
// - returned REPLY message has IA_PD that does not include an IAPREFIX
// - lease is actually removed from LeaseMgr
TEST_F(Dhcpv6SrvTest, pdReleaseBasic) {
    testReleaseBasic(Lease::TYPE_PD, IOAddress("2001:db8:1:2::"),
                     IOAddress("2001:db8:1:2::"));
}

// This test verifies that incoming (invalid) RELEASE with an address
// can be handled properly.
//
// This test checks 3 scenarios:
// 1. there is no such lease at all
// 2. there is such a lease, but it is assigned to a different IAID
// 3. there is such a lease, but it belongs to a different client
//
// expected:
// - returned REPLY message has copy of client-id
// - returned REPLY message has server-id
// - returned REPLY message has IA_NA that includes STATUS-CODE
// - No lease in LeaseMgr
TEST_F(Dhcpv6SrvTest, ReleaseReject) {
    testReleaseReject(Lease::TYPE_NA, IOAddress("2001:db8:1:1::dead"));
}

// This test verifies that incoming (invalid) RELEASE with a prefix
// can be handled properly.
//
// This test checks 3 scenarios:
// 1. there is no such lease at all
// 2. there is such a lease, but it is assigned to a different IAID
// 3. there is such a lease, but it belongs to a different client
//
// expected:
// - returned REPLY message has copy of client-id
// - returned REPLY message has server-id
// - returned REPLY message has IA_PD that includes STATUS-CODE
// - No lease in LeaseMgr
TEST_F(Dhcpv6SrvTest, pdReleaseReject) {
    testReleaseReject(Lease::TYPE_PD, IOAddress("2001:db8:1:2::"));
}

// This test verifies if the status code option is generated properly.
TEST_F(Dhcpv6SrvTest, StatusCode) {
    NakedDhcpv6Srv srv(0);

    // a dummy content for client-id
    uint8_t expected[] = {
        0x0, 0xD, // option code = 13
        0x0, 0x7, // option length = 7
        0x0, 0x3, // status code = 3
        0x41, 0x42, 0x43, 0x44, 0x45 // string value ABCDE
    };
    // Create the option.
    OptionPtr status = srv.createStatusCode(3, "ABCDE");
    // Allocate an output buffer. We will store the option
    // in wire format here.
    OutputBuffer buf(sizeof(expected));
    // Prepare the wire format.
    ASSERT_NO_THROW(status->pack(buf));
    // Check that the option buffer has valid length (option header + data).
    ASSERT_EQ(sizeof(expected), buf.getLength());
    // Verify the contents of the option.
    EXPECT_EQ(0, memcmp(expected, buf.getData(), sizeof(expected)));
}

// This test verifies if the sanityCheck() really checks options presence.
TEST_F(Dhcpv6SrvTest, sanityCheck) {
    NakedDhcpv6Srv srv(0);

    Pkt6Ptr pkt = Pkt6Ptr(new Pkt6(DHCPV6_SOLICIT, 1234));

    // Set link-local sender address, so appropriate subnet can be
    // selected for this packet.
    pkt->setRemoteAddr(IOAddress("fe80::abcd"));

    // client-id is optional for information-request, so
    EXPECT_NO_THROW(srv.sanityCheck(pkt, Dhcpv6Srv::OPTIONAL, Dhcpv6Srv::OPTIONAL));

    // empty packet, no client-id, no server-id
    EXPECT_THROW(srv.sanityCheck(pkt, Dhcpv6Srv::MANDATORY, Dhcpv6Srv::FORBIDDEN),
                 RFCViolation);

    // This doesn't make much sense, but let's check it for completeness
    EXPECT_NO_THROW(srv.sanityCheck(pkt, Dhcpv6Srv::FORBIDDEN, Dhcpv6Srv::FORBIDDEN));

    OptionPtr clientid = generateClientId();
    pkt->addOption(clientid);

    // client-id is mandatory, server-id is forbidden (as in SOLICIT or REBIND)
    EXPECT_NO_THROW(srv.sanityCheck(pkt, Dhcpv6Srv::MANDATORY, Dhcpv6Srv::FORBIDDEN));

    pkt->addOption(srv.getServerID());

    // both client-id and server-id are mandatory (as in REQUEST, RENEW, RELEASE, DECLINE)
    EXPECT_NO_THROW(srv.sanityCheck(pkt, Dhcpv6Srv::MANDATORY, Dhcpv6Srv::MANDATORY));

    // sane section ends here, let's do some negative tests as well

    pkt->addOption(clientid);
    pkt->addOption(clientid);

    // with more than one client-id it should throw, no matter what
    EXPECT_THROW(srv.sanityCheck(pkt, Dhcpv6Srv::OPTIONAL, Dhcpv6Srv::OPTIONAL),
                 RFCViolation);
    EXPECT_THROW(srv.sanityCheck(pkt, Dhcpv6Srv::MANDATORY, Dhcpv6Srv::OPTIONAL),
                 RFCViolation);
    EXPECT_THROW(srv.sanityCheck(pkt, Dhcpv6Srv::OPTIONAL, Dhcpv6Srv::MANDATORY),
                 RFCViolation);
    EXPECT_THROW(srv.sanityCheck(pkt, Dhcpv6Srv::MANDATORY, Dhcpv6Srv::MANDATORY),
                 RFCViolation);

    pkt->delOption(D6O_CLIENTID);
    pkt->delOption(D6O_CLIENTID);

    // again we have only one client-id

    // let's try different type of insanity - several server-ids
    pkt->addOption(srv.getServerID());
    pkt->addOption(srv.getServerID());

    // with more than one server-id it should throw, no matter what
    EXPECT_THROW(srv.sanityCheck(pkt, Dhcpv6Srv::OPTIONAL, Dhcpv6Srv::OPTIONAL),
                 RFCViolation);
    EXPECT_THROW(srv.sanityCheck(pkt, Dhcpv6Srv::MANDATORY, Dhcpv6Srv::OPTIONAL),
                 RFCViolation);
    EXPECT_THROW(srv.sanityCheck(pkt, Dhcpv6Srv::OPTIONAL, Dhcpv6Srv::MANDATORY),
                 RFCViolation);
    EXPECT_THROW(srv.sanityCheck(pkt, Dhcpv6Srv::MANDATORY, Dhcpv6Srv::MANDATORY),
                 RFCViolation);
}
// Check that the server is testing if server identifier received in the
// query, matches server identifier used by the server.
TEST_F(Dhcpv6SrvTest, testServerID) {
	NakedDhcpv6Srv srv(0);

	Pkt6Ptr req = Pkt6Ptr(new Pkt6(DHCPV6_REQUEST, 1234));
    std::vector<uint8_t> bin;

    // diud_llt constructed with: time = 0, macaddress = 00:00:00:00:00:00
    // it's necessary to generate server identifier option
    isc::util::encode::decodeHex("0001000100000000000000000000", bin);
    // Now create server identifier option
    OptionPtr serverid = OptionPtr(new Option(Option::V6, D6O_SERVERID, bin));

    // Server identifier option is MANDATORY in Request message.
    // Add server identifier option with different value from one that
    // server is using.
    req->addOption(serverid);

    // Message shoud be dropped
    EXPECT_FALSE(srv.testServerID(req));

    // Delete server identifier option and add new one, with same value as
    // server's server identifier.
    req->delOption(D6O_SERVERID);
    req->addOption(srv.getServerID());

    // With proper server identifier we expect true
    EXPECT_TRUE(srv.testServerID(req));

    // server-id MUST NOT appear in Solicit, so check if server is
    // not dropping a message without server id.
    Pkt6Ptr pkt = Pkt6Ptr(new Pkt6(DHCPV6_SOLICIT, 1234));

    EXPECT_TRUE(srv.testServerID(req));
}

// This test verifies if selectSubnet() selects proper subnet for a given
// source address.
TEST_F(Dhcpv6SrvTest, selectSubnetAddr) {
    NakedDhcpv6Srv srv(0);

    Subnet6Ptr subnet1(new Subnet6(IOAddress("2001:db8:1::"), 48, 1, 2, 3, 4));
    Subnet6Ptr subnet2(new Subnet6(IOAddress("2001:db8:2::"), 48, 1, 2, 3, 4));
    Subnet6Ptr subnet3(new Subnet6(IOAddress("2001:db8:3::"), 48, 1, 2, 3, 4));

    // CASE 1: We have only one subnet defined and we received local traffic.
    // The only available subnet should be selected
    CfgMgr::instance().deleteSubnets6();
    CfgMgr::instance().addSubnet6(subnet1); // just a single subnet

    Pkt6Ptr pkt = Pkt6Ptr(new Pkt6(DHCPV6_SOLICIT, 1234));
    pkt->setRemoteAddr(IOAddress("fe80::abcd"));

    Subnet6Ptr selected = srv.selectSubnet(pkt);
    EXPECT_EQ(selected, subnet1);

    // CASE 2: We have only one subnet defined and we received relayed traffic.
    // We should NOT select it.

    // Identical steps as in case 1, but repeated for clarity
    CfgMgr::instance().deleteSubnets6();
    CfgMgr::instance().addSubnet6(subnet1); // just a single subnet
    pkt->setRemoteAddr(IOAddress("2001:db8:abcd::2345"));
    selected = srv.selectSubnet(pkt);
    EXPECT_FALSE(selected);

    // CASE 3: We have three subnets defined and we received local traffic.
    // Nothing should be selected.
    CfgMgr::instance().deleteSubnets6();
    CfgMgr::instance().addSubnet6(subnet1);
    CfgMgr::instance().addSubnet6(subnet2);
    CfgMgr::instance().addSubnet6(subnet3);
    pkt->setRemoteAddr(IOAddress("fe80::abcd"));
    selected = srv.selectSubnet(pkt);
    EXPECT_FALSE(selected);

    // CASE 4: We have three subnets defined and we received relayed traffic
    // that came out of subnet 2. We should select subnet2 then
    CfgMgr::instance().deleteSubnets6();
    CfgMgr::instance().addSubnet6(subnet1);
    CfgMgr::instance().addSubnet6(subnet2);
    CfgMgr::instance().addSubnet6(subnet3);
    pkt->setRemoteAddr(IOAddress("2001:db8:2::baca"));
    selected = srv.selectSubnet(pkt);
    EXPECT_EQ(selected, subnet2);

    // CASE 5: We have three subnets defined and we received relayed traffic
    // that came out of undefined subnet. We should select nothing
    CfgMgr::instance().deleteSubnets6();
    CfgMgr::instance().addSubnet6(subnet1);
    CfgMgr::instance().addSubnet6(subnet2);
    CfgMgr::instance().addSubnet6(subnet3);
    pkt->setRemoteAddr(IOAddress("2001:db8:4::baca"));
    selected = srv.selectSubnet(pkt);
    EXPECT_FALSE(selected);

}

// This test verifies if selectSubnet() selects proper subnet for a given
// network interface name.
TEST_F(Dhcpv6SrvTest, selectSubnetIface) {
    NakedDhcpv6Srv srv(0);

    Subnet6Ptr subnet1(new Subnet6(IOAddress("2001:db8:1::"), 48, 1, 2, 3, 4));
    Subnet6Ptr subnet2(new Subnet6(IOAddress("2001:db8:2::"), 48, 1, 2, 3, 4));
    Subnet6Ptr subnet3(new Subnet6(IOAddress("2001:db8:3::"), 48, 1, 2, 3, 4));

    subnet1->setIface("eth0");
    subnet3->setIface("wifi1");

    // CASE 1: We have only one subnet defined and it is available via eth0.
    // Packet came from eth0. The only available subnet should be selected
    CfgMgr::instance().deleteSubnets6();
    CfgMgr::instance().addSubnet6(subnet1); // just a single subnet

    Pkt6Ptr pkt = Pkt6Ptr(new Pkt6(DHCPV6_SOLICIT, 1234));
    pkt->setIface("eth0");

    Subnet6Ptr selected = srv.selectSubnet(pkt);
    EXPECT_EQ(selected, subnet1);

    // CASE 2: We have only one subnet defined and it is available via eth0.
    // Packet came from eth1. We should not select it
    CfgMgr::instance().deleteSubnets6();
    CfgMgr::instance().addSubnet6(subnet1); // just a single subnet

    pkt->setIface("eth1");

    selected = srv.selectSubnet(pkt);
    EXPECT_FALSE(selected);

    // CASE 3: We have only 3 subnets defined, one over eth0, one remote and
    // one over wifi1.
    // Packet came from eth1. We should not select it
    CfgMgr::instance().deleteSubnets6();
    CfgMgr::instance().addSubnet6(subnet1);
    CfgMgr::instance().addSubnet6(subnet2);
    CfgMgr::instance().addSubnet6(subnet3);

    pkt->setIface("eth0");
    EXPECT_EQ(subnet1, srv.selectSubnet(pkt));

    pkt->setIface("eth3"); // no such interface
    EXPECT_EQ(Subnet6Ptr(), srv.selectSubnet(pkt)); // nothing selected

    pkt->setIface("wifi1");
    EXPECT_EQ(subnet3, srv.selectSubnet(pkt));
}

// This test verifies if selectSubnet() selects proper subnet for a given
// linkaddr in RELAY-FORW message
TEST_F(Dhcpv6SrvTest, selectSubnetRelayLinkaddr) {
    NakedDhcpv6Srv srv(0);

    Subnet6Ptr subnet1(new Subnet6(IOAddress("2001:db8:1::"), 48, 1, 2, 3, 4));
    Subnet6Ptr subnet2(new Subnet6(IOAddress("2001:db8:2::"), 48, 1, 2, 3, 4));
    Subnet6Ptr subnet3(new Subnet6(IOAddress("2001:db8:3::"), 48, 1, 2, 3, 4));

    Pkt6::RelayInfo relay;
    relay.linkaddr_ = IOAddress("2001:db8:2::1234");
    relay.peeraddr_ = IOAddress("fe80::1");

    // CASE 1: We have only one subnet defined and we received relayed traffic.
    // The only available subnet should NOT be selected.
    CfgMgr::instance().deleteSubnets6();
    CfgMgr::instance().addSubnet6(subnet1); // just a single subnet

    Pkt6Ptr pkt = Pkt6Ptr(new Pkt6(DHCPV6_SOLICIT, 1234));
    pkt->relay_info_.push_back(relay);

    Subnet6Ptr selected = srv.selectSubnet(pkt);
    EXPECT_FALSE(selected);

    // CASE 2: We have three subnets defined and we received relayed traffic.
    // Nothing should be selected.
    CfgMgr::instance().deleteSubnets6();
    CfgMgr::instance().addSubnet6(subnet1);
    CfgMgr::instance().addSubnet6(subnet2);
    CfgMgr::instance().addSubnet6(subnet3);
    selected = srv.selectSubnet(pkt);
    EXPECT_EQ(selected, subnet2);

    // CASE 3: We have three subnets defined and we received relayed traffic
    // that came out of subnet 2. We should select subnet2 then
    CfgMgr::instance().deleteSubnets6();
    CfgMgr::instance().addSubnet6(subnet1);
    CfgMgr::instance().addSubnet6(subnet2);
    CfgMgr::instance().addSubnet6(subnet3);

    // Source of the packet should have no meaning. Selection is based
    // on linkaddr field in the relay
    pkt->setRemoteAddr(IOAddress("2001:db8:1::baca"));
    selected = srv.selectSubnet(pkt);
    EXPECT_EQ(selected, subnet2);

    // CASE 4: We have three subnets defined and we received relayed traffic
    // that came out of undefined subnet. We should select nothing
    CfgMgr::instance().deleteSubnets6();
    CfgMgr::instance().addSubnet6(subnet1);
    CfgMgr::instance().addSubnet6(subnet2);
    CfgMgr::instance().addSubnet6(subnet3);
    pkt->relay_info_.clear();
    relay.linkaddr_ = IOAddress("2001:db8:4::1234");
    pkt->relay_info_.push_back(relay);
    selected = srv.selectSubnet(pkt);
    EXPECT_FALSE(selected);

}

// This test verifies if selectSubnet() selects proper subnet for a given
// interface-id option
TEST_F(Dhcpv6SrvTest, selectSubnetRelayInterfaceId) {
    NakedDhcpv6Srv srv(0);

    Subnet6Ptr subnet1(new Subnet6(IOAddress("2001:db8:1::"), 48, 1, 2, 3, 4));
    Subnet6Ptr subnet2(new Subnet6(IOAddress("2001:db8:2::"), 48, 1, 2, 3, 4));
    Subnet6Ptr subnet3(new Subnet6(IOAddress("2001:db8:3::"), 48, 1, 2, 3, 4));

    subnet1->setInterfaceId(generateInterfaceId("relay1"));
    subnet2->setInterfaceId(generateInterfaceId("relay2"));

    // CASE 1: We have only one subnet defined and it is for interface-id "relay1"
    // Packet came with interface-id "relay2". We should not select subnet1
    CfgMgr::instance().deleteSubnets6();
    CfgMgr::instance().addSubnet6(subnet1); // just a single subnet

    Pkt6Ptr pkt = Pkt6Ptr(new Pkt6(DHCPV6_SOLICIT, 1234));
    Pkt6::RelayInfo relay;
    relay.linkaddr_ = IOAddress("2001:db8:2::1234");
    relay.peeraddr_ = IOAddress("fe80::1");
    OptionPtr opt = generateInterfaceId("relay2");
    relay.options_.insert(make_pair(opt->getType(), opt));
    pkt->relay_info_.push_back(relay);

    // There is only one subnet configured and we are outside of that subnet
    Subnet6Ptr selected = srv.selectSubnet(pkt);
    EXPECT_FALSE(selected);

    // CASE 2: We have only one subnet defined and it is for interface-id "relay2"
    // Packet came with interface-id "relay2". We should select it
    CfgMgr::instance().deleteSubnets6();
    CfgMgr::instance().addSubnet6(subnet2); // just a single subnet
    selected = srv.selectSubnet(pkt);
    EXPECT_EQ(selected, subnet2);

    // CASE 3: We have only 3 subnets defined: one remote for interface-id "relay1",
    // one remote for interface-id "relay2" and third local
    // packet comes with interface-id "relay2". We should select subnet2
    CfgMgr::instance().deleteSubnets6();
    CfgMgr::instance().addSubnet6(subnet1);
    CfgMgr::instance().addSubnet6(subnet2);
    CfgMgr::instance().addSubnet6(subnet3);

    EXPECT_EQ(subnet2, srv.selectSubnet(pkt));
}

// This test verifies if the server-id disk operations (read, write) are
// working properly.
TEST_F(Dhcpv6SrvTest, ServerID) {
    NakedDhcpv6Srv srv(0);

    string duid1_text = "01:ff:02:03:06:80:90:ab:cd:ef";
    uint8_t duid1[] = { 0x01, 0xff, 2, 3, 6, 0x80, 0x90, 0xab, 0xcd, 0xef };
    OptionBuffer expected_duid1(duid1, duid1 + sizeof(duid1));

    fstream file1(DUID_FILE, ios::out | ios::trunc);
    file1 << duid1_text;
    file1.close();

    // Test reading from a file
    EXPECT_TRUE(srv.loadServerID(DUID_FILE));
    ASSERT_TRUE(srv.getServerID());
    ASSERT_EQ(sizeof(duid1) + Option::OPTION6_HDR_LEN, srv.getServerID()->len());
    ASSERT_TRUE(expected_duid1 == srv.getServerID()->getData());

    // Now test writing to a file
    EXPECT_EQ(0, unlink(DUID_FILE));
    EXPECT_NO_THROW(srv.writeServerID(DUID_FILE));

    fstream file2(DUID_FILE, ios::in);
    ASSERT_TRUE(file2.good());
    string text;
    file2 >> text;
    file2.close();

    EXPECT_EQ(duid1_text, text);
}

// Checks if server responses are sent to the proper port.
TEST_F(Dhcpv6SrvTest, portsDirectTraffic) {

    NakedDhcpv6Srv srv(0);

    // Let's create a simple SOLICIT
    Pkt6Ptr sol = captureSimpleSolicit();

    // Simulate that we have received that traffic
    srv.fakeReceive(sol);

    // Server will now process to run its normal loop, but instead of calling
    // IfaceMgr::receive6(), it will read all packets from the list set by
    // fakeReceive()
    srv.run();

    // Get Advertise...
    ASSERT_FALSE(srv.fake_sent_.empty());
    Pkt6Ptr adv = srv.fake_sent_.front();
    ASSERT_TRUE(adv);

    // This is sent back to client directly, should be port 546
    EXPECT_EQ(DHCP6_CLIENT_PORT, adv->getRemotePort());
}

// Checks if server responses are sent to the proper port.
TEST_F(Dhcpv6SrvTest, portsRelayedTraffic) {

    NakedDhcpv6Srv srv(0);

    // Let's create a simple SOLICIT
    Pkt6Ptr sol = captureRelayedSolicit();

    // Simulate that we have received that traffic
    srv.fakeReceive(sol);

    // Server will now process to run its normal loop, but instead of calling
    // IfaceMgr::receive6(), it will read all packets from the list set by
    // fakeReceive()
    srv.run();

    // Get Advertise...
    ASSERT_FALSE(srv.fake_sent_.empty());
    Pkt6Ptr adv = srv.fake_sent_.front();
    ASSERT_TRUE(adv);

    // This is sent back to relay, so port is 547
    EXPECT_EQ(DHCP6_SERVER_PORT, adv->getRemotePort());
}

// Checks if server is able to handle a relayed traffic from DOCSIS3.0 modems
// @todo Uncomment this test as part of #3180 work.
// Kea code currently fails to handle docsis traffic.
TEST_F(Dhcpv6SrvTest, docsisTraffic) {

    NakedDhcpv6Srv srv(0);

    // Let's get a traffic capture from DOCSIS3.0 modem
    Pkt6Ptr sol = captureDocsisRelayedSolicit();

    // Simulate that we have received that traffic
    srv.fakeReceive(sol);

    // Server will now process to run its normal loop, but instead of calling
    // IfaceMgr::receive6(), it will read all packets from the list set by
    // fakeReceive()
    srv.run();

    // We should have an Advertise in response
    ASSERT_FALSE(srv.fake_sent_.empty());
    Pkt6Ptr adv = srv.fake_sent_.front();
    ASSERT_TRUE(adv);
}

// Checks if server is able to handle a relayed traffic from DOCSIS3.0 modems
TEST_F(Dhcpv6SrvTest, docsisVendorOptionsParse) {

    // Let's get a traffic capture from DOCSIS3.0 modem
    Pkt6Ptr sol = captureDocsisRelayedSolicit();
    EXPECT_NO_THROW(sol->unpack());

    // Check if the packet contain
    OptionPtr opt = sol->getOption(D6O_VENDOR_OPTS);
    ASSERT_TRUE(opt);

    boost::shared_ptr<OptionVendor> vendor = boost::dynamic_pointer_cast<OptionVendor>(opt);
    ASSERT_TRUE(vendor);

    EXPECT_TRUE(vendor->getOption(DOCSIS3_V6_ORO));
    EXPECT_TRUE(vendor->getOption(36));
    EXPECT_TRUE(vendor->getOption(35));
    EXPECT_TRUE(vendor->getOption(DOCSIS3_V6_DEVICE_TYPE));
    EXPECT_TRUE(vendor->getOption(3));
    EXPECT_TRUE(vendor->getOption(4));
    EXPECT_TRUE(vendor->getOption(5));
    EXPECT_TRUE(vendor->getOption(6));
    EXPECT_TRUE(vendor->getOption(7));
    EXPECT_TRUE(vendor->getOption(8));
    EXPECT_TRUE(vendor->getOption(9));
    EXPECT_TRUE(vendor->getOption(DOCSIS3_V6_VENDOR_NAME));
    EXPECT_TRUE(vendor->getOption(15));

    EXPECT_FALSE(vendor->getOption(20));
    EXPECT_FALSE(vendor->getOption(11));
    EXPECT_FALSE(vendor->getOption(17));
}

// Checks if server is able to parse incoming docsis option and extract suboption 1 (docsis ORO)
TEST_F(Dhcpv6SrvTest, docsisVendorORO) {

    NakedDhcpv6Srv srv(0);

    // Let's get a traffic capture from DOCSIS3.0 modem
    Pkt6Ptr sol = captureDocsisRelayedSolicit();
    ASSERT_NO_THROW(sol->unpack());

    // Check if the packet contains vendor options option
    OptionPtr opt = sol->getOption(D6O_VENDOR_OPTS);
    ASSERT_TRUE(opt);

    boost::shared_ptr<OptionVendor> vendor = boost::dynamic_pointer_cast<OptionVendor>(opt);
    ASSERT_TRUE(vendor);

    opt = vendor->getOption(DOCSIS3_V6_ORO);
    ASSERT_TRUE(opt);

    OptionUint16ArrayPtr oro = boost::dynamic_pointer_cast<OptionUint16Array>(opt);
    EXPECT_TRUE(oro);
}

// This test checks if Option Request Option (ORO) in docsis (vendor-id=4491)
// vendor options is parsed correctly and the requested options are actually assigned.
TEST_F(Dhcpv6SrvTest, vendorOptionsORO) {
    ConstElementPtr x;
    string config = "{ \"interfaces\": [ \"all\" ],"
        "\"preferred-lifetime\": 3000,"
        "\"rebind-timer\": 2000, "
        "\"renew-timer\": 1000, "
        "    \"option-def\": [ {"
        "        \"name\": \"config-file\","
        "        \"code\": 33,"
        "        \"type\": \"string\","
        "        \"array\": False,"
        "        \"record-types\": \"\","
        "        \"space\": \"vendor-4491\","
        "        \"encapsulate\": \"\""
        "     } ],"
        "    \"option-data\": [ {"
        "          \"name\": \"config-file\","
        "          \"space\": \"vendor-4491\","
        "          \"code\": 33,"
        "          \"data\": \"normal_erouter_v6.cm\","
        "          \"csv-format\": True"
        "        }],"
        "\"subnet6\": [ { "
        "    \"pool\": [ \"2001:db8:1::/64\" ],"
        "    \"subnet\": \"2001:db8:1::/48\", "
        "    \"renew-timer\": 1000, "
        "    \"rebind-timer\": 1000, "
        "    \"preferred-lifetime\": 3000,"
        "    \"valid-lifetime\": 4000,"
        "    \"interface-id\": \"\","
        "    \"interface\": \"\""
        " } ],"
        "\"valid-lifetime\": 4000 }";

    ElementPtr json = Element::fromJSON(config);

    NakedDhcpv6Srv srv(0);

    EXPECT_NO_THROW(x = configureDhcp6Server(srv, json));
    ASSERT_TRUE(x);
    comment_ = parseAnswer(rcode_, x);

    ASSERT_EQ(0, rcode_);

    Pkt6Ptr sol = Pkt6Ptr(new Pkt6(DHCPV6_SOLICIT, 1234));
    sol->setRemoteAddr(IOAddress("fe80::abcd"));
    sol->addOption(generateIA(D6O_IA_NA, 234, 1500, 3000));
    OptionPtr clientid = generateClientId();
    sol->addOption(clientid);

    // Pass it to the server and get an advertise
    Pkt6Ptr adv = srv.processSolicit(sol);

    // check if we get response at all
    ASSERT_TRUE(adv);

    // We did not include any vendor opts in SOLCIT, so there should be none
    // in ADVERTISE.
    ASSERT_FALSE(adv->getOption(D6O_VENDOR_OPTS));

    // Let's add a vendor-option (vendor-id=4491) with a single sub-option.
    // That suboption has code 1 and is a docsis ORO option.
    boost::shared_ptr<OptionUint16Array> vendor_oro(new OptionUint16Array(Option::V6,
                                                                          DOCSIS3_V6_ORO));
    vendor_oro->addValue(DOCSIS3_V6_CONFIG_FILE); // Request option 33
    OptionPtr vendor(new OptionVendor(Option::V6, 4491));
    vendor->addOption(vendor_oro);
    sol->addOption(vendor);

    // Need to process SOLICIT again after requesting new option.
    adv = srv.processSolicit(sol);
    ASSERT_TRUE(adv);

    // Check if thre is vendor option response
    OptionPtr tmp = adv->getOption(D6O_VENDOR_OPTS);
    ASSERT_TRUE(tmp);

    // The response should be OptionVendor object
    boost::shared_ptr<OptionVendor> vendor_resp =
        boost::dynamic_pointer_cast<OptionVendor>(tmp);
    ASSERT_TRUE(vendor_resp);

    OptionPtr docsis33 = vendor_resp->getOption(33);
    ASSERT_TRUE(docsis33);

    OptionStringPtr config_file = boost::dynamic_pointer_cast<OptionString>(docsis33);
    ASSERT_TRUE(config_file);
    EXPECT_EQ("normal_erouter_v6.cm", config_file->getValue());
}

// Test checks whether it is possible to use option definitions defined in
// src/lib/dhcp/docsis3_option_defs.h.
TEST_F(Dhcpv6SrvTest, vendorOptionsDocsisDefinitions) {
    ConstElementPtr x;
    string config_prefix = "{ \"interfaces\": [ \"all\" ],"
        "\"preferred-lifetime\": 3000,"
        "\"rebind-timer\": 2000, "
        "\"renew-timer\": 1000, "
        "    \"option-data\": [ {"
        "          \"name\": \"config-file\","
        "          \"space\": \"vendor-4491\","
        "          \"code\": ";
    string config_postfix = ","
        "          \"data\": \"normal_erouter_v6.cm\","
        "          \"csv-format\": True"
        "        }],"
        "\"subnet6\": [ { "
        "    \"pool\": [ \"2001:db8:1::/64\" ],"
        "    \"subnet\": \"2001:db8:1::/48\", "
        "    \"renew-timer\": 1000, "
        "    \"rebind-timer\": 1000, "
        "    \"preferred-lifetime\": 3000,"
        "    \"valid-lifetime\": 4000,"
        "    \"interface-id\": \"\","
        "    \"interface\": \"\""
        " } ],"
        "\"valid-lifetime\": 4000 }";

    // There is docsis3 (vendor-id=4491) vendor option 33, which is a
    // config-file. Its format is a single string.
    string config_valid = config_prefix + "33" + config_postfix;

    // There is no option 99 defined in vendor-id=4491. As there is no
    // definition, the config should fail.
    string config_bogus = config_prefix + "99" + config_postfix;

    ElementPtr json_bogus = Element::fromJSON(config_bogus);
    ElementPtr json_valid = Element::fromJSON(config_valid);

    NakedDhcpv6Srv srv(0);

    // This should fail (missing option definition)
    EXPECT_NO_THROW(x = configureDhcp6Server(srv, json_bogus));
    ASSERT_TRUE(x);
    comment_ = parseAnswer(rcode_, x);
    ASSERT_EQ(1, rcode_);

    // This should work (option definition present)
    EXPECT_NO_THROW(x = configureDhcp6Server(srv, json_valid));
    ASSERT_TRUE(x);
    comment_ = parseAnswer(rcode_, x);
    ASSERT_EQ(0, rcode_);
}

// This test verifies that the following option structure can be parsed:
// - option (option space 'foobar')
//   - sub option (option space 'foo')
//      - sub option (option space 'bar')
TEST_F(Dhcpv6SrvTest, unpackOptions) {
    // Create option definition for each level of encapsulation. Each option
    // definition is for the option code 1. Options may have the same
    // option code because they belong to different option spaces.

    // Top level option encapsulates options which belong to 'space-foo'.
    OptionDefinitionPtr opt_def(new OptionDefinition("option-foobar", 1, "uint32",
                                                      "space-foo"));\
    // Middle option encapsulates options which belong to 'space-bar'
    OptionDefinitionPtr opt_def2(new OptionDefinition("option-foo", 1, "uint16",
                                                      "space-bar"));
    // Low level option doesn't encapsulate any option space.
    OptionDefinitionPtr opt_def3(new OptionDefinition("option-bar", 1,
                                                      "uint8"));

    // Add option definitions to the Configuration Manager. Each goes under
    // different option space.
    CfgMgr& cfgmgr = CfgMgr::instance();
    ASSERT_NO_THROW(cfgmgr.addOptionDef(opt_def, "space-foobar"));
    ASSERT_NO_THROW(cfgmgr.addOptionDef(opt_def2, "space-foo"));
    ASSERT_NO_THROW(cfgmgr.addOptionDef(opt_def3, "space-bar"));

    // Create the buffer holding the structure of options.
    const char raw_data[] = {
        // First option starts here.
        0x00, 0x01,   // option code = 1
        0x00, 0x0F,   // option length = 15
        0x00, 0x01, 0x02, 0x03, // This option carries uint32 value
        // Sub option starts here.
        0x00, 0x01,  // option code = 1
        0x00, 0x07,  // option length = 7
        0x01, 0x02,  // this option carries uint16 value
        // Last option starts here.
        0x00, 0x01,  // option code = 1
        0x00, 0x01,  // option length = 1
        0x00 // This option carries a single uint8 value and has no sub options.
    };
    OptionBuffer buf(raw_data, raw_data + sizeof(raw_data));

    // Parse options.
    NakedDhcpv6Srv srv(0);
    OptionCollection options;
    ASSERT_NO_THROW(srv.unpackOptions(buf, "space-foobar", options, 0, 0));

    // There should be one top level option.
    ASSERT_EQ(1, options.size());
    boost::shared_ptr<OptionInt<uint32_t> > option_foobar =
        boost::dynamic_pointer_cast<OptionInt<uint32_t> >(options.begin()->
                                                          second);
    ASSERT_TRUE(option_foobar);
    EXPECT_EQ(1, option_foobar->getType());
    EXPECT_EQ(0x00010203, option_foobar->getValue());
    // There should be a middle level option held in option_foobar.
    boost::shared_ptr<OptionInt<uint16_t> > option_foo =
        boost::dynamic_pointer_cast<OptionInt<uint16_t> >(option_foobar->
                                                          getOption(1));
    ASSERT_TRUE(option_foo);
    EXPECT_EQ(1, option_foo->getType());
    EXPECT_EQ(0x0102, option_foo->getValue());
    // Finally, there should be a low level option under option_foo.
    boost::shared_ptr<OptionInt<uint8_t> > option_bar =
        boost::dynamic_pointer_cast<OptionInt<uint8_t> >(option_foo->getOption(1));
    ASSERT_TRUE(option_bar);
    EXPECT_EQ(1, option_bar->getType());
    EXPECT_EQ(0x0, option_bar->getValue());
}

// Checks if client packets are classified properly
TEST_F(Dhcpv6SrvTest, clientClassification) {

    NakedDhcpv6Srv srv(0);

    // Let's create a relayed SOLICIT. This particular relayed SOLICIT has
    // vendor-class set to docsis3.0
    Pkt6Ptr sol1;
    ASSERT_NO_THROW(sol1 = captureDocsisRelayedSolicit());
    ASSERT_NO_THROW(sol1->unpack());

    srv.classifyPacket(sol1);

    // It should belong to docsis3.0 class. It should not belong to eRouter1.0
    EXPECT_TRUE(sol1->inClass("VENDOR_CLASS_docsis3.0"));
    EXPECT_FALSE(sol1->inClass("eRouter1.0"));

    // Let's get a relayed SOLICIT. This particular relayed SOLICIT has
    // vendor-class set to eRouter1.0
    Pkt6Ptr sol2;
    ASSERT_NO_THROW(sol2 = captureeRouterRelayedSolicit());
    ASSERT_NO_THROW(sol2->unpack());

    srv.classifyPacket(sol2);

    EXPECT_TRUE(sol2->inClass(srv.VENDOR_CLASS_PREFIX + "eRouter1.0"));
    EXPECT_FALSE(sol2->inClass(srv.VENDOR_CLASS_PREFIX + "docsis3.0"));
}

<<<<<<< HEAD
// This test checks that the server will handle a Solicit with the Vendor Class
// having a length of 4 (enterprise-id only).
TEST_F(Dhcpv6SrvTest, cableLabsShortVendorClass) {
    NakedDhcpv6Srv srv(0);

    // Create a simple Solicit with the 4-byte long vendor class option.
    Pkt6Ptr sol = captureCableLabsShortVendorClass();

    // Simulate that we have received that traffic
    srv.fakeReceive(sol);

    // Server will now process to run its normal loop, but instead of calling
    // IfaceMgr::receive6(), it will read all packets from the list set by
    // fakeReceive()
    srv.run();

    // Get Advertise...
    ASSERT_FALSE(srv.fake_sent_.empty());
    Pkt6Ptr adv = srv.fake_sent_.front();
    ASSERT_TRUE(adv);

    // This is sent back to client, so port is 546
    EXPECT_EQ(DHCP6_CLIENT_PORT, adv->getRemotePort());

}
=======
// Checks if the client-class field is indeed used for subnet selection.
// Note that packet classification is already checked in Dhcpv6SrvTest
// .clientClassification above.
TEST_F(Dhcpv6SrvTest, clientClassify2) {

    NakedDhcpv6Srv srv(0);

    ConstElementPtr status;

    // This test configures 2 subnets. We actually only need the
    // first one, but since there's still this ugly hack that picks
    // the pool if there is only one, we must use more than one
    // subnet. That ugly hack will be removed in #3242, currently
    // under review.

    // The second subnet does not play any role here. The client's
    // IP address belongs to the first subnet, so only that first
    // subnet it being tested.
    string config = "{ \"interfaces\": [ \"*\" ],"
        "\"preferred-lifetime\": 3000,"
        "\"rebind-timer\": 2000, "
        "\"renew-timer\": 1000, "
        "\"subnet6\": [ "
        " {  \"pool\": [ \"2001:db8:1::/64\" ],"
        "    \"subnet\": \"2001:db8:1::/48\", "
        "    \"client-class\": \"foo\" "
        " }, "
        " {  \"pool\": [ \"2001:db8:2::/64\" ],"
        "    \"subnet\": \"2001:db8:2::/48\", "
        "    \"client-class\": \"xyzzy\" "
        " } "
        "],"
        "\"valid-lifetime\": 4000 }";

    ElementPtr json = Element::fromJSON(config);

    EXPECT_NO_THROW(status = configureDhcp6Server(srv, json));

    // check if returned status is OK
    ASSERT_TRUE(status);
    comment_ = config::parseAnswer(rcode_, status);
    ASSERT_EQ(0, rcode_);

    Pkt6Ptr sol = Pkt6Ptr(new Pkt6(DHCPV6_SOLICIT, 1234));
    sol->setRemoteAddr(IOAddress("2001:db8:1::3"));
    sol->addOption(generateIA(D6O_IA_NA, 234, 1500, 3000));
    OptionPtr clientid = generateClientId();
    sol->addOption(clientid);

    // This discover does not belong to foo class, so it will not
    // be serviced
    EXPECT_FALSE(srv.selectSubnet(sol));

    // Let's add the packet to bar class and try again.
    sol->addClass("bar");

    // Still not supported, because it belongs to wrong class.
    EXPECT_FALSE(srv.selectSubnet(sol));

    // Let's add it to maching class.
    sol->addClass("foo");

    // This time it should work
    EXPECT_TRUE(srv.selectSubnet(sol));
}

>>>>>>> ff454194

/// @todo: Add more negative tests for processX(), e.g. extend sanityCheck() test
/// to call processX() methods.

}   // end of anonymous namespace<|MERGE_RESOLUTION|>--- conflicted
+++ resolved
@@ -1740,33 +1740,6 @@
     EXPECT_FALSE(sol2->inClass(srv.VENDOR_CLASS_PREFIX + "docsis3.0"));
 }
 
-<<<<<<< HEAD
-// This test checks that the server will handle a Solicit with the Vendor Class
-// having a length of 4 (enterprise-id only).
-TEST_F(Dhcpv6SrvTest, cableLabsShortVendorClass) {
-    NakedDhcpv6Srv srv(0);
-
-    // Create a simple Solicit with the 4-byte long vendor class option.
-    Pkt6Ptr sol = captureCableLabsShortVendorClass();
-
-    // Simulate that we have received that traffic
-    srv.fakeReceive(sol);
-
-    // Server will now process to run its normal loop, but instead of calling
-    // IfaceMgr::receive6(), it will read all packets from the list set by
-    // fakeReceive()
-    srv.run();
-
-    // Get Advertise...
-    ASSERT_FALSE(srv.fake_sent_.empty());
-    Pkt6Ptr adv = srv.fake_sent_.front();
-    ASSERT_TRUE(adv);
-
-    // This is sent back to client, so port is 546
-    EXPECT_EQ(DHCP6_CLIENT_PORT, adv->getRemotePort());
-
-}
-=======
 // Checks if the client-class field is indeed used for subnet selection.
 // Note that packet classification is already checked in Dhcpv6SrvTest
 // .clientClassification above.
@@ -1833,7 +1806,31 @@
     EXPECT_TRUE(srv.selectSubnet(sol));
 }
 
->>>>>>> ff454194
+// This test checks that the server will handle a Solicit with the Vendor Class
+// having a length of 4 (enterprise-id only).
+TEST_F(Dhcpv6SrvTest, cableLabsShortVendorClass) {
+    NakedDhcpv6Srv srv(0);
+
+    // Create a simple Solicit with the 4-byte long vendor class option.
+    Pkt6Ptr sol = captureCableLabsShortVendorClass();
+
+    // Simulate that we have received that traffic
+    srv.fakeReceive(sol);
+
+    // Server will now process to run its normal loop, but instead of calling
+    // IfaceMgr::receive6(), it will read all packets from the list set by
+    // fakeReceive()
+    srv.run();
+
+    // Get Advertise...
+    ASSERT_FALSE(srv.fake_sent_.empty());
+    Pkt6Ptr adv = srv.fake_sent_.front();
+    ASSERT_TRUE(adv);
+
+    // This is sent back to client, so port is 546
+    EXPECT_EQ(DHCP6_CLIENT_PORT, adv->getRemotePort());
+
+}
 
 /// @todo: Add more negative tests for processX(), e.g. extend sanityCheck() test
 /// to call processX() methods.
