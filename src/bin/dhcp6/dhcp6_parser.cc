// A Bison parser, made by GNU Bison 3.0.4.

// Skeleton implementation for Bison LALR(1) parsers in C++

// Copyright (C) 2002-2015 Free Software Foundation, Inc.

// This program is free software: you can redistribute it and/or modify
// it under the terms of the GNU General Public License as published by
// the Free Software Foundation, either version 3 of the License, or
// (at your option) any later version.

// This program is distributed in the hope that it will be useful,
// but WITHOUT ANY WARRANTY; without even the implied warranty of
// MERCHANTABILITY or FITNESS FOR A PARTICULAR PURPOSE.  See the
// GNU General Public License for more details.

// You should have received a copy of the GNU General Public License
// along with this program.  If not, see <http://www.gnu.org/licenses/>.

// As a special exception, you may create a larger work that contains
// part or all of the Bison parser skeleton and distribute that work
// under terms of your choice, so long as that work isn't itself a
// parser generator using the skeleton or a modified version thereof
// as a parser skeleton.  Alternatively, if you modify or redistribute
// the parser skeleton itself, you may (at your option) remove this
// special exception, which will cause the skeleton and the resulting
// Bison output files to be licensed under the GNU General Public
// License without this special exception.

// This special exception was added by the Free Software Foundation in
// version 2.2 of Bison.

// Take the name prefix into account.
#define yylex   parser6_lex

// First part of user declarations.

#line 39 "dhcp6_parser.cc" // lalr1.cc:404

# ifndef YY_NULLPTR
#  if defined __cplusplus && 201103L <= __cplusplus
#   define YY_NULLPTR nullptr
#  else
#   define YY_NULLPTR 0
#  endif
# endif

#include "dhcp6_parser.h"

// User implementation prologue.

#line 53 "dhcp6_parser.cc" // lalr1.cc:412
// Unqualified %code blocks.
#line 34 "dhcp6_parser.yy" // lalr1.cc:413

#include <dhcp6/parser_context.h>

#line 59 "dhcp6_parser.cc" // lalr1.cc:413


#ifndef YY_
# if defined YYENABLE_NLS && YYENABLE_NLS
#  if ENABLE_NLS
#   include <libintl.h> // FIXME: INFRINGES ON USER NAME SPACE.
#   define YY_(msgid) dgettext ("bison-runtime", msgid)
#  endif
# endif
# ifndef YY_
#  define YY_(msgid) msgid
# endif
#endif

#define YYRHSLOC(Rhs, K) ((Rhs)[K].location)
/* YYLLOC_DEFAULT -- Set CURRENT to span from RHS[1] to RHS[N].
   If N is 0, then set CURRENT to the empty location which ends
   the previous symbol: RHS[0] (always defined).  */

# ifndef YYLLOC_DEFAULT
#  define YYLLOC_DEFAULT(Current, Rhs, N)                               \
    do                                                                  \
      if (N)                                                            \
        {                                                               \
          (Current).begin  = YYRHSLOC (Rhs, 1).begin;                   \
          (Current).end    = YYRHSLOC (Rhs, N).end;                     \
        }                                                               \
      else                                                              \
        {                                                               \
          (Current).begin = (Current).end = YYRHSLOC (Rhs, 0).end;      \
        }                                                               \
    while (/*CONSTCOND*/ false)
# endif


// Suppress unused-variable warnings by "using" E.
#define YYUSE(E) ((void) (E))

// Enable debugging if requested.
#if PARSER6_DEBUG

// A pseudo ostream that takes yydebug_ into account.
# define YYCDEBUG if (yydebug_) (*yycdebug_)

# define YY_SYMBOL_PRINT(Title, Symbol)         \
  do {                                          \
    if (yydebug_)                               \
    {                                           \
      *yycdebug_ << Title << ' ';               \
      yy_print_ (*yycdebug_, Symbol);           \
      *yycdebug_ << std::endl;                  \
    }                                           \
  } while (false)

# define YY_REDUCE_PRINT(Rule)          \
  do {                                  \
    if (yydebug_)                       \
      yy_reduce_print_ (Rule);          \
  } while (false)

# define YY_STACK_PRINT()               \
  do {                                  \
    if (yydebug_)                       \
      yystack_print_ ();                \
  } while (false)

#else // !PARSER6_DEBUG

# define YYCDEBUG if (false) std::cerr
# define YY_SYMBOL_PRINT(Title, Symbol)  YYUSE(Symbol)
# define YY_REDUCE_PRINT(Rule)           static_cast<void>(0)
# define YY_STACK_PRINT()                static_cast<void>(0)

#endif // !PARSER6_DEBUG

#define yyerrok         (yyerrstatus_ = 0)
#define yyclearin       (yyla.clear ())

#define YYACCEPT        goto yyacceptlab
#define YYABORT         goto yyabortlab
#define YYERROR         goto yyerrorlab
#define YYRECOVERING()  (!!yyerrstatus_)

#line 14 "dhcp6_parser.yy" // lalr1.cc:479
namespace isc { namespace dhcp {
#line 145 "dhcp6_parser.cc" // lalr1.cc:479

  /* Return YYSTR after stripping away unnecessary quotes and
     backslashes, so that it's suitable for yyerror.  The heuristic is
     that double-quoting is unnecessary unless the string contains an
     apostrophe, a comma, or backslash (other than backslash-backslash).
     YYSTR is taken from yytname.  */
  std::string
  Dhcp6Parser::yytnamerr_ (const char *yystr)
  {
    if (*yystr == '"')
      {
        std::string yyr = "";
        char const *yyp = yystr;

        for (;;)
          switch (*++yyp)
            {
            case '\'':
            case ',':
              goto do_not_strip_quotes;

            case '\\':
              if (*++yyp != '\\')
                goto do_not_strip_quotes;
              // Fall through.
            default:
              yyr += *yyp;
              break;

            case '"':
              return yyr;
            }
      do_not_strip_quotes: ;
      }

    return yystr;
  }


  /// Build a parser object.
  Dhcp6Parser::Dhcp6Parser (isc::dhcp::Parser6Context& ctx_yyarg)
    :
#if PARSER6_DEBUG
      yydebug_ (false),
      yycdebug_ (&std::cerr),
#endif
      ctx (ctx_yyarg)
  {}

  Dhcp6Parser::~Dhcp6Parser ()
  {}


  /*---------------.
  | Symbol types.  |
  `---------------*/



  // by_state.
  inline
  Dhcp6Parser::by_state::by_state ()
    : state (empty_state)
  {}

  inline
  Dhcp6Parser::by_state::by_state (const by_state& other)
    : state (other.state)
  {}

  inline
  void
  Dhcp6Parser::by_state::clear ()
  {
    state = empty_state;
  }

  inline
  void
  Dhcp6Parser::by_state::move (by_state& that)
  {
    state = that.state;
    that.clear ();
  }

  inline
  Dhcp6Parser::by_state::by_state (state_type s)
    : state (s)
  {}

  inline
  Dhcp6Parser::symbol_number_type
  Dhcp6Parser::by_state::type_get () const
  {
    if (state == empty_state)
      return empty_symbol;
    else
      return yystos_[state];
  }

  inline
  Dhcp6Parser::stack_symbol_type::stack_symbol_type ()
  {}


  inline
  Dhcp6Parser::stack_symbol_type::stack_symbol_type (state_type s, symbol_type& that)
    : super_type (s, that.location)
  {
      switch (that.type_get ())
    {
<<<<<<< HEAD
      case 154: // value
      case 198: // db_type
      case 383: // duid_type
      case 416: // ncr_protocol_value
      case 425: // replace_client_name_value
        value.move< ElementPtr > (that.value);
        break;

      case 139: // "boolean"
        value.move< bool > (that.value);
        break;

      case 138: // "floating point"
        value.move< double > (that.value);
        break;

      case 137: // "integer"
        value.move< int64_t > (that.value);
        break;

      case 136: // "constant string"
=======
      case 126: // value
      case 130: // map_value
      case 354: // duid_type
        value.move< ElementPtr > (that.value);
        break;

      case 112: // "boolean"
        value.move< bool > (that.value);
        break;

      case 111: // "floating point"
        value.move< double > (that.value);
        break;

      case 110: // "integer"
        value.move< int64_t > (that.value);
        break;

      case 109: // "constant string"
>>>>>>> dad9ff71
        value.move< std::string > (that.value);
        break;

      default:
        break;
    }

    // that is emptied.
    that.type = empty_symbol;
  }

  inline
  Dhcp6Parser::stack_symbol_type&
  Dhcp6Parser::stack_symbol_type::operator= (const stack_symbol_type& that)
  {
    state = that.state;
      switch (that.type_get ())
    {
<<<<<<< HEAD
      case 154: // value
      case 198: // db_type
      case 383: // duid_type
      case 416: // ncr_protocol_value
      case 425: // replace_client_name_value
        value.copy< ElementPtr > (that.value);
        break;

      case 139: // "boolean"
        value.copy< bool > (that.value);
        break;

      case 138: // "floating point"
        value.copy< double > (that.value);
        break;

      case 137: // "integer"
        value.copy< int64_t > (that.value);
        break;

      case 136: // "constant string"
=======
      case 126: // value
      case 130: // map_value
      case 354: // duid_type
        value.copy< ElementPtr > (that.value);
        break;

      case 112: // "boolean"
        value.copy< bool > (that.value);
        break;

      case 111: // "floating point"
        value.copy< double > (that.value);
        break;

      case 110: // "integer"
        value.copy< int64_t > (that.value);
        break;

      case 109: // "constant string"
>>>>>>> dad9ff71
        value.copy< std::string > (that.value);
        break;

      default:
        break;
    }

    location = that.location;
    return *this;
  }


  template <typename Base>
  inline
  void
  Dhcp6Parser::yy_destroy_ (const char* yymsg, basic_symbol<Base>& yysym) const
  {
    if (yymsg)
      YY_SYMBOL_PRINT (yymsg, yysym);
  }

#if PARSER6_DEBUG
  template <typename Base>
  void
  Dhcp6Parser::yy_print_ (std::ostream& yyo,
                                     const basic_symbol<Base>& yysym) const
  {
    std::ostream& yyoutput = yyo;
    YYUSE (yyoutput);
    symbol_number_type yytype = yysym.type_get ();
    // Avoid a (spurious) G++ 4.8 warning about "array subscript is
    // below array bounds".
    if (yysym.empty ())
      std::abort ();
    yyo << (yytype < yyntokens_ ? "token" : "nterm")
        << ' ' << yytname_[yytype] << " ("
        << yysym.location << ": ";
    switch (yytype)
    {
<<<<<<< HEAD
            case 136: // "constant string"

#line 210 "dhcp6_parser.yy" // lalr1.cc:636
        { yyoutput << yysym.value.template as< std::string > (); }
#line 360 "dhcp6_parser.cc" // lalr1.cc:636
        break;

      case 137: // "integer"

#line 210 "dhcp6_parser.yy" // lalr1.cc:636
        { yyoutput << yysym.value.template as< int64_t > (); }
#line 367 "dhcp6_parser.cc" // lalr1.cc:636
        break;

      case 138: // "floating point"

#line 210 "dhcp6_parser.yy" // lalr1.cc:636
        { yyoutput << yysym.value.template as< double > (); }
#line 374 "dhcp6_parser.cc" // lalr1.cc:636
        break;

      case 139: // "boolean"

#line 210 "dhcp6_parser.yy" // lalr1.cc:636
        { yyoutput << yysym.value.template as< bool > (); }
#line 381 "dhcp6_parser.cc" // lalr1.cc:636
        break;

      case 154: // value

#line 210 "dhcp6_parser.yy" // lalr1.cc:636
        { yyoutput << yysym.value.template as< ElementPtr > (); }
#line 388 "dhcp6_parser.cc" // lalr1.cc:636
        break;

      case 198: // db_type

#line 210 "dhcp6_parser.yy" // lalr1.cc:636
        { yyoutput << yysym.value.template as< ElementPtr > (); }
#line 395 "dhcp6_parser.cc" // lalr1.cc:636
        break;

      case 383: // duid_type

#line 210 "dhcp6_parser.yy" // lalr1.cc:636
        { yyoutput << yysym.value.template as< ElementPtr > (); }
#line 402 "dhcp6_parser.cc" // lalr1.cc:636
        break;

      case 416: // ncr_protocol_value

#line 210 "dhcp6_parser.yy" // lalr1.cc:636
        { yyoutput << yysym.value.template as< ElementPtr > (); }
#line 409 "dhcp6_parser.cc" // lalr1.cc:636
        break;

      case 425: // replace_client_name_value

#line 210 "dhcp6_parser.yy" // lalr1.cc:636
        { yyoutput << yysym.value.template as< ElementPtr > (); }
#line 416 "dhcp6_parser.cc" // lalr1.cc:636
=======
            case 109: // "constant string"

#line 201 "dhcp6_parser.yy" // lalr1.cc:636
        { yyoutput << yysym.value.template as< std::string > (); }
#line 356 "dhcp6_parser.cc" // lalr1.cc:636
        break;

      case 110: // "integer"

#line 201 "dhcp6_parser.yy" // lalr1.cc:636
        { yyoutput << yysym.value.template as< int64_t > (); }
#line 363 "dhcp6_parser.cc" // lalr1.cc:636
        break;

      case 111: // "floating point"

#line 201 "dhcp6_parser.yy" // lalr1.cc:636
        { yyoutput << yysym.value.template as< double > (); }
#line 370 "dhcp6_parser.cc" // lalr1.cc:636
        break;

      case 112: // "boolean"

#line 201 "dhcp6_parser.yy" // lalr1.cc:636
        { yyoutput << yysym.value.template as< bool > (); }
#line 377 "dhcp6_parser.cc" // lalr1.cc:636
        break;

      case 126: // value

#line 201 "dhcp6_parser.yy" // lalr1.cc:636
        { yyoutput << yysym.value.template as< ElementPtr > (); }
#line 384 "dhcp6_parser.cc" // lalr1.cc:636
        break;

      case 130: // map_value

#line 201 "dhcp6_parser.yy" // lalr1.cc:636
        { yyoutput << yysym.value.template as< ElementPtr > (); }
#line 391 "dhcp6_parser.cc" // lalr1.cc:636
        break;

      case 354: // duid_type

#line 201 "dhcp6_parser.yy" // lalr1.cc:636
        { yyoutput << yysym.value.template as< ElementPtr > (); }
#line 398 "dhcp6_parser.cc" // lalr1.cc:636
>>>>>>> dad9ff71
        break;


      default:
        break;
    }
    yyo << ')';
  }
#endif

  inline
  void
  Dhcp6Parser::yypush_ (const char* m, state_type s, symbol_type& sym)
  {
    stack_symbol_type t (s, sym);
    yypush_ (m, t);
  }

  inline
  void
  Dhcp6Parser::yypush_ (const char* m, stack_symbol_type& s)
  {
    if (m)
      YY_SYMBOL_PRINT (m, s);
    yystack_.push (s);
  }

  inline
  void
  Dhcp6Parser::yypop_ (unsigned int n)
  {
    yystack_.pop (n);
  }

#if PARSER6_DEBUG
  std::ostream&
  Dhcp6Parser::debug_stream () const
  {
    return *yycdebug_;
  }

  void
  Dhcp6Parser::set_debug_stream (std::ostream& o)
  {
    yycdebug_ = &o;
  }


  Dhcp6Parser::debug_level_type
  Dhcp6Parser::debug_level () const
  {
    return yydebug_;
  }

  void
  Dhcp6Parser::set_debug_level (debug_level_type l)
  {
    yydebug_ = l;
  }
#endif // PARSER6_DEBUG

  inline Dhcp6Parser::state_type
  Dhcp6Parser::yy_lr_goto_state_ (state_type yystate, int yysym)
  {
    int yyr = yypgoto_[yysym - yyntokens_] + yystate;
    if (0 <= yyr && yyr <= yylast_ && yycheck_[yyr] == yystate)
      return yytable_[yyr];
    else
      return yydefgoto_[yysym - yyntokens_];
  }

  inline bool
  Dhcp6Parser::yy_pact_value_is_default_ (int yyvalue)
  {
    return yyvalue == yypact_ninf_;
  }

  inline bool
  Dhcp6Parser::yy_table_value_is_error_ (int yyvalue)
  {
    return yyvalue == yytable_ninf_;
  }

  int
  Dhcp6Parser::parse ()
  {
    // State.
    int yyn;
    /// Length of the RHS of the rule being reduced.
    int yylen = 0;

    // Error handling.
    int yynerrs_ = 0;
    int yyerrstatus_ = 0;

    /// The lookahead symbol.
    symbol_type yyla;

    /// The locations where the error started and ended.
    stack_symbol_type yyerror_range[3];

    /// The return value of parse ().
    int yyresult;

    // FIXME: This shoud be completely indented.  It is not yet to
    // avoid gratuitous conflicts when merging into the master branch.
    try
      {
    YYCDEBUG << "Starting parse" << std::endl;


    /* Initialize the stack.  The initial state will be set in
       yynewstate, since the latter expects the semantical and the
       location values to have been already stored, initialize these
       stacks with a primary value.  */
    yystack_.clear ();
    yypush_ (YY_NULLPTR, 0, yyla);

    // A new symbol was pushed on the stack.
  yynewstate:
    YYCDEBUG << "Entering state " << yystack_[0].state << std::endl;

    // Accept?
    if (yystack_[0].state == yyfinal_)
      goto yyacceptlab;

    goto yybackup;

    // Backup.
  yybackup:

    // Try to take a decision without lookahead.
    yyn = yypact_[yystack_[0].state];
    if (yy_pact_value_is_default_ (yyn))
      goto yydefault;

    // Read a lookahead token.
    if (yyla.empty ())
      {
        YYCDEBUG << "Reading a token: ";
        try
          {
            symbol_type yylookahead (yylex (ctx));
            yyla.move (yylookahead);
          }
        catch (const syntax_error& yyexc)
          {
            error (yyexc);
            goto yyerrlab1;
          }
      }
    YY_SYMBOL_PRINT ("Next token is", yyla);

    /* If the proper action on seeing token YYLA.TYPE is to reduce or
       to detect an error, take that action.  */
    yyn += yyla.type_get ();
    if (yyn < 0 || yylast_ < yyn || yycheck_[yyn] != yyla.type_get ())
      goto yydefault;

    // Reduce or error.
    yyn = yytable_[yyn];
    if (yyn <= 0)
      {
        if (yy_table_value_is_error_ (yyn))
          goto yyerrlab;
        yyn = -yyn;
        goto yyreduce;
      }

    // Count tokens shifted since error; after three, turn off error status.
    if (yyerrstatus_)
      --yyerrstatus_;

    // Shift the lookahead token.
    yypush_ ("Shifting", yyn, yyla);
    goto yynewstate;

  /*-----------------------------------------------------------.
  | yydefault -- do the default action for the current state.  |
  `-----------------------------------------------------------*/
  yydefault:
    yyn = yydefact_[yystack_[0].state];
    if (yyn == 0)
      goto yyerrlab;
    goto yyreduce;

  /*-----------------------------.
  | yyreduce -- Do a reduction.  |
  `-----------------------------*/
  yyreduce:
    yylen = yyr2_[yyn];
    {
      stack_symbol_type yylhs;
      yylhs.state = yy_lr_goto_state_(yystack_[yylen].state, yyr1_[yyn]);
      /* Variants are always initialized to an empty instance of the
         correct type. The default '$$ = $1' action is NOT applied
         when using variants.  */
        switch (yyr1_[yyn])
    {
<<<<<<< HEAD
      case 154: // value
      case 198: // db_type
      case 383: // duid_type
      case 416: // ncr_protocol_value
      case 425: // replace_client_name_value
        yylhs.value.build< ElementPtr > ();
        break;

      case 139: // "boolean"
        yylhs.value.build< bool > ();
        break;

      case 138: // "floating point"
        yylhs.value.build< double > ();
        break;

      case 137: // "integer"
        yylhs.value.build< int64_t > ();
        break;

      case 136: // "constant string"
=======
      case 126: // value
      case 130: // map_value
      case 354: // duid_type
        yylhs.value.build< ElementPtr > ();
        break;

      case 112: // "boolean"
        yylhs.value.build< bool > ();
        break;

      case 111: // "floating point"
        yylhs.value.build< double > ();
        break;

      case 110: // "integer"
        yylhs.value.build< int64_t > ();
        break;

      case 109: // "constant string"
>>>>>>> dad9ff71
        yylhs.value.build< std::string > ();
        break;

      default:
        break;
    }


      // Compute the default @$.
      {
        slice<stack_symbol_type, stack_type> slice (yystack_, yylen);
        YYLLOC_DEFAULT (yylhs.location, slice, yylen);
      }

      // Perform the reduction.
      YY_REDUCE_PRINT (yyn);
      try
        {
          switch (yyn)
            {
  case 2:
<<<<<<< HEAD
#line 219 "dhcp6_parser.yy" // lalr1.cc:859
    { ctx.ctx_ = ctx.NO_KEYWORD; }
#line 660 "dhcp6_parser.cc" // lalr1.cc:859
    break;

  case 4:
#line 220 "dhcp6_parser.yy" // lalr1.cc:859
    { ctx.ctx_ = ctx.CONFIG; }
#line 666 "dhcp6_parser.cc" // lalr1.cc:859
    break;

  case 6:
#line 221 "dhcp6_parser.yy" // lalr1.cc:859
    { ctx.ctx_ = ctx.DHCP6; }
#line 672 "dhcp6_parser.cc" // lalr1.cc:859
    break;

  case 8:
#line 222 "dhcp6_parser.yy" // lalr1.cc:859
    { ctx.ctx_ = ctx.INTERFACES_CONFIG; }
#line 678 "dhcp6_parser.cc" // lalr1.cc:859
    break;

  case 10:
#line 223 "dhcp6_parser.yy" // lalr1.cc:859
    { ctx.ctx_ = ctx.SUBNET6; }
#line 684 "dhcp6_parser.cc" // lalr1.cc:859
    break;

  case 12:
#line 224 "dhcp6_parser.yy" // lalr1.cc:859
    { ctx.ctx_ = ctx.POOLS; }
#line 690 "dhcp6_parser.cc" // lalr1.cc:859
    break;

  case 14:
#line 225 "dhcp6_parser.yy" // lalr1.cc:859
    { ctx.ctx_ = ctx.PD_POOLS; }
#line 696 "dhcp6_parser.cc" // lalr1.cc:859
    break;

  case 16:
#line 226 "dhcp6_parser.yy" // lalr1.cc:859
    { ctx.ctx_ = ctx.RESERVATIONS; }
#line 702 "dhcp6_parser.cc" // lalr1.cc:859
    break;

  case 18:
#line 227 "dhcp6_parser.yy" // lalr1.cc:859
    { ctx.ctx_ = ctx.OPTION_DEF; }
#line 708 "dhcp6_parser.cc" // lalr1.cc:859
    break;

  case 20:
#line 228 "dhcp6_parser.yy" // lalr1.cc:859
    { ctx.ctx_ = ctx.OPTION_DATA; }
#line 714 "dhcp6_parser.cc" // lalr1.cc:859
    break;

  case 22:
#line 229 "dhcp6_parser.yy" // lalr1.cc:859
    { ctx.ctx_ = ctx.HOOKS_LIBRARIES; }
#line 720 "dhcp6_parser.cc" // lalr1.cc:859
    break;

  case 24:
#line 230 "dhcp6_parser.yy" // lalr1.cc:859
    { ctx.ctx_ = ctx.DHCP_DDNS; }
#line 726 "dhcp6_parser.cc" // lalr1.cc:859
    break;

  case 26:
#line 238 "dhcp6_parser.yy" // lalr1.cc:859
    { yylhs.value.as< ElementPtr > () = ElementPtr(new IntElement(yystack_[0].value.as< int64_t > (), ctx.loc2pos(yystack_[0].location))); }
#line 732 "dhcp6_parser.cc" // lalr1.cc:859
    break;

  case 27:
#line 239 "dhcp6_parser.yy" // lalr1.cc:859
    { yylhs.value.as< ElementPtr > () = ElementPtr(new DoubleElement(yystack_[0].value.as< double > (), ctx.loc2pos(yystack_[0].location))); }
#line 738 "dhcp6_parser.cc" // lalr1.cc:859
    break;

  case 28:
#line 240 "dhcp6_parser.yy" // lalr1.cc:859
    { yylhs.value.as< ElementPtr > () = ElementPtr(new BoolElement(yystack_[0].value.as< bool > (), ctx.loc2pos(yystack_[0].location))); }
#line 744 "dhcp6_parser.cc" // lalr1.cc:859
    break;

  case 29:
#line 241 "dhcp6_parser.yy" // lalr1.cc:859
    { yylhs.value.as< ElementPtr > () = ElementPtr(new StringElement(yystack_[0].value.as< std::string > (), ctx.loc2pos(yystack_[0].location))); }
#line 750 "dhcp6_parser.cc" // lalr1.cc:859
    break;

  case 30:
#line 242 "dhcp6_parser.yy" // lalr1.cc:859
    { yylhs.value.as< ElementPtr > () = ElementPtr(new NullElement(ctx.loc2pos(yystack_[0].location))); }
#line 756 "dhcp6_parser.cc" // lalr1.cc:859
    break;

  case 31:
#line 243 "dhcp6_parser.yy" // lalr1.cc:859
    { yylhs.value.as< ElementPtr > () = ctx.stack_.back(); ctx.stack_.pop_back(); }
#line 762 "dhcp6_parser.cc" // lalr1.cc:859
    break;

  case 32:
#line 244 "dhcp6_parser.yy" // lalr1.cc:859
    { yylhs.value.as< ElementPtr > () = ctx.stack_.back(); ctx.stack_.pop_back(); }
#line 768 "dhcp6_parser.cc" // lalr1.cc:859
    break;

  case 33:
#line 247 "dhcp6_parser.yy" // lalr1.cc:859
=======
#line 210 "dhcp6_parser.yy" // lalr1.cc:859
    { ctx.ctx_ = ctx.NO_KEYWORD; }
#line 640 "dhcp6_parser.cc" // lalr1.cc:859
    break;

  case 4:
#line 211 "dhcp6_parser.yy" // lalr1.cc:859
    { ctx.ctx_ = ctx.CONFIG; }
#line 646 "dhcp6_parser.cc" // lalr1.cc:859
    break;

  case 6:
#line 212 "dhcp6_parser.yy" // lalr1.cc:859
    { ctx.ctx_ = ctx.DHCP6; }
#line 652 "dhcp6_parser.cc" // lalr1.cc:859
    break;

  case 8:
#line 213 "dhcp6_parser.yy" // lalr1.cc:859
    { ctx.ctx_ = ctx.INTERFACES_CONFIG; }
#line 658 "dhcp6_parser.cc" // lalr1.cc:859
    break;

  case 10:
#line 214 "dhcp6_parser.yy" // lalr1.cc:859
    { ctx.ctx_ = ctx.SUBNET6; }
#line 664 "dhcp6_parser.cc" // lalr1.cc:859
    break;

  case 12:
#line 215 "dhcp6_parser.yy" // lalr1.cc:859
    { ctx.ctx_ = ctx.POOLS; }
#line 670 "dhcp6_parser.cc" // lalr1.cc:859
    break;

  case 14:
#line 216 "dhcp6_parser.yy" // lalr1.cc:859
    { ctx.ctx_ = ctx.PD_POOLS; }
#line 676 "dhcp6_parser.cc" // lalr1.cc:859
    break;

  case 16:
#line 217 "dhcp6_parser.yy" // lalr1.cc:859
    { ctx.ctx_ = ctx.RESERVATIONS; }
#line 682 "dhcp6_parser.cc" // lalr1.cc:859
    break;

  case 18:
#line 218 "dhcp6_parser.yy" // lalr1.cc:859
    { ctx.ctx_ = ctx.OPTION_DEF; }
#line 688 "dhcp6_parser.cc" // lalr1.cc:859
    break;

  case 20:
#line 219 "dhcp6_parser.yy" // lalr1.cc:859
    { ctx.ctx_ = ctx.OPTION_DATA; }
#line 694 "dhcp6_parser.cc" // lalr1.cc:859
    break;

  case 22:
#line 220 "dhcp6_parser.yy" // lalr1.cc:859
    { ctx.ctx_ = ctx.HOOKS_LIBRARIES; }
#line 700 "dhcp6_parser.cc" // lalr1.cc:859
    break;

  case 24:
#line 228 "dhcp6_parser.yy" // lalr1.cc:859
    { yylhs.value.as< ElementPtr > () = ElementPtr(new IntElement(yystack_[0].value.as< int64_t > (), ctx.loc2pos(yystack_[0].location))); }
#line 706 "dhcp6_parser.cc" // lalr1.cc:859
    break;

  case 25:
#line 229 "dhcp6_parser.yy" // lalr1.cc:859
    { yylhs.value.as< ElementPtr > () = ElementPtr(new DoubleElement(yystack_[0].value.as< double > (), ctx.loc2pos(yystack_[0].location))); }
#line 712 "dhcp6_parser.cc" // lalr1.cc:859
    break;

  case 26:
#line 230 "dhcp6_parser.yy" // lalr1.cc:859
    { yylhs.value.as< ElementPtr > () = ElementPtr(new BoolElement(yystack_[0].value.as< bool > (), ctx.loc2pos(yystack_[0].location))); }
#line 718 "dhcp6_parser.cc" // lalr1.cc:859
    break;

  case 27:
#line 231 "dhcp6_parser.yy" // lalr1.cc:859
    { yylhs.value.as< ElementPtr > () = ElementPtr(new StringElement(yystack_[0].value.as< std::string > (), ctx.loc2pos(yystack_[0].location))); }
#line 724 "dhcp6_parser.cc" // lalr1.cc:859
    break;

  case 28:
#line 232 "dhcp6_parser.yy" // lalr1.cc:859
    { yylhs.value.as< ElementPtr > () = ElementPtr(new NullElement(ctx.loc2pos(yystack_[0].location))); }
#line 730 "dhcp6_parser.cc" // lalr1.cc:859
    break;

  case 29:
#line 233 "dhcp6_parser.yy" // lalr1.cc:859
    { yylhs.value.as< ElementPtr > () = ctx.stack_.back(); ctx.stack_.pop_back(); }
#line 736 "dhcp6_parser.cc" // lalr1.cc:859
    break;

  case 30:
#line 234 "dhcp6_parser.yy" // lalr1.cc:859
    { yylhs.value.as< ElementPtr > () = ctx.stack_.back(); ctx.stack_.pop_back(); }
#line 742 "dhcp6_parser.cc" // lalr1.cc:859
    break;

  case 31:
#line 237 "dhcp6_parser.yy" // lalr1.cc:859
>>>>>>> dad9ff71
    {
    // Push back the JSON value on the stack
    ctx.stack_.push_back(yystack_[0].value.as< ElementPtr > ());
}
<<<<<<< HEAD
#line 777 "dhcp6_parser.cc" // lalr1.cc:859
    break;

  case 34:
#line 252 "dhcp6_parser.yy" // lalr1.cc:859
=======
#line 751 "dhcp6_parser.cc" // lalr1.cc:859
    break;

  case 32:
#line 242 "dhcp6_parser.yy" // lalr1.cc:859
>>>>>>> dad9ff71
    {
    // This code is executed when we're about to start parsing
    // the content of the map
    ElementPtr m(new MapElement(ctx.loc2pos(yystack_[0].location)));
    ctx.stack_.push_back(m);
}
<<<<<<< HEAD
#line 788 "dhcp6_parser.cc" // lalr1.cc:859
    break;

  case 35:
#line 257 "dhcp6_parser.yy" // lalr1.cc:859
=======
#line 762 "dhcp6_parser.cc" // lalr1.cc:859
    break;

  case 33:
#line 247 "dhcp6_parser.yy" // lalr1.cc:859
>>>>>>> dad9ff71
    {
    // map parsing completed. If we ever want to do any wrap up
    // (maybe some sanity checking), this would be the best place
    // for it.
}
<<<<<<< HEAD
#line 798 "dhcp6_parser.cc" // lalr1.cc:859
    break;

  case 38:
#line 268 "dhcp6_parser.yy" // lalr1.cc:859
=======
#line 772 "dhcp6_parser.cc" // lalr1.cc:859
    break;

  case 34:
#line 253 "dhcp6_parser.yy" // lalr1.cc:859
    { yylhs.value.as< ElementPtr > () = ctx.stack_.back(); ctx.stack_.pop_back(); }
#line 778 "dhcp6_parser.cc" // lalr1.cc:859
    break;

  case 37:
#line 260 "dhcp6_parser.yy" // lalr1.cc:859
>>>>>>> dad9ff71
    {
                  // map containing a single entry
                  ctx.stack_.back()->set(yystack_[2].value.as< std::string > (), yystack_[0].value.as< ElementPtr > ());
                  }
<<<<<<< HEAD
#line 807 "dhcp6_parser.cc" // lalr1.cc:859
    break;

  case 39:
#line 272 "dhcp6_parser.yy" // lalr1.cc:859
=======
#line 787 "dhcp6_parser.cc" // lalr1.cc:859
    break;

  case 38:
#line 264 "dhcp6_parser.yy" // lalr1.cc:859
>>>>>>> dad9ff71
    {
                  // map consisting of a shorter map followed by
                  // comma and string:value
                  ctx.stack_.back()->set(yystack_[2].value.as< std::string > (), yystack_[0].value.as< ElementPtr > ());
                  }
<<<<<<< HEAD
#line 817 "dhcp6_parser.cc" // lalr1.cc:859
    break;

  case 40:
#line 279 "dhcp6_parser.yy" // lalr1.cc:859
=======
#line 797 "dhcp6_parser.cc" // lalr1.cc:859
    break;

  case 39:
#line 271 "dhcp6_parser.yy" // lalr1.cc:859
>>>>>>> dad9ff71
    {
    ElementPtr l(new ListElement(ctx.loc2pos(yystack_[0].location)));
    ctx.stack_.push_back(l);
}
<<<<<<< HEAD
#line 826 "dhcp6_parser.cc" // lalr1.cc:859
    break;

  case 41:
#line 282 "dhcp6_parser.yy" // lalr1.cc:859
=======
#line 806 "dhcp6_parser.cc" // lalr1.cc:859
    break;

  case 40:
#line 274 "dhcp6_parser.yy" // lalr1.cc:859
    {
    // list parsing complete. Put any sanity checking here
}
#line 814 "dhcp6_parser.cc" // lalr1.cc:859
    break;

  case 41:
#line 279 "dhcp6_parser.yy" // lalr1.cc:859
    {
    // List parsing about to start
}
#line 822 "dhcp6_parser.cc" // lalr1.cc:859
    break;

  case 42:
#line 281 "dhcp6_parser.yy" // lalr1.cc:859
>>>>>>> dad9ff71
    {
    // list parsing complete. Put any sanity checking here
}
<<<<<<< HEAD
#line 834 "dhcp6_parser.cc" // lalr1.cc:859
    break;

  case 44:
=======
#line 831 "dhcp6_parser.cc" // lalr1.cc:859
    break;

  case 45:
>>>>>>> dad9ff71
#line 290 "dhcp6_parser.yy" // lalr1.cc:859
    {
                  // List consisting of a single element.
                  ctx.stack_.back()->add(yystack_[0].value.as< ElementPtr > ());
                  }
<<<<<<< HEAD
#line 843 "dhcp6_parser.cc" // lalr1.cc:859
    break;

  case 45:
=======
#line 840 "dhcp6_parser.cc" // lalr1.cc:859
    break;

  case 46:
>>>>>>> dad9ff71
#line 294 "dhcp6_parser.yy" // lalr1.cc:859
    {
                  // List ending with , and a value.
                  ctx.stack_.back()->add(yystack_[0].value.as< ElementPtr > ());
                  }
<<<<<<< HEAD
#line 852 "dhcp6_parser.cc" // lalr1.cc:859
=======
#line 849 "dhcp6_parser.cc" // lalr1.cc:859
>>>>>>> dad9ff71
    break;

  case 47:
#line 305 "dhcp6_parser.yy" // lalr1.cc:859
    {
    // List parsing about to start
}
#line 860 "dhcp6_parser.cc" // lalr1.cc:859
    break;

  case 47:
#line 303 "dhcp6_parser.yy" // lalr1.cc:859
    {
    // list parsing complete. Put any sanity checking here
    //ctx.stack_.pop_back();
}
#line 869 "dhcp6_parser.cc" // lalr1.cc:859
    break;

  case 50:
#line 312 "dhcp6_parser.yy" // lalr1.cc:859
    {
                          ElementPtr s(new StringElement(yystack_[0].value.as< std::string > (), ctx.loc2pos(yystack_[0].location)));
                          ctx.stack_.back()->add(s);
                          }
#line 878 "dhcp6_parser.cc" // lalr1.cc:859
    break;

  case 51:
#line 316 "dhcp6_parser.yy" // lalr1.cc:859
    {
                          ElementPtr s(new StringElement(yystack_[0].value.as< std::string > (), ctx.loc2pos(yystack_[0].location)));
                          ctx.stack_.back()->add(s);
                          }
#line 887 "dhcp6_parser.cc" // lalr1.cc:859
    break;

  case 52:
#line 327 "dhcp6_parser.yy" // lalr1.cc:859
    {
    const std::string& where = ctx.contextName();
    const std::string& keyword = yystack_[1].value.as< std::string > ();
    error(yystack_[1].location,
          "got unexpected keyword \"" + keyword + "\" in " + where + " map.");
}
<<<<<<< HEAD
#line 898 "dhcp6_parser.cc" // lalr1.cc:859
    break;

  case 53:
#line 337 "dhcp6_parser.yy" // lalr1.cc:859
=======
#line 860 "dhcp6_parser.cc" // lalr1.cc:859
    break;

  case 48:
#line 315 "dhcp6_parser.yy" // lalr1.cc:859
>>>>>>> dad9ff71
    {
    // This code is executed when we're about to start parsing
    // the content of the map
    ElementPtr m(new MapElement(ctx.loc2pos(yystack_[0].location)));
    ctx.stack_.push_back(m);
}
<<<<<<< HEAD
#line 909 "dhcp6_parser.cc" // lalr1.cc:859
    break;

  case 54:
#line 342 "dhcp6_parser.yy" // lalr1.cc:859
=======
#line 871 "dhcp6_parser.cc" // lalr1.cc:859
    break;

  case 49:
#line 320 "dhcp6_parser.yy" // lalr1.cc:859
>>>>>>> dad9ff71
    {
    // map parsing completed. If we ever want to do any wrap up
    // (maybe some sanity checking), this would be the best place
    // for it.
}
<<<<<<< HEAD
#line 919 "dhcp6_parser.cc" // lalr1.cc:859
    break;

  case 62:
#line 361 "dhcp6_parser.yy" // lalr1.cc:859
=======
#line 881 "dhcp6_parser.cc" // lalr1.cc:859
    break;

  case 57:
#line 339 "dhcp6_parser.yy" // lalr1.cc:859
>>>>>>> dad9ff71
    {
    // This code is executed when we're about to start parsing
    // the content of the map
    ElementPtr m(new MapElement(ctx.loc2pos(yystack_[0].location)));
    ctx.stack_.back()->set("Dhcp6", m);
    ctx.stack_.push_back(m);
    ctx.enter(ctx.DHCP6);
}
<<<<<<< HEAD
#line 932 "dhcp6_parser.cc" // lalr1.cc:859
    break;

  case 63:
#line 368 "dhcp6_parser.yy" // lalr1.cc:859
=======
#line 894 "dhcp6_parser.cc" // lalr1.cc:859
    break;

  case 58:
#line 346 "dhcp6_parser.yy" // lalr1.cc:859
>>>>>>> dad9ff71
    {
    // map parsing completed. If we ever want to do any wrap up
    // (maybe some sanity checking), this would be the best place
    // for it.
    ctx.stack_.pop_back();
    ctx.leave();
}
<<<<<<< HEAD
#line 944 "dhcp6_parser.cc" // lalr1.cc:859
    break;

  case 64:
#line 378 "dhcp6_parser.yy" // lalr1.cc:859
=======
#line 906 "dhcp6_parser.cc" // lalr1.cc:859
    break;

  case 59:
#line 356 "dhcp6_parser.yy" // lalr1.cc:859
>>>>>>> dad9ff71
    {
    // Parse the Dhcp6 map
    ElementPtr m(new MapElement(ctx.loc2pos(yystack_[0].location)));
    ctx.stack_.push_back(m);
}
<<<<<<< HEAD
#line 954 "dhcp6_parser.cc" // lalr1.cc:859
    break;

  case 65:
#line 382 "dhcp6_parser.yy" // lalr1.cc:859
    {
    // parsing completed
}
#line 962 "dhcp6_parser.cc" // lalr1.cc:859
    break;

  case 90:
#line 416 "dhcp6_parser.yy" // lalr1.cc:859
=======
#line 916 "dhcp6_parser.cc" // lalr1.cc:859
    break;

  case 60:
#line 360 "dhcp6_parser.yy" // lalr1.cc:859
    {
    // parsing completed
}
#line 924 "dhcp6_parser.cc" // lalr1.cc:859
    break;

  case 85:
#line 394 "dhcp6_parser.yy" // lalr1.cc:859
>>>>>>> dad9ff71
    {
    ElementPtr prf(new IntElement(yystack_[0].value.as< int64_t > (), ctx.loc2pos(yystack_[0].location)));
    ctx.stack_.back()->set("preferred-lifetime", prf);
}
<<<<<<< HEAD
#line 971 "dhcp6_parser.cc" // lalr1.cc:859
    break;

  case 91:
#line 421 "dhcp6_parser.yy" // lalr1.cc:859
=======
#line 933 "dhcp6_parser.cc" // lalr1.cc:859
    break;

  case 86:
#line 399 "dhcp6_parser.yy" // lalr1.cc:859
>>>>>>> dad9ff71
    {
    ElementPtr prf(new IntElement(yystack_[0].value.as< int64_t > (), ctx.loc2pos(yystack_[0].location)));
    ctx.stack_.back()->set("valid-lifetime", prf);
}
<<<<<<< HEAD
#line 980 "dhcp6_parser.cc" // lalr1.cc:859
    break;

  case 92:
#line 426 "dhcp6_parser.yy" // lalr1.cc:859
=======
#line 942 "dhcp6_parser.cc" // lalr1.cc:859
    break;

  case 87:
#line 404 "dhcp6_parser.yy" // lalr1.cc:859
>>>>>>> dad9ff71
    {
    ElementPtr prf(new IntElement(yystack_[0].value.as< int64_t > (), ctx.loc2pos(yystack_[0].location)));
    ctx.stack_.back()->set("renew-timer", prf);
}
<<<<<<< HEAD
#line 989 "dhcp6_parser.cc" // lalr1.cc:859
    break;

  case 93:
#line 431 "dhcp6_parser.yy" // lalr1.cc:859
=======
#line 951 "dhcp6_parser.cc" // lalr1.cc:859
    break;

  case 88:
#line 409 "dhcp6_parser.yy" // lalr1.cc:859
>>>>>>> dad9ff71
    {
    ElementPtr prf(new IntElement(yystack_[0].value.as< int64_t > (), ctx.loc2pos(yystack_[0].location)));
    ctx.stack_.back()->set("rebind-timer", prf);
}
<<<<<<< HEAD
#line 998 "dhcp6_parser.cc" // lalr1.cc:859
    break;

  case 94:
#line 436 "dhcp6_parser.yy" // lalr1.cc:859
=======
#line 960 "dhcp6_parser.cc" // lalr1.cc:859
    break;

  case 89:
#line 414 "dhcp6_parser.yy" // lalr1.cc:859
>>>>>>> dad9ff71
    {
    ElementPtr dpp(new IntElement(yystack_[0].value.as< int64_t > (), ctx.loc2pos(yystack_[0].location)));
    ctx.stack_.back()->set("decline-probation-period", dpp);
}
<<<<<<< HEAD
#line 1007 "dhcp6_parser.cc" // lalr1.cc:859
    break;

  case 95:
#line 441 "dhcp6_parser.yy" // lalr1.cc:859
=======
#line 969 "dhcp6_parser.cc" // lalr1.cc:859
    break;

  case 90:
#line 419 "dhcp6_parser.yy" // lalr1.cc:859
>>>>>>> dad9ff71
    {
    ElementPtr i(new MapElement(ctx.loc2pos(yystack_[0].location)));
    ctx.stack_.back()->set("interfaces-config", i);
    ctx.stack_.push_back(i);
    ctx.enter(ctx.INTERFACES_CONFIG);
}
<<<<<<< HEAD
#line 1018 "dhcp6_parser.cc" // lalr1.cc:859
    break;

  case 96:
#line 446 "dhcp6_parser.yy" // lalr1.cc:859
=======
#line 980 "dhcp6_parser.cc" // lalr1.cc:859
    break;

  case 91:
#line 424 "dhcp6_parser.yy" // lalr1.cc:859
>>>>>>> dad9ff71
    {
    ctx.stack_.pop_back();
    ctx.leave();
}
<<<<<<< HEAD
#line 1027 "dhcp6_parser.cc" // lalr1.cc:859
    break;

  case 97:
#line 451 "dhcp6_parser.yy" // lalr1.cc:859
=======
#line 989 "dhcp6_parser.cc" // lalr1.cc:859
    break;

  case 92:
#line 429 "dhcp6_parser.yy" // lalr1.cc:859
>>>>>>> dad9ff71
    {
    // Parse the interfaces-config map
    ElementPtr m(new MapElement(ctx.loc2pos(yystack_[0].location)));
    ctx.stack_.push_back(m);
}
<<<<<<< HEAD
#line 1037 "dhcp6_parser.cc" // lalr1.cc:859
    break;

  case 98:
#line 455 "dhcp6_parser.yy" // lalr1.cc:859
    {
    // parsing completed
}
#line 1045 "dhcp6_parser.cc" // lalr1.cc:859
    break;

  case 99:
#line 459 "dhcp6_parser.yy" // lalr1.cc:859
=======
#line 999 "dhcp6_parser.cc" // lalr1.cc:859
    break;

  case 93:
#line 433 "dhcp6_parser.yy" // lalr1.cc:859
    {
    // parsing completed
}
#line 1007 "dhcp6_parser.cc" // lalr1.cc:859
    break;

  case 94:
#line 437 "dhcp6_parser.yy" // lalr1.cc:859
>>>>>>> dad9ff71
    {
    ElementPtr l(new ListElement(ctx.loc2pos(yystack_[0].location)));
    ctx.stack_.back()->set("interfaces", l);
    ctx.stack_.push_back(l);
    ctx.enter(ctx.NO_KEYWORD);
}
<<<<<<< HEAD
#line 1056 "dhcp6_parser.cc" // lalr1.cc:859
    break;

  case 100:
#line 464 "dhcp6_parser.yy" // lalr1.cc:859
=======
#line 1018 "dhcp6_parser.cc" // lalr1.cc:859
    break;

  case 95:
#line 442 "dhcp6_parser.yy" // lalr1.cc:859
>>>>>>> dad9ff71
    {
    ctx.stack_.pop_back();
    ctx.leave();
}
<<<<<<< HEAD
#line 1065 "dhcp6_parser.cc" // lalr1.cc:859
    break;

  case 101:
#line 469 "dhcp6_parser.yy" // lalr1.cc:859
=======
#line 1027 "dhcp6_parser.cc" // lalr1.cc:859
    break;

  case 96:
#line 447 "dhcp6_parser.yy" // lalr1.cc:859
>>>>>>> dad9ff71
    {
    ElementPtr i(new MapElement(ctx.loc2pos(yystack_[0].location)));
    ctx.stack_.back()->set("lease-database", i);
    ctx.stack_.push_back(i);
    ctx.enter(ctx.LEASE_DATABASE);
}
<<<<<<< HEAD
#line 1076 "dhcp6_parser.cc" // lalr1.cc:859
    break;

  case 102:
#line 474 "dhcp6_parser.yy" // lalr1.cc:859
=======
#line 1038 "dhcp6_parser.cc" // lalr1.cc:859
    break;

  case 97:
#line 452 "dhcp6_parser.yy" // lalr1.cc:859
>>>>>>> dad9ff71
    {
    ctx.stack_.pop_back();
    ctx.leave();
}
<<<<<<< HEAD
#line 1085 "dhcp6_parser.cc" // lalr1.cc:859
    break;

  case 103:
#line 479 "dhcp6_parser.yy" // lalr1.cc:859
=======
#line 1047 "dhcp6_parser.cc" // lalr1.cc:859
    break;

  case 98:
#line 457 "dhcp6_parser.yy" // lalr1.cc:859
>>>>>>> dad9ff71
    {
    ElementPtr i(new MapElement(ctx.loc2pos(yystack_[0].location)));
    ctx.stack_.back()->set("hosts-database", i);
    ctx.stack_.push_back(i);
    ctx.enter(ctx.HOSTS_DATABASE);
}
<<<<<<< HEAD
#line 1096 "dhcp6_parser.cc" // lalr1.cc:859
    break;

  case 104:
#line 484 "dhcp6_parser.yy" // lalr1.cc:859
=======
#line 1058 "dhcp6_parser.cc" // lalr1.cc:859
    break;

  case 99:
#line 462 "dhcp6_parser.yy" // lalr1.cc:859
>>>>>>> dad9ff71
    {
    ctx.stack_.pop_back();
    ctx.leave();
}
<<<<<<< HEAD
#line 1105 "dhcp6_parser.cc" // lalr1.cc:859
    break;

  case 117:
#line 505 "dhcp6_parser.yy" // lalr1.cc:859
=======
#line 1067 "dhcp6_parser.cc" // lalr1.cc:859
    break;

  case 111:
#line 482 "dhcp6_parser.yy" // lalr1.cc:859
>>>>>>> dad9ff71
    {
    ctx.enter(ctx.DATABASE_TYPE);
}
<<<<<<< HEAD
#line 1113 "dhcp6_parser.cc" // lalr1.cc:859
    break;

  case 118:
#line 507 "dhcp6_parser.yy" // lalr1.cc:859
=======
#line 1075 "dhcp6_parser.cc" // lalr1.cc:859
    break;

  case 112:
#line 484 "dhcp6_parser.yy" // lalr1.cc:859
>>>>>>> dad9ff71
    {
    ctx.stack_.back()->set("type", yystack_[0].value.as< ElementPtr > ());
    ctx.leave();
}
<<<<<<< HEAD
#line 1122 "dhcp6_parser.cc" // lalr1.cc:859
    break;

  case 119:
#line 512 "dhcp6_parser.yy" // lalr1.cc:859
    { yylhs.value.as< ElementPtr > () = ElementPtr(new StringElement("memfile", ctx.loc2pos(yystack_[0].location))); }
#line 1128 "dhcp6_parser.cc" // lalr1.cc:859
    break;

  case 120:
#line 513 "dhcp6_parser.yy" // lalr1.cc:859
    { yylhs.value.as< ElementPtr > () = ElementPtr(new StringElement("mysql", ctx.loc2pos(yystack_[0].location))); }
#line 1134 "dhcp6_parser.cc" // lalr1.cc:859
    break;

  case 121:
#line 514 "dhcp6_parser.yy" // lalr1.cc:859
    { yylhs.value.as< ElementPtr > () = ElementPtr(new StringElement("postgresql", ctx.loc2pos(yystack_[0].location))); }
#line 1140 "dhcp6_parser.cc" // lalr1.cc:859
    break;

  case 122:
#line 515 "dhcp6_parser.yy" // lalr1.cc:859
    { yylhs.value.as< ElementPtr > () = ElementPtr(new StringElement("cql", ctx.loc2pos(yystack_[0].location))); }
#line 1146 "dhcp6_parser.cc" // lalr1.cc:859
    break;

  case 123:
#line 518 "dhcp6_parser.yy" // lalr1.cc:859
    {
    ctx.enter(ctx.NO_KEYWORD);
}
#line 1154 "dhcp6_parser.cc" // lalr1.cc:859
    break;

  case 124:
#line 520 "dhcp6_parser.yy" // lalr1.cc:859
=======
#line 1085 "dhcp6_parser.cc" // lalr1.cc:859
    break;

  case 113:
#line 490 "dhcp6_parser.yy" // lalr1.cc:859
    {
    ctx.enter(ctx.NO_KEYWORD);
}
#line 1093 "dhcp6_parser.cc" // lalr1.cc:859
    break;

  case 114:
#line 492 "dhcp6_parser.yy" // lalr1.cc:859
>>>>>>> dad9ff71
    {
    ElementPtr user(new StringElement(yystack_[0].value.as< std::string > (), ctx.loc2pos(yystack_[0].location)));
    ctx.stack_.back()->set("user", user);
    ctx.leave();
}
<<<<<<< HEAD
#line 1164 "dhcp6_parser.cc" // lalr1.cc:859
    break;

  case 125:
#line 526 "dhcp6_parser.yy" // lalr1.cc:859
    {
    ctx.enter(ctx.NO_KEYWORD);
}
#line 1172 "dhcp6_parser.cc" // lalr1.cc:859
    break;

  case 126:
#line 528 "dhcp6_parser.yy" // lalr1.cc:859
=======
#line 1103 "dhcp6_parser.cc" // lalr1.cc:859
    break;

  case 115:
#line 498 "dhcp6_parser.yy" // lalr1.cc:859
    {
    ctx.enter(ctx.NO_KEYWORD);
}
#line 1111 "dhcp6_parser.cc" // lalr1.cc:859
    break;

  case 116:
#line 500 "dhcp6_parser.yy" // lalr1.cc:859
>>>>>>> dad9ff71
    {
    ElementPtr pwd(new StringElement(yystack_[0].value.as< std::string > (), ctx.loc2pos(yystack_[0].location)));
    ctx.stack_.back()->set("password", pwd);
    ctx.leave();
}
<<<<<<< HEAD
#line 1182 "dhcp6_parser.cc" // lalr1.cc:859
    break;

  case 127:
#line 534 "dhcp6_parser.yy" // lalr1.cc:859
    {
    ctx.enter(ctx.NO_KEYWORD);
}
#line 1190 "dhcp6_parser.cc" // lalr1.cc:859
    break;

  case 128:
#line 536 "dhcp6_parser.yy" // lalr1.cc:859
=======
#line 1121 "dhcp6_parser.cc" // lalr1.cc:859
    break;

  case 117:
#line 506 "dhcp6_parser.yy" // lalr1.cc:859
    {
    ctx.enter(ctx.NO_KEYWORD);
}
#line 1129 "dhcp6_parser.cc" // lalr1.cc:859
    break;

  case 118:
#line 508 "dhcp6_parser.yy" // lalr1.cc:859
>>>>>>> dad9ff71
    {
    ElementPtr h(new StringElement(yystack_[0].value.as< std::string > (), ctx.loc2pos(yystack_[0].location)));
    ctx.stack_.back()->set("host", h);
    ctx.leave();
}
<<<<<<< HEAD
#line 1200 "dhcp6_parser.cc" // lalr1.cc:859
    break;

  case 129:
#line 542 "dhcp6_parser.yy" // lalr1.cc:859
    {
    ctx.enter(ctx.NO_KEYWORD);
}
#line 1208 "dhcp6_parser.cc" // lalr1.cc:859
    break;

  case 130:
#line 544 "dhcp6_parser.yy" // lalr1.cc:859
=======
#line 1139 "dhcp6_parser.cc" // lalr1.cc:859
    break;

  case 119:
#line 514 "dhcp6_parser.yy" // lalr1.cc:859
    {
    ctx.enter(ctx.NO_KEYWORD);
}
#line 1147 "dhcp6_parser.cc" // lalr1.cc:859
    break;

  case 120:
#line 516 "dhcp6_parser.yy" // lalr1.cc:859
>>>>>>> dad9ff71
    {
    ElementPtr name(new StringElement(yystack_[0].value.as< std::string > (), ctx.loc2pos(yystack_[0].location)));
    ctx.stack_.back()->set("name", name);
    ctx.leave();
}
<<<<<<< HEAD
#line 1218 "dhcp6_parser.cc" // lalr1.cc:859
    break;

  case 131:
#line 550 "dhcp6_parser.yy" // lalr1.cc:859
=======
#line 1157 "dhcp6_parser.cc" // lalr1.cc:859
    break;

  case 121:
#line 522 "dhcp6_parser.yy" // lalr1.cc:859
>>>>>>> dad9ff71
    {
    ElementPtr n(new BoolElement(yystack_[0].value.as< bool > (), ctx.loc2pos(yystack_[0].location)));
    ctx.stack_.back()->set("persist", n);
}
<<<<<<< HEAD
#line 1227 "dhcp6_parser.cc" // lalr1.cc:859
    break;

  case 132:
#line 555 "dhcp6_parser.yy" // lalr1.cc:859
=======
#line 1166 "dhcp6_parser.cc" // lalr1.cc:859
    break;

  case 122:
#line 527 "dhcp6_parser.yy" // lalr1.cc:859
>>>>>>> dad9ff71
    {
    ElementPtr n(new IntElement(yystack_[0].value.as< int64_t > (), ctx.loc2pos(yystack_[0].location)));
    ctx.stack_.back()->set("lfc-interval", n);
}
<<<<<<< HEAD
#line 1236 "dhcp6_parser.cc" // lalr1.cc:859
    break;

  case 133:
#line 560 "dhcp6_parser.yy" // lalr1.cc:859
=======
#line 1175 "dhcp6_parser.cc" // lalr1.cc:859
    break;

  case 123:
#line 532 "dhcp6_parser.yy" // lalr1.cc:859
>>>>>>> dad9ff71
    {
    ElementPtr n(new BoolElement(yystack_[0].value.as< bool > (), ctx.loc2pos(yystack_[0].location)));
    ctx.stack_.back()->set("readonly", n);
}
<<<<<<< HEAD
#line 1245 "dhcp6_parser.cc" // lalr1.cc:859
    break;

  case 134:
#line 565 "dhcp6_parser.yy" // lalr1.cc:859
    {
    ElementPtr n(new IntElement(yystack_[0].value.as< int64_t > (), ctx.loc2pos(yystack_[0].location)));
    ctx.stack_.back()->set("connect-timeout", n);
}
#line 1254 "dhcp6_parser.cc" // lalr1.cc:859
    break;

  case 135:
#line 570 "dhcp6_parser.yy" // lalr1.cc:859
=======
#line 1184 "dhcp6_parser.cc" // lalr1.cc:859
    break;

  case 124:
#line 537 "dhcp6_parser.yy" // lalr1.cc:859
>>>>>>> dad9ff71
    {
    ElementPtr l(new ListElement(ctx.loc2pos(yystack_[0].location)));
    ctx.stack_.back()->set("mac-sources", l);
    ctx.stack_.push_back(l);
    ctx.enter(ctx.MAC_SOURCES);
}
<<<<<<< HEAD
#line 1265 "dhcp6_parser.cc" // lalr1.cc:859
    break;

  case 136:
#line 575 "dhcp6_parser.yy" // lalr1.cc:859
=======
#line 1195 "dhcp6_parser.cc" // lalr1.cc:859
    break;

  case 125:
#line 542 "dhcp6_parser.yy" // lalr1.cc:859
>>>>>>> dad9ff71
    {
    ctx.stack_.pop_back();
    ctx.leave();
}
<<<<<<< HEAD
#line 1274 "dhcp6_parser.cc" // lalr1.cc:859
    break;

  case 141:
#line 588 "dhcp6_parser.yy" // lalr1.cc:859
=======
#line 1204 "dhcp6_parser.cc" // lalr1.cc:859
    break;

  case 130:
#line 555 "dhcp6_parser.yy" // lalr1.cc:859
>>>>>>> dad9ff71
    {
    ElementPtr duid(new StringElement("duid", ctx.loc2pos(yystack_[0].location)));
    ctx.stack_.back()->add(duid);
}
<<<<<<< HEAD
#line 1283 "dhcp6_parser.cc" // lalr1.cc:859
    break;

  case 142:
#line 593 "dhcp6_parser.yy" // lalr1.cc:859
=======
#line 1213 "dhcp6_parser.cc" // lalr1.cc:859
    break;

  case 131:
#line 560 "dhcp6_parser.yy" // lalr1.cc:859
>>>>>>> dad9ff71
    {
    ElementPtr duid(new StringElement(yystack_[0].value.as< std::string > (), ctx.loc2pos(yystack_[0].location)));
    ctx.stack_.back()->add(duid);
}
<<<<<<< HEAD
#line 1292 "dhcp6_parser.cc" // lalr1.cc:859
    break;

  case 143:
#line 598 "dhcp6_parser.yy" // lalr1.cc:859
=======
#line 1222 "dhcp6_parser.cc" // lalr1.cc:859
    break;

  case 132:
#line 565 "dhcp6_parser.yy" // lalr1.cc:859
>>>>>>> dad9ff71
    {
    ElementPtr l(new ListElement(ctx.loc2pos(yystack_[0].location)));
    ctx.stack_.back()->set("host-reservation-identifiers", l);
    ctx.stack_.push_back(l);
    ctx.enter(ctx.HOST_RESERVATION_IDENTIFIERS);
}
<<<<<<< HEAD
#line 1303 "dhcp6_parser.cc" // lalr1.cc:859
    break;

  case 144:
#line 603 "dhcp6_parser.yy" // lalr1.cc:859
=======
#line 1233 "dhcp6_parser.cc" // lalr1.cc:859
    break;

  case 133:
#line 570 "dhcp6_parser.yy" // lalr1.cc:859
>>>>>>> dad9ff71
    {
    ctx.stack_.pop_back();
    ctx.leave();
}
<<<<<<< HEAD
#line 1312 "dhcp6_parser.cc" // lalr1.cc:859
    break;

  case 149:
#line 616 "dhcp6_parser.yy" // lalr1.cc:859
=======
#line 1242 "dhcp6_parser.cc" // lalr1.cc:859
    break;

  case 138:
#line 583 "dhcp6_parser.yy" // lalr1.cc:859
>>>>>>> dad9ff71
    {
    ElementPtr hwaddr(new StringElement("hw-address", ctx.loc2pos(yystack_[0].location)));
    ctx.stack_.back()->add(hwaddr);
}
<<<<<<< HEAD
#line 1321 "dhcp6_parser.cc" // lalr1.cc:859
    break;

  case 150:
#line 623 "dhcp6_parser.yy" // lalr1.cc:859
=======
#line 1251 "dhcp6_parser.cc" // lalr1.cc:859
    break;

  case 139:
#line 588 "dhcp6_parser.yy" // lalr1.cc:859
>>>>>>> dad9ff71
    {
    ElementPtr l(new ListElement(ctx.loc2pos(yystack_[0].location)));
    ctx.stack_.back()->set("relay-supplied-options", l);
    ctx.stack_.push_back(l);
    ctx.enter(ctx.NO_KEYWORD);
}
<<<<<<< HEAD
#line 1332 "dhcp6_parser.cc" // lalr1.cc:859
    break;

  case 151:
#line 628 "dhcp6_parser.yy" // lalr1.cc:859
=======
#line 1262 "dhcp6_parser.cc" // lalr1.cc:859
    break;

  case 140:
#line 593 "dhcp6_parser.yy" // lalr1.cc:859
>>>>>>> dad9ff71
    {
    ctx.stack_.pop_back();
    ctx.leave();
}
<<<<<<< HEAD
#line 1341 "dhcp6_parser.cc" // lalr1.cc:859
    break;

  case 152:
#line 633 "dhcp6_parser.yy" // lalr1.cc:859
=======
#line 1271 "dhcp6_parser.cc" // lalr1.cc:859
    break;

  case 141:
#line 598 "dhcp6_parser.yy" // lalr1.cc:859
>>>>>>> dad9ff71
    {
    ElementPtr l(new ListElement(ctx.loc2pos(yystack_[0].location)));
    ctx.stack_.back()->set("hooks-libraries", l);
    ctx.stack_.push_back(l);
    ctx.enter(ctx.HOOKS_LIBRARIES);
}
<<<<<<< HEAD
#line 1352 "dhcp6_parser.cc" // lalr1.cc:859
    break;

  case 153:
#line 638 "dhcp6_parser.yy" // lalr1.cc:859
=======
#line 1282 "dhcp6_parser.cc" // lalr1.cc:859
    break;

  case 142:
#line 603 "dhcp6_parser.yy" // lalr1.cc:859
>>>>>>> dad9ff71
    {
    ctx.stack_.pop_back();
    ctx.leave();
}
<<<<<<< HEAD
#line 1361 "dhcp6_parser.cc" // lalr1.cc:859
    break;

  case 158:
#line 651 "dhcp6_parser.yy" // lalr1.cc:859
=======
#line 1291 "dhcp6_parser.cc" // lalr1.cc:859
    break;

  case 147:
#line 616 "dhcp6_parser.yy" // lalr1.cc:859
>>>>>>> dad9ff71
    {
    ElementPtr m(new MapElement(ctx.loc2pos(yystack_[0].location)));
    ctx.stack_.back()->add(m);
    ctx.stack_.push_back(m);
}
<<<<<<< HEAD
#line 1371 "dhcp6_parser.cc" // lalr1.cc:859
    break;

  case 159:
#line 655 "dhcp6_parser.yy" // lalr1.cc:859
    {
    ctx.stack_.pop_back();
}
#line 1379 "dhcp6_parser.cc" // lalr1.cc:859
    break;

  case 160:
#line 659 "dhcp6_parser.yy" // lalr1.cc:859
=======
#line 1301 "dhcp6_parser.cc" // lalr1.cc:859
    break;

  case 148:
#line 620 "dhcp6_parser.yy" // lalr1.cc:859
    {
    ctx.stack_.pop_back();
}
#line 1309 "dhcp6_parser.cc" // lalr1.cc:859
    break;

  case 149:
#line 624 "dhcp6_parser.yy" // lalr1.cc:859
>>>>>>> dad9ff71
    {
    // Parse the hooks-libraries list entry map
    ElementPtr m(new MapElement(ctx.loc2pos(yystack_[0].location)));
    ctx.stack_.push_back(m);
}
<<<<<<< HEAD
#line 1389 "dhcp6_parser.cc" // lalr1.cc:859
    break;

  case 161:
#line 663 "dhcp6_parser.yy" // lalr1.cc:859
    {
    // parsing completed
}
#line 1397 "dhcp6_parser.cc" // lalr1.cc:859
    break;

  case 167:
#line 676 "dhcp6_parser.yy" // lalr1.cc:859
    {
    ctx.enter(ctx.NO_KEYWORD);
}
#line 1405 "dhcp6_parser.cc" // lalr1.cc:859
    break;

  case 168:
#line 678 "dhcp6_parser.yy" // lalr1.cc:859
=======
#line 1319 "dhcp6_parser.cc" // lalr1.cc:859
    break;

  case 150:
#line 628 "dhcp6_parser.yy" // lalr1.cc:859
    {
    // parsing completed
}
#line 1327 "dhcp6_parser.cc" // lalr1.cc:859
    break;

  case 156:
#line 641 "dhcp6_parser.yy" // lalr1.cc:859
    {
    ctx.enter(ctx.NO_KEYWORD);
}
#line 1335 "dhcp6_parser.cc" // lalr1.cc:859
    break;

  case 157:
#line 643 "dhcp6_parser.yy" // lalr1.cc:859
>>>>>>> dad9ff71
    {
    ElementPtr lib(new StringElement(yystack_[0].value.as< std::string > (), ctx.loc2pos(yystack_[0].location)));
    ctx.stack_.back()->set("library", lib);
    ctx.leave();
}
<<<<<<< HEAD
#line 1415 "dhcp6_parser.cc" // lalr1.cc:859
    break;

  case 169:
#line 684 "dhcp6_parser.yy" // lalr1.cc:859
    {
    ctx.enter(ctx.NO_KEYWORD);
}
#line 1423 "dhcp6_parser.cc" // lalr1.cc:859
    break;

  case 170:
#line 686 "dhcp6_parser.yy" // lalr1.cc:859
=======
#line 1345 "dhcp6_parser.cc" // lalr1.cc:859
    break;

  case 158:
#line 649 "dhcp6_parser.yy" // lalr1.cc:859
    {
    ctx.enter(ctx.NO_KEYWORD);
}
#line 1353 "dhcp6_parser.cc" // lalr1.cc:859
    break;

  case 159:
#line 651 "dhcp6_parser.yy" // lalr1.cc:859
>>>>>>> dad9ff71
    {
    ctx.stack_.back()->set("parameters", yystack_[0].value.as< ElementPtr > ());
    ctx.leave();
}
<<<<<<< HEAD
#line 1432 "dhcp6_parser.cc" // lalr1.cc:859
    break;

  case 171:
#line 692 "dhcp6_parser.yy" // lalr1.cc:859
=======
#line 1362 "dhcp6_parser.cc" // lalr1.cc:859
    break;

  case 160:
#line 657 "dhcp6_parser.yy" // lalr1.cc:859
>>>>>>> dad9ff71
    {
    ElementPtr m(new MapElement(ctx.loc2pos(yystack_[0].location)));
    ctx.stack_.back()->set("expired-leases-processing", m);
    ctx.stack_.push_back(m);
    ctx.enter(ctx.EXPIRED_LEASES_PROCESSING);
}
<<<<<<< HEAD
#line 1443 "dhcp6_parser.cc" // lalr1.cc:859
    break;

  case 172:
#line 697 "dhcp6_parser.yy" // lalr1.cc:859
=======
#line 1373 "dhcp6_parser.cc" // lalr1.cc:859
    break;

  case 161:
#line 662 "dhcp6_parser.yy" // lalr1.cc:859
>>>>>>> dad9ff71
    {
    ctx.stack_.pop_back();
    ctx.leave();
}
<<<<<<< HEAD
#line 1452 "dhcp6_parser.cc" // lalr1.cc:859
    break;

  case 181:
#line 714 "dhcp6_parser.yy" // lalr1.cc:859
=======
#line 1382 "dhcp6_parser.cc" // lalr1.cc:859
    break;

  case 170:
#line 679 "dhcp6_parser.yy" // lalr1.cc:859
>>>>>>> dad9ff71
    {
    ElementPtr value(new IntElement(yystack_[0].value.as< int64_t > (), ctx.loc2pos(yystack_[0].location)));
    ctx.stack_.back()->set("reclaim-timer-wait-time", value);
}
<<<<<<< HEAD
#line 1461 "dhcp6_parser.cc" // lalr1.cc:859
    break;

  case 182:
#line 719 "dhcp6_parser.yy" // lalr1.cc:859
=======
#line 1391 "dhcp6_parser.cc" // lalr1.cc:859
    break;

  case 171:
#line 684 "dhcp6_parser.yy" // lalr1.cc:859
>>>>>>> dad9ff71
    {
    ElementPtr value(new IntElement(yystack_[0].value.as< int64_t > (), ctx.loc2pos(yystack_[0].location)));
    ctx.stack_.back()->set("flush-reclaimed-timer-wait-time", value);
}
<<<<<<< HEAD
#line 1470 "dhcp6_parser.cc" // lalr1.cc:859
    break;

  case 183:
#line 724 "dhcp6_parser.yy" // lalr1.cc:859
=======
#line 1400 "dhcp6_parser.cc" // lalr1.cc:859
    break;

  case 172:
#line 689 "dhcp6_parser.yy" // lalr1.cc:859
>>>>>>> dad9ff71
    {
    ElementPtr value(new IntElement(yystack_[0].value.as< int64_t > (), ctx.loc2pos(yystack_[0].location)));
    ctx.stack_.back()->set("hold-reclaimed-time", value);
}
<<<<<<< HEAD
#line 1479 "dhcp6_parser.cc" // lalr1.cc:859
    break;

  case 184:
#line 729 "dhcp6_parser.yy" // lalr1.cc:859
=======
#line 1409 "dhcp6_parser.cc" // lalr1.cc:859
    break;

  case 173:
#line 694 "dhcp6_parser.yy" // lalr1.cc:859
>>>>>>> dad9ff71
    {
    ElementPtr value(new IntElement(yystack_[0].value.as< int64_t > (), ctx.loc2pos(yystack_[0].location)));
    ctx.stack_.back()->set("max-reclaim-leases", value);
}
<<<<<<< HEAD
#line 1488 "dhcp6_parser.cc" // lalr1.cc:859
    break;

  case 185:
#line 734 "dhcp6_parser.yy" // lalr1.cc:859
=======
#line 1418 "dhcp6_parser.cc" // lalr1.cc:859
    break;

  case 174:
#line 699 "dhcp6_parser.yy" // lalr1.cc:859
>>>>>>> dad9ff71
    {
    ElementPtr value(new IntElement(yystack_[0].value.as< int64_t > (), ctx.loc2pos(yystack_[0].location)));
    ctx.stack_.back()->set("max-reclaim-time", value);
}
<<<<<<< HEAD
#line 1497 "dhcp6_parser.cc" // lalr1.cc:859
    break;

  case 186:
#line 739 "dhcp6_parser.yy" // lalr1.cc:859
=======
#line 1427 "dhcp6_parser.cc" // lalr1.cc:859
    break;

  case 175:
#line 704 "dhcp6_parser.yy" // lalr1.cc:859
>>>>>>> dad9ff71
    {
    ElementPtr value(new IntElement(yystack_[0].value.as< int64_t > (), ctx.loc2pos(yystack_[0].location)));
    ctx.stack_.back()->set("unwarned-reclaim-cycles", value);
}
<<<<<<< HEAD
#line 1506 "dhcp6_parser.cc" // lalr1.cc:859
    break;

  case 187:
#line 747 "dhcp6_parser.yy" // lalr1.cc:859
=======
#line 1436 "dhcp6_parser.cc" // lalr1.cc:859
    break;

  case 176:
#line 712 "dhcp6_parser.yy" // lalr1.cc:859
>>>>>>> dad9ff71
    {
    ElementPtr l(new ListElement(ctx.loc2pos(yystack_[0].location)));
    ctx.stack_.back()->set("subnet6", l);
    ctx.stack_.push_back(l);
    ctx.enter(ctx.SUBNET6);
}
<<<<<<< HEAD
#line 1517 "dhcp6_parser.cc" // lalr1.cc:859
    break;

  case 188:
#line 752 "dhcp6_parser.yy" // lalr1.cc:859
=======
#line 1447 "dhcp6_parser.cc" // lalr1.cc:859
    break;

  case 177:
#line 717 "dhcp6_parser.yy" // lalr1.cc:859
>>>>>>> dad9ff71
    {
    ctx.stack_.pop_back();
    ctx.leave();
}
<<<<<<< HEAD
#line 1526 "dhcp6_parser.cc" // lalr1.cc:859
    break;

  case 193:
#line 772 "dhcp6_parser.yy" // lalr1.cc:859
=======
#line 1456 "dhcp6_parser.cc" // lalr1.cc:859
    break;

  case 182:
#line 737 "dhcp6_parser.yy" // lalr1.cc:859
>>>>>>> dad9ff71
    {
    ElementPtr m(new MapElement(ctx.loc2pos(yystack_[0].location)));
    ctx.stack_.back()->add(m);
    ctx.stack_.push_back(m);
}
<<<<<<< HEAD
#line 1536 "dhcp6_parser.cc" // lalr1.cc:859
    break;

  case 194:
#line 776 "dhcp6_parser.yy" // lalr1.cc:859
=======
#line 1466 "dhcp6_parser.cc" // lalr1.cc:859
    break;

  case 183:
#line 741 "dhcp6_parser.yy" // lalr1.cc:859
>>>>>>> dad9ff71
    {
    // Once we reached this place, the subnet parsing is now complete.
    // If we want to, we can implement default values here.
    // In particular we can do things like this:
    // if (!ctx.stack_.back()->get("interface")) {
    //     ctx.stack_.back()->set("interface", StringElement("loopback"));
    // }
    //
    // We can also stack up one level (Dhcp6) and copy over whatever
    // global parameters we want to:
    // if (!ctx.stack_.back()->get("renew-timer")) {
    //     ElementPtr renew = ctx_stack_[...].get("renew-timer");
    //     if (renew) {
    //         ctx.stack_.back()->set("renew-timer", renew);
    //     }
    // }
    ctx.stack_.pop_back();
}
<<<<<<< HEAD
#line 1559 "dhcp6_parser.cc" // lalr1.cc:859
    break;

  case 195:
#line 795 "dhcp6_parser.yy" // lalr1.cc:859
=======
#line 1489 "dhcp6_parser.cc" // lalr1.cc:859
    break;

  case 184:
#line 760 "dhcp6_parser.yy" // lalr1.cc:859
>>>>>>> dad9ff71
    {
    // Parse the subnet6 list entry map
    ElementPtr m(new MapElement(ctx.loc2pos(yystack_[0].location)));
    ctx.stack_.push_back(m);
}
<<<<<<< HEAD
#line 1569 "dhcp6_parser.cc" // lalr1.cc:859
    break;

  case 196:
#line 799 "dhcp6_parser.yy" // lalr1.cc:859
    {
    // parsing completed
}
#line 1577 "dhcp6_parser.cc" // lalr1.cc:859
    break;

  case 216:
#line 828 "dhcp6_parser.yy" // lalr1.cc:859
    {
    ctx.enter(ctx.NO_KEYWORD);
}
#line 1585 "dhcp6_parser.cc" // lalr1.cc:859
    break;

  case 217:
#line 830 "dhcp6_parser.yy" // lalr1.cc:859
=======
#line 1499 "dhcp6_parser.cc" // lalr1.cc:859
    break;

  case 185:
#line 764 "dhcp6_parser.yy" // lalr1.cc:859
    {
    // parsing completed
}
#line 1507 "dhcp6_parser.cc" // lalr1.cc:859
    break;

  case 205:
#line 793 "dhcp6_parser.yy" // lalr1.cc:859
    {
    ctx.enter(ctx.NO_KEYWORD);
}
#line 1515 "dhcp6_parser.cc" // lalr1.cc:859
    break;

  case 206:
#line 795 "dhcp6_parser.yy" // lalr1.cc:859
>>>>>>> dad9ff71
    {
    ElementPtr subnet(new StringElement(yystack_[0].value.as< std::string > (), ctx.loc2pos(yystack_[0].location)));
    ctx.stack_.back()->set("subnet", subnet);
    ctx.leave();
}
<<<<<<< HEAD
#line 1595 "dhcp6_parser.cc" // lalr1.cc:859
    break;

  case 218:
#line 836 "dhcp6_parser.yy" // lalr1.cc:859
    {
    ctx.enter(ctx.NO_KEYWORD);
}
#line 1603 "dhcp6_parser.cc" // lalr1.cc:859
    break;

  case 219:
#line 838 "dhcp6_parser.yy" // lalr1.cc:859
=======
#line 1525 "dhcp6_parser.cc" // lalr1.cc:859
    break;

  case 207:
#line 801 "dhcp6_parser.yy" // lalr1.cc:859
    {
    ctx.enter(ctx.NO_KEYWORD);
}
#line 1533 "dhcp6_parser.cc" // lalr1.cc:859
    break;

  case 208:
#line 803 "dhcp6_parser.yy" // lalr1.cc:859
>>>>>>> dad9ff71
    {
    ElementPtr iface(new StringElement(yystack_[0].value.as< std::string > (), ctx.loc2pos(yystack_[0].location)));
    ctx.stack_.back()->set("interface", iface);
    ctx.leave();
}
<<<<<<< HEAD
#line 1613 "dhcp6_parser.cc" // lalr1.cc:859
    break;

  case 220:
#line 844 "dhcp6_parser.yy" // lalr1.cc:859
    {
    ctx.enter(ctx.NO_KEYWORD);
}
#line 1621 "dhcp6_parser.cc" // lalr1.cc:859
    break;

  case 221:
#line 846 "dhcp6_parser.yy" // lalr1.cc:859
=======
#line 1543 "dhcp6_parser.cc" // lalr1.cc:859
    break;

  case 209:
#line 809 "dhcp6_parser.yy" // lalr1.cc:859
    {
    ctx.enter(ctx.NO_KEYWORD);
}
#line 1551 "dhcp6_parser.cc" // lalr1.cc:859
    break;

  case 210:
#line 811 "dhcp6_parser.yy" // lalr1.cc:859
>>>>>>> dad9ff71
    {
    ElementPtr iface(new StringElement(yystack_[0].value.as< std::string > (), ctx.loc2pos(yystack_[0].location)));
    ctx.stack_.back()->set("interface-id", iface);
    ctx.leave();
}
<<<<<<< HEAD
#line 1631 "dhcp6_parser.cc" // lalr1.cc:859
    break;

  case 222:
#line 852 "dhcp6_parser.yy" // lalr1.cc:859
    {
    ctx.enter(ctx.CLIENT_CLASS);
}
#line 1639 "dhcp6_parser.cc" // lalr1.cc:859
    break;

  case 223:
#line 854 "dhcp6_parser.yy" // lalr1.cc:859
=======
#line 1561 "dhcp6_parser.cc" // lalr1.cc:859
    break;

  case 211:
#line 817 "dhcp6_parser.yy" // lalr1.cc:859
    {
    ctx.enter(ctx.CLIENT_CLASS);
}
#line 1569 "dhcp6_parser.cc" // lalr1.cc:859
    break;

  case 212:
#line 819 "dhcp6_parser.yy" // lalr1.cc:859
>>>>>>> dad9ff71
    {
    ElementPtr cls(new StringElement(yystack_[0].value.as< std::string > (), ctx.loc2pos(yystack_[0].location)));
    ctx.stack_.back()->set("client-class", cls);
    ctx.leave();
}
<<<<<<< HEAD
#line 1649 "dhcp6_parser.cc" // lalr1.cc:859
    break;

  case 224:
#line 860 "dhcp6_parser.yy" // lalr1.cc:859
    {
    ctx.enter(ctx.NO_KEYWORD);
}
#line 1657 "dhcp6_parser.cc" // lalr1.cc:859
    break;

  case 225:
#line 862 "dhcp6_parser.yy" // lalr1.cc:859
=======
#line 1579 "dhcp6_parser.cc" // lalr1.cc:859
    break;

  case 213:
#line 825 "dhcp6_parser.yy" // lalr1.cc:859
    {
    ctx.enter(ctx.NO_KEYWORD);
}
#line 1587 "dhcp6_parser.cc" // lalr1.cc:859
    break;

  case 214:
#line 827 "dhcp6_parser.yy" // lalr1.cc:859
>>>>>>> dad9ff71
    {
    ElementPtr rm(new StringElement(yystack_[0].value.as< std::string > (), ctx.loc2pos(yystack_[0].location)));
    ctx.stack_.back()->set("reservation-mode", rm);
    ctx.leave();
}
<<<<<<< HEAD
#line 1667 "dhcp6_parser.cc" // lalr1.cc:859
    break;

  case 226:
#line 868 "dhcp6_parser.yy" // lalr1.cc:859
=======
#line 1597 "dhcp6_parser.cc" // lalr1.cc:859
    break;

  case 215:
#line 833 "dhcp6_parser.yy" // lalr1.cc:859
>>>>>>> dad9ff71
    {
    ElementPtr id(new IntElement(yystack_[0].value.as< int64_t > (), ctx.loc2pos(yystack_[0].location)));
    ctx.stack_.back()->set("id", id);
}
<<<<<<< HEAD
#line 1676 "dhcp6_parser.cc" // lalr1.cc:859
    break;

  case 227:
#line 873 "dhcp6_parser.yy" // lalr1.cc:859
=======
#line 1606 "dhcp6_parser.cc" // lalr1.cc:859
    break;

  case 216:
#line 838 "dhcp6_parser.yy" // lalr1.cc:859
>>>>>>> dad9ff71
    {
    ElementPtr rc(new BoolElement(yystack_[0].value.as< bool > (), ctx.loc2pos(yystack_[0].location)));
    ctx.stack_.back()->set("rapid-commit", rc);
}
<<<<<<< HEAD
#line 1685 "dhcp6_parser.cc" // lalr1.cc:859
    break;

  case 228:
#line 882 "dhcp6_parser.yy" // lalr1.cc:859
=======
#line 1615 "dhcp6_parser.cc" // lalr1.cc:859
    break;

  case 217:
#line 847 "dhcp6_parser.yy" // lalr1.cc:859
>>>>>>> dad9ff71
    {
    ElementPtr l(new ListElement(ctx.loc2pos(yystack_[0].location)));
    ctx.stack_.back()->set("option-def", l);
    ctx.stack_.push_back(l);
    ctx.enter(ctx.OPTION_DEF);
}
<<<<<<< HEAD
#line 1696 "dhcp6_parser.cc" // lalr1.cc:859
    break;

  case 229:
#line 887 "dhcp6_parser.yy" // lalr1.cc:859
=======
#line 1626 "dhcp6_parser.cc" // lalr1.cc:859
    break;

  case 218:
#line 852 "dhcp6_parser.yy" // lalr1.cc:859
>>>>>>> dad9ff71
    {
    ctx.stack_.pop_back();
    ctx.leave();
}
<<<<<<< HEAD
#line 1705 "dhcp6_parser.cc" // lalr1.cc:859
    break;

  case 234:
#line 904 "dhcp6_parser.yy" // lalr1.cc:859
=======
#line 1635 "dhcp6_parser.cc" // lalr1.cc:859
    break;

  case 223:
#line 869 "dhcp6_parser.yy" // lalr1.cc:859
>>>>>>> dad9ff71
    {
    ElementPtr m(new MapElement(ctx.loc2pos(yystack_[0].location)));
    ctx.stack_.back()->add(m);
    ctx.stack_.push_back(m);
}
<<<<<<< HEAD
#line 1715 "dhcp6_parser.cc" // lalr1.cc:859
    break;

  case 235:
#line 908 "dhcp6_parser.yy" // lalr1.cc:859
    {
    ctx.stack_.pop_back();
}
#line 1723 "dhcp6_parser.cc" // lalr1.cc:859
    break;

  case 236:
#line 915 "dhcp6_parser.yy" // lalr1.cc:859
=======
#line 1645 "dhcp6_parser.cc" // lalr1.cc:859
    break;

  case 224:
#line 873 "dhcp6_parser.yy" // lalr1.cc:859
    {
    ctx.stack_.pop_back();
}
#line 1653 "dhcp6_parser.cc" // lalr1.cc:859
    break;

  case 225:
#line 880 "dhcp6_parser.yy" // lalr1.cc:859
>>>>>>> dad9ff71
    {
    // Parse the option-def list entry map
    ElementPtr m(new MapElement(ctx.loc2pos(yystack_[0].location)));
    ctx.stack_.push_back(m);
}
<<<<<<< HEAD
#line 1733 "dhcp6_parser.cc" // lalr1.cc:859
    break;

  case 237:
#line 919 "dhcp6_parser.yy" // lalr1.cc:859
    {
    // parsing completed
}
#line 1741 "dhcp6_parser.cc" // lalr1.cc:859
    break;

  case 251:
#line 945 "dhcp6_parser.yy" // lalr1.cc:859
=======
#line 1663 "dhcp6_parser.cc" // lalr1.cc:859
    break;

  case 226:
#line 884 "dhcp6_parser.yy" // lalr1.cc:859
    {
    // parsing completed
}
#line 1671 "dhcp6_parser.cc" // lalr1.cc:859
    break;

  case 240:
#line 910 "dhcp6_parser.yy" // lalr1.cc:859
>>>>>>> dad9ff71
    {
    ElementPtr code(new IntElement(yystack_[0].value.as< int64_t > (), ctx.loc2pos(yystack_[0].location)));
    ctx.stack_.back()->set("code", code);
}
<<<<<<< HEAD
#line 1750 "dhcp6_parser.cc" // lalr1.cc:859
    break;

  case 253:
#line 952 "dhcp6_parser.yy" // lalr1.cc:859
    {
    ctx.enter(ctx.NO_KEYWORD);
}
#line 1758 "dhcp6_parser.cc" // lalr1.cc:859
    break;

  case 254:
#line 954 "dhcp6_parser.yy" // lalr1.cc:859
=======
#line 1680 "dhcp6_parser.cc" // lalr1.cc:859
    break;

  case 242:
#line 917 "dhcp6_parser.yy" // lalr1.cc:859
    {
    ctx.enter(ctx.NO_KEYWORD);
}
#line 1688 "dhcp6_parser.cc" // lalr1.cc:859
    break;

  case 243:
#line 919 "dhcp6_parser.yy" // lalr1.cc:859
>>>>>>> dad9ff71
    {
    ElementPtr prf(new StringElement(yystack_[0].value.as< std::string > (), ctx.loc2pos(yystack_[0].location)));
    ctx.stack_.back()->set("type", prf);
    ctx.leave();
}
<<<<<<< HEAD
#line 1768 "dhcp6_parser.cc" // lalr1.cc:859
    break;

  case 255:
#line 960 "dhcp6_parser.yy" // lalr1.cc:859
    {
    ctx.enter(ctx.NO_KEYWORD);
}
#line 1776 "dhcp6_parser.cc" // lalr1.cc:859
    break;

  case 256:
#line 962 "dhcp6_parser.yy" // lalr1.cc:859
=======
#line 1698 "dhcp6_parser.cc" // lalr1.cc:859
    break;

  case 244:
#line 925 "dhcp6_parser.yy" // lalr1.cc:859
    {
    ctx.enter(ctx.NO_KEYWORD);
}
#line 1706 "dhcp6_parser.cc" // lalr1.cc:859
    break;

  case 245:
#line 927 "dhcp6_parser.yy" // lalr1.cc:859
>>>>>>> dad9ff71
    {
    ElementPtr rtypes(new StringElement(yystack_[0].value.as< std::string > (), ctx.loc2pos(yystack_[0].location)));
    ctx.stack_.back()->set("record-types", rtypes);
    ctx.leave();
}
<<<<<<< HEAD
#line 1786 "dhcp6_parser.cc" // lalr1.cc:859
    break;

  case 257:
#line 968 "dhcp6_parser.yy" // lalr1.cc:859
    {
    ctx.enter(ctx.NO_KEYWORD);
}
#line 1794 "dhcp6_parser.cc" // lalr1.cc:859
    break;

  case 258:
#line 970 "dhcp6_parser.yy" // lalr1.cc:859
=======
#line 1716 "dhcp6_parser.cc" // lalr1.cc:859
    break;

  case 246:
#line 933 "dhcp6_parser.yy" // lalr1.cc:859
    {
    ctx.enter(ctx.NO_KEYWORD);
}
#line 1724 "dhcp6_parser.cc" // lalr1.cc:859
    break;

  case 247:
#line 935 "dhcp6_parser.yy" // lalr1.cc:859
>>>>>>> dad9ff71
    {
    ElementPtr space(new StringElement(yystack_[0].value.as< std::string > (), ctx.loc2pos(yystack_[0].location)));
    ctx.stack_.back()->set("space", space);
    ctx.leave();
}
<<<<<<< HEAD
#line 1804 "dhcp6_parser.cc" // lalr1.cc:859
    break;

  case 260:
#line 978 "dhcp6_parser.yy" // lalr1.cc:859
    {
    ctx.enter(ctx.NO_KEYWORD);
}
#line 1812 "dhcp6_parser.cc" // lalr1.cc:859
    break;

  case 261:
#line 980 "dhcp6_parser.yy" // lalr1.cc:859
=======
#line 1734 "dhcp6_parser.cc" // lalr1.cc:859
    break;

  case 249:
#line 943 "dhcp6_parser.yy" // lalr1.cc:859
    {
    ctx.enter(ctx.NO_KEYWORD);
}
#line 1742 "dhcp6_parser.cc" // lalr1.cc:859
    break;

  case 250:
#line 945 "dhcp6_parser.yy" // lalr1.cc:859
>>>>>>> dad9ff71
    {
    ElementPtr encap(new StringElement(yystack_[0].value.as< std::string > (), ctx.loc2pos(yystack_[0].location)));
    ctx.stack_.back()->set("encapsulate", encap);
    ctx.leave();
}
<<<<<<< HEAD
#line 1822 "dhcp6_parser.cc" // lalr1.cc:859
    break;

  case 262:
#line 986 "dhcp6_parser.yy" // lalr1.cc:859
=======
#line 1752 "dhcp6_parser.cc" // lalr1.cc:859
    break;

  case 251:
#line 951 "dhcp6_parser.yy" // lalr1.cc:859
>>>>>>> dad9ff71
    {
    ElementPtr array(new BoolElement(yystack_[0].value.as< bool > (), ctx.loc2pos(yystack_[0].location)));
    ctx.stack_.back()->set("array", array);
}
<<<<<<< HEAD
#line 1831 "dhcp6_parser.cc" // lalr1.cc:859
    break;

  case 263:
#line 995 "dhcp6_parser.yy" // lalr1.cc:859
=======
#line 1761 "dhcp6_parser.cc" // lalr1.cc:859
    break;

  case 252:
#line 960 "dhcp6_parser.yy" // lalr1.cc:859
>>>>>>> dad9ff71
    {
    ElementPtr l(new ListElement(ctx.loc2pos(yystack_[0].location)));
    ctx.stack_.back()->set("option-data", l);
    ctx.stack_.push_back(l);
    ctx.enter(ctx.OPTION_DATA);
}
<<<<<<< HEAD
#line 1842 "dhcp6_parser.cc" // lalr1.cc:859
    break;

  case 264:
#line 1000 "dhcp6_parser.yy" // lalr1.cc:859
=======
#line 1772 "dhcp6_parser.cc" // lalr1.cc:859
    break;

  case 253:
#line 965 "dhcp6_parser.yy" // lalr1.cc:859
>>>>>>> dad9ff71
    {
    ctx.stack_.pop_back();
    ctx.leave();
}
<<<<<<< HEAD
#line 1851 "dhcp6_parser.cc" // lalr1.cc:859
    break;

  case 269:
#line 1019 "dhcp6_parser.yy" // lalr1.cc:859
=======
#line 1781 "dhcp6_parser.cc" // lalr1.cc:859
    break;

  case 258:
#line 984 "dhcp6_parser.yy" // lalr1.cc:859
>>>>>>> dad9ff71
    {
    ElementPtr m(new MapElement(ctx.loc2pos(yystack_[0].location)));
    ctx.stack_.back()->add(m);
    ctx.stack_.push_back(m);
}
<<<<<<< HEAD
#line 1861 "dhcp6_parser.cc" // lalr1.cc:859
    break;

  case 270:
#line 1023 "dhcp6_parser.yy" // lalr1.cc:859
    {
    ctx.stack_.pop_back();
}
#line 1869 "dhcp6_parser.cc" // lalr1.cc:859
    break;

  case 271:
#line 1030 "dhcp6_parser.yy" // lalr1.cc:859
=======
#line 1791 "dhcp6_parser.cc" // lalr1.cc:859
    break;

  case 259:
#line 988 "dhcp6_parser.yy" // lalr1.cc:859
    {
    ctx.stack_.pop_back();
}
#line 1799 "dhcp6_parser.cc" // lalr1.cc:859
    break;

  case 260:
#line 995 "dhcp6_parser.yy" // lalr1.cc:859
>>>>>>> dad9ff71
    {
    // Parse the option-data list entry map
    ElementPtr m(new MapElement(ctx.loc2pos(yystack_[0].location)));
    ctx.stack_.push_back(m);
}
<<<<<<< HEAD
#line 1879 "dhcp6_parser.cc" // lalr1.cc:859
    break;

  case 272:
#line 1034 "dhcp6_parser.yy" // lalr1.cc:859
    {
    // parsing completed
}
#line 1887 "dhcp6_parser.cc" // lalr1.cc:859
    break;

  case 284:
#line 1063 "dhcp6_parser.yy" // lalr1.cc:859
    {
    ctx.enter(ctx.NO_KEYWORD);
}
#line 1895 "dhcp6_parser.cc" // lalr1.cc:859
    break;

  case 285:
#line 1065 "dhcp6_parser.yy" // lalr1.cc:859
=======
#line 1809 "dhcp6_parser.cc" // lalr1.cc:859
    break;

  case 261:
#line 999 "dhcp6_parser.yy" // lalr1.cc:859
    {
    // parsing completed
}
#line 1817 "dhcp6_parser.cc" // lalr1.cc:859
    break;

  case 273:
#line 1028 "dhcp6_parser.yy" // lalr1.cc:859
    {
    ctx.enter(ctx.NO_KEYWORD);
}
#line 1825 "dhcp6_parser.cc" // lalr1.cc:859
    break;

  case 274:
#line 1030 "dhcp6_parser.yy" // lalr1.cc:859
>>>>>>> dad9ff71
    {
    ElementPtr data(new StringElement(yystack_[0].value.as< std::string > (), ctx.loc2pos(yystack_[0].location)));
    ctx.stack_.back()->set("data", data);
    ctx.leave();
}
<<<<<<< HEAD
#line 1905 "dhcp6_parser.cc" // lalr1.cc:859
    break;

  case 288:
#line 1075 "dhcp6_parser.yy" // lalr1.cc:859
=======
#line 1835 "dhcp6_parser.cc" // lalr1.cc:859
    break;

  case 277:
#line 1040 "dhcp6_parser.yy" // lalr1.cc:859
>>>>>>> dad9ff71
    {
    ElementPtr space(new BoolElement(yystack_[0].value.as< bool > (), ctx.loc2pos(yystack_[0].location)));
    ctx.stack_.back()->set("csv-format", space);
}
<<<<<<< HEAD
#line 1914 "dhcp6_parser.cc" // lalr1.cc:859
    break;

  case 289:
#line 1083 "dhcp6_parser.yy" // lalr1.cc:859
=======
#line 1844 "dhcp6_parser.cc" // lalr1.cc:859
    break;

  case 278:
#line 1048 "dhcp6_parser.yy" // lalr1.cc:859
>>>>>>> dad9ff71
    {
    ElementPtr l(new ListElement(ctx.loc2pos(yystack_[0].location)));
    ctx.stack_.back()->set("pools", l);
    ctx.stack_.push_back(l);
    ctx.enter(ctx.POOLS);
}
<<<<<<< HEAD
#line 1925 "dhcp6_parser.cc" // lalr1.cc:859
    break;

  case 290:
#line 1088 "dhcp6_parser.yy" // lalr1.cc:859
=======
#line 1855 "dhcp6_parser.cc" // lalr1.cc:859
    break;

  case 279:
#line 1053 "dhcp6_parser.yy" // lalr1.cc:859
>>>>>>> dad9ff71
    {
    ctx.stack_.pop_back();
    ctx.leave();
}
<<<<<<< HEAD
#line 1934 "dhcp6_parser.cc" // lalr1.cc:859
    break;

  case 295:
#line 1103 "dhcp6_parser.yy" // lalr1.cc:859
=======
#line 1864 "dhcp6_parser.cc" // lalr1.cc:859
    break;

  case 284:
#line 1068 "dhcp6_parser.yy" // lalr1.cc:859
>>>>>>> dad9ff71
    {
    ElementPtr m(new MapElement(ctx.loc2pos(yystack_[0].location)));
    ctx.stack_.back()->add(m);
    ctx.stack_.push_back(m);
}
<<<<<<< HEAD
#line 1944 "dhcp6_parser.cc" // lalr1.cc:859
    break;

  case 296:
#line 1107 "dhcp6_parser.yy" // lalr1.cc:859
    {
    ctx.stack_.pop_back();
}
#line 1952 "dhcp6_parser.cc" // lalr1.cc:859
    break;

  case 297:
#line 1111 "dhcp6_parser.yy" // lalr1.cc:859
=======
#line 1874 "dhcp6_parser.cc" // lalr1.cc:859
    break;

  case 285:
#line 1072 "dhcp6_parser.yy" // lalr1.cc:859
    {
    ctx.stack_.pop_back();
}
#line 1882 "dhcp6_parser.cc" // lalr1.cc:859
    break;

  case 286:
#line 1076 "dhcp6_parser.yy" // lalr1.cc:859
>>>>>>> dad9ff71
    {
    // Parse the pool list entry map
    ElementPtr m(new MapElement(ctx.loc2pos(yystack_[0].location)));
    ctx.stack_.push_back(m);
}
<<<<<<< HEAD
#line 1962 "dhcp6_parser.cc" // lalr1.cc:859
    break;

  case 298:
#line 1115 "dhcp6_parser.yy" // lalr1.cc:859
    {
    // parsing completed
}
#line 1970 "dhcp6_parser.cc" // lalr1.cc:859
    break;

  case 304:
#line 1128 "dhcp6_parser.yy" // lalr1.cc:859
    {
    ctx.enter(ctx.NO_KEYWORD);
}
#line 1978 "dhcp6_parser.cc" // lalr1.cc:859
    break;

  case 305:
#line 1130 "dhcp6_parser.yy" // lalr1.cc:859
=======
#line 1892 "dhcp6_parser.cc" // lalr1.cc:859
    break;

  case 287:
#line 1080 "dhcp6_parser.yy" // lalr1.cc:859
    {
    // parsing completed
}
#line 1900 "dhcp6_parser.cc" // lalr1.cc:859
    break;

  case 294:
#line 1094 "dhcp6_parser.yy" // lalr1.cc:859
    {
    ctx.enter(ctx.NO_KEYWORD);
}
#line 1908 "dhcp6_parser.cc" // lalr1.cc:859
    break;

  case 295:
#line 1096 "dhcp6_parser.yy" // lalr1.cc:859
>>>>>>> dad9ff71
    {
    ElementPtr pool(new StringElement(yystack_[0].value.as< std::string > (), ctx.loc2pos(yystack_[0].location)));
    ctx.stack_.back()->set("pool", pool);
    ctx.leave();
}
<<<<<<< HEAD
#line 1988 "dhcp6_parser.cc" // lalr1.cc:859
    break;

  case 306:
#line 1139 "dhcp6_parser.yy" // lalr1.cc:859
=======
#line 1918 "dhcp6_parser.cc" // lalr1.cc:859
    break;

  case 296:
#line 1102 "dhcp6_parser.yy" // lalr1.cc:859
    {
    ctx.enter(ctx.NO_KEYWORD);
}
#line 1926 "dhcp6_parser.cc" // lalr1.cc:859
    break;

  case 297:
#line 1104 "dhcp6_parser.yy" // lalr1.cc:859
    {
    ctx.stack_.back()->set("user-context", yystack_[0].value.as< ElementPtr > ());
    ctx.leave();
}
#line 1935 "dhcp6_parser.cc" // lalr1.cc:859
    break;

  case 298:
#line 1112 "dhcp6_parser.yy" // lalr1.cc:859
>>>>>>> dad9ff71
    {
    ElementPtr l(new ListElement(ctx.loc2pos(yystack_[0].location)));
    ctx.stack_.back()->set("pd-pools", l);
    ctx.stack_.push_back(l);
    ctx.enter(ctx.PD_POOLS);
}
<<<<<<< HEAD
#line 1999 "dhcp6_parser.cc" // lalr1.cc:859
    break;

  case 307:
#line 1144 "dhcp6_parser.yy" // lalr1.cc:859
=======
#line 1946 "dhcp6_parser.cc" // lalr1.cc:859
    break;

  case 299:
#line 1117 "dhcp6_parser.yy" // lalr1.cc:859
>>>>>>> dad9ff71
    {
    ctx.stack_.pop_back();
    ctx.leave();
}
<<<<<<< HEAD
#line 2008 "dhcp6_parser.cc" // lalr1.cc:859
    break;

  case 312:
#line 1159 "dhcp6_parser.yy" // lalr1.cc:859
=======
#line 1955 "dhcp6_parser.cc" // lalr1.cc:859
    break;

  case 304:
#line 1132 "dhcp6_parser.yy" // lalr1.cc:859
>>>>>>> dad9ff71
    {
    ElementPtr m(new MapElement(ctx.loc2pos(yystack_[0].location)));
    ctx.stack_.back()->add(m);
    ctx.stack_.push_back(m);
}
<<<<<<< HEAD
#line 2018 "dhcp6_parser.cc" // lalr1.cc:859
    break;

  case 313:
#line 1163 "dhcp6_parser.yy" // lalr1.cc:859
    {
    ctx.stack_.pop_back();
}
#line 2026 "dhcp6_parser.cc" // lalr1.cc:859
    break;

  case 314:
#line 1167 "dhcp6_parser.yy" // lalr1.cc:859
=======
#line 1965 "dhcp6_parser.cc" // lalr1.cc:859
    break;

  case 305:
#line 1136 "dhcp6_parser.yy" // lalr1.cc:859
    {
    ctx.stack_.pop_back();
}
#line 1973 "dhcp6_parser.cc" // lalr1.cc:859
    break;

  case 306:
#line 1140 "dhcp6_parser.yy" // lalr1.cc:859
>>>>>>> dad9ff71
    {
    // Parse the pd-pool list entry map
    ElementPtr m(new MapElement(ctx.loc2pos(yystack_[0].location)));
    ctx.stack_.push_back(m);
}
<<<<<<< HEAD
#line 2036 "dhcp6_parser.cc" // lalr1.cc:859
    break;

  case 315:
#line 1171 "dhcp6_parser.yy" // lalr1.cc:859
    {
    // parsing completed
}
#line 2044 "dhcp6_parser.cc" // lalr1.cc:859
    break;

  case 325:
#line 1188 "dhcp6_parser.yy" // lalr1.cc:859
    {
    ctx.enter(ctx.NO_KEYWORD);
}
#line 2052 "dhcp6_parser.cc" // lalr1.cc:859
    break;

  case 326:
#line 1190 "dhcp6_parser.yy" // lalr1.cc:859
=======
#line 1983 "dhcp6_parser.cc" // lalr1.cc:859
    break;

  case 307:
#line 1144 "dhcp6_parser.yy" // lalr1.cc:859
    {
    // parsing completed
}
#line 1991 "dhcp6_parser.cc" // lalr1.cc:859
    break;

  case 318:
#line 1162 "dhcp6_parser.yy" // lalr1.cc:859
    {
    ctx.enter(ctx.NO_KEYWORD);
}
#line 1999 "dhcp6_parser.cc" // lalr1.cc:859
    break;

  case 319:
#line 1164 "dhcp6_parser.yy" // lalr1.cc:859
>>>>>>> dad9ff71
    {
    ElementPtr prf(new StringElement(yystack_[0].value.as< std::string > (), ctx.loc2pos(yystack_[0].location)));
    ctx.stack_.back()->set("prefix", prf);
    ctx.leave();
}
<<<<<<< HEAD
#line 2062 "dhcp6_parser.cc" // lalr1.cc:859
    break;

  case 327:
#line 1196 "dhcp6_parser.yy" // lalr1.cc:859
=======
#line 2009 "dhcp6_parser.cc" // lalr1.cc:859
    break;

  case 320:
#line 1170 "dhcp6_parser.yy" // lalr1.cc:859
>>>>>>> dad9ff71
    {
    ElementPtr prf(new IntElement(yystack_[0].value.as< int64_t > (), ctx.loc2pos(yystack_[0].location)));
    ctx.stack_.back()->set("prefix-len", prf);
}
<<<<<<< HEAD
#line 2071 "dhcp6_parser.cc" // lalr1.cc:859
    break;

  case 328:
#line 1201 "dhcp6_parser.yy" // lalr1.cc:859
    {
    ctx.enter(ctx.NO_KEYWORD);
}
#line 2079 "dhcp6_parser.cc" // lalr1.cc:859
    break;

  case 329:
#line 1203 "dhcp6_parser.yy" // lalr1.cc:859
=======
#line 2018 "dhcp6_parser.cc" // lalr1.cc:859
    break;

  case 321:
#line 1175 "dhcp6_parser.yy" // lalr1.cc:859
    {
    ctx.enter(ctx.NO_KEYWORD);
}
#line 2026 "dhcp6_parser.cc" // lalr1.cc:859
    break;

  case 322:
#line 1177 "dhcp6_parser.yy" // lalr1.cc:859
>>>>>>> dad9ff71
    {
    ElementPtr prf(new StringElement(yystack_[0].value.as< std::string > (), ctx.loc2pos(yystack_[0].location)));
    ctx.stack_.back()->set("excluded-prefix", prf);
    ctx.leave();
}
<<<<<<< HEAD
#line 2089 "dhcp6_parser.cc" // lalr1.cc:859
    break;

  case 330:
#line 1209 "dhcp6_parser.yy" // lalr1.cc:859
=======
#line 2036 "dhcp6_parser.cc" // lalr1.cc:859
    break;

  case 323:
#line 1183 "dhcp6_parser.yy" // lalr1.cc:859
>>>>>>> dad9ff71
    {
    ElementPtr prf(new IntElement(yystack_[0].value.as< int64_t > (), ctx.loc2pos(yystack_[0].location)));
    ctx.stack_.back()->set("excluded-prefix-len", prf);
}
<<<<<<< HEAD
#line 2098 "dhcp6_parser.cc" // lalr1.cc:859
    break;

  case 331:
#line 1214 "dhcp6_parser.yy" // lalr1.cc:859
=======
#line 2045 "dhcp6_parser.cc" // lalr1.cc:859
    break;

  case 324:
#line 1188 "dhcp6_parser.yy" // lalr1.cc:859
>>>>>>> dad9ff71
    {
    ElementPtr deleg(new IntElement(yystack_[0].value.as< int64_t > (), ctx.loc2pos(yystack_[0].location)));
    ctx.stack_.back()->set("delegated-len", deleg);
}
<<<<<<< HEAD
#line 2107 "dhcp6_parser.cc" // lalr1.cc:859
    break;

  case 332:
#line 1222 "dhcp6_parser.yy" // lalr1.cc:859
=======
#line 2054 "dhcp6_parser.cc" // lalr1.cc:859
    break;

  case 325:
#line 1196 "dhcp6_parser.yy" // lalr1.cc:859
>>>>>>> dad9ff71
    {
    ElementPtr l(new ListElement(ctx.loc2pos(yystack_[0].location)));
    ctx.stack_.back()->set("reservations", l);
    ctx.stack_.push_back(l);
    ctx.enter(ctx.RESERVATIONS);
}
<<<<<<< HEAD
#line 2118 "dhcp6_parser.cc" // lalr1.cc:859
    break;

  case 333:
#line 1227 "dhcp6_parser.yy" // lalr1.cc:859
=======
#line 2065 "dhcp6_parser.cc" // lalr1.cc:859
    break;

  case 326:
#line 1201 "dhcp6_parser.yy" // lalr1.cc:859
>>>>>>> dad9ff71
    {
    ctx.stack_.pop_back();
    ctx.leave();
}
<<<<<<< HEAD
#line 2127 "dhcp6_parser.cc" // lalr1.cc:859
    break;

  case 338:
#line 1240 "dhcp6_parser.yy" // lalr1.cc:859
=======
#line 2074 "dhcp6_parser.cc" // lalr1.cc:859
    break;

  case 331:
#line 1214 "dhcp6_parser.yy" // lalr1.cc:859
>>>>>>> dad9ff71
    {
    ElementPtr m(new MapElement(ctx.loc2pos(yystack_[0].location)));
    ctx.stack_.back()->add(m);
    ctx.stack_.push_back(m);
}
<<<<<<< HEAD
#line 2137 "dhcp6_parser.cc" // lalr1.cc:859
    break;

  case 339:
#line 1244 "dhcp6_parser.yy" // lalr1.cc:859
    {
    ctx.stack_.pop_back();
}
#line 2145 "dhcp6_parser.cc" // lalr1.cc:859
    break;

  case 340:
#line 1248 "dhcp6_parser.yy" // lalr1.cc:859
=======
#line 2084 "dhcp6_parser.cc" // lalr1.cc:859
    break;

  case 332:
#line 1218 "dhcp6_parser.yy" // lalr1.cc:859
    {
    ctx.stack_.pop_back();
}
#line 2092 "dhcp6_parser.cc" // lalr1.cc:859
    break;

  case 333:
#line 1222 "dhcp6_parser.yy" // lalr1.cc:859
>>>>>>> dad9ff71
    {
    // Parse the reservations list entry map
    ElementPtr m(new MapElement(ctx.loc2pos(yystack_[0].location)));
    ctx.stack_.push_back(m);
}
<<<<<<< HEAD
#line 2155 "dhcp6_parser.cc" // lalr1.cc:859
    break;

  case 341:
#line 1252 "dhcp6_parser.yy" // lalr1.cc:859
    {
    // parsing completed
}
#line 2163 "dhcp6_parser.cc" // lalr1.cc:859
    break;

  case 354:
#line 1275 "dhcp6_parser.yy" // lalr1.cc:859
=======
#line 2102 "dhcp6_parser.cc" // lalr1.cc:859
    break;

  case 334:
#line 1226 "dhcp6_parser.yy" // lalr1.cc:859
    {
    // parsing completed
}
#line 2110 "dhcp6_parser.cc" // lalr1.cc:859
    break;

  case 347:
#line 1249 "dhcp6_parser.yy" // lalr1.cc:859
>>>>>>> dad9ff71
    {
    ElementPtr l(new ListElement(ctx.loc2pos(yystack_[0].location)));
    ctx.stack_.back()->set("ip-addresses", l);
    ctx.stack_.push_back(l);
    ctx.enter(ctx.NO_KEYWORD);
}
<<<<<<< HEAD
#line 2174 "dhcp6_parser.cc" // lalr1.cc:859
    break;

  case 355:
#line 1280 "dhcp6_parser.yy" // lalr1.cc:859
=======
#line 2121 "dhcp6_parser.cc" // lalr1.cc:859
    break;

  case 348:
#line 1254 "dhcp6_parser.yy" // lalr1.cc:859
>>>>>>> dad9ff71
    {
    ctx.stack_.pop_back();
    ctx.leave();
}
<<<<<<< HEAD
#line 2183 "dhcp6_parser.cc" // lalr1.cc:859
    break;

  case 356:
#line 1285 "dhcp6_parser.yy" // lalr1.cc:859
=======
#line 2130 "dhcp6_parser.cc" // lalr1.cc:859
    break;

  case 349:
#line 1259 "dhcp6_parser.yy" // lalr1.cc:859
>>>>>>> dad9ff71
    {
    ElementPtr l(new ListElement(ctx.loc2pos(yystack_[0].location)));
    ctx.stack_.back()->set("prefixes", l);
    ctx.stack_.push_back(l);
    ctx.enter(ctx.NO_KEYWORD);
}
<<<<<<< HEAD
#line 2194 "dhcp6_parser.cc" // lalr1.cc:859
    break;

  case 357:
#line 1290 "dhcp6_parser.yy" // lalr1.cc:859
=======
#line 2141 "dhcp6_parser.cc" // lalr1.cc:859
    break;

  case 350:
#line 1264 "dhcp6_parser.yy" // lalr1.cc:859
>>>>>>> dad9ff71
    {
    ctx.stack_.pop_back();
    ctx.leave();
}
<<<<<<< HEAD
#line 2203 "dhcp6_parser.cc" // lalr1.cc:859
    break;

  case 358:
#line 1295 "dhcp6_parser.yy" // lalr1.cc:859
    {
    ctx.enter(ctx.NO_KEYWORD);
}
#line 2211 "dhcp6_parser.cc" // lalr1.cc:859
    break;

  case 359:
#line 1297 "dhcp6_parser.yy" // lalr1.cc:859
=======
#line 2150 "dhcp6_parser.cc" // lalr1.cc:859
    break;

  case 351:
#line 1269 "dhcp6_parser.yy" // lalr1.cc:859
    {
    ctx.enter(ctx.NO_KEYWORD);
}
#line 2158 "dhcp6_parser.cc" // lalr1.cc:859
    break;

  case 352:
#line 1271 "dhcp6_parser.yy" // lalr1.cc:859
>>>>>>> dad9ff71
    {
    ElementPtr d(new StringElement(yystack_[0].value.as< std::string > (), ctx.loc2pos(yystack_[0].location)));
    ctx.stack_.back()->set("duid", d);
    ctx.leave();
}
<<<<<<< HEAD
#line 2221 "dhcp6_parser.cc" // lalr1.cc:859
    break;

  case 360:
#line 1303 "dhcp6_parser.yy" // lalr1.cc:859
    {
    ctx.enter(ctx.NO_KEYWORD);
}
#line 2229 "dhcp6_parser.cc" // lalr1.cc:859
    break;

  case 361:
#line 1305 "dhcp6_parser.yy" // lalr1.cc:859
=======
#line 2168 "dhcp6_parser.cc" // lalr1.cc:859
    break;

  case 353:
#line 1277 "dhcp6_parser.yy" // lalr1.cc:859
    {
    ctx.enter(ctx.NO_KEYWORD);
}
#line 2176 "dhcp6_parser.cc" // lalr1.cc:859
    break;

  case 354:
#line 1279 "dhcp6_parser.yy" // lalr1.cc:859
>>>>>>> dad9ff71
    {
    ElementPtr hw(new StringElement(yystack_[0].value.as< std::string > (), ctx.loc2pos(yystack_[0].location)));
    ctx.stack_.back()->set("hw-address", hw);
    ctx.leave();
}
<<<<<<< HEAD
#line 2239 "dhcp6_parser.cc" // lalr1.cc:859
    break;

  case 362:
#line 1311 "dhcp6_parser.yy" // lalr1.cc:859
    {
    ctx.enter(ctx.NO_KEYWORD);
}
#line 2247 "dhcp6_parser.cc" // lalr1.cc:859
    break;

  case 363:
#line 1313 "dhcp6_parser.yy" // lalr1.cc:859
=======
#line 2186 "dhcp6_parser.cc" // lalr1.cc:859
    break;

  case 355:
#line 1285 "dhcp6_parser.yy" // lalr1.cc:859
    {
    ctx.enter(ctx.NO_KEYWORD);
}
#line 2194 "dhcp6_parser.cc" // lalr1.cc:859
    break;

  case 356:
#line 1287 "dhcp6_parser.yy" // lalr1.cc:859
>>>>>>> dad9ff71
    {
    ElementPtr host(new StringElement(yystack_[0].value.as< std::string > (), ctx.loc2pos(yystack_[0].location)));
    ctx.stack_.back()->set("hostname", host);
    ctx.leave();
}
<<<<<<< HEAD
#line 2257 "dhcp6_parser.cc" // lalr1.cc:859
    break;

  case 364:
#line 1319 "dhcp6_parser.yy" // lalr1.cc:859
=======
#line 2204 "dhcp6_parser.cc" // lalr1.cc:859
    break;

  case 357:
#line 1293 "dhcp6_parser.yy" // lalr1.cc:859
>>>>>>> dad9ff71
    {
    ElementPtr c(new ListElement(ctx.loc2pos(yystack_[0].location)));
    ctx.stack_.back()->set("client-classes", c);
    ctx.stack_.push_back(c);
    ctx.enter(ctx.NO_KEYWORD);
}
<<<<<<< HEAD
#line 2268 "dhcp6_parser.cc" // lalr1.cc:859
    break;

  case 365:
#line 1324 "dhcp6_parser.yy" // lalr1.cc:859
=======
#line 2215 "dhcp6_parser.cc" // lalr1.cc:859
    break;

  case 358:
#line 1298 "dhcp6_parser.yy" // lalr1.cc:859
>>>>>>> dad9ff71
    {
    ctx.stack_.pop_back();
    ctx.leave();
}
<<<<<<< HEAD
#line 2277 "dhcp6_parser.cc" // lalr1.cc:859
    break;

  case 366:
#line 1332 "dhcp6_parser.yy" // lalr1.cc:859
=======
#line 2224 "dhcp6_parser.cc" // lalr1.cc:859
    break;

  case 359:
#line 1306 "dhcp6_parser.yy" // lalr1.cc:859
>>>>>>> dad9ff71
    {
    ElementPtr m(new MapElement(ctx.loc2pos(yystack_[0].location)));
    ctx.stack_.back()->set("relay", m);
    ctx.stack_.push_back(m);
    ctx.enter(ctx.RELAY);
}
<<<<<<< HEAD
#line 2288 "dhcp6_parser.cc" // lalr1.cc:859
    break;

  case 367:
#line 1337 "dhcp6_parser.yy" // lalr1.cc:859
=======
#line 2235 "dhcp6_parser.cc" // lalr1.cc:859
    break;

  case 360:
#line 1311 "dhcp6_parser.yy" // lalr1.cc:859
>>>>>>> dad9ff71
    {
    ctx.stack_.pop_back();
    ctx.leave();
}
<<<<<<< HEAD
#line 2297 "dhcp6_parser.cc" // lalr1.cc:859
    break;

  case 368:
#line 1342 "dhcp6_parser.yy" // lalr1.cc:859
    {
    ctx.enter(ctx.NO_KEYWORD);
}
#line 2305 "dhcp6_parser.cc" // lalr1.cc:859
    break;

  case 369:
#line 1344 "dhcp6_parser.yy" // lalr1.cc:859
=======
#line 2244 "dhcp6_parser.cc" // lalr1.cc:859
    break;

  case 361:
#line 1316 "dhcp6_parser.yy" // lalr1.cc:859
    {
    ctx.enter(ctx.NO_KEYWORD);
}
#line 2252 "dhcp6_parser.cc" // lalr1.cc:859
    break;

  case 362:
#line 1318 "dhcp6_parser.yy" // lalr1.cc:859
>>>>>>> dad9ff71
    {
    ElementPtr ip(new StringElement(yystack_[0].value.as< std::string > (), ctx.loc2pos(yystack_[0].location)));
    ctx.stack_.back()->set("ip-address", ip);
    ctx.leave();
}
<<<<<<< HEAD
#line 2315 "dhcp6_parser.cc" // lalr1.cc:859
    break;

  case 370:
#line 1353 "dhcp6_parser.yy" // lalr1.cc:859
=======
#line 2262 "dhcp6_parser.cc" // lalr1.cc:859
    break;

  case 363:
#line 1327 "dhcp6_parser.yy" // lalr1.cc:859
>>>>>>> dad9ff71
    {
    ElementPtr l(new ListElement(ctx.loc2pos(yystack_[0].location)));
    ctx.stack_.back()->set("client-classes", l);
    ctx.stack_.push_back(l);
    ctx.enter(ctx.CLIENT_CLASSES);
}
<<<<<<< HEAD
#line 2326 "dhcp6_parser.cc" // lalr1.cc:859
    break;

  case 371:
#line 1358 "dhcp6_parser.yy" // lalr1.cc:859
=======
#line 2273 "dhcp6_parser.cc" // lalr1.cc:859
    break;

  case 364:
#line 1332 "dhcp6_parser.yy" // lalr1.cc:859
>>>>>>> dad9ff71
    {
    ctx.stack_.pop_back();
    ctx.leave();
}
<<<<<<< HEAD
#line 2335 "dhcp6_parser.cc" // lalr1.cc:859
    break;

  case 374:
#line 1367 "dhcp6_parser.yy" // lalr1.cc:859
=======
#line 2282 "dhcp6_parser.cc" // lalr1.cc:859
    break;

  case 367:
#line 1341 "dhcp6_parser.yy" // lalr1.cc:859
>>>>>>> dad9ff71
    {
    ElementPtr m(new MapElement(ctx.loc2pos(yystack_[0].location)));
    ctx.stack_.back()->add(m);
    ctx.stack_.push_back(m);
}
<<<<<<< HEAD
#line 2345 "dhcp6_parser.cc" // lalr1.cc:859
    break;

  case 375:
#line 1371 "dhcp6_parser.yy" // lalr1.cc:859
    {
    ctx.stack_.pop_back();
}
#line 2353 "dhcp6_parser.cc" // lalr1.cc:859
    break;

  case 385:
#line 1391 "dhcp6_parser.yy" // lalr1.cc:859
    {
    ctx.enter(ctx.NO_KEYWORD);
}
#line 2361 "dhcp6_parser.cc" // lalr1.cc:859
    break;

  case 386:
#line 1393 "dhcp6_parser.yy" // lalr1.cc:859
=======
#line 2292 "dhcp6_parser.cc" // lalr1.cc:859
    break;

  case 368:
#line 1345 "dhcp6_parser.yy" // lalr1.cc:859
    {
    ctx.stack_.pop_back();
}
#line 2300 "dhcp6_parser.cc" // lalr1.cc:859
    break;

  case 378:
#line 1365 "dhcp6_parser.yy" // lalr1.cc:859
    {
    ctx.enter(ctx.NO_KEYWORD);
}
#line 2308 "dhcp6_parser.cc" // lalr1.cc:859
    break;

  case 379:
#line 1367 "dhcp6_parser.yy" // lalr1.cc:859
>>>>>>> dad9ff71
    {
    ElementPtr test(new StringElement(yystack_[0].value.as< std::string > (), ctx.loc2pos(yystack_[0].location)));
    ctx.stack_.back()->set("test", test);
    ctx.leave();
}
<<<<<<< HEAD
#line 2371 "dhcp6_parser.cc" // lalr1.cc:859
    break;

  case 387:
#line 1402 "dhcp6_parser.yy" // lalr1.cc:859
=======
#line 2318 "dhcp6_parser.cc" // lalr1.cc:859
    break;

  case 380:
#line 1376 "dhcp6_parser.yy" // lalr1.cc:859
>>>>>>> dad9ff71
    {
    ElementPtr m(new MapElement(ctx.loc2pos(yystack_[0].location)));
    ctx.stack_.back()->set("server-id", m);
    ctx.stack_.push_back(m);
    ctx.enter(ctx.SERVER_ID);
}
<<<<<<< HEAD
#line 2382 "dhcp6_parser.cc" // lalr1.cc:859
    break;

  case 388:
#line 1407 "dhcp6_parser.yy" // lalr1.cc:859
=======
#line 2329 "dhcp6_parser.cc" // lalr1.cc:859
    break;

  case 381:
#line 1381 "dhcp6_parser.yy" // lalr1.cc:859
>>>>>>> dad9ff71
    {
    ctx.stack_.pop_back();
    ctx.leave();
}
<<<<<<< HEAD
#line 2391 "dhcp6_parser.cc" // lalr1.cc:859
    break;

  case 398:
#line 1425 "dhcp6_parser.yy" // lalr1.cc:859
    {
    ctx.enter(ctx.DUID_TYPE);
}
#line 2399 "dhcp6_parser.cc" // lalr1.cc:859
    break;

  case 399:
#line 1427 "dhcp6_parser.yy" // lalr1.cc:859
=======
#line 2338 "dhcp6_parser.cc" // lalr1.cc:859
    break;

  case 391:
#line 1399 "dhcp6_parser.yy" // lalr1.cc:859
    {
    ctx.enter(ctx.DUID_TYPE);
}
#line 2346 "dhcp6_parser.cc" // lalr1.cc:859
    break;

  case 392:
#line 1401 "dhcp6_parser.yy" // lalr1.cc:859
>>>>>>> dad9ff71
    {
    ctx.stack_.back()->set("type", yystack_[0].value.as< ElementPtr > ());
    ctx.leave();
}
<<<<<<< HEAD
#line 2408 "dhcp6_parser.cc" // lalr1.cc:859
    break;

  case 400:
#line 1432 "dhcp6_parser.yy" // lalr1.cc:859
    { yylhs.value.as< ElementPtr > () = ElementPtr(new StringElement("LLT", ctx.loc2pos(yystack_[0].location))); }
#line 2414 "dhcp6_parser.cc" // lalr1.cc:859
    break;

  case 401:
#line 1433 "dhcp6_parser.yy" // lalr1.cc:859
    { yylhs.value.as< ElementPtr > () = ElementPtr(new StringElement("EN", ctx.loc2pos(yystack_[0].location))); }
#line 2420 "dhcp6_parser.cc" // lalr1.cc:859
    break;

  case 402:
#line 1434 "dhcp6_parser.yy" // lalr1.cc:859
    { yylhs.value.as< ElementPtr > () = ElementPtr(new StringElement("LL", ctx.loc2pos(yystack_[0].location))); }
#line 2426 "dhcp6_parser.cc" // lalr1.cc:859
    break;

  case 403:
#line 1437 "dhcp6_parser.yy" // lalr1.cc:859
=======
#line 2355 "dhcp6_parser.cc" // lalr1.cc:859
    break;

  case 393:
#line 1406 "dhcp6_parser.yy" // lalr1.cc:859
    { yylhs.value.as< ElementPtr > () = ElementPtr(new StringElement("LLT", ctx.loc2pos(yystack_[0].location))); }
#line 2361 "dhcp6_parser.cc" // lalr1.cc:859
    break;

  case 394:
#line 1407 "dhcp6_parser.yy" // lalr1.cc:859
    { yylhs.value.as< ElementPtr > () = ElementPtr(new StringElement("EN", ctx.loc2pos(yystack_[0].location))); }
#line 2367 "dhcp6_parser.cc" // lalr1.cc:859
    break;

  case 395:
#line 1408 "dhcp6_parser.yy" // lalr1.cc:859
    { yylhs.value.as< ElementPtr > () = ElementPtr(new StringElement("LL", ctx.loc2pos(yystack_[0].location))); }
#line 2373 "dhcp6_parser.cc" // lalr1.cc:859
    break;

  case 396:
#line 1411 "dhcp6_parser.yy" // lalr1.cc:859
>>>>>>> dad9ff71
    {
    ElementPtr htype(new IntElement(yystack_[0].value.as< int64_t > (), ctx.loc2pos(yystack_[0].location)));
    ctx.stack_.back()->set("htype", htype);
}
<<<<<<< HEAD
#line 2435 "dhcp6_parser.cc" // lalr1.cc:859
    break;

  case 404:
#line 1442 "dhcp6_parser.yy" // lalr1.cc:859
    {
    ctx.enter(ctx.NO_KEYWORD);
}
#line 2443 "dhcp6_parser.cc" // lalr1.cc:859
    break;

  case 405:
#line 1444 "dhcp6_parser.yy" // lalr1.cc:859
=======
#line 2382 "dhcp6_parser.cc" // lalr1.cc:859
    break;

  case 397:
#line 1416 "dhcp6_parser.yy" // lalr1.cc:859
    {
    ctx.enter(ctx.NO_KEYWORD);
}
#line 2390 "dhcp6_parser.cc" // lalr1.cc:859
    break;

  case 398:
#line 1418 "dhcp6_parser.yy" // lalr1.cc:859
>>>>>>> dad9ff71
    {
    ElementPtr id(new StringElement(yystack_[0].value.as< std::string > (), ctx.loc2pos(yystack_[0].location)));
    ctx.stack_.back()->set("identifier", id);
    ctx.leave();
}
<<<<<<< HEAD
#line 2453 "dhcp6_parser.cc" // lalr1.cc:859
    break;

  case 406:
#line 1450 "dhcp6_parser.yy" // lalr1.cc:859
=======
#line 2400 "dhcp6_parser.cc" // lalr1.cc:859
    break;

  case 399:
#line 1424 "dhcp6_parser.yy" // lalr1.cc:859
>>>>>>> dad9ff71
    {
    ElementPtr time(new IntElement(yystack_[0].value.as< int64_t > (), ctx.loc2pos(yystack_[0].location)));
    ctx.stack_.back()->set("time", time);
}
<<<<<<< HEAD
#line 2462 "dhcp6_parser.cc" // lalr1.cc:859
    break;

  case 407:
#line 1455 "dhcp6_parser.yy" // lalr1.cc:859
=======
#line 2409 "dhcp6_parser.cc" // lalr1.cc:859
    break;

  case 400:
#line 1429 "dhcp6_parser.yy" // lalr1.cc:859
>>>>>>> dad9ff71
    {
    ElementPtr time(new IntElement(yystack_[0].value.as< int64_t > (), ctx.loc2pos(yystack_[0].location)));
    ctx.stack_.back()->set("enterprise-id", time);
}
<<<<<<< HEAD
#line 2471 "dhcp6_parser.cc" // lalr1.cc:859
    break;

  case 408:
#line 1462 "dhcp6_parser.yy" // lalr1.cc:859
=======
#line 2418 "dhcp6_parser.cc" // lalr1.cc:859
    break;

  case 401:
#line 1436 "dhcp6_parser.yy" // lalr1.cc:859
>>>>>>> dad9ff71
    {
    ElementPtr time(new IntElement(yystack_[0].value.as< int64_t > (), ctx.loc2pos(yystack_[0].location)));
    ctx.stack_.back()->set("dhcp4o6-port", time);
}
<<<<<<< HEAD
#line 2480 "dhcp6_parser.cc" // lalr1.cc:859
    break;

  case 409:
#line 1469 "dhcp6_parser.yy" // lalr1.cc:859
=======
#line 2427 "dhcp6_parser.cc" // lalr1.cc:859
    break;

  case 402:
#line 1443 "dhcp6_parser.yy" // lalr1.cc:859
>>>>>>> dad9ff71
    {
    ElementPtr m(new MapElement(ctx.loc2pos(yystack_[0].location)));
    ctx.stack_.back()->set("control-socket", m);
    ctx.stack_.push_back(m);
    ctx.enter(ctx.CONTROL_SOCKET);
}
<<<<<<< HEAD
#line 2491 "dhcp6_parser.cc" // lalr1.cc:859
    break;

  case 410:
#line 1474 "dhcp6_parser.yy" // lalr1.cc:859
=======
#line 2438 "dhcp6_parser.cc" // lalr1.cc:859
    break;

  case 403:
#line 1448 "dhcp6_parser.yy" // lalr1.cc:859
>>>>>>> dad9ff71
    {
    ctx.stack_.pop_back();
    ctx.leave();
}
<<<<<<< HEAD
#line 2500 "dhcp6_parser.cc" // lalr1.cc:859
    break;

  case 415:
#line 1487 "dhcp6_parser.yy" // lalr1.cc:859
    {
    ctx.enter(ctx.NO_KEYWORD);
}
#line 2508 "dhcp6_parser.cc" // lalr1.cc:859
    break;

  case 416:
#line 1489 "dhcp6_parser.yy" // lalr1.cc:859
=======
#line 2447 "dhcp6_parser.cc" // lalr1.cc:859
    break;

  case 408:
#line 1461 "dhcp6_parser.yy" // lalr1.cc:859
    {
    ctx.enter(ctx.NO_KEYWORD);
}
#line 2455 "dhcp6_parser.cc" // lalr1.cc:859
    break;

  case 409:
#line 1463 "dhcp6_parser.yy" // lalr1.cc:859
>>>>>>> dad9ff71
    {
    ElementPtr stype(new StringElement(yystack_[0].value.as< std::string > (), ctx.loc2pos(yystack_[0].location)));
    ctx.stack_.back()->set("socket-type", stype);
    ctx.leave();
}
<<<<<<< HEAD
#line 2518 "dhcp6_parser.cc" // lalr1.cc:859
    break;

  case 417:
#line 1495 "dhcp6_parser.yy" // lalr1.cc:859
    {
    ctx.enter(ctx.NO_KEYWORD);
}
#line 2526 "dhcp6_parser.cc" // lalr1.cc:859
    break;

  case 418:
#line 1497 "dhcp6_parser.yy" // lalr1.cc:859
=======
#line 2465 "dhcp6_parser.cc" // lalr1.cc:859
    break;

  case 410:
#line 1469 "dhcp6_parser.yy" // lalr1.cc:859
    {
    ctx.enter(ctx.NO_KEYWORD);
}
#line 2473 "dhcp6_parser.cc" // lalr1.cc:859
    break;

  case 411:
#line 1471 "dhcp6_parser.yy" // lalr1.cc:859
>>>>>>> dad9ff71
    {
    ElementPtr name(new StringElement(yystack_[0].value.as< std::string > (), ctx.loc2pos(yystack_[0].location)));
    ctx.stack_.back()->set("socket-name", name);
    ctx.leave();
}
<<<<<<< HEAD
#line 2536 "dhcp6_parser.cc" // lalr1.cc:859
    break;

  case 419:
#line 1505 "dhcp6_parser.yy" // lalr1.cc:859
=======
#line 2483 "dhcp6_parser.cc" // lalr1.cc:859
    break;

  case 412:
#line 1479 "dhcp6_parser.yy" // lalr1.cc:859
>>>>>>> dad9ff71
    {
    ElementPtr m(new MapElement(ctx.loc2pos(yystack_[0].location)));
    ctx.stack_.back()->set("dhcp-ddns", m);
    ctx.stack_.push_back(m);
    ctx.enter(ctx.DHCP_DDNS);
}
<<<<<<< HEAD
#line 2547 "dhcp6_parser.cc" // lalr1.cc:859
    break;

  case 420:
#line 1510 "dhcp6_parser.yy" // lalr1.cc:859
=======
#line 2494 "dhcp6_parser.cc" // lalr1.cc:859
    break;

  case 413:
#line 1484 "dhcp6_parser.yy" // lalr1.cc:859
>>>>>>> dad9ff71
    {
    ctx.stack_.pop_back();
    ctx.leave();
}
<<<<<<< HEAD
#line 2556 "dhcp6_parser.cc" // lalr1.cc:859
    break;

  case 421:
#line 1515 "dhcp6_parser.yy" // lalr1.cc:859
    {
    // Parse the dhcp-ddns map
    ElementPtr m(new MapElement(ctx.loc2pos(yystack_[0].location)));
    ctx.stack_.push_back(m);
}
#line 2566 "dhcp6_parser.cc" // lalr1.cc:859
    break;

  case 422:
#line 1519 "dhcp6_parser.yy" // lalr1.cc:859
    {
    // parsing completed
}
#line 2574 "dhcp6_parser.cc" // lalr1.cc:859
    break;

  case 441:
#line 1545 "dhcp6_parser.yy" // lalr1.cc:859
    {
    ElementPtr b(new BoolElement(yystack_[0].value.as< bool > (), ctx.loc2pos(yystack_[0].location)));
    ctx.stack_.back()->set("enable-updates", b);
}
#line 2583 "dhcp6_parser.cc" // lalr1.cc:859
    break;

  case 442:
#line 1550 "dhcp6_parser.yy" // lalr1.cc:859
    {
    ctx.enter(ctx.NO_KEYWORD);
}
#line 2591 "dhcp6_parser.cc" // lalr1.cc:859
    break;

  case 443:
#line 1552 "dhcp6_parser.yy" // lalr1.cc:859
    {
    ElementPtr s(new StringElement(yystack_[0].value.as< std::string > (), ctx.loc2pos(yystack_[0].location)));
    ctx.stack_.back()->set("qualifying-suffix", s);
    ctx.leave();
}
#line 2601 "dhcp6_parser.cc" // lalr1.cc:859
    break;

  case 444:
#line 1558 "dhcp6_parser.yy" // lalr1.cc:859
    {
    ctx.enter(ctx.NO_KEYWORD);
}
#line 2609 "dhcp6_parser.cc" // lalr1.cc:859
    break;

  case 445:
#line 1560 "dhcp6_parser.yy" // lalr1.cc:859
    {
    ElementPtr s(new StringElement(yystack_[0].value.as< std::string > (), ctx.loc2pos(yystack_[0].location)));
    ctx.stack_.back()->set("server-ip", s);
    ctx.leave();
}
#line 2619 "dhcp6_parser.cc" // lalr1.cc:859
    break;

  case 446:
#line 1566 "dhcp6_parser.yy" // lalr1.cc:859
    {
    ElementPtr i(new IntElement(yystack_[0].value.as< int64_t > (), ctx.loc2pos(yystack_[0].location)));
    ctx.stack_.back()->set("server-port", i);
}
#line 2628 "dhcp6_parser.cc" // lalr1.cc:859
    break;

  case 447:
#line 1571 "dhcp6_parser.yy" // lalr1.cc:859
    {
    ctx.enter(ctx.NO_KEYWORD);
}
#line 2636 "dhcp6_parser.cc" // lalr1.cc:859
    break;

  case 448:
#line 1573 "dhcp6_parser.yy" // lalr1.cc:859
    {
    ElementPtr s(new StringElement(yystack_[0].value.as< std::string > (), ctx.loc2pos(yystack_[0].location)));
    ctx.stack_.back()->set("sender-ip", s);
    ctx.leave();
}
#line 2646 "dhcp6_parser.cc" // lalr1.cc:859
    break;

  case 449:
#line 1579 "dhcp6_parser.yy" // lalr1.cc:859
    {
    ElementPtr i(new IntElement(yystack_[0].value.as< int64_t > (), ctx.loc2pos(yystack_[0].location)));
    ctx.stack_.back()->set("sender-port", i);
}
#line 2655 "dhcp6_parser.cc" // lalr1.cc:859
    break;

  case 450:
#line 1584 "dhcp6_parser.yy" // lalr1.cc:859
    {
    ElementPtr i(new IntElement(yystack_[0].value.as< int64_t > (), ctx.loc2pos(yystack_[0].location)));
    ctx.stack_.back()->set("max-queue-size", i);
}
#line 2664 "dhcp6_parser.cc" // lalr1.cc:859
    break;

  case 451:
#line 1589 "dhcp6_parser.yy" // lalr1.cc:859
    {
    ctx.enter(ctx.NCR_PROTOCOL);
}
#line 2672 "dhcp6_parser.cc" // lalr1.cc:859
    break;

  case 452:
#line 1591 "dhcp6_parser.yy" // lalr1.cc:859
    {
    ctx.stack_.back()->set("ncr-protocol", yystack_[0].value.as< ElementPtr > ());
    ctx.leave();
}
#line 2681 "dhcp6_parser.cc" // lalr1.cc:859
    break;

  case 453:
#line 1597 "dhcp6_parser.yy" // lalr1.cc:859
    { yylhs.value.as< ElementPtr > () = ElementPtr(new StringElement("UDP", ctx.loc2pos(yystack_[0].location))); }
#line 2687 "dhcp6_parser.cc" // lalr1.cc:859
    break;

  case 454:
#line 1598 "dhcp6_parser.yy" // lalr1.cc:859
    { yylhs.value.as< ElementPtr > () = ElementPtr(new StringElement("TCP", ctx.loc2pos(yystack_[0].location))); }
#line 2693 "dhcp6_parser.cc" // lalr1.cc:859
    break;

  case 455:
#line 1601 "dhcp6_parser.yy" // lalr1.cc:859
    {
    ctx.enter(ctx.NCR_FORMAT);
}
#line 2701 "dhcp6_parser.cc" // lalr1.cc:859
    break;

  case 456:
#line 1603 "dhcp6_parser.yy" // lalr1.cc:859
    {
    ElementPtr json(new StringElement("JSON", ctx.loc2pos(yystack_[0].location)));
    ctx.stack_.back()->set("ncr-format", json);
    ctx.leave();
}
#line 2711 "dhcp6_parser.cc" // lalr1.cc:859
    break;

  case 457:
#line 1609 "dhcp6_parser.yy" // lalr1.cc:859
    {
    ElementPtr b(new BoolElement(yystack_[0].value.as< bool > (), ctx.loc2pos(yystack_[0].location)));
    ctx.stack_.back()->set("always-include-fqdn", b);
}
#line 2720 "dhcp6_parser.cc" // lalr1.cc:859
    break;

  case 458:
#line 1614 "dhcp6_parser.yy" // lalr1.cc:859
    {
    ElementPtr b(new BoolElement(yystack_[0].value.as< bool > (), ctx.loc2pos(yystack_[0].location)));
    ctx.stack_.back()->set("allow-client-update",  b);
}
#line 2729 "dhcp6_parser.cc" // lalr1.cc:859
    break;

  case 459:
#line 1619 "dhcp6_parser.yy" // lalr1.cc:859
    {
    ElementPtr b(new BoolElement(yystack_[0].value.as< bool > (), ctx.loc2pos(yystack_[0].location)));
    ctx.stack_.back()->set("override-no-update", b);
}
#line 2738 "dhcp6_parser.cc" // lalr1.cc:859
    break;

  case 460:
#line 1624 "dhcp6_parser.yy" // lalr1.cc:859
    {
    ElementPtr b(new BoolElement(yystack_[0].value.as< bool > (), ctx.loc2pos(yystack_[0].location)));
    ctx.stack_.back()->set("override-client-update", b);
}
#line 2747 "dhcp6_parser.cc" // lalr1.cc:859
    break;

  case 461:
#line 1629 "dhcp6_parser.yy" // lalr1.cc:859
    {
    ctx.enter(ctx.REPLACE_CLIENT_NAME);
}
#line 2755 "dhcp6_parser.cc" // lalr1.cc:859
    break;

  case 462:
#line 1631 "dhcp6_parser.yy" // lalr1.cc:859
    {
    ctx.stack_.back()->set("replace-client-name", yystack_[0].value.as< ElementPtr > ());
    ctx.leave();
}
#line 2764 "dhcp6_parser.cc" // lalr1.cc:859
    break;

  case 463:
#line 1637 "dhcp6_parser.yy" // lalr1.cc:859
    {
      yylhs.value.as< ElementPtr > () = ElementPtr(new StringElement("when-present", ctx.loc2pos(yystack_[0].location))); 
      }
#line 2772 "dhcp6_parser.cc" // lalr1.cc:859
    break;

  case 464:
#line 1640 "dhcp6_parser.yy" // lalr1.cc:859
    {
      yylhs.value.as< ElementPtr > () = ElementPtr(new StringElement("never", ctx.loc2pos(yystack_[0].location)));
      }
#line 2780 "dhcp6_parser.cc" // lalr1.cc:859
    break;

  case 465:
#line 1643 "dhcp6_parser.yy" // lalr1.cc:859
    {
      yylhs.value.as< ElementPtr > () = ElementPtr(new StringElement("always", ctx.loc2pos(yystack_[0].location)));
      }
#line 2788 "dhcp6_parser.cc" // lalr1.cc:859
    break;

  case 466:
#line 1646 "dhcp6_parser.yy" // lalr1.cc:859
    {
      yylhs.value.as< ElementPtr > () = ElementPtr(new StringElement("when-not-present", ctx.loc2pos(yystack_[0].location)));
      }
#line 2796 "dhcp6_parser.cc" // lalr1.cc:859
    break;

  case 467:
#line 1649 "dhcp6_parser.yy" // lalr1.cc:859
    {
      error(yystack_[0].location, "boolean values for the replace-client-name are "
                "no longer supported");
      }
#line 2805 "dhcp6_parser.cc" // lalr1.cc:859
    break;

  case 468:
#line 1655 "dhcp6_parser.yy" // lalr1.cc:859
    {
    ctx.enter(ctx.NO_KEYWORD);
}
#line 2813 "dhcp6_parser.cc" // lalr1.cc:859
    break;

  case 469:
#line 1657 "dhcp6_parser.yy" // lalr1.cc:859
    {
    ElementPtr s(new StringElement(yystack_[0].value.as< std::string > (), ctx.loc2pos(yystack_[0].location)));
    ctx.stack_.back()->set("generated-prefix", s);
    ctx.leave();
}
#line 2823 "dhcp6_parser.cc" // lalr1.cc:859
    break;

  case 470:
#line 1665 "dhcp6_parser.yy" // lalr1.cc:859
    {
    ctx.enter(ctx.NO_KEYWORD);
}
#line 2831 "dhcp6_parser.cc" // lalr1.cc:859
    break;

  case 471:
#line 1667 "dhcp6_parser.yy" // lalr1.cc:859
=======
#line 2503 "dhcp6_parser.cc" // lalr1.cc:859
    break;

  case 414:
#line 1491 "dhcp6_parser.yy" // lalr1.cc:859
    {
    ctx.enter(ctx.NO_KEYWORD);
}
#line 2511 "dhcp6_parser.cc" // lalr1.cc:859
    break;

  case 415:
#line 1493 "dhcp6_parser.yy" // lalr1.cc:859
>>>>>>> dad9ff71
    {
    ctx.stack_.back()->set("Dhcp4", yystack_[0].value.as< ElementPtr > ());
    ctx.leave();
}
<<<<<<< HEAD
#line 2840 "dhcp6_parser.cc" // lalr1.cc:859
    break;

  case 472:
#line 1672 "dhcp6_parser.yy" // lalr1.cc:859
    {
    ctx.enter(ctx.NO_KEYWORD);
}
#line 2848 "dhcp6_parser.cc" // lalr1.cc:859
    break;

  case 473:
#line 1674 "dhcp6_parser.yy" // lalr1.cc:859
=======
#line 2520 "dhcp6_parser.cc" // lalr1.cc:859
    break;

  case 416:
#line 1498 "dhcp6_parser.yy" // lalr1.cc:859
    {
    ctx.enter(ctx.NO_KEYWORD);
}
#line 2528 "dhcp6_parser.cc" // lalr1.cc:859
    break;

  case 417:
#line 1500 "dhcp6_parser.yy" // lalr1.cc:859
>>>>>>> dad9ff71
    {
    ctx.stack_.back()->set("DhcpDdns", yystack_[0].value.as< ElementPtr > ());
    ctx.leave();
}
<<<<<<< HEAD
#line 2857 "dhcp6_parser.cc" // lalr1.cc:859
    break;

  case 474:
#line 1684 "dhcp6_parser.yy" // lalr1.cc:859
=======
#line 2537 "dhcp6_parser.cc" // lalr1.cc:859
    break;

  case 418:
#line 1510 "dhcp6_parser.yy" // lalr1.cc:859
>>>>>>> dad9ff71
    {
    ElementPtr m(new MapElement(ctx.loc2pos(yystack_[0].location)));
    ctx.stack_.back()->set("Logging", m);
    ctx.stack_.push_back(m);
    ctx.enter(ctx.LOGGING);
}
<<<<<<< HEAD
#line 2868 "dhcp6_parser.cc" // lalr1.cc:859
    break;

  case 475:
#line 1689 "dhcp6_parser.yy" // lalr1.cc:859
=======
#line 2548 "dhcp6_parser.cc" // lalr1.cc:859
    break;

  case 419:
#line 1515 "dhcp6_parser.yy" // lalr1.cc:859
>>>>>>> dad9ff71
    {
    ctx.stack_.pop_back();
    ctx.leave();
}
<<<<<<< HEAD
#line 2877 "dhcp6_parser.cc" // lalr1.cc:859
    break;

  case 479:
#line 1706 "dhcp6_parser.yy" // lalr1.cc:859
=======
#line 2557 "dhcp6_parser.cc" // lalr1.cc:859
    break;

  case 423:
#line 1532 "dhcp6_parser.yy" // lalr1.cc:859
>>>>>>> dad9ff71
    {
    ElementPtr l(new ListElement(ctx.loc2pos(yystack_[0].location)));
    ctx.stack_.back()->set("loggers", l);
    ctx.stack_.push_back(l);
    ctx.enter(ctx.LOGGERS);
}
<<<<<<< HEAD
#line 2888 "dhcp6_parser.cc" // lalr1.cc:859
    break;

  case 480:
#line 1711 "dhcp6_parser.yy" // lalr1.cc:859
=======
#line 2568 "dhcp6_parser.cc" // lalr1.cc:859
    break;

  case 424:
#line 1537 "dhcp6_parser.yy" // lalr1.cc:859
>>>>>>> dad9ff71
    {
    ctx.stack_.pop_back();
    ctx.leave();
}
<<<<<<< HEAD
#line 2897 "dhcp6_parser.cc" // lalr1.cc:859
    break;

  case 483:
#line 1723 "dhcp6_parser.yy" // lalr1.cc:859
=======
#line 2577 "dhcp6_parser.cc" // lalr1.cc:859
    break;

  case 427:
#line 1549 "dhcp6_parser.yy" // lalr1.cc:859
>>>>>>> dad9ff71
    {
    ElementPtr l(new MapElement(ctx.loc2pos(yystack_[0].location)));
    ctx.stack_.back()->add(l);
    ctx.stack_.push_back(l);
}
<<<<<<< HEAD
#line 2907 "dhcp6_parser.cc" // lalr1.cc:859
    break;

  case 484:
#line 1727 "dhcp6_parser.yy" // lalr1.cc:859
    {
    ctx.stack_.pop_back();
}
#line 2915 "dhcp6_parser.cc" // lalr1.cc:859
    break;

  case 492:
#line 1742 "dhcp6_parser.yy" // lalr1.cc:859
=======
#line 2587 "dhcp6_parser.cc" // lalr1.cc:859
    break;

  case 428:
#line 1553 "dhcp6_parser.yy" // lalr1.cc:859
    {
    ctx.stack_.pop_back();
}
#line 2595 "dhcp6_parser.cc" // lalr1.cc:859
    break;

  case 436:
#line 1568 "dhcp6_parser.yy" // lalr1.cc:859
>>>>>>> dad9ff71
    {
    ElementPtr dl(new IntElement(yystack_[0].value.as< int64_t > (), ctx.loc2pos(yystack_[0].location)));
    ctx.stack_.back()->set("debuglevel", dl);
}
<<<<<<< HEAD
#line 2924 "dhcp6_parser.cc" // lalr1.cc:859
    break;

  case 493:
#line 1746 "dhcp6_parser.yy" // lalr1.cc:859
    {
    ctx.enter(ctx.NO_KEYWORD);
}
#line 2932 "dhcp6_parser.cc" // lalr1.cc:859
    break;

  case 494:
#line 1748 "dhcp6_parser.yy" // lalr1.cc:859
=======
#line 2604 "dhcp6_parser.cc" // lalr1.cc:859
    break;

  case 437:
#line 1572 "dhcp6_parser.yy" // lalr1.cc:859
    {
    ctx.enter(ctx.NO_KEYWORD);
}
#line 2612 "dhcp6_parser.cc" // lalr1.cc:859
    break;

  case 438:
#line 1574 "dhcp6_parser.yy" // lalr1.cc:859
>>>>>>> dad9ff71
    {
    ElementPtr sev(new StringElement(yystack_[0].value.as< std::string > (), ctx.loc2pos(yystack_[0].location)));
    ctx.stack_.back()->set("severity", sev);
    ctx.leave();
}
<<<<<<< HEAD
#line 2942 "dhcp6_parser.cc" // lalr1.cc:859
    break;

  case 495:
#line 1754 "dhcp6_parser.yy" // lalr1.cc:859
=======
#line 2622 "dhcp6_parser.cc" // lalr1.cc:859
    break;

  case 439:
#line 1580 "dhcp6_parser.yy" // lalr1.cc:859
>>>>>>> dad9ff71
    {
    ElementPtr l(new ListElement(ctx.loc2pos(yystack_[0].location)));
    ctx.stack_.back()->set("output_options", l);
    ctx.stack_.push_back(l);
    ctx.enter(ctx.OUTPUT_OPTIONS);
}
<<<<<<< HEAD
#line 2953 "dhcp6_parser.cc" // lalr1.cc:859
    break;

  case 496:
#line 1759 "dhcp6_parser.yy" // lalr1.cc:859
=======
#line 2633 "dhcp6_parser.cc" // lalr1.cc:859
    break;

  case 440:
#line 1585 "dhcp6_parser.yy" // lalr1.cc:859
>>>>>>> dad9ff71
    {
    ctx.stack_.pop_back();
    ctx.leave();
}
<<<<<<< HEAD
#line 2962 "dhcp6_parser.cc" // lalr1.cc:859
    break;

  case 499:
#line 1768 "dhcp6_parser.yy" // lalr1.cc:859
=======
#line 2642 "dhcp6_parser.cc" // lalr1.cc:859
    break;

  case 443:
#line 1594 "dhcp6_parser.yy" // lalr1.cc:859
>>>>>>> dad9ff71
    {
    ElementPtr m(new MapElement(ctx.loc2pos(yystack_[0].location)));
    ctx.stack_.back()->add(m);
    ctx.stack_.push_back(m);
}
<<<<<<< HEAD
#line 2972 "dhcp6_parser.cc" // lalr1.cc:859
    break;

  case 500:
#line 1772 "dhcp6_parser.yy" // lalr1.cc:859
    {
    ctx.stack_.pop_back();
}
#line 2980 "dhcp6_parser.cc" // lalr1.cc:859
    break;

  case 503:
#line 1780 "dhcp6_parser.yy" // lalr1.cc:859
    {
    ctx.enter(ctx.NO_KEYWORD);
}
#line 2988 "dhcp6_parser.cc" // lalr1.cc:859
    break;

  case 504:
#line 1782 "dhcp6_parser.yy" // lalr1.cc:859
=======
#line 2652 "dhcp6_parser.cc" // lalr1.cc:859
    break;

  case 444:
#line 1598 "dhcp6_parser.yy" // lalr1.cc:859
    {
    ctx.stack_.pop_back();
}
#line 2660 "dhcp6_parser.cc" // lalr1.cc:859
    break;

  case 447:
#line 1606 "dhcp6_parser.yy" // lalr1.cc:859
    {
    ctx.enter(ctx.NO_KEYWORD);
}
#line 2668 "dhcp6_parser.cc" // lalr1.cc:859
    break;

  case 448:
#line 1608 "dhcp6_parser.yy" // lalr1.cc:859
>>>>>>> dad9ff71
    {
    ElementPtr sev(new StringElement(yystack_[0].value.as< std::string > (), ctx.loc2pos(yystack_[0].location)));
    ctx.stack_.back()->set("output", sev);
    ctx.leave();
}
<<<<<<< HEAD
#line 2998 "dhcp6_parser.cc" // lalr1.cc:859
    break;


#line 3002 "dhcp6_parser.cc" // lalr1.cc:859
=======
#line 2678 "dhcp6_parser.cc" // lalr1.cc:859
    break;


#line 2682 "dhcp6_parser.cc" // lalr1.cc:859
>>>>>>> dad9ff71
            default:
              break;
            }
        }
      catch (const syntax_error& yyexc)
        {
          error (yyexc);
          YYERROR;
        }
      YY_SYMBOL_PRINT ("-> $$ =", yylhs);
      yypop_ (yylen);
      yylen = 0;
      YY_STACK_PRINT ();

      // Shift the result of the reduction.
      yypush_ (YY_NULLPTR, yylhs);
    }
    goto yynewstate;

  /*--------------------------------------.
  | yyerrlab -- here on detecting error.  |
  `--------------------------------------*/
  yyerrlab:
    // If not already recovering from an error, report this error.
    if (!yyerrstatus_)
      {
        ++yynerrs_;
        error (yyla.location, yysyntax_error_ (yystack_[0].state, yyla));
      }


    yyerror_range[1].location = yyla.location;
    if (yyerrstatus_ == 3)
      {
        /* If just tried and failed to reuse lookahead token after an
           error, discard it.  */

        // Return failure if at end of input.
        if (yyla.type_get () == yyeof_)
          YYABORT;
        else if (!yyla.empty ())
          {
            yy_destroy_ ("Error: discarding", yyla);
            yyla.clear ();
          }
      }

    // Else will try to reuse lookahead token after shifting the error token.
    goto yyerrlab1;


  /*---------------------------------------------------.
  | yyerrorlab -- error raised explicitly by YYERROR.  |
  `---------------------------------------------------*/
  yyerrorlab:

    /* Pacify compilers like GCC when the user code never invokes
       YYERROR and the label yyerrorlab therefore never appears in user
       code.  */
    if (false)
      goto yyerrorlab;
    yyerror_range[1].location = yystack_[yylen - 1].location;
    /* Do not reclaim the symbols of the rule whose action triggered
       this YYERROR.  */
    yypop_ (yylen);
    yylen = 0;
    goto yyerrlab1;

  /*-------------------------------------------------------------.
  | yyerrlab1 -- common code for both syntax error and YYERROR.  |
  `-------------------------------------------------------------*/
  yyerrlab1:
    yyerrstatus_ = 3;   // Each real token shifted decrements this.
    {
      stack_symbol_type error_token;
      for (;;)
        {
          yyn = yypact_[yystack_[0].state];
          if (!yy_pact_value_is_default_ (yyn))
            {
              yyn += yyterror_;
              if (0 <= yyn && yyn <= yylast_ && yycheck_[yyn] == yyterror_)
                {
                  yyn = yytable_[yyn];
                  if (0 < yyn)
                    break;
                }
            }

          // Pop the current state because it cannot handle the error token.
          if (yystack_.size () == 1)
            YYABORT;

          yyerror_range[1].location = yystack_[0].location;
          yy_destroy_ ("Error: popping", yystack_[0]);
          yypop_ ();
          YY_STACK_PRINT ();
        }

      yyerror_range[2].location = yyla.location;
      YYLLOC_DEFAULT (error_token.location, yyerror_range, 2);

      // Shift the error token.
      error_token.state = yyn;
      yypush_ ("Shifting", error_token);
    }
    goto yynewstate;

    // Accept.
  yyacceptlab:
    yyresult = 0;
    goto yyreturn;

    // Abort.
  yyabortlab:
    yyresult = 1;
    goto yyreturn;

  yyreturn:
    if (!yyla.empty ())
      yy_destroy_ ("Cleanup: discarding lookahead", yyla);

    /* Do not reclaim the symbols of the rule whose action triggered
       this YYABORT or YYACCEPT.  */
    yypop_ (yylen);
    while (1 < yystack_.size ())
      {
        yy_destroy_ ("Cleanup: popping", yystack_[0]);
        yypop_ ();
      }

    return yyresult;
  }
    catch (...)
      {
        YYCDEBUG << "Exception caught: cleaning lookahead and stack"
                 << std::endl;
        // Do not try to display the values of the reclaimed symbols,
        // as their printer might throw an exception.
        if (!yyla.empty ())
          yy_destroy_ (YY_NULLPTR, yyla);

        while (1 < yystack_.size ())
          {
            yy_destroy_ (YY_NULLPTR, yystack_[0]);
            yypop_ ();
          }
        throw;
      }
  }

  void
  Dhcp6Parser::error (const syntax_error& yyexc)
  {
    error (yyexc.location, yyexc.what());
  }

  // Generate an error message.
  std::string
  Dhcp6Parser::yysyntax_error_ (state_type yystate, const symbol_type& yyla) const
  {
    // Number of reported tokens (one for the "unexpected", one per
    // "expected").
    size_t yycount = 0;
    // Its maximum.
    enum { YYERROR_VERBOSE_ARGS_MAXIMUM = 5 };
    // Arguments of yyformat.
    char const *yyarg[YYERROR_VERBOSE_ARGS_MAXIMUM];

    /* There are many possibilities here to consider:
       - If this state is a consistent state with a default action, then
         the only way this function was invoked is if the default action
         is an error action.  In that case, don't check for expected
         tokens because there are none.
       - The only way there can be no lookahead present (in yyla) is
         if this state is a consistent state with a default action.
         Thus, detecting the absence of a lookahead is sufficient to
         determine that there is no unexpected or expected token to
         report.  In that case, just report a simple "syntax error".
       - Don't assume there isn't a lookahead just because this state is
         a consistent state with a default action.  There might have
         been a previous inconsistent state, consistent state with a
         non-default action, or user semantic action that manipulated
         yyla.  (However, yyla is currently not documented for users.)
       - Of course, the expected token list depends on states to have
         correct lookahead information, and it depends on the parser not
         to perform extra reductions after fetching a lookahead from the
         scanner and before detecting a syntax error.  Thus, state
         merging (from LALR or IELR) and default reductions corrupt the
         expected token list.  However, the list is correct for
         canonical LR with one exception: it will still contain any
         token that will not be accepted due to an error action in a
         later state.
    */
    if (!yyla.empty ())
      {
        int yytoken = yyla.type_get ();
        yyarg[yycount++] = yytname_[yytoken];
        int yyn = yypact_[yystate];
        if (!yy_pact_value_is_default_ (yyn))
          {
            /* Start YYX at -YYN if negative to avoid negative indexes in
               YYCHECK.  In other words, skip the first -YYN actions for
               this state because they are default actions.  */
            int yyxbegin = yyn < 0 ? -yyn : 0;
            // Stay within bounds of both yycheck and yytname.
            int yychecklim = yylast_ - yyn + 1;
            int yyxend = yychecklim < yyntokens_ ? yychecklim : yyntokens_;
            for (int yyx = yyxbegin; yyx < yyxend; ++yyx)
              if (yycheck_[yyx + yyn] == yyx && yyx != yyterror_
                  && !yy_table_value_is_error_ (yytable_[yyx + yyn]))
                {
                  if (yycount == YYERROR_VERBOSE_ARGS_MAXIMUM)
                    {
                      yycount = 1;
                      break;
                    }
                  else
                    yyarg[yycount++] = yytname_[yyx];
                }
          }
      }

    char const* yyformat = YY_NULLPTR;
    switch (yycount)
      {
#define YYCASE_(N, S)                         \
        case N:                               \
          yyformat = S;                       \
        break
        YYCASE_(0, YY_("syntax error"));
        YYCASE_(1, YY_("syntax error, unexpected %s"));
        YYCASE_(2, YY_("syntax error, unexpected %s, expecting %s"));
        YYCASE_(3, YY_("syntax error, unexpected %s, expecting %s or %s"));
        YYCASE_(4, YY_("syntax error, unexpected %s, expecting %s or %s or %s"));
        YYCASE_(5, YY_("syntax error, unexpected %s, expecting %s or %s or %s or %s"));
#undef YYCASE_
      }

    std::string yyres;
    // Argument number.
    size_t yyi = 0;
    for (char const* yyp = yyformat; *yyp; ++yyp)
      if (yyp[0] == '%' && yyp[1] == 's' && yyi < yycount)
        {
          yyres += yytnamerr_ (yyarg[yyi++]);
          ++yyp;
        }
      else
        yyres += *yyp;
    return yyres;
  }


<<<<<<< HEAD
  const short int Dhcp6Parser::yypact_ninf_ = -497;
=======
  const short int Dhcp6Parser::yypact_ninf_ = -432;
>>>>>>> dad9ff71

  const signed char Dhcp6Parser::yytable_ninf_ = -1;

  const short int
  Dhcp6Parser::yypact_[] =
  {
<<<<<<< HEAD
     181,  -497,  -497,  -497,  -497,  -497,  -497,  -497,  -497,  -497,
    -497,  -497,  -497,    30,    19,    25,    31,    43,    75,    85,
     111,   120,   137,   154,   164,   170,  -497,  -497,  -497,  -497,
    -497,  -497,  -497,  -497,  -497,  -497,  -497,  -497,  -497,  -497,
    -497,  -497,  -497,  -497,  -497,  -497,  -497,  -497,  -497,  -497,
    -497,  -497,  -497,  -497,  -497,  -497,  -497,  -497,  -497,  -497,
      19,    27,    17,    26,   183,    18,    -1,   100,    64,    53,
      40,   -31,   144,  -497,   206,   232,   233,   249,   258,  -497,
    -497,  -497,  -497,   259,  -497,    41,  -497,  -497,  -497,  -497,
    -497,  -497,  -497,  -497,   260,   261,   262,   265,   266,  -497,
    -497,  -497,  -497,  -497,  -497,  -497,  -497,  -497,  -497,   268,
    -497,  -497,  -497,   114,  -497,  -497,  -497,  -497,  -497,  -497,
    -497,  -497,  -497,  -497,  -497,  -497,  -497,  -497,  -497,  -497,
    -497,  -497,  -497,  -497,  -497,  -497,  -497,   254,  -497,  -497,
    -497,  -497,  -497,  -497,   269,   270,  -497,  -497,  -497,  -497,
    -497,  -497,  -497,  -497,  -497,   117,  -497,  -497,  -497,  -497,
    -497,  -497,  -497,  -497,  -497,  -497,  -497,  -497,  -497,  -497,
    -497,  -497,   118,  -497,  -497,  -497,   271,  -497,   272,   273,
    -497,  -497,   133,  -497,  -497,  -497,  -497,  -497,  -497,  -497,
    -497,  -497,  -497,  -497,  -497,  -497,  -497,   276,   278,  -497,
    -497,  -497,  -497,  -497,  -497,  -497,  -497,  -497,   288,  -497,
    -497,  -497,   290,  -497,  -497,   287,   294,  -497,  -497,  -497,
    -497,  -497,  -497,  -497,  -497,  -497,  -497,  -497,   295,  -497,
    -497,  -497,  -497,   293,   299,  -497,  -497,  -497,  -497,  -497,
    -497,  -497,  -497,  -497,   135,  -497,  -497,  -497,   313,  -497,
    -497,   314,  -497,   315,   317,  -497,  -497,   318,   319,   320,
     321,  -497,  -497,  -497,   156,  -497,  -497,  -497,  -497,  -497,
    -497,  -497,  -497,  -497,  -497,  -497,  -497,  -497,  -497,  -497,
    -497,  -497,    19,    19,  -497,   190,   323,   324,   325,   326,
    -497,    17,  -497,   327,   328,   329,   197,   200,   201,   202,
     203,   331,   332,   337,   338,   339,   340,   341,   342,   343,
     344,   212,   346,   347,    26,  -497,   348,  -497,     1,   349,
     350,   351,   352,   353,   221,   220,   356,   357,   358,   359,
      18,  -497,   360,    -1,  -497,   361,   229,   363,   231,   234,
     100,  -497,   365,   366,   368,   369,   370,   371,  -497,    64,
     372,   373,   241,   375,   376,   377,   243,  -497,    53,   379,
     245,  -497,    40,   381,   382,    29,  -497,   248,   384,   385,
     253,   387,   255,   256,   390,   391,   257,   263,   264,   267,
     395,   396,   144,  -497,  -497,  -497,   397,   398,   400,    19,
      19,  -497,   401,   402,   403,  -497,  -497,  -497,  -497,  -497,
     399,   406,   407,   408,   409,   410,   411,   412,   413,   414,
    -497,   415,   416,  -497,   419,  -497,  -497,  -497,  -497,   420,
     424,  -497,  -497,  -497,   426,   427,   282,   283,   297,  -497,
    -497,   298,   301,   430,   432,  -497,   304,  -497,   305,  -497,
     306,  -497,  -497,  -497,   419,   419,   419,   308,   309,   310,
    -497,   312,   316,  -497,   322,   330,   333,  -497,  -497,   334,
    -497,  -497,   336,    19,  -497,  -497,   345,   354,  -497,   355,
    -497,  -497,    42,   362,  -497,  -497,  -497,  -497,    66,   364,
    -497,    19,    26,   367,  -497,  -497,   183,    88,    88,   442,
     443,   444,   -37,    19,   192,    44,   446,   107,    81,   131,
     144,  -497,  -497,   451,  -497,     1,   449,   450,  -497,  -497,
    -497,  -497,  -497,   452,   392,  -497,  -497,  -497,  -497,  -497,
    -497,  -497,  -497,  -497,  -497,  -497,  -497,  -497,  -497,  -497,
    -497,  -497,  -497,  -497,  -497,  -497,  -497,  -497,  -497,  -497,
    -497,  -497,  -497,  -497,  -497,  -497,  -497,   157,  -497,   185,
    -497,  -497,   453,  -497,  -497,  -497,  -497,   456,   459,   460,
     461,  -497,   188,  -497,  -497,  -497,  -497,  -497,  -497,  -497,
    -497,  -497,  -497,   189,  -497,   462,   464,  -497,  -497,   468,
     472,  -497,  -497,   470,   474,  -497,  -497,  -497,    28,  -497,
    -497,  -497,   473,  -497,  -497,   139,  -497,  -497,  -497,   167,
    -497,   476,   475,  -497,   479,   481,   482,   483,   484,   488,
     191,  -497,  -497,  -497,  -497,  -497,  -497,  -497,  -497,  -497,
     489,   490,   491,  -497,  -497,   195,  -497,  -497,  -497,  -497,
    -497,  -497,  -497,  -497,   198,  -497,  -497,  -497,   199,   374,
     378,  -497,  -497,   492,   477,  -497,  -497,   493,   494,  -497,
    -497,   495,   499,  -497,  -497,   496,  -497,   501,   367,  -497,
    -497,   502,   503,   504,   505,   380,   383,   386,   389,    88,
    -497,  -497,    18,  -497,   442,    53,  -497,   443,    40,  -497,
     444,   -37,  -497,  -497,   192,  -497,    44,  -497,   -31,  -497,
     446,   393,   394,   404,   405,   417,   418,   107,  -497,   507,
     508,   421,   422,   423,    81,  -497,   509,   511,   131,  -497,
    -497,  -497,   497,   513,  -497,    -1,  -497,   449,   100,  -497,
     450,    64,  -497,   452,   514,  -497,   512,  -497,    48,   388,
     425,   428,  -497,  -497,  -497,  -497,  -497,   207,  -497,   515,
    -497,   519,  -497,  -497,  -497,  -497,   208,  -497,  -497,  -497,
    -497,  -497,  -497,  -497,  -497,   150,   429,  -497,  -497,  -497,
    -497,   431,   433,  -497,  -497,   434,   210,  -497,   211,  -497,
     520,  -497,   435,   522,  -497,  -497,  -497,  -497,  -497,  -497,
    -497,  -497,  -497,  -497,  -497,  -497,  -497,  -497,  -497,  -497,
    -497,  -497,  -497,  -497,  -497,  -497,  -497,  -497,  -497,   224,
    -497,    54,   522,  -497,  -497,   517,  -497,  -497,  -497,   217,
    -497,  -497,  -497,  -497,  -497,   518,   436,   528,    54,  -497,
     529,  -497,   438,  -497,   526,  -497,  -497,   225,  -497,   437,
     526,  -497,  -497,   218,  -497,  -497,   531,   437,  -497,   439,
    -497,  -497
=======
     101,  -432,  -432,  -432,  -432,  -432,  -432,  -432,  -432,  -432,
    -432,  -432,    43,    19,    40,    89,   108,   110,   138,   152,
     154,   163,   165,   174,  -432,  -432,  -432,  -432,  -432,  -432,
    -432,  -432,  -432,  -432,  -432,  -432,  -432,  -432,  -432,  -432,
    -432,  -432,  -432,  -432,  -432,  -432,  -432,  -432,  -432,  -432,
    -432,  -432,  -432,  -432,  -432,  -432,    19,    80,    17,    65,
      47,    16,    66,     7,    77,    67,    39,    -8,  -432,   190,
     210,   216,   220,   229,  -432,  -432,  -432,  -432,   234,  -432,
      54,  -432,  -432,  -432,  -432,  -432,  -432,  -432,  -432,   238,
     247,   250,   260,   263,  -432,  -432,  -432,  -432,  -432,  -432,
    -432,  -432,  -432,  -432,   267,  -432,  -432,  -432,   119,  -432,
    -432,  -432,  -432,  -432,  -432,  -432,  -432,  -432,  -432,  -432,
    -432,  -432,  -432,  -432,  -432,  -432,  -432,  -432,  -432,  -432,
    -432,  -432,   264,  -432,  -432,  -432,  -432,  -432,  -432,   269,
     270,  -432,  -432,  -432,  -432,  -432,  -432,  -432,  -432,  -432,
     144,  -432,  -432,  -432,  -432,  -432,  -432,  -432,  -432,  -432,
    -432,  -432,  -432,  -432,  -432,  -432,  -432,  -432,   150,  -432,
    -432,  -432,  -432,   271,  -432,   272,   273,  -432,  -432,  -432,
     170,  -432,  -432,  -432,  -432,  -432,  -432,  -432,  -432,  -432,
    -432,  -432,  -432,  -432,  -432,   274,   275,  -432,  -432,  -432,
    -432,  -432,  -432,  -432,  -432,  -432,   276,  -432,  -432,  -432,
     279,  -432,  -432,   277,   281,  -432,  -432,  -432,  -432,  -432,
    -432,  -432,  -432,  -432,  -432,  -432,   282,  -432,  -432,  -432,
    -432,   280,   284,  -432,  -432,  -432,  -432,  -432,  -432,  -432,
    -432,  -432,   176,  -432,  -432,  -432,  -432,    19,    19,  -432,
     183,   285,   286,   287,   289,  -432,    17,  -432,   290,   291,
     292,   188,   191,   192,   193,   194,   293,   295,   296,   301,
     302,   303,   304,   305,   306,   307,   202,   309,   310,    65,
    -432,   311,  -432,   114,   312,   313,   314,   315,   316,   212,
     213,   317,   319,   320,   322,    16,  -432,   323,   324,    66,
    -432,   325,   222,   326,   223,   224,     7,  -432,   327,   331,
     332,   333,   334,   335,  -432,    77,   336,   337,   232,   341,
     342,   343,   236,  -432,    67,   345,   239,  -432,    39,   346,
     348,   178,  -432,  -432,  -432,   349,   347,   351,    19,    19,
    -432,   352,   353,   354,  -432,  -432,  -432,  -432,  -432,   350,
     357,   360,   361,   362,   363,   364,   365,   366,   369,  -432,
     370,   371,  -432,   362,  -432,  -432,  -432,  -432,   372,   368,
    -432,  -432,  -432,   367,   374,   278,   283,   288,  -432,  -432,
     294,   297,   377,   376,  -432,   298,   378,  -432,   299,  -432,
     300,  -432,  -432,  -432,   362,   362,   362,   308,   318,   321,
    -432,   328,   329,  -432,   330,   338,   339,  -432,  -432,   340,
    -432,  -432,   344,    19,  -432,    19,    65,   355,  -432,  -432,
      47,    14,    14,   379,   381,   383,   -25,  -432,  -432,    23,
      76,   384,    93,    27,   181,    80,  -432,   380,  -432,   114,
     386,   387,  -432,  -432,  -432,  -432,  -432,   388,   356,  -432,
    -432,  -432,  -432,  -432,  -432,  -432,  -432,  -432,  -432,  -432,
    -432,  -432,  -432,  -432,  -432,  -432,  -432,  -432,  -432,   177,
    -432,   179,  -432,  -432,   390,  -432,  -432,  -432,  -432,   392,
     395,   396,  -432,   180,  -432,  -432,  -432,  -432,  -432,  -432,
    -432,  -432,  -432,   189,  -432,   398,   399,  -432,  -432,   404,
     402,  -432,  -432,   405,   409,  -432,  -432,  -432,    52,  -432,
    -432,  -432,    19,  -432,  -432,    74,  -432,  -432,  -432,   143,
    -432,   407,   411,  -432,   397,   412,   415,   417,   419,   420,
     207,  -432,  -432,  -432,  -432,  -432,  -432,  -432,  -432,  -432,
     421,   422,   424,  -432,  -432,   208,  -432,  -432,  -432,  -432,
    -432,  -432,  -432,  -432,   209,  -432,  -432,  -432,   211,   358,
    -432,  -432,   423,   428,  -432,  -432,   426,   430,  -432,  -432,
     429,   431,  -432,  -432,   432,  -432,   437,   355,  -432,  -432,
     438,   439,   440,   441,   359,   373,   375,    14,  -432,  -432,
      16,  -432,   379,    67,  -432,   381,    39,  -432,   383,   -25,
    -432,   444,    23,  -432,    76,  -432,    -8,  -432,   384,   382,
     385,   389,   391,   393,   394,    93,  -432,   447,   448,   400,
     401,   403,    27,  -432,   450,   451,   181,  -432,  -432,  -432,
      66,  -432,   386,     7,  -432,   387,    77,  -432,   388,   452,
    -432,   410,  -432,   406,   408,   414,   416,  -432,  -432,  -432,
    -432,   218,  -432,   449,  -432,   453,  -432,  -432,  -432,  -432,
    -432,   219,  -432,  -432,  -432,  -432,  -432,  -432,  -432,  -432,
     182,   418,  -432,  -432,  -432,  -432,   425,   427,  -432,   221,
    -432,   227,  -432,   454,  -432,   433,   456,  -432,  -432,  -432,
    -432,  -432,  -432,  -432,  -432,  -432,  -432,  -432,  -432,  -432,
    -432,  -432,  -432,  -432,  -432,  -432,  -432,   187,  -432,    68,
     456,  -432,  -432,   455,  -432,  -432,  -432,   228,  -432,  -432,
    -432,  -432,  -432,   460,   434,   461,    68,  -432,   463,  -432,
     442,  -432,   459,  -432,  -432,   237,  -432,   413,   459,  -432,
    -432,   231,  -432,  -432,   465,   413,  -432,   443,  -432,  -432
>>>>>>> dad9ff71
  };

  const unsigned short int
  Dhcp6Parser::yydefact_[] =
  {
       0,     2,     4,     6,     8,    10,    12,    14,    16,    18,
<<<<<<< HEAD
      20,    22,    24,     0,     0,     0,     0,     0,     0,     0,
       0,     0,     0,     0,     0,     0,     1,    40,    34,    30,
      29,    26,    27,    28,    33,     3,    31,    32,    53,     5,
      64,     7,    97,     9,   195,    11,   297,    13,   314,    15,
     340,    17,   236,    19,   271,    21,   160,    23,   421,    25,
      42,    36,     0,     0,     0,     0,     0,     0,   342,   238,
     273,     0,     0,    44,     0,    43,     0,     0,    37,    62,
     474,   470,   472,     0,    61,     0,    55,    57,    59,    60,
      58,    95,   101,   103,     0,     0,     0,     0,     0,   187,
     228,   263,   135,   150,   143,   370,   152,   171,   387,     0,
     409,   419,    89,     0,    66,    68,    69,    70,    71,    72,
      74,    75,    76,    77,    79,    78,    83,    84,    73,    81,
      82,    80,    85,    86,    87,    88,    99,     0,   374,   289,
     306,   216,   218,   220,     0,     0,   224,   222,   332,   366,
     215,   199,   200,   201,   202,     0,   197,   206,   207,   208,
     211,   213,   209,   210,   203,   204,   205,   212,   214,   304,
     303,   302,     0,   299,   301,   325,     0,   328,     0,     0,
     324,   321,     0,   316,   318,   319,   322,   323,   320,   364,
     354,   356,   358,   360,   362,   353,   352,     0,   343,   344,
     348,   349,   346,   350,   351,   347,   253,   129,     0,   257,
     255,   260,     0,   249,   250,     0,   239,   240,   242,   252,
     243,   244,   245,   259,   246,   247,   248,   284,     0,   282,
     283,   286,   287,     0,   274,   275,   277,   278,   279,   280,
     281,   167,   169,   164,     0,   162,   165,   166,     0,   442,
     444,     0,   447,     0,     0,   451,   455,     0,     0,     0,
       0,   461,   468,   440,     0,   423,   425,   426,   427,   428,
     429,   430,   431,   432,   433,   434,   435,   436,   437,   438,
     439,    41,     0,     0,    35,     0,     0,     0,     0,     0,
      52,     0,    54,     0,     0,     0,     0,     0,     0,     0,
       0,     0,     0,     0,     0,     0,     0,     0,     0,     0,
       0,     0,     0,     0,     0,    65,     0,    98,   376,     0,
       0,     0,     0,     0,     0,     0,     0,     0,     0,     0,
       0,   196,     0,     0,   298,     0,     0,     0,     0,     0,
       0,   315,     0,     0,     0,     0,     0,     0,   341,     0,
       0,     0,     0,     0,     0,     0,     0,   237,     0,     0,
       0,   272,     0,     0,     0,     0,   161,     0,     0,     0,
       0,     0,     0,     0,     0,     0,     0,     0,     0,     0,
       0,     0,     0,   422,    45,    38,     0,     0,     0,     0,
       0,    56,     0,     0,     0,    90,    91,    92,    93,    94,
       0,     0,     0,     0,     0,     0,     0,     0,     0,     0,
     408,     0,     0,    67,     0,   385,   383,   384,   382,     0,
     377,   378,   380,   381,     0,     0,     0,     0,     0,   226,
     227,     0,     0,     0,     0,   198,     0,   300,     0,   327,
       0,   330,   331,   317,     0,     0,     0,     0,     0,     0,
     345,     0,     0,   251,     0,     0,     0,   262,   241,     0,
     288,   276,     0,     0,   163,   441,     0,     0,   446,     0,
     449,   450,     0,     0,   457,   458,   459,   460,     0,     0,
     424,     0,     0,     0,   471,   473,     0,     0,     0,   189,
     230,   265,     0,    42,     0,     0,   154,     0,     0,     0,
       0,    46,   100,     0,   375,     0,   291,   308,   217,   219,
     221,   225,   223,   334,     0,   305,   326,   329,   365,   355,
     357,   359,   361,   363,   254,   130,   258,   256,   261,   285,
     168,   170,   443,   445,   448,   453,   454,   452,   456,   463,
     464,   465,   466,   467,   462,   469,    39,     0,   479,     0,
     476,   478,     0,   117,   123,   125,   127,     0,     0,     0,
       0,   116,     0,   105,   107,   108,   109,   110,   111,   112,
     113,   114,   115,     0,   193,     0,   190,   191,   234,     0,
     231,   232,   269,     0,   266,   267,   141,   142,     0,   137,
     139,   140,     0,   149,   147,     0,   145,   148,   372,     0,
     158,     0,   155,   156,     0,     0,     0,     0,     0,     0,
       0,   173,   175,   176,   177,   178,   179,   180,   398,   404,
       0,     0,     0,   397,   396,     0,   389,   391,   394,   392,
     393,   395,   415,   417,     0,   411,   413,   414,     0,    48,
       0,   379,   295,     0,   292,   293,   312,     0,   309,   310,
     338,     0,   335,   336,   368,     0,    63,     0,     0,   475,
      96,     0,     0,     0,     0,     0,     0,     0,     0,     0,
     102,   104,     0,   188,     0,   238,   229,     0,   273,   264,
       0,     0,   136,   151,     0,   144,     0,   371,     0,   153,
       0,     0,     0,     0,     0,     0,     0,     0,   172,     0,
       0,     0,     0,     0,     0,   388,     0,     0,     0,   410,
     420,    50,     0,    49,   386,     0,   290,     0,     0,   307,
       0,   342,   333,     0,     0,   367,     0,   477,     0,     0,
       0,     0,   131,   132,   133,   134,   106,     0,   192,     0,
     233,     0,   268,   138,   146,   373,     0,   157,   181,   182,
     183,   184,   185,   186,   174,     0,     0,   403,   406,   407,
     390,     0,     0,   412,    47,     0,     0,   294,     0,   311,
       0,   337,     0,     0,   119,   120,   121,   122,   118,   124,
     126,   128,   194,   235,   270,   159,   400,   401,   402,   399,
     405,   416,   418,    51,   296,   313,   339,   369,   483,     0,
     481,     0,     0,   480,   495,     0,   493,   491,   487,     0,
     485,   489,   490,   488,   482,     0,     0,     0,     0,   484,
       0,   492,     0,   486,     0,   494,   499,     0,   497,     0,
       0,   496,   503,     0,   501,   498,     0,     0,   500,     0,
     502,   504
=======
      20,    22,     0,     0,     0,     0,     0,     0,     0,     0,
       0,     0,     0,     0,     1,    39,    32,    28,    27,    24,
      25,    26,    31,     3,    29,    30,    48,     5,    59,     7,
      92,     9,   184,    11,   286,    13,   306,    15,   333,    17,
     225,    19,   260,    21,   149,    23,    43,    35,     0,     0,
       0,     0,     0,     0,   335,   227,   262,     0,    45,     0,
      44,     0,     0,    36,    57,   418,   414,   416,     0,    56,
       0,    50,    52,    54,    55,    53,    90,    96,    98,     0,
       0,     0,     0,     0,   176,   217,   252,   124,   139,   132,
     363,   141,   160,   380,     0,   402,   412,    84,     0,    61,
      63,    64,    65,    66,    67,    69,    70,    71,    72,    74,
      73,    78,    79,    68,    76,    77,    75,    80,    81,    82,
      83,    94,     0,   367,   278,   298,   205,   207,   209,     0,
       0,   213,   211,   325,   359,   204,   188,   189,   190,   191,
       0,   186,   195,   196,   197,   200,   202,   198,   199,   192,
     193,   194,   201,   203,   294,   296,   293,   291,     0,   288,
     290,   292,   318,     0,   321,     0,     0,   317,   313,   316,
       0,   308,   310,   311,   314,   315,   312,   357,   347,   349,
     351,   353,   355,   346,   345,     0,   336,   337,   341,   342,
     339,   343,   344,   340,   242,   119,     0,   246,   244,   249,
       0,   238,   239,     0,   228,   229,   231,   241,   232,   233,
     234,   248,   235,   236,   237,   273,     0,   271,   272,   275,
     276,     0,   263,   264,   266,   267,   268,   269,   270,   156,
     158,   153,     0,   151,   154,   155,    40,     0,     0,    33,
       0,     0,     0,     0,     0,    47,     0,    49,     0,     0,
       0,     0,     0,     0,     0,     0,     0,     0,     0,     0,
       0,     0,     0,     0,     0,     0,     0,     0,     0,     0,
      60,     0,    93,   369,     0,     0,     0,     0,     0,     0,
       0,     0,     0,     0,     0,     0,   185,     0,     0,     0,
     287,     0,     0,     0,     0,     0,     0,   307,     0,     0,
       0,     0,     0,     0,   334,     0,     0,     0,     0,     0,
       0,     0,     0,   226,     0,     0,     0,   261,     0,     0,
       0,     0,   150,    46,    37,     0,     0,     0,     0,     0,
      51,     0,     0,     0,    85,    86,    87,    88,    89,     0,
       0,     0,     0,     0,     0,     0,     0,     0,     0,   401,
       0,     0,    62,     0,   378,   376,   377,   375,     0,   370,
     371,   373,   374,     0,     0,     0,     0,     0,   215,   216,
       0,     0,     0,     0,   187,     0,     0,   289,     0,   320,
       0,   323,   324,   309,     0,     0,     0,     0,     0,     0,
     338,     0,     0,   240,     0,     0,     0,   251,   230,     0,
     277,   265,     0,     0,   152,     0,     0,     0,   415,   417,
       0,     0,     0,   178,   219,   254,     0,    41,   140,     0,
       0,   143,     0,     0,     0,     0,    95,     0,   368,     0,
     280,   300,   206,   208,   210,   214,   212,   327,     0,   295,
      34,   297,   319,   322,   358,   348,   350,   352,   354,   356,
     243,   120,   247,   245,   250,   274,   157,   159,    38,     0,
     423,     0,   420,   422,     0,   111,   113,   115,   117,     0,
       0,     0,   110,     0,   100,   102,   103,   104,   105,   106,
     107,   108,   109,     0,   182,     0,   179,   180,   223,     0,
     220,   221,   258,     0,   255,   256,   130,   131,     0,   126,
     128,   129,    43,   138,   136,     0,   134,   137,   365,     0,
     147,     0,   144,   145,     0,     0,     0,     0,     0,     0,
       0,   162,   164,   165,   166,   167,   168,   169,   391,   397,
       0,     0,     0,   390,   389,     0,   382,   384,   387,   385,
     386,   388,   408,   410,     0,   404,   406,   407,     0,     0,
     372,   284,     0,   281,   282,   304,     0,   301,   302,   331,
       0,   328,   329,   361,     0,    58,     0,     0,   419,    91,
       0,     0,     0,     0,     0,     0,     0,     0,    97,    99,
       0,   177,     0,   227,   218,     0,   262,   253,     0,     0,
     125,     0,     0,   133,     0,   364,     0,   142,     0,     0,
       0,     0,     0,     0,     0,     0,   161,     0,     0,     0,
       0,     0,     0,   381,     0,     0,     0,   403,   413,   379,
       0,   279,     0,     0,   299,     0,   335,   326,     0,     0,
     360,     0,   421,     0,     0,     0,     0,   121,   122,   123,
     101,     0,   181,     0,   222,     0,   257,   127,    42,   135,
     366,     0,   146,   170,   171,   172,   173,   174,   175,   163,
       0,     0,   396,   399,   400,   383,     0,     0,   405,     0,
     283,     0,   303,     0,   330,     0,     0,   112,   114,   116,
     118,   183,   224,   259,   148,   393,   394,   395,   392,   398,
     409,   411,   285,   305,   332,   362,   427,     0,   425,     0,
       0,   424,   439,     0,   437,   435,   431,     0,   429,   433,
     434,   432,   426,     0,     0,     0,     0,   428,     0,   436,
       0,   430,     0,   438,   443,     0,   441,     0,     0,   440,
     447,     0,   445,   442,     0,     0,   444,     0,   446,   448
>>>>>>> dad9ff71
  };

  const short int
  Dhcp6Parser::yypgoto_[] =
  {
<<<<<<< HEAD
    -497,  -497,  -497,  -497,  -497,  -497,  -497,  -497,  -497,  -497,
    -497,  -497,  -497,  -497,     8,  -497,  -497,  -497,  -497,  -497,
    -497,  -497,     3,  -497,  -191,  -497,  -497,  -497,   -62,  -497,
    -497,  -497,   246,  -497,  -497,  -497,  -497,    56,   222,   -47,
     -45,   -44,   -42,  -497,  -497,  -497,  -497,  -497,    57,  -497,
    -497,  -497,  -497,  -497,    51,  -129,  -497,  -497,  -497,  -497,
    -497,  -497,  -497,  -497,  -497,   -58,  -497,  -496,  -497,  -497,
    -497,  -497,  -497,  -497,  -137,  -475,  -497,  -497,  -497,  -497,
    -139,  -497,  -497,  -497,  -497,  -497,  -497,  -497,  -144,  -497,
    -497,  -497,  -141,   184,  -497,  -497,  -497,  -497,  -497,  -497,
    -497,  -149,  -497,  -497,  -497,  -497,  -497,  -497,  -497,  -497,
    -497,  -497,  -124,  -497,  -497,  -497,  -121,   223,  -497,  -497,
    -497,  -497,  -497,  -497,  -482,  -497,  -497,  -497,  -497,  -497,
    -497,  -497,  -497,  -497,  -125,  -497,  -497,  -497,  -118,  -497,
     204,  -497,   -69,  -497,  -497,  -497,  -497,  -497,   -59,  -497,
    -497,  -497,  -497,  -497,   -51,  -497,  -497,  -497,  -117,  -497,
    -497,  -497,  -112,  -497,   214,  -497,  -497,  -497,  -497,  -497,
    -497,  -497,  -497,  -497,  -497,  -145,  -497,  -497,  -497,  -147,
     244,  -497,  -497,  -497,  -497,  -497,  -497,  -142,  -497,  -497,
    -497,  -138,   239,  -497,  -497,  -497,  -497,  -497,  -497,  -497,
    -497,  -497,  -497,  -497,  -140,  -497,  -497,  -497,  -136,  -497,
     235,  -497,  -497,  -497,  -497,  -497,  -497,  -497,  -497,  -497,
    -497,  -497,  -497,  -497,  -497,  -497,  -497,  -497,  -497,  -497,
    -497,  -497,  -497,    76,  -497,  -497,  -497,  -497,  -497,  -497,
    -122,  -497,  -497,  -497,  -497,  -497,  -497,  -497,  -497,  -497,
    -497,  -497,  -497,  -120,  -497,  -497,  -497,  -497,  -497,  -497,
    -497,  -497,    86,   205,  -497,  -497,  -497,  -497,  -497,  -497,
    -497,  -497,  -497,  -497,  -497,  -497,  -497,  -497,  -497,  -497,
    -497,  -497,  -497,  -497,  -497,  -497,  -497,  -497,  -497,  -497,
    -497,  -497,  -497,  -497,  -497,   -68,  -497,  -497,  -497,  -213,
    -497,  -497,  -227,  -497,  -497,  -497,  -497,  -497,  -497,  -238,
    -497,  -497,  -244,  -497
=======
    -432,  -432,  -432,  -432,  -432,  -432,  -432,  -432,  -432,  -432,
    -432,  -432,  -432,     5,  -432,    50,  -432,  -432,  -432,    25,
    -432,  -432,  -239,  -432,   -54,  -432,   -58,  -432,  -432,  -432,
     214,  -432,  -432,  -432,  -432,    56,   195,   -51,   -45,   -40,
     -36,  -432,  -432,  -432,  -432,  -432,    53,  -432,  -432,  -432,
    -432,  -432,    55,  -112,  -432,  -432,  -432,  -432,  -432,  -432,
    -432,  -432,   -65,  -432,  -431,  -432,  -432,  -432,  -432,  -432,
    -123,  -407,  -432,  -432,  -432,  -432,  -124,  -432,  -432,  -432,
    -432,  -432,  -432,  -432,  -129,  -432,  -432,  -432,  -126,   151,
    -432,  -432,  -432,  -432,  -432,  -432,  -432,  -134,  -432,  -432,
    -432,  -432,  -432,  -432,  -432,  -432,  -432,  -432,  -108,  -432,
    -432,  -432,  -105,   196,  -432,  -432,  -432,  -432,  -432,  -432,
    -410,  -432,  -432,  -432,  -432,  -432,  -432,  -432,  -432,  -432,
    -109,  -432,  -432,  -432,  -104,  -432,   164,  -432,   -49,  -432,
    -432,  -432,  -432,  -432,   -47,  -432,  -432,  -432,  -432,  -432,
     -50,  -432,  -432,  -432,  -102,  -432,  -432,  -432,  -106,  -432,
     166,  -432,  -432,  -432,  -432,  -432,  -432,  -432,  -432,  -432,
    -432,  -139,  -432,  -432,  -432,  -133,   199,  -432,  -432,   -48,
    -432,  -432,  -432,  -432,  -432,  -135,  -432,  -432,  -432,  -131,
     201,  -432,  -432,  -432,  -432,  -432,  -432,  -432,  -432,  -432,
    -432,  -432,  -130,  -432,  -432,  -432,  -127,  -432,   197,  -432,
    -432,  -432,  -432,  -432,  -432,  -432,  -432,  -432,  -432,  -432,
    -432,  -432,  -432,  -432,  -432,  -432,  -432,  -432,  -432,  -432,
    -432,    75,  -432,  -432,  -432,  -432,  -432,  -432,  -117,  -432,
    -432,  -432,  -432,  -432,  -432,  -432,  -432,  -432,  -432,  -432,
    -432,  -110,  -432,  -432,  -432,  -432,  -432,  -432,  -432,  -432,
    -432,  -432,  -432,  -432,  -432,   -59,  -432,  -432,  -432,  -191,
    -432,  -432,  -206,  -432,  -432,  -432,  -432,  -432,  -432,  -217,
    -432,  -432,  -221,  -432
>>>>>>> dad9ff71
  };

  const short int
  Dhcp6Parser::yydefgoto_[] =
  {
<<<<<<< HEAD
      -1,    13,    14,    15,    16,    17,    18,    19,    20,    21,
      22,    23,    24,    25,    73,    35,    36,    61,    77,    78,
      37,    60,    74,    75,   502,   639,   712,   713,   112,    39,
      62,    85,    86,    87,   286,    41,    63,   113,   114,   115,
     116,   117,   118,   119,   120,   293,    43,    64,   137,   316,
     121,   294,   122,   295,   562,   563,   564,   661,   778,   565,
     662,   566,   663,   567,   664,   214,   351,   569,   570,   571,
     572,   123,   304,   588,   589,   590,   591,   124,   306,   595,
     596,   597,   125,   305,   126,   308,   601,   602,   603,   688,
      57,    71,   244,   245,   246,   363,   247,   364,   127,   309,
     610,   611,   612,   613,   614,   615,   616,   617,   128,   301,
     575,   576,   577,   672,    45,    65,   155,   156,   157,   321,
     158,   322,   159,   323,   160,   327,   161,   326,   162,   163,
     129,   302,   579,   580,   581,   675,    53,    69,   215,   216,
     217,   218,   219,   220,   221,   350,   222,   354,   223,   353,
     224,   225,   355,   226,   130,   303,   583,   584,   585,   678,
      55,    70,   233,   234,   235,   236,   237,   359,   238,   239,
     240,   165,   319,   643,   644,   645,   715,    47,    66,   172,
     173,   174,   332,   166,   320,   647,   648,   649,   718,    49,
      67,   182,   183,   184,   335,   185,   186,   337,   187,   188,
     167,   328,   651,   652,   653,   721,    51,    68,   197,   198,
     199,   200,   343,   201,   344,   202,   345,   203,   346,   204,
     347,   205,   342,   168,   329,   655,   724,   131,   307,   599,
     318,   419,   420,   421,   422,   423,   503,   132,   310,   625,
     626,   627,   699,   789,   628,   629,   700,   630,   631,   133,
     134,   312,   634,   635,   636,   706,   637,   707,   135,   313,
      59,    72,   264,   265,   266,   267,   368,   268,   369,   269,
     270,   371,   271,   272,   273,   374,   537,   274,   375,   275,
     276,   277,   278,   279,   380,   544,   280,   381,    88,   288,
      89,   289,    90,   287,   549,   550,   551,   657,   799,   800,
     801,   809,   810,   811,   812,   817,   813,   815,   827,   828,
     829,   833,   834,   836
=======
      -1,    12,    13,    14,    15,    16,    17,    18,    19,    20,
      21,    22,    23,    68,    33,    34,    57,   451,    72,    73,
      35,    56,   428,   512,    69,    70,   107,    37,    58,    80,
      81,    82,   251,    39,    59,   108,   109,   110,   111,   112,
     113,   114,   115,   258,    41,    60,   132,   281,   116,   259,
     117,   260,   483,   484,   485,   580,   486,   581,   487,   582,
     488,   583,   212,   317,   490,   491,   492,   118,   269,   508,
     509,   510,   511,   119,   271,   515,   516,   517,   120,   270,
     121,   273,   521,   522,   523,   606,    55,    67,   242,   243,
     244,   329,   245,   330,   122,   274,   530,   531,   532,   533,
     534,   535,   536,   537,   123,   266,   495,   496,   497,   590,
      43,    61,   150,   151,   152,   286,   153,   287,   154,   288,
     155,   292,   156,   291,   157,   158,   124,   267,   499,   500,
     501,   593,    51,    65,   213,   214,   215,   216,   217,   218,
     219,   316,   220,   320,   221,   319,   222,   223,   321,   224,
     125,   268,   503,   504,   505,   596,    53,    66,   231,   232,
     233,   234,   235,   325,   236,   237,   238,   160,   284,   562,
     563,   564,   630,    45,    62,   168,   169,   170,   297,   171,
     298,   161,   285,   566,   567,   568,   633,    47,    63,   180,
     181,   182,   301,   183,   184,   303,   185,   186,   162,   293,
     570,   571,   572,   636,    49,    64,   195,   196,   197,   198,
     309,   199,   310,   200,   311,   201,   312,   202,   313,   203,
     308,   163,   294,   574,   639,   126,   272,   519,   283,   368,
     369,   370,   371,   372,   437,   127,   275,   545,   546,   547,
     617,   698,   548,   549,   618,   550,   551,   128,   129,   277,
     554,   555,   556,   624,   557,   625,   130,   278,    83,   253,
      84,   254,    85,   252,   471,   472,   473,   576,   707,   708,
     709,   717,   718,   719,   720,   725,   721,   723,   735,   736,
     737,   741,   742,   744
>>>>>>> dad9ff71
  };

  const unsigned short int
  Dhcp6Parser::yytable_[] =
  {
<<<<<<< HEAD
      84,   231,   624,   150,   170,   180,   195,   213,   229,   243,
     263,   232,   230,   598,   164,   171,   181,   196,   151,   594,
     152,   153,    34,   154,    27,   138,    28,    79,    29,   586,
      26,   681,    38,   101,   682,   101,   207,    91,    40,    92,
      93,   241,   242,   169,   291,    94,    95,    96,    97,   292,
      42,   138,   101,    94,    95,    96,    97,    98,    99,   100,
     101,   139,   415,   140,   774,   775,   776,   777,   206,   141,
     142,   143,   144,   145,   146,   207,   227,   208,   209,   228,
     147,   148,    44,   102,   103,   104,   105,   149,   207,   207,
     208,   209,    46,   210,   211,   212,   618,   106,   101,   587,
     107,   241,   242,   553,   557,    83,   147,   108,   554,   555,
     556,   557,   558,   559,   560,   109,   110,   314,    48,   111,
     330,   333,   315,   207,   189,   331,   334,    50,   190,   191,
     192,   193,   194,    80,   101,    83,   340,    83,   365,    81,
      82,   341,   684,   366,    52,   685,   175,   176,   177,   178,
     179,   535,   536,    83,    83,    30,    31,    32,    33,   382,
     314,    54,    83,    76,   383,   656,   619,   620,   621,   622,
     686,    56,   804,   687,   805,   806,    83,    58,   539,   540,
     541,   542,   604,   605,   606,   607,   608,   609,   658,    83,
      83,   669,   669,   659,   697,   136,   670,   671,   704,   698,
      83,   708,   382,   705,   745,   543,   709,   710,   624,   594,
     330,   365,   281,   333,   340,   782,   785,    83,   794,   795,
     818,   837,   632,   633,    83,   819,   838,   802,   830,    84,
     803,   831,   786,   787,   788,   282,    83,   283,   248,   249,
     250,   251,   252,   253,   254,   255,   256,   257,   258,   259,
     260,   261,   262,   518,   519,   520,   416,   284,   586,   593,
     417,   285,   317,   290,   296,   297,   298,   418,   150,   299,
     300,   170,   311,   324,   325,   336,   338,   339,   180,   164,
      83,   349,   171,   151,   348,   152,   153,   195,   154,   181,
     384,   385,   352,   231,   356,   357,   213,   358,   196,   360,
     229,   361,   362,   232,   230,     1,     2,     3,     4,     5,
       6,     7,     8,     9,    10,    11,    12,   367,   370,   372,
     263,   373,   376,   377,   378,   379,   386,   387,   388,   389,
     390,   392,   393,   394,   395,   400,   401,   396,   397,   398,
     399,   402,   403,   404,   405,   406,   407,   408,   409,   410,
     411,   412,   414,   424,   425,   426,   427,   428,   429,   430,
     431,   432,   433,   434,   436,   438,   439,   440,   441,   444,
     445,   442,   446,   447,   448,   449,   451,   452,   453,   454,
     455,   456,   457,   459,   460,   462,   463,   465,   466,   467,
     468,   469,   470,   471,   472,   473,   474,   484,   485,   478,
     479,   481,   475,   476,   489,   482,   477,   483,   486,   487,
     488,   490,   491,   492,   493,   494,   495,   496,   508,   509,
     497,   498,   499,   500,   501,   561,   561,   505,   504,   568,
     568,   506,   507,   510,   511,   513,   623,   512,   263,   514,
     515,   516,   517,   416,   521,   522,   523,   417,   524,   574,
     578,   582,   525,   600,   418,   640,   642,   646,   526,   650,
     665,   660,   654,   666,   667,   668,   527,   674,   673,   528,
     529,   531,   530,   538,   676,   677,   679,   680,   690,   683,
     717,   532,   689,   691,   548,   692,   693,   694,   695,   546,
     533,   534,   696,   701,   702,   703,   592,   720,   716,   719,
     545,   722,   723,   764,   725,   726,   728,   729,   730,   731,
     711,   755,   756,   761,   714,   762,   765,   773,   772,   732,
     733,   816,   820,   783,   779,   734,   735,   784,   796,   798,
     748,   749,   822,   826,   824,   839,   413,   391,   547,   573,
     736,   750,   751,   552,   743,   744,   747,   746,   754,   464,
     738,   737,   740,   435,   752,   753,   832,   739,   757,   758,
     759,   780,   458,   742,   781,   790,   741,   791,   766,   792,
     793,   797,   767,   821,   825,   841,   461,   437,   769,   443,
     768,   641,   760,   771,   450,   770,   638,   480,   763,   814,
     727,   823,   835,   840,     0,     0,     0,     0,     0,     0,
       0,     0,     0,     0,     0,     0,     0,   561,     0,   231,
     150,   568,     0,   213,     0,     0,   229,     0,     0,   232,
     230,   164,     0,     0,     0,   151,   243,   152,   153,     0,
     154,     0,     0,     0,     0,     0,     0,     0,     0,     0,
       0,     0,   623,     0,     0,     0,     0,     0,     0,     0,
       0,     0,     0,   170,     0,     0,   180,     0,     0,   195,
       0,     0,     0,     0,   171,     0,     0,   181,     0,     0,
     196,     0,     0,     0,     0,     0,     0,     0,     0,     0,
=======
      79,   228,   544,   145,   166,   177,   193,   211,   227,   241,
     146,   159,   167,   178,   194,   179,   147,   229,    32,   230,
     518,   148,   514,   133,    25,   149,    26,    74,    27,   475,
     476,   477,   478,   479,   480,   481,    96,   506,    89,    90,
      91,    92,   538,    24,   205,    96,   479,    36,   172,   173,
     174,   175,   176,   165,   134,   599,   135,   256,   600,   131,
     239,   240,   257,   136,   137,   138,   139,   140,   141,   205,
     225,   206,   207,   226,   142,   143,    86,   602,    87,    88,
     603,   144,   204,   133,   507,   506,   513,    89,    90,    91,
      92,    93,    94,    95,    96,    96,    38,   205,   205,   206,
     207,    78,   208,   209,   210,   164,    96,    75,   539,   540,
     541,   542,   165,    76,    77,    40,    78,    42,    97,    98,
      99,   100,   279,    78,   436,    78,    78,   280,    28,    29,
      30,    31,   101,   187,   142,   102,    78,   188,   189,   190,
     191,   192,   103,    96,   205,    44,   604,   295,    78,   605,
     104,   105,   296,   299,   106,   454,   455,   456,   300,    46,
     712,    48,   713,   714,   524,   525,   526,   527,   528,   529,
      50,   364,    52,   306,    78,    78,    78,    78,   307,   331,
     279,    54,   577,   587,   332,   575,    78,   578,   588,    71,
     710,   544,   587,   711,   660,   514,   246,   589,    79,     1,
       2,     3,     4,     5,     6,     7,     8,     9,    10,    11,
     615,   622,   626,   247,   250,   616,   623,   627,   366,   628,
     248,   295,   331,    78,   299,   365,   691,   694,   249,   702,
     306,   726,   250,   367,   745,   703,   727,   145,   255,   746,
     738,   166,   261,   739,   146,   159,   239,   240,   177,   167,
     147,   262,   333,   334,   263,   148,   178,   193,   179,   149,
     695,   696,   697,   228,   264,   194,   211,   265,   552,   553,
     227,   276,   282,   289,   290,   302,   304,   305,   315,   229,
     318,   230,   314,   322,   324,   323,   326,   328,   327,   336,
     337,   338,   335,   339,   341,   342,   343,   349,   344,   350,
     351,   345,   346,   347,   348,   352,   353,   354,   355,   356,
     357,   358,   359,   360,   361,   363,   373,   374,   375,   376,
     377,   380,   378,   381,   382,   379,   383,   385,   386,   388,
     390,   394,   389,   391,   392,   395,   396,   397,   398,   399,
     401,   402,   403,   418,   419,   404,   405,   406,   407,   409,
     412,   410,   413,   415,   416,   423,   489,   489,   417,   420,
     421,   422,   424,   482,   482,   425,   426,   427,   429,   430,
     431,   439,   440,   432,   366,   543,   433,   434,   435,   441,
     438,   365,   447,   448,   559,    26,   494,   442,   498,   367,
     502,   520,   443,   561,   565,   569,   584,   444,   579,   585,
     586,   609,   592,   445,   591,   595,   446,   449,   452,   453,
     594,   597,   598,   607,   608,   686,   610,   457,   467,   611,
     468,   612,   573,   613,   614,   619,   620,   458,   621,   631,
     459,   632,   634,   635,   638,   637,   450,   460,   461,   462,
     640,   641,   643,   644,   645,   646,   470,   463,   464,   465,
     658,   670,   671,   466,   676,   677,   685,   692,   601,   724,
     558,   693,   704,   706,   728,   730,   734,   629,   732,   747,
     340,   647,   469,   474,   362,   650,   657,   493,   659,   662,
     661,   669,   414,   648,   652,   651,   654,   649,   408,   653,
     655,   384,   663,   680,   411,   664,   656,   679,   387,   665,
     682,   666,   681,   667,   668,   675,   740,   393,   684,   683,
     672,   673,   400,   674,   560,   687,   678,   688,   642,   722,
     731,   743,   489,   689,   748,   690,     0,   699,     0,   482,
       0,   228,   145,     0,   700,   211,   701,     0,   227,   146,
     159,     0,   705,     0,   729,   147,     0,   229,   241,   230,
     148,   733,   749,     0,   149,     0,     0,     0,     0,     0,
       0,     0,     0,     0,   543,     0,     0,     0,     0,     0,
       0,     0,   166,     0,     0,   177,     0,     0,   193,     0,
     167,     0,     0,   178,     0,   179,   194,     0,     0,     0,
>>>>>>> dad9ff71
       0,     0,     0,     0,     0,     0,     0,     0,     0,     0,
       0,     0,     0,     0,     0,     0,     0,     0,     0,     0,
       0,     0,     0,     0,     0,     0,     0,     0,     0,     0,
       0,     0,     0,     0,     0,     0,     0,     0,     0,     0,
       0,     0,     0,     0,     0,     0,     0,     0,     0,     0,
<<<<<<< HEAD
       0,     0,     0,     0,     0,     0,     0,     0,     0,   807,
       0,     0,     0,   808,     0,     0,     0,     0,     0,     0,
       0,     0,     0,     0,     0,     0,   807,     0,     0,     0,
     808
=======
       0,     0,     0,     0,   716,     0,     0,     0,     0,     0,
       0,   715,     0,     0,     0,     0,     0,     0,     0,     0,
       0,   716,     0,     0,     0,     0,     0,     0,   715
>>>>>>> dad9ff71
  };

  const short int
  Dhcp6Parser::yycheck_[] =
  {
<<<<<<< HEAD
      62,    70,   498,    65,    66,    67,    68,    69,    70,    71,
      72,    70,    70,   495,    65,    66,    67,    68,    65,   494,
      65,    65,    14,    65,     5,     7,     7,    10,     9,    66,
       0,     3,     7,    34,     6,    34,    35,    11,     7,    13,
      14,    72,    73,    44,     3,    27,    28,    29,    30,     8,
       7,     7,    34,    27,    28,    29,    30,    31,    32,    33,
      34,    43,    61,    45,    16,    17,    18,    19,    15,    51,
      52,    53,    54,    55,    56,    35,    36,    37,    38,    39,
      62,    63,     7,    57,    58,    59,    60,    69,    35,    35,
      37,    38,     7,    40,    41,    42,    15,    71,    34,   136,
      74,    72,    73,    15,    23,   136,    62,    81,    20,    21,
      22,    23,    24,    25,    26,    89,    90,     3,     7,    93,
       3,     3,     8,    35,    60,     8,     8,     7,    64,    65,
      66,    67,    68,   116,    34,   136,     3,   136,     3,   122,
     123,     8,     3,     8,     7,     6,    46,    47,    48,    49,
      50,   109,   110,   136,   136,   136,   137,   138,   139,     3,
       3,     7,   136,   136,     8,     8,    85,    86,    87,    88,
       3,     7,   118,     6,   120,   121,   136,     7,   112,   113,
     114,   115,    75,    76,    77,    78,    79,    80,     3,   136,
     136,     3,     3,     8,     3,    12,     8,     8,     3,     8,
     136,     3,     3,     8,   686,   139,     8,     8,   704,   684,
       3,     3,     6,     3,     3,     8,     8,   136,     8,     8,
       3,     3,    91,    92,   136,     8,     8,     3,     3,   291,
       6,     6,    82,    83,    84,     3,   136,     4,    94,    95,
      96,    97,    98,    99,   100,   101,   102,   103,   104,   105,
     106,   107,   108,   444,   445,   446,   318,     8,    66,    67,
     318,     3,     8,     4,     4,     4,     4,   318,   330,     4,
       4,   333,     4,     4,     4,     4,     4,     4,   340,   330,
     136,     3,   333,   330,     8,   330,   330,   349,   330,   340,
     282,   283,     4,   362,     4,     8,   358,     3,   349,     4,
     362,     8,     3,   362,   362,   124,   125,   126,   127,   128,
     129,   130,   131,   132,   133,   134,   135,     4,     4,     4,
     382,     4,     4,     4,     4,     4,   136,     4,     4,     4,
       4,     4,     4,     4,   137,     4,     4,   137,   137,   137,
     137,     4,     4,     4,     4,     4,     4,     4,     4,   137,
       4,     4,     4,     4,     4,     4,     4,     4,   137,   139,
       4,     4,     4,     4,     4,     4,   137,     4,   137,     4,
       4,   137,     4,     4,     4,     4,     4,     4,   137,     4,
       4,     4,   139,     4,   139,     4,     4,   139,     4,     4,
     137,     4,   137,   137,     4,     4,   139,   389,   390,     4,
       4,     4,   139,   139,     5,     7,   139,     7,     7,     7,
       7,     5,     5,     5,     5,     5,     5,     5,   136,   136,
       7,     7,     7,     7,     5,   487,   488,     3,     8,   487,
     488,     5,     5,   136,   136,     5,   498,   136,   500,     7,
     136,   136,   136,   505,   136,   136,   136,   505,   136,     7,
       7,     7,   136,     7,   505,     4,     7,     7,   136,     7,
       4,     8,    70,     4,     4,     4,   136,     3,     6,   136,
     136,   463,   136,   111,     6,     3,     6,     3,     3,     6,
       3,   136,     6,     4,   117,     4,     4,     4,     4,   481,
     136,   136,     4,     4,     4,     4,   493,     3,     6,     6,
     136,     6,     3,     6,     8,     4,     4,     4,     4,     4,
     136,     4,     4,     4,   136,     4,     3,     5,     4,   139,
     137,     4,     4,     8,   136,   139,   137,     8,     8,     7,
     137,   137,     4,     7,     5,     4,   314,   291,   482,   488,
     669,   137,   137,   486,   681,   684,   690,   688,   697,   365,
     674,   672,   677,   330,   137,   137,   119,   675,   137,   137,
     137,   136,   358,   680,   136,   136,   678,   136,   715,   136,
     136,   136,   717,   137,   136,   136,   362,   333,   720,   340,
     718,   505,   704,   723,   349,   721,   500,   382,   708,   802,
     658,   818,   830,   837,    -1,    -1,    -1,    -1,    -1,    -1,
      -1,    -1,    -1,    -1,    -1,    -1,    -1,   669,    -1,   678,
     672,   669,    -1,   675,    -1,    -1,   678,    -1,    -1,   678,
     678,   672,    -1,    -1,    -1,   672,   688,   672,   672,    -1,
     672,    -1,    -1,    -1,    -1,    -1,    -1,    -1,    -1,    -1,
      -1,    -1,   704,    -1,    -1,    -1,    -1,    -1,    -1,    -1,
      -1,    -1,    -1,   715,    -1,    -1,   718,    -1,    -1,   721,
      -1,    -1,    -1,    -1,   715,    -1,    -1,   718,    -1,    -1,
     721,    -1,    -1,    -1,    -1,    -1,    -1,    -1,    -1,    -1,
=======
      58,    66,   433,    61,    62,    63,    64,    65,    66,    67,
      61,    61,    62,    63,    64,    63,    61,    66,    13,    66,
     430,    61,   429,     7,     5,    61,     7,    10,     9,    15,
      16,    17,    18,    19,    20,    21,    29,    62,    22,    23,
      24,    25,    15,     0,    30,    29,    19,     7,    41,    42,
      43,    44,    45,    46,    38,     3,    40,     3,     6,    12,
      68,    69,     8,    47,    48,    49,    50,    51,    52,    30,
      31,    32,    33,    34,    58,    59,    11,     3,    13,    14,
       6,    65,    15,     7,   109,    62,    63,    22,    23,    24,
      25,    26,    27,    28,    29,    29,     7,    30,    30,    32,
      33,   109,    35,    36,    37,    39,    29,    90,    81,    82,
      83,    84,    46,    96,    97,     7,   109,     7,    53,    54,
      55,    56,     3,   109,   363,   109,   109,     8,   109,   110,
     111,   112,    67,    56,    58,    70,   109,    60,    61,    62,
      63,    64,    77,    29,    30,     7,     3,     3,   109,     6,
      85,    86,     8,     3,    89,   394,   395,   396,     8,     7,
      92,     7,    94,    95,    71,    72,    73,    74,    75,    76,
       7,    57,     7,     3,   109,   109,   109,   109,     8,     3,
       3,     7,     3,     3,     8,     8,   109,     8,     8,   109,
       3,   622,     3,     6,   604,   602,     6,     8,   256,    98,
      99,   100,   101,   102,   103,   104,   105,   106,   107,   108,
       3,     3,     3,     3,     3,     8,     8,     8,   283,     8,
       4,     3,     3,   109,     3,   283,     8,     8,     8,     8,
       3,     3,     3,   283,     3,     8,     8,   295,     4,     8,
       3,   299,     4,     6,   295,   295,    68,    69,   306,   299,
     295,     4,   247,   248,     4,   295,   306,   315,   306,   295,
      78,    79,    80,   328,     4,   315,   324,     4,    87,    88,
     328,     4,     8,     4,     4,     4,     4,     4,     3,   328,
       4,   328,     8,     4,     3,     8,     4,     3,     8,     4,
       4,     4,   109,     4,     4,     4,     4,     4,   110,     4,
       4,   110,   110,   110,   110,     4,     4,     4,     4,     4,
       4,     4,   110,     4,     4,     4,     4,     4,     4,     4,
       4,     4,   110,     4,     4,   112,     4,     4,     4,     4,
       4,     4,   110,   110,   110,     4,     4,     4,     4,     4,
       4,     4,   110,   338,   339,     4,     4,     4,   112,     4,
       4,   112,     4,     4,     7,     5,   421,   422,     7,     7,
       7,     7,     5,   421,   422,     5,     5,     5,     5,     5,
       5,     3,     5,     7,   439,   433,     7,     7,     7,     5,
       8,   439,     5,     7,     4,     7,     7,   109,     7,   439,
       7,     7,   109,     7,     7,     7,     4,   109,     8,     4,
       4,     4,     3,   109,     6,     3,   109,   109,   109,   109,
       6,     6,     3,     6,     3,     5,     4,   109,   413,     4,
     415,     4,    66,     4,     4,     4,     4,   109,     4,     6,
     109,     3,     6,     3,     3,     6,   386,   109,   109,   109,
       8,     4,     4,     4,     4,     4,    91,   109,   109,   109,
       6,     4,     4,   109,     4,     4,     4,     8,   512,     4,
     435,     8,     8,     7,     4,     4,     7,   109,     5,     4,
     256,   112,   416,   420,   279,   587,   599,   422,   602,   608,
     606,   615,   331,   110,   592,   590,   595,   112,   324,   593,
     596,   295,   110,   632,   328,   110,   598,   630,   299,   110,
     635,   110,   633,   110,   110,   622,    93,   306,   638,   636,
     110,   110,   315,   110,   439,   109,   626,   109,   577,   710,
     726,   738,   587,   109,   745,   109,    -1,   109,    -1,   587,
      -1,   596,   590,    -1,   109,   593,   109,    -1,   596,   590,
     590,    -1,   109,    -1,   110,   590,    -1,   596,   606,   596,
     590,   109,   109,    -1,   590,    -1,    -1,    -1,    -1,    -1,
      -1,    -1,    -1,    -1,   622,    -1,    -1,    -1,    -1,    -1,
      -1,    -1,   630,    -1,    -1,   633,    -1,    -1,   636,    -1,
     630,    -1,    -1,   633,    -1,   633,   636,    -1,    -1,    -1,
>>>>>>> dad9ff71
      -1,    -1,    -1,    -1,    -1,    -1,    -1,    -1,    -1,    -1,
      -1,    -1,    -1,    -1,    -1,    -1,    -1,    -1,    -1,    -1,
      -1,    -1,    -1,    -1,    -1,    -1,    -1,    -1,    -1,    -1,
      -1,    -1,    -1,    -1,    -1,    -1,    -1,    -1,    -1,    -1,
      -1,    -1,    -1,    -1,    -1,    -1,    -1,    -1,    -1,    -1,
<<<<<<< HEAD
      -1,    -1,    -1,    -1,    -1,    -1,    -1,    -1,    -1,   801,
      -1,    -1,    -1,   801,    -1,    -1,    -1,    -1,    -1,    -1,
      -1,    -1,    -1,    -1,    -1,    -1,   818,    -1,    -1,    -1,
     818
=======
      -1,    -1,    -1,    -1,   709,    -1,    -1,    -1,    -1,    -1,
      -1,   709,    -1,    -1,    -1,    -1,    -1,    -1,    -1,    -1,
      -1,   726,    -1,    -1,    -1,    -1,    -1,    -1,   726
>>>>>>> dad9ff71
  };

  const unsigned short int
  Dhcp6Parser::yystos_[] =
  {
<<<<<<< HEAD
       0,   124,   125,   126,   127,   128,   129,   130,   131,   132,
     133,   134,   135,   141,   142,   143,   144,   145,   146,   147,
     148,   149,   150,   151,   152,   153,     0,     5,     7,     9,
     136,   137,   138,   139,   154,   155,   156,   160,     7,   169,
       7,   175,     7,   186,     7,   254,     7,   317,     7,   329,
       7,   346,     7,   276,     7,   300,     7,   230,     7,   400,
     161,   157,   170,   176,   187,   255,   318,   330,   347,   277,
     301,   231,   401,   154,   162,   163,   136,   158,   159,    10,
     116,   122,   123,   136,   168,   171,   172,   173,   428,   430,
     432,    11,    13,    14,    27,    28,    29,    30,    31,    32,
      33,    34,    57,    58,    59,    60,    71,    74,    81,    89,
      90,    93,   168,   177,   178,   179,   180,   181,   182,   183,
     184,   190,   192,   211,   217,   222,   224,   238,   248,   270,
     294,   367,   377,   389,   390,   398,    12,   188,     7,    43,
      45,    51,    52,    53,    54,    55,    56,    62,    63,    69,
     168,   179,   180,   181,   182,   256,   257,   258,   260,   262,
     264,   266,   268,   269,   294,   311,   323,   340,   363,    44,
     168,   294,   319,   320,   321,    46,    47,    48,    49,    50,
     168,   294,   331,   332,   333,   335,   336,   338,   339,    60,
      64,    65,    66,    67,    68,   168,   294,   348,   349,   350,
     351,   353,   355,   357,   359,   361,    15,    35,    37,    38,
      40,    41,    42,   168,   205,   278,   279,   280,   281,   282,
     283,   284,   286,   288,   290,   291,   293,    36,    39,   168,
     205,   282,   288,   302,   303,   304,   305,   306,   308,   309,
     310,    72,    73,   168,   232,   233,   234,   236,    94,    95,
      96,    97,    98,    99,   100,   101,   102,   103,   104,   105,
     106,   107,   108,   168,   402,   403,   404,   405,   407,   409,
     410,   412,   413,   414,   417,   419,   420,   421,   422,   423,
     426,     6,     3,     4,     8,     3,   174,   433,   429,   431,
       4,     3,     8,   185,   191,   193,     4,     4,     4,     4,
       4,   249,   271,   295,   212,   223,   218,   368,   225,   239,
     378,     4,   391,   399,     3,     8,   189,     8,   370,   312,
     324,   259,   261,   263,     4,     4,   267,   265,   341,   364,
       3,     8,   322,     3,     8,   334,     4,   337,     4,     4,
       3,     8,   362,   352,   354,   356,   358,   360,     8,     3,
     285,   206,     4,   289,   287,   292,     4,     8,     3,   307,
       4,     8,     3,   235,   237,     3,     8,     4,   406,   408,
       4,   411,     4,     4,   415,   418,     4,     4,     4,     4,
     424,   427,     3,     8,   154,   154,   136,     4,     4,     4,
       4,   172,     4,     4,     4,   137,   137,   137,   137,   137,
       4,     4,     4,     4,     4,     4,     4,     4,     4,     4,
     137,     4,     4,   178,     4,    61,   168,   205,   294,   371,
     372,   373,   374,   375,     4,     4,     4,     4,     4,   137,
     139,     4,     4,     4,     4,   257,     4,   320,     4,   137,
       4,   137,   137,   332,     4,     4,     4,     4,     4,     4,
     350,     4,     4,   137,     4,     4,     4,   139,   280,     4,
     139,   304,     4,     4,   233,   139,     4,     4,   137,     4,
     137,   137,     4,     4,   139,   139,   139,   139,     4,     4,
     403,     4,     7,     7,   154,   154,     7,     7,     7,     5,
       5,     5,     5,     5,     5,     5,     5,     7,     7,     7,
       7,     5,   164,   376,     8,     3,     5,     5,   136,   136,
     136,   136,   136,     5,     7,   136,   136,   136,   164,   164,
     164,   136,   136,   136,   136,   136,   136,   136,   136,   136,
     136,   154,   136,   136,   136,   109,   110,   416,   111,   112,
     113,   114,   115,   139,   425,   136,   154,   177,   117,   434,
     435,   436,   188,    15,    20,    21,    22,    23,    24,    25,
      26,   168,   194,   195,   196,   199,   201,   203,   205,   207,
     208,   209,   210,   194,     7,   250,   251,   252,     7,   272,
     273,   274,     7,   296,   297,   298,    66,   136,   213,   214,
     215,   216,   162,    67,   215,   219,   220,   221,   264,   369,
       7,   226,   227,   228,    75,    76,    77,    78,    79,    80,
     240,   241,   242,   243,   244,   245,   246,   247,    15,    85,
      86,    87,    88,   168,   207,   379,   380,   381,   384,   385,
     387,   388,    91,    92,   392,   393,   394,   396,   402,   165,
       4,   373,     7,   313,   314,   315,     7,   325,   326,   327,
       7,   342,   343,   344,    70,   365,     8,   437,     3,     8,
       8,   197,   200,   202,   204,     4,     4,     4,     4,     3,
       8,     8,   253,     6,     3,   275,     6,     3,   299,     6,
       3,     3,     6,     6,     3,     6,     3,     6,   229,     6,
       3,     4,     4,     4,     4,     4,     4,     3,     8,   382,
     386,     4,     4,     4,     3,     8,   395,   397,     3,     8,
       8,   136,   166,   167,   136,   316,     6,     3,   328,     6,
       3,   345,     6,     3,   366,     8,     4,   435,     4,     4,
       4,     4,   139,   137,   139,   137,   195,   256,   252,   278,
     274,   302,   298,   214,   220,   264,   232,   228,   137,   137,
     137,   137,   137,   137,   241,     4,     4,   137,   137,   137,
     380,     4,     4,   393,     6,     3,   319,   315,   331,   327,
     348,   344,     4,     5,    16,    17,    18,    19,   198,   136,
     136,   136,     8,     8,     8,     8,    82,    83,    84,   383,
     136,   136,   136,   136,     8,     8,     8,   136,     7,   438,
     439,   440,     3,     6,   118,   120,   121,   168,   205,   441,
     442,   443,   444,   446,   439,   447,     4,   445,     3,     8,
       4,   137,     4,   442,     5,   136,     7,   448,   449,   450,
       3,     6,   119,   451,   452,   449,   453,     3,     8,     4,
     452,   136
=======
       0,    98,    99,   100,   101,   102,   103,   104,   105,   106,
     107,   108,   114,   115,   116,   117,   118,   119,   120,   121,
     122,   123,   124,   125,     0,     5,     7,     9,   109,   110,
     111,   112,   126,   127,   128,   133,     7,   140,     7,   146,
       7,   157,     7,   223,     7,   286,     7,   300,     7,   317,
       7,   245,     7,   269,     7,   199,   134,   129,   141,   147,
     158,   224,   287,   301,   318,   246,   270,   200,   126,   137,
     138,   109,   131,   132,    10,    90,    96,    97,   109,   139,
     142,   143,   144,   371,   373,   375,    11,    13,    14,    22,
      23,    24,    25,    26,    27,    28,    29,    53,    54,    55,
      56,    67,    70,    77,    85,    86,    89,   139,   148,   149,
     150,   151,   152,   153,   154,   155,   161,   163,   180,   186,
     191,   193,   207,   217,   239,   263,   338,   348,   360,   361,
     369,    12,   159,     7,    38,    40,    47,    48,    49,    50,
      51,    52,    58,    59,    65,   139,   150,   151,   152,   153,
     225,   226,   227,   229,   231,   233,   235,   237,   238,   263,
     280,   294,   311,   334,    39,    46,   139,   263,   288,   289,
     290,   292,    41,    42,    43,    44,    45,   139,   263,   292,
     302,   303,   304,   306,   307,   309,   310,    56,    60,    61,
      62,    63,    64,   139,   263,   319,   320,   321,   322,   324,
     326,   328,   330,   332,    15,    30,    32,    33,    35,    36,
      37,   139,   175,   247,   248,   249,   250,   251,   252,   253,
     255,   257,   259,   260,   262,    31,    34,   139,   175,   251,
     257,   271,   272,   273,   274,   275,   277,   278,   279,    68,
      69,   139,   201,   202,   203,   205,     6,     3,     4,     8,
       3,   145,   376,   372,   374,     4,     3,     8,   156,   162,
     164,     4,     4,     4,     4,     4,   218,   240,   264,   181,
     192,   187,   339,   194,   208,   349,     4,   362,   370,     3,
       8,   160,     8,   341,   281,   295,   228,   230,   232,     4,
       4,   236,   234,   312,   335,     3,     8,   291,   293,     3,
       8,   305,     4,   308,     4,     4,     3,     8,   333,   323,
     325,   327,   329,   331,     8,     3,   254,   176,     4,   258,
     256,   261,     4,     8,     3,   276,     4,     8,     3,   204,
     206,     3,     8,   126,   126,   109,     4,     4,     4,     4,
     143,     4,     4,     4,   110,   110,   110,   110,   110,     4,
       4,     4,     4,     4,     4,     4,     4,     4,     4,   110,
       4,     4,   149,     4,    57,   139,   175,   263,   342,   343,
     344,   345,   346,     4,     4,     4,     4,     4,   110,   112,
       4,     4,     4,     4,   226,     4,     4,   289,     4,   110,
       4,   110,   110,   303,     4,     4,     4,     4,     4,     4,
     321,     4,     4,   110,     4,     4,     4,   112,   249,     4,
     112,   273,     4,     4,   202,     4,     7,     7,   126,   126,
       7,     7,     7,     5,     5,     5,     5,     5,   135,     5,
       5,     5,     7,     7,     7,     7,   135,   347,     8,     3,
       5,     5,   109,   109,   109,   109,   109,     5,     7,   109,
     128,   130,   109,   109,   135,   135,   135,   109,   109,   109,
     109,   109,   109,   109,   109,   109,   109,   126,   126,   148,
      91,   377,   378,   379,   159,    15,    16,    17,    18,    19,
      20,    21,   139,   165,   166,   167,   169,   171,   173,   175,
     177,   178,   179,   165,     7,   219,   220,   221,     7,   241,
     242,   243,     7,   265,   266,   267,    62,   109,   182,   183,
     184,   185,   136,    63,   184,   188,   189,   190,   233,   340,
       7,   195,   196,   197,    71,    72,    73,    74,    75,    76,
     209,   210,   211,   212,   213,   214,   215,   216,    15,    81,
      82,    83,    84,   139,   177,   350,   351,   352,   355,   356,
     358,   359,    87,    88,   363,   364,   365,   367,   132,     4,
     344,     7,   282,   283,   284,     7,   296,   297,   298,     7,
     313,   314,   315,    66,   336,     8,   380,     3,     8,     8,
     168,   170,   172,   174,     4,     4,     4,     3,     8,     8,
     222,     6,     3,   244,     6,     3,   268,     6,     3,     3,
       6,   137,     3,     6,     3,     6,   198,     6,     3,     4,
       4,     4,     4,     4,     4,     3,     8,   353,   357,     4,
       4,     4,     3,     8,   366,   368,     3,     8,     8,   109,
     285,     6,     3,   299,     6,     3,   316,     6,     3,   337,
       8,     4,   378,     4,     4,     4,     4,   112,   110,   112,
     166,   225,   221,   247,   243,   271,   267,   183,     6,   189,
     233,   201,   197,   110,   110,   110,   110,   110,   110,   210,
       4,     4,   110,   110,   110,   351,     4,     4,   364,   288,
     284,   302,   298,   319,   315,     4,     5,   109,   109,   109,
     109,     8,     8,     8,     8,    78,    79,    80,   354,   109,
     109,   109,     8,     8,     8,   109,     7,   381,   382,   383,
       3,     6,    92,    94,    95,   139,   175,   384,   385,   386,
     387,   389,   382,   390,     4,   388,     3,     8,     4,   110,
       4,   385,     5,   109,     7,   391,   392,   393,     3,     6,
      93,   394,   395,   392,   396,     3,     8,     4,   395,   109
>>>>>>> dad9ff71
  };

  const unsigned short int
  Dhcp6Parser::yyr1_[] =
  {
<<<<<<< HEAD
       0,   140,   142,   141,   143,   141,   144,   141,   145,   141,
     146,   141,   147,   141,   148,   141,   149,   141,   150,   141,
     151,   141,   152,   141,   153,   141,   154,   154,   154,   154,
     154,   154,   154,   155,   157,   156,   158,   158,   159,   159,
     161,   160,   162,   162,   163,   163,   165,   164,   166,   166,
     167,   167,   168,   170,   169,   171,   171,   172,   172,   172,
     172,   172,   174,   173,   176,   175,   177,   177,   178,   178,
     178,   178,   178,   178,   178,   178,   178,   178,   178,   178,
     178,   178,   178,   178,   178,   178,   178,   178,   178,   178,
     179,   180,   181,   182,   183,   185,   184,   187,   186,   189,
     188,   191,   190,   193,   192,   194,   194,   195,   195,   195,
     195,   195,   195,   195,   195,   195,   195,   197,   196,   198,
     198,   198,   198,   200,   199,   202,   201,   204,   203,   206,
     205,   207,   208,   209,   210,   212,   211,   213,   213,   214,
     214,   215,   216,   218,   217,   219,   219,   220,   220,   221,
     223,   222,   225,   224,   226,   226,   227,   227,   229,   228,
     231,   230,   232,   232,   232,   233,   233,   235,   234,   237,
     236,   239,   238,   240,   240,   241,   241,   241,   241,   241,
     241,   242,   243,   244,   245,   246,   247,   249,   248,   250,
     250,   251,   251,   253,   252,   255,   254,   256,   256,   257,
     257,   257,   257,   257,   257,   257,   257,   257,   257,   257,
     257,   257,   257,   257,   257,   257,   259,   258,   261,   260,
     263,   262,   265,   264,   267,   266,   268,   269,   271,   270,
     272,   272,   273,   273,   275,   274,   277,   276,   278,   278,
     279,   279,   280,   280,   280,   280,   280,   280,   280,   280,
     281,   282,   283,   285,   284,   287,   286,   289,   288,   290,
     292,   291,   293,   295,   294,   296,   296,   297,   297,   299,
     298,   301,   300,   302,   302,   303,   303,   304,   304,   304,
     304,   304,   304,   305,   307,   306,   308,   309,   310,   312,
     311,   313,   313,   314,   314,   316,   315,   318,   317,   319,
     319,   320,   320,   320,   322,   321,   324,   323,   325,   325,
     326,   326,   328,   327,   330,   329,   331,   331,   332,   332,
     332,   332,   332,   332,   332,   334,   333,   335,   337,   336,
     338,   339,   341,   340,   342,   342,   343,   343,   345,   344,
     347,   346,   348,   348,   349,   349,   350,   350,   350,   350,
     350,   350,   350,   350,   352,   351,   354,   353,   356,   355,
     358,   357,   360,   359,   362,   361,   364,   363,   366,   365,
     368,   367,   369,   369,   370,   264,   371,   371,   372,   372,
     373,   373,   373,   373,   374,   376,   375,   378,   377,   379,
     379,   380,   380,   380,   380,   380,   380,   380,   382,   381,
     383,   383,   383,   384,   386,   385,   387,   388,   389,   391,
     390,   392,   392,   393,   393,   395,   394,   397,   396,   399,
     398,   401,   400,   402,   402,   403,   403,   403,   403,   403,
     403,   403,   403,   403,   403,   403,   403,   403,   403,   403,
     403,   404,   406,   405,   408,   407,   409,   411,   410,   412,
     413,   415,   414,   416,   416,   418,   417,   419,   420,   421,
     422,   424,   423,   425,   425,   425,   425,   425,   427,   426,
     429,   428,   431,   430,   433,   432,   434,   434,   435,   437,
     436,   438,   438,   440,   439,   441,   441,   442,   442,   442,
     442,   442,   443,   445,   444,   447,   446,   448,   448,   450,
     449,   451,   451,   453,   452
=======
       0,   113,   115,   114,   116,   114,   117,   114,   118,   114,
     119,   114,   120,   114,   121,   114,   122,   114,   123,   114,
     124,   114,   125,   114,   126,   126,   126,   126,   126,   126,
     126,   127,   129,   128,   130,   131,   131,   132,   132,   134,
     133,   136,   135,   137,   137,   138,   138,   139,   141,   140,
     142,   142,   143,   143,   143,   143,   143,   145,   144,   147,
     146,   148,   148,   149,   149,   149,   149,   149,   149,   149,
     149,   149,   149,   149,   149,   149,   149,   149,   149,   149,
     149,   149,   149,   149,   149,   150,   151,   152,   153,   154,
     156,   155,   158,   157,   160,   159,   162,   161,   164,   163,
     165,   165,   166,   166,   166,   166,   166,   166,   166,   166,
     166,   168,   167,   170,   169,   172,   171,   174,   173,   176,
     175,   177,   178,   179,   181,   180,   182,   182,   183,   183,
     184,   185,   187,   186,   188,   188,   189,   189,   190,   192,
     191,   194,   193,   195,   195,   196,   196,   198,   197,   200,
     199,   201,   201,   201,   202,   202,   204,   203,   206,   205,
     208,   207,   209,   209,   210,   210,   210,   210,   210,   210,
     211,   212,   213,   214,   215,   216,   218,   217,   219,   219,
     220,   220,   222,   221,   224,   223,   225,   225,   226,   226,
     226,   226,   226,   226,   226,   226,   226,   226,   226,   226,
     226,   226,   226,   226,   226,   228,   227,   230,   229,   232,
     231,   234,   233,   236,   235,   237,   238,   240,   239,   241,
     241,   242,   242,   244,   243,   246,   245,   247,   247,   248,
     248,   249,   249,   249,   249,   249,   249,   249,   249,   250,
     251,   252,   254,   253,   256,   255,   258,   257,   259,   261,
     260,   262,   264,   263,   265,   265,   266,   266,   268,   267,
     270,   269,   271,   271,   272,   272,   273,   273,   273,   273,
     273,   273,   274,   276,   275,   277,   278,   279,   281,   280,
     282,   282,   283,   283,   285,   284,   287,   286,   288,   288,
     289,   289,   289,   289,   291,   290,   293,   292,   295,   294,
     296,   296,   297,   297,   299,   298,   301,   300,   302,   302,
     303,   303,   303,   303,   303,   303,   303,   303,   305,   304,
     306,   308,   307,   309,   310,   312,   311,   313,   313,   314,
     314,   316,   315,   318,   317,   319,   319,   320,   320,   321,
     321,   321,   321,   321,   321,   321,   321,   323,   322,   325,
     324,   327,   326,   329,   328,   331,   330,   333,   332,   335,
     334,   337,   336,   339,   338,   340,   340,   341,   233,   342,
     342,   343,   343,   344,   344,   344,   344,   345,   347,   346,
     349,   348,   350,   350,   351,   351,   351,   351,   351,   351,
     351,   353,   352,   354,   354,   354,   355,   357,   356,   358,
     359,   360,   362,   361,   363,   363,   364,   364,   366,   365,
     368,   367,   370,   369,   372,   371,   374,   373,   376,   375,
     377,   377,   378,   380,   379,   381,   381,   383,   382,   384,
     384,   385,   385,   385,   385,   385,   386,   388,   387,   390,
     389,   391,   391,   393,   392,   394,   394,   396,   395
>>>>>>> dad9ff71
  };

  const unsigned char
  Dhcp6Parser::yyr2_[] =
  {
       0,     2,     0,     3,     0,     3,     0,     3,     0,     3,
       0,     3,     0,     3,     0,     3,     0,     3,     0,     3,
<<<<<<< HEAD
       0,     3,     0,     3,     0,     3,     1,     1,     1,     1,
       1,     1,     1,     1,     0,     4,     0,     1,     3,     5,
       0,     4,     0,     1,     1,     3,     0,     4,     0,     1,
       1,     3,     2,     0,     4,     1,     3,     1,     1,     1,
       1,     1,     0,     6,     0,     4,     1,     3,     1,     1,
       1,     1,     1,     1,     1,     1,     1,     1,     1,     1,
       1,     1,     1,     1,     1,     1,     1,     1,     1,     1,
       3,     3,     3,     3,     3,     0,     6,     0,     4,     0,
       4,     0,     6,     0,     6,     1,     3,     1,     1,     1,
       1,     1,     1,     1,     1,     1,     1,     0,     4,     1,
       1,     1,     1,     0,     4,     0,     4,     0,     4,     0,
       4,     3,     3,     3,     3,     0,     6,     1,     3,     1,
       1,     1,     1,     0,     6,     1,     3,     1,     1,     1,
       0,     6,     0,     6,     0,     1,     1,     3,     0,     4,
       0,     4,     1,     3,     1,     1,     1,     0,     4,     0,
       4,     0,     6,     1,     3,     1,     1,     1,     1,     1,
       1,     3,     3,     3,     3,     3,     3,     0,     6,     0,
       1,     1,     3,     0,     4,     0,     4,     1,     3,     1,
       1,     1,     1,     1,     1,     1,     1,     1,     1,     1,
       1,     1,     1,     1,     1,     1,     0,     4,     0,     4,
       0,     4,     0,     4,     0,     4,     3,     3,     0,     6,
       0,     1,     1,     3,     0,     4,     0,     4,     0,     1,
       1,     3,     1,     1,     1,     1,     1,     1,     1,     1,
       1,     3,     1,     0,     4,     0,     4,     0,     4,     1,
       0,     4,     3,     0,     6,     0,     1,     1,     3,     0,
       4,     0,     4,     0,     1,     1,     3,     1,     1,     1,
       1,     1,     1,     1,     0,     4,     1,     1,     3,     0,
       6,     0,     1,     1,     3,     0,     4,     0,     4,     1,
       3,     1,     1,     1,     0,     4,     0,     6,     0,     1,
       1,     3,     0,     4,     0,     4,     1,     3,     1,     1,
       1,     1,     1,     1,     1,     0,     4,     3,     0,     4,
       3,     3,     0,     6,     0,     1,     1,     3,     0,     4,
       0,     4,     0,     1,     1,     3,     1,     1,     1,     1,
       1,     1,     1,     1,     0,     4,     0,     4,     0,     4,
       0,     4,     0,     4,     0,     4,     0,     6,     0,     4,
       0,     6,     1,     3,     0,     4,     0,     1,     1,     3,
       1,     1,     1,     1,     1,     0,     4,     0,     6,     1,
       3,     1,     1,     1,     1,     1,     1,     1,     0,     4,
       1,     1,     1,     3,     0,     4,     3,     3,     3,     0,
       6,     1,     3,     1,     1,     0,     4,     0,     4,     0,
       6,     0,     4,     1,     3,     1,     1,     1,     1,     1,
       1,     1,     1,     1,     1,     1,     1,     1,     1,     1,
       1,     3,     0,     4,     0,     4,     3,     0,     4,     3,
       3,     0,     4,     1,     1,     0,     4,     3,     3,     3,
       3,     0,     4,     1,     1,     1,     1,     1,     0,     4,
       0,     4,     0,     4,     0,     6,     1,     3,     1,     0,
       6,     1,     3,     0,     4,     1,     3,     1,     1,     1,
       1,     1,     3,     0,     4,     0,     6,     1,     3,     0,
       4,     1,     3,     0,     4
=======
       0,     3,     0,     3,     1,     1,     1,     1,     1,     1,
       1,     1,     0,     4,     1,     0,     1,     3,     5,     0,
       4,     0,     4,     0,     1,     1,     3,     2,     0,     4,
       1,     3,     1,     1,     1,     1,     1,     0,     6,     0,
       4,     1,     3,     1,     1,     1,     1,     1,     1,     1,
       1,     1,     1,     1,     1,     1,     1,     1,     1,     1,
       1,     1,     1,     1,     1,     3,     3,     3,     3,     3,
       0,     6,     0,     4,     0,     4,     0,     6,     0,     6,
       1,     3,     1,     1,     1,     1,     1,     1,     1,     1,
       1,     0,     4,     0,     4,     0,     4,     0,     4,     0,
       4,     3,     3,     3,     0,     6,     1,     3,     1,     1,
       1,     1,     0,     6,     1,     3,     1,     1,     1,     0,
       4,     0,     6,     0,     1,     1,     3,     0,     4,     0,
       4,     1,     3,     1,     1,     1,     0,     4,     0,     4,
       0,     6,     1,     3,     1,     1,     1,     1,     1,     1,
       3,     3,     3,     3,     3,     3,     0,     6,     0,     1,
       1,     3,     0,     4,     0,     4,     1,     3,     1,     1,
       1,     1,     1,     1,     1,     1,     1,     1,     1,     1,
       1,     1,     1,     1,     1,     0,     4,     0,     4,     0,
       4,     0,     4,     0,     4,     3,     3,     0,     6,     0,
       1,     1,     3,     0,     4,     0,     4,     0,     1,     1,
       3,     1,     1,     1,     1,     1,     1,     1,     1,     1,
       3,     1,     0,     4,     0,     4,     0,     4,     1,     0,
       4,     3,     0,     6,     0,     1,     1,     3,     0,     4,
       0,     4,     0,     1,     1,     3,     1,     1,     1,     1,
       1,     1,     1,     0,     4,     1,     1,     3,     0,     6,
       0,     1,     1,     3,     0,     4,     0,     4,     1,     3,
       1,     1,     1,     1,     0,     4,     0,     4,     0,     6,
       0,     1,     1,     3,     0,     4,     0,     4,     1,     3,
       1,     1,     1,     1,     1,     1,     1,     1,     0,     4,
       3,     0,     4,     3,     3,     0,     6,     0,     1,     1,
       3,     0,     4,     0,     4,     0,     1,     1,     3,     1,
       1,     1,     1,     1,     1,     1,     1,     0,     4,     0,
       4,     0,     4,     0,     4,     0,     4,     0,     4,     0,
       6,     0,     4,     0,     6,     1,     3,     0,     4,     0,
       1,     1,     3,     1,     1,     1,     1,     1,     0,     4,
       0,     6,     1,     3,     1,     1,     1,     1,     1,     1,
       1,     0,     4,     1,     1,     1,     3,     0,     4,     3,
       3,     3,     0,     6,     1,     3,     1,     1,     0,     4,
       0,     4,     0,     6,     0,     4,     0,     4,     0,     6,
       1,     3,     1,     0,     6,     1,     3,     0,     4,     1,
       3,     1,     1,     1,     1,     1,     3,     0,     4,     0,
       6,     1,     3,     0,     4,     1,     3,     0,     4
>>>>>>> dad9ff71
  };



  // YYTNAME[SYMBOL-NUM] -- String name of the symbol SYMBOL-NUM.
  // First, the terminals, then, starting at \a yyntokens_, nonterminals.
  const char*
  const Dhcp6Parser::yytname_[] =
  {
  "\"end of file\"", "error", "$undefined", "\",\"", "\":\"", "\"[\"",
  "\"]\"", "\"{\"", "\"}\"", "\"null\"", "\"Dhcp6\"",
  "\"interfaces-config\"", "\"interfaces\"", "\"lease-database\"",
  "\"hosts-database\"", "\"type\"", "\"memfile\"", "\"mysql\"",
  "\"postgresql\"", "\"cql\"", "\"user\"", "\"password\"", "\"host\"",
  "\"persist\"", "\"lfc-interval\"", "\"readonly\"", "\"connect-timeout\"",
  "\"preferred-lifetime\"", "\"valid-lifetime\"", "\"renew-timer\"",
  "\"rebind-timer\"", "\"decline-probation-period\"", "\"subnet6\"",
  "\"option-def\"", "\"option-data\"", "\"name\"", "\"data\"", "\"code\"",
  "\"space\"", "\"csv-format\"", "\"record-types\"", "\"encapsulate\"",
  "\"array\"", "\"pools\"", "\"pool\"", "\"pd-pools\"", "\"prefix\"",
  "\"prefix-len\"", "\"excluded-prefix\"", "\"excluded-prefix-len\"",
  "\"delegated-len\"", "\"user-context\"", "\"subnet\"", "\"interface\"",
  "\"interface-id\"", "\"id\"", "\"rapid-commit\"", "\"reservation-mode\"",
  "\"mac-sources\"", "\"relay-supplied-options\"",
  "\"host-reservation-identifiers\"", "\"client-classes\"", "\"test\"",
  "\"client-class\"", "\"reservations\"", "\"ip-addresses\"",
  "\"prefixes\"", "\"duid\"", "\"hw-address\"", "\"hostname\"",
  "\"relay\"", "\"ip-address\"", "\"hooks-libraries\"", "\"library\"",
  "\"parameters\"", "\"expired-leases-processing\"",
  "\"reclaim-timer-wait-time\"", "\"flush-reclaimed-timer-wait-time\"",
  "\"hold-reclaimed-time\"", "\"max-reclaim-leases\"",
  "\"max-reclaim-time\"", "\"unwarned-reclaim-cycles\"", "\"server-id\"",
  "\"LLT\"", "\"EN\"", "\"LL\"", "\"identifier\"", "\"htype\"", "\"time\"",
  "\"enterprise-id\"", "\"dhcp4o6-port\"", "\"control-socket\"",
  "\"socket-type\"", "\"socket-name\"", "\"dhcp-ddns\"",
  "\"enable-updates\"", "\"qualifying-suffix\"", "\"server-ip\"",
  "\"server-port\"", "\"sender-ip\"", "\"sender-port\"",
  "\"max-queue-size\"", "\"ncr-protocol\"", "\"ncr-format\"",
  "\"always-include-fqdn\"", "\"allow-client-update\"",
  "\"override-no-update\"", "\"override-client-update\"",
  "\"replace-client-name\"", "\"generated-prefix\"", "\"UDP\"", "\"TCP\"",
  "\"JSON\"", "\"when-present\"", "\"never\"", "\"always\"",
  "\"when-not-present\"", "\"Logging\"", "\"loggers\"",
  "\"output_options\"", "\"output\"", "\"debuglevel\"", "\"severity\"",
  "\"Dhcp4\"", "\"DhcpDdns\"", "TOPLEVEL_JSON", "TOPLEVEL_DHCP6",
  "SUB_DHCP6", "SUB_INTERFACES6", "SUB_SUBNET6", "SUB_POOL6",
  "SUB_PD_POOL", "SUB_RESERVATION", "SUB_OPTION_DEF", "SUB_OPTION_DATA",
  "SUB_HOOKS_LIBRARY", "SUB_DHCP_DDNS", "\"constant string\"",
  "\"integer\"", "\"floating point\"", "\"boolean\"", "$accept", "start",
  "$@1", "$@2", "$@3", "$@4", "$@5", "$@6", "$@7", "$@8", "$@9", "$@10",
<<<<<<< HEAD
  "$@11", "$@12", "value", "sub_json", "map2", "$@13", "map_content",
  "not_empty_map", "list_generic", "$@14", "list_content",
  "not_empty_list", "list_strings", "$@15", "list_strings_content",
  "not_empty_list_strings", "unknown_map_entry", "syntax_map", "$@16",
  "global_objects", "global_object", "dhcp6_object", "$@17", "sub_dhcp6",
  "$@18", "global_params", "global_param", "preferred_lifetime",
=======
  "$@11", "value", "sub_json", "map2", "$@12", "map_value", "map_content",
  "not_empty_map", "list_generic", "$@13", "list2", "$@14", "list_content",
  "not_empty_list", "unknown_map_entry", "syntax_map", "$@15",
  "global_objects", "global_object", "dhcp6_object", "$@16", "sub_dhcp6",
  "$@17", "global_params", "global_param", "preferred_lifetime",
>>>>>>> dad9ff71
  "valid_lifetime", "renew_timer", "rebind_timer",
  "decline_probation_period", "interfaces_config", "$@19",
  "sub_interfaces6", "$@20", "interface_config_map", "$@21",
  "lease_database", "$@22", "hosts_database", "$@23",
  "database_map_params", "database_map_param", "database_type", "$@24",
  "db_type", "user", "$@25", "password", "$@26", "host", "$@27", "name",
  "$@28", "persist", "lfc_interval", "readonly", "connect_timeout",
  "mac_sources", "$@29", "mac_sources_list", "mac_sources_value",
  "duid_id", "string_id", "host_reservation_identifiers", "$@30",
  "host_reservation_identifiers_list", "host_reservation_identifier",
  "hw_address_id", "relay_supplied_options", "$@31", "hooks_libraries",
  "$@32", "hooks_libraries_list", "not_empty_hooks_libraries_list",
  "hooks_library", "$@33", "sub_hooks_library", "$@34", "hooks_params",
  "hooks_param", "library", "$@35", "parameters", "$@36",
  "expired_leases_processing", "$@37", "expired_leases_params",
  "expired_leases_param", "reclaim_timer_wait_time",
  "flush_reclaimed_timer_wait_time", "hold_reclaimed_time",
  "max_reclaim_leases", "max_reclaim_time", "unwarned_reclaim_cycles",
  "subnet6_list", "$@38", "subnet6_list_content", "not_empty_subnet6_list",
  "subnet6", "$@39", "sub_subnet6", "$@40", "subnet6_params",
  "subnet6_param", "subnet", "$@41", "interface", "$@42", "interface_id",
  "$@43", "client_class", "$@44", "reservation_mode", "$@45", "id",
  "rapid_commit", "option_def_list", "$@46", "option_def_list_content",
  "not_empty_option_def_list", "option_def_entry", "$@47",
  "sub_option_def", "$@48", "option_def_params",
  "not_empty_option_def_params", "option_def_param", "option_def_name",
  "code", "option_def_code", "option_def_type", "$@49",
  "option_def_record_types", "$@50", "space", "$@51", "option_def_space",
  "option_def_encapsulate", "$@52", "option_def_array", "option_data_list",
  "$@53", "option_data_list_content", "not_empty_option_data_list",
  "option_data_entry", "$@54", "sub_option_data", "$@55",
  "option_data_params", "not_empty_option_data_params",
  "option_data_param", "option_data_name", "option_data_data", "$@56",
  "option_data_code", "option_data_space", "option_data_csv_format",
<<<<<<< HEAD
  "pools_list", "$@57", "pools_list_content", "not_empty_pools_list",
  "pool_list_entry", "$@58", "sub_pool6", "$@59", "pool_params",
  "pool_param", "pool_entry", "$@60", "pd_pools_list", "$@61",
  "pd_pools_list_content", "not_empty_pd_pools_list", "pd_pool_entry",
  "$@62", "sub_pd_pool", "$@63", "pd_pool_params", "pd_pool_param",
  "pd_prefix", "$@64", "pd_prefix_len", "excluded_prefix", "$@65",
  "excluded_prefix_len", "pd_delegated_len", "reservations", "$@66",
  "reservations_list", "not_empty_reservations_list", "reservation",
  "$@67", "sub_reservation", "$@68", "reservation_params",
  "not_empty_reservation_params", "reservation_param", "ip_addresses",
  "$@69", "prefixes", "$@70", "duid", "$@71", "hw_address", "$@72",
  "hostname", "$@73", "reservation_client_classes", "$@74", "relay",
  "$@75", "relay_map", "$@76", "client_classes", "$@77",
  "client_classes_list", "$@78", "client_class_params",
  "not_empty_client_class_params", "client_class_param",
  "client_class_name", "client_class_test", "$@79", "server_id", "$@80",
  "server_id_params", "server_id_param", "server_id_type", "$@81",
  "duid_type", "htype", "identifier", "$@82", "time", "enterprise_id",
  "dhcp4o6_port", "control_socket", "$@83", "control_socket_params",
  "control_socket_param", "socket_type", "$@84", "socket_name", "$@85",
  "dhcp_ddns", "$@86", "sub_dhcp_ddns", "$@87", "dhcp_ddns_params",
  "dhcp_ddns_param", "enable_updates", "qualifying_suffix", "$@88",
  "server_ip", "$@89", "server_port", "sender_ip", "$@90", "sender_port",
  "max_queue_size", "ncr_protocol", "$@91", "ncr_protocol_value",
  "ncr_format", "$@92", "always_include_fqdn", "allow_client_update",
  "override_no_update", "override_client_update", "replace_client_name",
  "$@93", "replace_client_name_value", "generated_prefix", "$@94",
  "dhcp4_json_object", "$@95", "dhcpddns_json_object", "$@96",
  "logging_object", "$@97", "logging_params", "logging_param", "loggers",
  "$@98", "loggers_entries", "logger_entry", "$@99", "logger_params",
  "logger_param", "debuglevel", "severity", "$@100", "output_options_list",
  "$@101", "output_options_list_content", "output_entry", "$@102",
  "output_params", "output_param", "$@103", YY_NULLPTR
=======
  "pools_list", "$@56", "pools_list_content", "not_empty_pools_list",
  "pool_list_entry", "$@57", "sub_pool6", "$@58", "pool_params",
  "pool_param", "pool_entry", "$@59", "user_context", "$@60",
  "pd_pools_list", "$@61", "pd_pools_list_content",
  "not_empty_pd_pools_list", "pd_pool_entry", "$@62", "sub_pd_pool",
  "$@63", "pd_pool_params", "pd_pool_param", "pd_prefix", "$@64",
  "pd_prefix_len", "excluded_prefix", "$@65", "excluded_prefix_len",
  "pd_delegated_len", "reservations", "$@66", "reservations_list",
  "not_empty_reservations_list", "reservation", "$@67", "sub_reservation",
  "$@68", "reservation_params", "not_empty_reservation_params",
  "reservation_param", "ip_addresses", "$@69", "prefixes", "$@70", "duid",
  "$@71", "hw_address", "$@72", "hostname", "$@73",
  "reservation_client_classes", "$@74", "relay", "$@75", "relay_map",
  "$@76", "client_classes", "$@77", "client_classes_list", "$@78",
  "client_class_params", "not_empty_client_class_params",
  "client_class_param", "client_class_name", "client_class_test", "$@79",
  "server_id", "$@80", "server_id_params", "server_id_param",
  "server_id_type", "$@81", "duid_type", "htype", "identifier", "$@82",
  "time", "enterprise_id", "dhcp4o6_port", "control_socket", "$@83",
  "control_socket_params", "control_socket_param", "socket_type", "$@84",
  "socket_name", "$@85", "dhcp_ddns", "$@86", "dhcp4_json_object", "$@87",
  "dhcpddns_json_object", "$@88", "logging_object", "$@89",
  "logging_params", "logging_param", "loggers", "$@90", "loggers_entries",
  "logger_entry", "$@91", "logger_params", "logger_param", "debuglevel",
  "severity", "$@92", "output_options_list", "$@93",
  "output_options_list_content", "output_entry", "$@94", "output_params",
  "output_param", "$@95", YY_NULLPTR
>>>>>>> dad9ff71
  };

#if PARSER6_DEBUG
  const unsigned short int
  Dhcp6Parser::yyrline_[] =
  {
<<<<<<< HEAD
       0,   219,   219,   219,   220,   220,   221,   221,   222,   222,
     223,   223,   224,   224,   225,   225,   226,   226,   227,   227,
     228,   228,   229,   229,   230,   230,   238,   239,   240,   241,
     242,   243,   244,   247,   252,   252,   264,   265,   268,   272,
     279,   279,   286,   287,   290,   294,   301,   301,   308,   309,
     312,   316,   327,   337,   337,   349,   350,   354,   355,   356,
     357,   358,   361,   361,   378,   378,   386,   387,   392,   393,
     394,   395,   396,   397,   398,   399,   400,   401,   402,   403,
     404,   405,   406,   407,   408,   409,   410,   411,   412,   413,
     416,   421,   426,   431,   436,   441,   441,   451,   451,   459,
     459,   469,   469,   479,   479,   489,   490,   493,   494,   495,
     496,   497,   498,   499,   500,   501,   502,   505,   505,   512,
     513,   514,   515,   518,   518,   526,   526,   534,   534,   542,
     542,   550,   555,   560,   565,   570,   570,   580,   581,   584,
     585,   588,   593,   598,   598,   608,   609,   612,   613,   616,
     623,   623,   633,   633,   643,   644,   647,   648,   651,   651,
     659,   659,   667,   668,   669,   672,   673,   676,   676,   684,
     684,   692,   692,   702,   703,   706,   707,   708,   709,   710,
     711,   714,   719,   724,   729,   734,   739,   747,   747,   760,
     761,   764,   765,   772,   772,   795,   795,   804,   805,   809,
     810,   811,   812,   813,   814,   815,   816,   817,   818,   819,
     820,   821,   822,   823,   824,   825,   828,   828,   836,   836,
     844,   844,   852,   852,   860,   860,   868,   873,   882,   882,
     894,   895,   898,   899,   904,   904,   915,   915,   925,   926,
     929,   930,   933,   934,   935,   936,   937,   938,   939,   940,
     943,   945,   950,   952,   952,   960,   960,   968,   968,   976,
     978,   978,   986,   995,   995,  1007,  1008,  1013,  1014,  1019,
    1019,  1030,  1030,  1041,  1042,  1047,  1048,  1053,  1054,  1055,
    1056,  1057,  1058,  1061,  1063,  1063,  1071,  1073,  1075,  1083,
    1083,  1095,  1096,  1099,  1100,  1103,  1103,  1111,  1111,  1119,
    1120,  1123,  1124,  1125,  1128,  1128,  1139,  1139,  1151,  1152,
    1155,  1156,  1159,  1159,  1167,  1167,  1175,  1176,  1179,  1180,
    1181,  1182,  1183,  1184,  1185,  1188,  1188,  1196,  1201,  1201,
    1209,  1214,  1222,  1222,  1232,  1233,  1236,  1237,  1240,  1240,
    1248,  1248,  1256,  1257,  1260,  1261,  1265,  1266,  1267,  1268,
    1269,  1270,  1271,  1272,  1275,  1275,  1285,  1285,  1295,  1295,
    1303,  1303,  1311,  1311,  1319,  1319,  1332,  1332,  1342,  1342,
    1353,  1353,  1363,  1364,  1367,  1367,  1375,  1376,  1379,  1380,
    1383,  1384,  1385,  1386,  1389,  1391,  1391,  1402,  1402,  1412,
    1413,  1416,  1417,  1418,  1419,  1420,  1421,  1422,  1425,  1425,
    1432,  1433,  1434,  1437,  1442,  1442,  1450,  1455,  1462,  1469,
    1469,  1479,  1480,  1483,  1484,  1487,  1487,  1495,  1495,  1505,
    1505,  1515,  1515,  1523,  1524,  1527,  1528,  1529,  1530,  1531,
    1532,  1533,  1534,  1535,  1536,  1537,  1538,  1539,  1540,  1541,
    1542,  1545,  1550,  1550,  1558,  1558,  1566,  1571,  1571,  1579,
    1584,  1589,  1589,  1597,  1598,  1601,  1601,  1609,  1614,  1619,
    1624,  1629,  1629,  1637,  1640,  1643,  1646,  1649,  1655,  1655,
    1665,  1665,  1672,  1672,  1684,  1684,  1697,  1698,  1702,  1706,
    1706,  1718,  1719,  1723,  1723,  1731,  1732,  1735,  1736,  1737,
    1738,  1739,  1742,  1746,  1746,  1754,  1754,  1764,  1765,  1768,
    1768,  1776,  1777,  1780,  1780
=======
       0,   210,   210,   210,   211,   211,   212,   212,   213,   213,
     214,   214,   215,   215,   216,   216,   217,   217,   218,   218,
     219,   219,   220,   220,   228,   229,   230,   231,   232,   233,
     234,   237,   242,   242,   253,   256,   257,   260,   264,   271,
     271,   279,   279,   286,   287,   290,   294,   305,   315,   315,
     327,   328,   332,   333,   334,   335,   336,   339,   339,   356,
     356,   364,   365,   370,   371,   372,   373,   374,   375,   376,
     377,   378,   379,   380,   381,   382,   383,   384,   385,   386,
     387,   388,   389,   390,   391,   394,   399,   404,   409,   414,
     419,   419,   429,   429,   437,   437,   447,   447,   457,   457,
     467,   468,   471,   472,   473,   474,   475,   476,   477,   478,
     479,   482,   482,   490,   490,   498,   498,   506,   506,   514,
     514,   522,   527,   532,   537,   537,   547,   548,   551,   552,
     555,   560,   565,   565,   575,   576,   579,   580,   583,   588,
     588,   598,   598,   608,   609,   612,   613,   616,   616,   624,
     624,   632,   633,   634,   637,   638,   641,   641,   649,   649,
     657,   657,   667,   668,   671,   672,   673,   674,   675,   676,
     679,   684,   689,   694,   699,   704,   712,   712,   725,   726,
     729,   730,   737,   737,   760,   760,   769,   770,   774,   775,
     776,   777,   778,   779,   780,   781,   782,   783,   784,   785,
     786,   787,   788,   789,   790,   793,   793,   801,   801,   809,
     809,   817,   817,   825,   825,   833,   838,   847,   847,   859,
     860,   863,   864,   869,   869,   880,   880,   890,   891,   894,
     895,   898,   899,   900,   901,   902,   903,   904,   905,   908,
     910,   915,   917,   917,   925,   925,   933,   933,   941,   943,
     943,   951,   960,   960,   972,   973,   978,   979,   984,   984,
     995,   995,  1006,  1007,  1012,  1013,  1018,  1019,  1020,  1021,
    1022,  1023,  1026,  1028,  1028,  1036,  1038,  1040,  1048,  1048,
    1060,  1061,  1064,  1065,  1068,  1068,  1076,  1076,  1084,  1085,
    1088,  1089,  1090,  1091,  1094,  1094,  1102,  1102,  1112,  1112,
    1124,  1125,  1128,  1129,  1132,  1132,  1140,  1140,  1148,  1149,
    1152,  1153,  1154,  1155,  1156,  1157,  1158,  1159,  1162,  1162,
    1170,  1175,  1175,  1183,  1188,  1196,  1196,  1206,  1207,  1210,
    1211,  1214,  1214,  1222,  1222,  1230,  1231,  1234,  1235,  1239,
    1240,  1241,  1242,  1243,  1244,  1245,  1246,  1249,  1249,  1259,
    1259,  1269,  1269,  1277,  1277,  1285,  1285,  1293,  1293,  1306,
    1306,  1316,  1316,  1327,  1327,  1337,  1338,  1341,  1341,  1349,
    1350,  1353,  1354,  1357,  1358,  1359,  1360,  1363,  1365,  1365,
    1376,  1376,  1386,  1387,  1390,  1391,  1392,  1393,  1394,  1395,
    1396,  1399,  1399,  1406,  1407,  1408,  1411,  1416,  1416,  1424,
    1429,  1436,  1443,  1443,  1453,  1454,  1457,  1458,  1461,  1461,
    1469,  1469,  1479,  1479,  1491,  1491,  1498,  1498,  1510,  1510,
    1523,  1524,  1528,  1532,  1532,  1544,  1545,  1549,  1549,  1557,
    1558,  1561,  1562,  1563,  1564,  1565,  1568,  1572,  1572,  1580,
    1580,  1590,  1591,  1594,  1594,  1602,  1603,  1606,  1606
>>>>>>> dad9ff71
  };

  // Print the state stack on the debug stream.
  void
  Dhcp6Parser::yystack_print_ ()
  {
    *yycdebug_ << "Stack now";
    for (stack_type::const_iterator
           i = yystack_.begin (),
           i_end = yystack_.end ();
         i != i_end; ++i)
      *yycdebug_ << ' ' << i->state;
    *yycdebug_ << std::endl;
  }

  // Report on the debug stream that the rule \a yyrule is going to be reduced.
  void
  Dhcp6Parser::yy_reduce_print_ (int yyrule)
  {
    unsigned int yylno = yyrline_[yyrule];
    int yynrhs = yyr2_[yyrule];
    // Print the symbols being reduced, and their result.
    *yycdebug_ << "Reducing stack by rule " << yyrule - 1
               << " (line " << yylno << "):" << std::endl;
    // The symbols being reduced.
    for (int yyi = 0; yyi < yynrhs; yyi++)
      YY_SYMBOL_PRINT ("   $" << yyi + 1 << " =",
                       yystack_[(yynrhs) - (yyi + 1)]);
  }
#endif // PARSER6_DEBUG


#line 14 "dhcp6_parser.yy" // lalr1.cc:1167
} } // isc::dhcp
<<<<<<< HEAD
#line 4092 "dhcp6_parser.cc" // lalr1.cc:1167
#line 1788 "dhcp6_parser.yy" // lalr1.cc:1168
=======
#line 3683 "dhcp6_parser.cc" // lalr1.cc:1167
#line 1614 "dhcp6_parser.yy" // lalr1.cc:1168
>>>>>>> dad9ff71


void
isc::dhcp::Dhcp6Parser::error(const location_type& loc,
                              const std::string& what)
{
    ctx.error(loc, what);
}<|MERGE_RESOLUTION|>--- conflicted
+++ resolved
@@ -253,49 +253,26 @@
   {
       switch (that.type_get ())
     {
-<<<<<<< HEAD
-      case 154: // value
-      case 198: // db_type
-      case 383: // duid_type
-      case 416: // ncr_protocol_value
-      case 425: // replace_client_name_value
+      case 149: // value
+      case 376: // duid_type
+      case 409: // ncr_protocol_value
+      case 418: // replace_client_name_value
         value.move< ElementPtr > (that.value);
         break;
 
-      case 139: // "boolean"
+      case 134: // "boolean"
         value.move< bool > (that.value);
         break;
 
-      case 138: // "floating point"
+      case 133: // "floating point"
         value.move< double > (that.value);
         break;
 
-      case 137: // "integer"
+      case 132: // "integer"
         value.move< int64_t > (that.value);
         break;
 
-      case 136: // "constant string"
-=======
-      case 126: // value
-      case 130: // map_value
-      case 354: // duid_type
-        value.move< ElementPtr > (that.value);
-        break;
-
-      case 112: // "boolean"
-        value.move< bool > (that.value);
-        break;
-
-      case 111: // "floating point"
-        value.move< double > (that.value);
-        break;
-
-      case 110: // "integer"
-        value.move< int64_t > (that.value);
-        break;
-
-      case 109: // "constant string"
->>>>>>> dad9ff71
+      case 131: // "constant string"
         value.move< std::string > (that.value);
         break;
 
@@ -314,49 +291,26 @@
     state = that.state;
       switch (that.type_get ())
     {
-<<<<<<< HEAD
-      case 154: // value
-      case 198: // db_type
-      case 383: // duid_type
-      case 416: // ncr_protocol_value
-      case 425: // replace_client_name_value
+      case 149: // value
+      case 376: // duid_type
+      case 409: // ncr_protocol_value
+      case 418: // replace_client_name_value
         value.copy< ElementPtr > (that.value);
         break;
 
-      case 139: // "boolean"
+      case 134: // "boolean"
         value.copy< bool > (that.value);
         break;
 
-      case 138: // "floating point"
+      case 133: // "floating point"
         value.copy< double > (that.value);
         break;
 
-      case 137: // "integer"
+      case 132: // "integer"
         value.copy< int64_t > (that.value);
         break;
 
-      case 136: // "constant string"
-=======
-      case 126: // value
-      case 130: // map_value
-      case 354: // duid_type
-        value.copy< ElementPtr > (that.value);
-        break;
-
-      case 112: // "boolean"
-        value.copy< bool > (that.value);
-        break;
-
-      case 111: // "floating point"
-        value.copy< double > (that.value);
-        break;
-
-      case 110: // "integer"
-        value.copy< int64_t > (that.value);
-        break;
-
-      case 109: // "constant string"
->>>>>>> dad9ff71
+      case 131: // "constant string"
         value.copy< std::string > (that.value);
         break;
 
@@ -396,117 +350,60 @@
         << yysym.location << ": ";
     switch (yytype)
     {
-<<<<<<< HEAD
-            case 136: // "constant string"
-
-#line 210 "dhcp6_parser.yy" // lalr1.cc:636
+            case 131: // "constant string"
+
+#line 204 "dhcp6_parser.yy" // lalr1.cc:636
         { yyoutput << yysym.value.template as< std::string > (); }
-#line 360 "dhcp6_parser.cc" // lalr1.cc:636
+#line 358 "dhcp6_parser.cc" // lalr1.cc:636
         break;
 
-      case 137: // "integer"
-
-#line 210 "dhcp6_parser.yy" // lalr1.cc:636
+      case 132: // "integer"
+
+#line 204 "dhcp6_parser.yy" // lalr1.cc:636
         { yyoutput << yysym.value.template as< int64_t > (); }
-#line 367 "dhcp6_parser.cc" // lalr1.cc:636
+#line 365 "dhcp6_parser.cc" // lalr1.cc:636
         break;
 
-      case 138: // "floating point"
-
-#line 210 "dhcp6_parser.yy" // lalr1.cc:636
+      case 133: // "floating point"
+
+#line 204 "dhcp6_parser.yy" // lalr1.cc:636
         { yyoutput << yysym.value.template as< double > (); }
-#line 374 "dhcp6_parser.cc" // lalr1.cc:636
+#line 372 "dhcp6_parser.cc" // lalr1.cc:636
         break;
 
-      case 139: // "boolean"
-
-#line 210 "dhcp6_parser.yy" // lalr1.cc:636
+      case 134: // "boolean"
+
+#line 204 "dhcp6_parser.yy" // lalr1.cc:636
         { yyoutput << yysym.value.template as< bool > (); }
-#line 381 "dhcp6_parser.cc" // lalr1.cc:636
+#line 379 "dhcp6_parser.cc" // lalr1.cc:636
         break;
 
-      case 154: // value
-
-#line 210 "dhcp6_parser.yy" // lalr1.cc:636
+      case 149: // value
+
+#line 204 "dhcp6_parser.yy" // lalr1.cc:636
         { yyoutput << yysym.value.template as< ElementPtr > (); }
-#line 388 "dhcp6_parser.cc" // lalr1.cc:636
+#line 386 "dhcp6_parser.cc" // lalr1.cc:636
         break;
 
-      case 198: // db_type
-
-#line 210 "dhcp6_parser.yy" // lalr1.cc:636
+      case 376: // duid_type
+
+#line 204 "dhcp6_parser.yy" // lalr1.cc:636
         { yyoutput << yysym.value.template as< ElementPtr > (); }
-#line 395 "dhcp6_parser.cc" // lalr1.cc:636
+#line 393 "dhcp6_parser.cc" // lalr1.cc:636
         break;
 
-      case 383: // duid_type
-
-#line 210 "dhcp6_parser.yy" // lalr1.cc:636
+      case 409: // ncr_protocol_value
+
+#line 204 "dhcp6_parser.yy" // lalr1.cc:636
         { yyoutput << yysym.value.template as< ElementPtr > (); }
-#line 402 "dhcp6_parser.cc" // lalr1.cc:636
+#line 400 "dhcp6_parser.cc" // lalr1.cc:636
         break;
 
-      case 416: // ncr_protocol_value
-
-#line 210 "dhcp6_parser.yy" // lalr1.cc:636
+      case 418: // replace_client_name_value
+
+#line 204 "dhcp6_parser.yy" // lalr1.cc:636
         { yyoutput << yysym.value.template as< ElementPtr > (); }
-#line 409 "dhcp6_parser.cc" // lalr1.cc:636
-        break;
-
-      case 425: // replace_client_name_value
-
-#line 210 "dhcp6_parser.yy" // lalr1.cc:636
-        { yyoutput << yysym.value.template as< ElementPtr > (); }
-#line 416 "dhcp6_parser.cc" // lalr1.cc:636
-=======
-            case 109: // "constant string"
-
-#line 201 "dhcp6_parser.yy" // lalr1.cc:636
-        { yyoutput << yysym.value.template as< std::string > (); }
-#line 356 "dhcp6_parser.cc" // lalr1.cc:636
-        break;
-
-      case 110: // "integer"
-
-#line 201 "dhcp6_parser.yy" // lalr1.cc:636
-        { yyoutput << yysym.value.template as< int64_t > (); }
-#line 363 "dhcp6_parser.cc" // lalr1.cc:636
-        break;
-
-      case 111: // "floating point"
-
-#line 201 "dhcp6_parser.yy" // lalr1.cc:636
-        { yyoutput << yysym.value.template as< double > (); }
-#line 370 "dhcp6_parser.cc" // lalr1.cc:636
-        break;
-
-      case 112: // "boolean"
-
-#line 201 "dhcp6_parser.yy" // lalr1.cc:636
-        { yyoutput << yysym.value.template as< bool > (); }
-#line 377 "dhcp6_parser.cc" // lalr1.cc:636
-        break;
-
-      case 126: // value
-
-#line 201 "dhcp6_parser.yy" // lalr1.cc:636
-        { yyoutput << yysym.value.template as< ElementPtr > (); }
-#line 384 "dhcp6_parser.cc" // lalr1.cc:636
-        break;
-
-      case 130: // map_value
-
-#line 201 "dhcp6_parser.yy" // lalr1.cc:636
-        { yyoutput << yysym.value.template as< ElementPtr > (); }
-#line 391 "dhcp6_parser.cc" // lalr1.cc:636
-        break;
-
-      case 354: // duid_type
-
-#line 201 "dhcp6_parser.yy" // lalr1.cc:636
-        { yyoutput << yysym.value.template as< ElementPtr > (); }
-#line 398 "dhcp6_parser.cc" // lalr1.cc:636
->>>>>>> dad9ff71
+#line 407 "dhcp6_parser.cc" // lalr1.cc:636
         break;
 
 
@@ -706,49 +603,26 @@
          when using variants.  */
         switch (yyr1_[yyn])
     {
-<<<<<<< HEAD
-      case 154: // value
-      case 198: // db_type
-      case 383: // duid_type
-      case 416: // ncr_protocol_value
-      case 425: // replace_client_name_value
+      case 149: // value
+      case 376: // duid_type
+      case 409: // ncr_protocol_value
+      case 418: // replace_client_name_value
         yylhs.value.build< ElementPtr > ();
         break;
 
-      case 139: // "boolean"
+      case 134: // "boolean"
         yylhs.value.build< bool > ();
         break;
 
-      case 138: // "floating point"
+      case 133: // "floating point"
         yylhs.value.build< double > ();
         break;
 
-      case 137: // "integer"
+      case 132: // "integer"
         yylhs.value.build< int64_t > ();
         break;
 
-      case 136: // "constant string"
-=======
-      case 126: // value
-      case 130: // map_value
-      case 354: // duid_type
-        yylhs.value.build< ElementPtr > ();
-        break;
-
-      case 112: // "boolean"
-        yylhs.value.build< bool > ();
-        break;
-
-      case 111: // "floating point"
-        yylhs.value.build< double > ();
-        break;
-
-      case 110: // "integer"
-        yylhs.value.build< int64_t > ();
-        break;
-
-      case 109: // "constant string"
->>>>>>> dad9ff71
+      case 131: // "constant string"
         yylhs.value.build< std::string > ();
         break;
 
@@ -770,496 +644,272 @@
           switch (yyn)
             {
   case 2:
-<<<<<<< HEAD
+#line 213 "dhcp6_parser.yy" // lalr1.cc:859
+    { ctx.ctx_ = ctx.NO_KEYWORD; }
+#line 650 "dhcp6_parser.cc" // lalr1.cc:859
+    break;
+
+  case 4:
+#line 214 "dhcp6_parser.yy" // lalr1.cc:859
+    { ctx.ctx_ = ctx.CONFIG; }
+#line 656 "dhcp6_parser.cc" // lalr1.cc:859
+    break;
+
+  case 6:
+#line 215 "dhcp6_parser.yy" // lalr1.cc:859
+    { ctx.ctx_ = ctx.DHCP6; }
+#line 662 "dhcp6_parser.cc" // lalr1.cc:859
+    break;
+
+  case 8:
+#line 216 "dhcp6_parser.yy" // lalr1.cc:859
+    { ctx.ctx_ = ctx.INTERFACES_CONFIG; }
+#line 668 "dhcp6_parser.cc" // lalr1.cc:859
+    break;
+
+  case 10:
+#line 217 "dhcp6_parser.yy" // lalr1.cc:859
+    { ctx.ctx_ = ctx.SUBNET6; }
+#line 674 "dhcp6_parser.cc" // lalr1.cc:859
+    break;
+
+  case 12:
+#line 218 "dhcp6_parser.yy" // lalr1.cc:859
+    { ctx.ctx_ = ctx.POOLS; }
+#line 680 "dhcp6_parser.cc" // lalr1.cc:859
+    break;
+
+  case 14:
 #line 219 "dhcp6_parser.yy" // lalr1.cc:859
-    { ctx.ctx_ = ctx.NO_KEYWORD; }
-#line 660 "dhcp6_parser.cc" // lalr1.cc:859
-    break;
-
-  case 4:
+    { ctx.ctx_ = ctx.PD_POOLS; }
+#line 686 "dhcp6_parser.cc" // lalr1.cc:859
+    break;
+
+  case 16:
 #line 220 "dhcp6_parser.yy" // lalr1.cc:859
-    { ctx.ctx_ = ctx.CONFIG; }
-#line 666 "dhcp6_parser.cc" // lalr1.cc:859
-    break;
-
-  case 6:
+    { ctx.ctx_ = ctx.RESERVATIONS; }
+#line 692 "dhcp6_parser.cc" // lalr1.cc:859
+    break;
+
+  case 18:
 #line 221 "dhcp6_parser.yy" // lalr1.cc:859
-    { ctx.ctx_ = ctx.DHCP6; }
-#line 672 "dhcp6_parser.cc" // lalr1.cc:859
-    break;
-
-  case 8:
+    { ctx.ctx_ = ctx.OPTION_DEF; }
+#line 698 "dhcp6_parser.cc" // lalr1.cc:859
+    break;
+
+  case 20:
 #line 222 "dhcp6_parser.yy" // lalr1.cc:859
-    { ctx.ctx_ = ctx.INTERFACES_CONFIG; }
-#line 678 "dhcp6_parser.cc" // lalr1.cc:859
-    break;
-
-  case 10:
+    { ctx.ctx_ = ctx.OPTION_DATA; }
+#line 704 "dhcp6_parser.cc" // lalr1.cc:859
+    break;
+
+  case 22:
 #line 223 "dhcp6_parser.yy" // lalr1.cc:859
-    { ctx.ctx_ = ctx.SUBNET6; }
-#line 684 "dhcp6_parser.cc" // lalr1.cc:859
-    break;
-
-  case 12:
+    { ctx.ctx_ = ctx.HOOKS_LIBRARIES; }
+#line 710 "dhcp6_parser.cc" // lalr1.cc:859
+    break;
+
+  case 24:
 #line 224 "dhcp6_parser.yy" // lalr1.cc:859
-    { ctx.ctx_ = ctx.POOLS; }
-#line 690 "dhcp6_parser.cc" // lalr1.cc:859
-    break;
-
-  case 14:
-#line 225 "dhcp6_parser.yy" // lalr1.cc:859
-    { ctx.ctx_ = ctx.PD_POOLS; }
-#line 696 "dhcp6_parser.cc" // lalr1.cc:859
-    break;
-
-  case 16:
-#line 226 "dhcp6_parser.yy" // lalr1.cc:859
-    { ctx.ctx_ = ctx.RESERVATIONS; }
-#line 702 "dhcp6_parser.cc" // lalr1.cc:859
-    break;
-
-  case 18:
-#line 227 "dhcp6_parser.yy" // lalr1.cc:859
-    { ctx.ctx_ = ctx.OPTION_DEF; }
-#line 708 "dhcp6_parser.cc" // lalr1.cc:859
-    break;
-
-  case 20:
-#line 228 "dhcp6_parser.yy" // lalr1.cc:859
-    { ctx.ctx_ = ctx.OPTION_DATA; }
-#line 714 "dhcp6_parser.cc" // lalr1.cc:859
-    break;
-
-  case 22:
-#line 229 "dhcp6_parser.yy" // lalr1.cc:859
-    { ctx.ctx_ = ctx.HOOKS_LIBRARIES; }
-#line 720 "dhcp6_parser.cc" // lalr1.cc:859
-    break;
-
-  case 24:
-#line 230 "dhcp6_parser.yy" // lalr1.cc:859
     { ctx.ctx_ = ctx.DHCP_DDNS; }
-#line 726 "dhcp6_parser.cc" // lalr1.cc:859
+#line 716 "dhcp6_parser.cc" // lalr1.cc:859
     break;
 
   case 26:
-#line 238 "dhcp6_parser.yy" // lalr1.cc:859
+#line 232 "dhcp6_parser.yy" // lalr1.cc:859
     { yylhs.value.as< ElementPtr > () = ElementPtr(new IntElement(yystack_[0].value.as< int64_t > (), ctx.loc2pos(yystack_[0].location))); }
-#line 732 "dhcp6_parser.cc" // lalr1.cc:859
+#line 722 "dhcp6_parser.cc" // lalr1.cc:859
     break;
 
   case 27:
-#line 239 "dhcp6_parser.yy" // lalr1.cc:859
+#line 233 "dhcp6_parser.yy" // lalr1.cc:859
     { yylhs.value.as< ElementPtr > () = ElementPtr(new DoubleElement(yystack_[0].value.as< double > (), ctx.loc2pos(yystack_[0].location))); }
-#line 738 "dhcp6_parser.cc" // lalr1.cc:859
+#line 728 "dhcp6_parser.cc" // lalr1.cc:859
     break;
 
   case 28:
-#line 240 "dhcp6_parser.yy" // lalr1.cc:859
+#line 234 "dhcp6_parser.yy" // lalr1.cc:859
     { yylhs.value.as< ElementPtr > () = ElementPtr(new BoolElement(yystack_[0].value.as< bool > (), ctx.loc2pos(yystack_[0].location))); }
-#line 744 "dhcp6_parser.cc" // lalr1.cc:859
+#line 734 "dhcp6_parser.cc" // lalr1.cc:859
     break;
 
   case 29:
-#line 241 "dhcp6_parser.yy" // lalr1.cc:859
+#line 235 "dhcp6_parser.yy" // lalr1.cc:859
     { yylhs.value.as< ElementPtr > () = ElementPtr(new StringElement(yystack_[0].value.as< std::string > (), ctx.loc2pos(yystack_[0].location))); }
-#line 750 "dhcp6_parser.cc" // lalr1.cc:859
+#line 740 "dhcp6_parser.cc" // lalr1.cc:859
     break;
 
   case 30:
-#line 242 "dhcp6_parser.yy" // lalr1.cc:859
+#line 236 "dhcp6_parser.yy" // lalr1.cc:859
     { yylhs.value.as< ElementPtr > () = ElementPtr(new NullElement(ctx.loc2pos(yystack_[0].location))); }
-#line 756 "dhcp6_parser.cc" // lalr1.cc:859
-    break;
-
-  case 31:
-#line 243 "dhcp6_parser.yy" // lalr1.cc:859
-    { yylhs.value.as< ElementPtr > () = ctx.stack_.back(); ctx.stack_.pop_back(); }
-#line 762 "dhcp6_parser.cc" // lalr1.cc:859
-    break;
-
-  case 32:
-#line 244 "dhcp6_parser.yy" // lalr1.cc:859
-    { yylhs.value.as< ElementPtr > () = ctx.stack_.back(); ctx.stack_.pop_back(); }
-#line 768 "dhcp6_parser.cc" // lalr1.cc:859
-    break;
-
-  case 33:
-#line 247 "dhcp6_parser.yy" // lalr1.cc:859
-=======
-#line 210 "dhcp6_parser.yy" // lalr1.cc:859
-    { ctx.ctx_ = ctx.NO_KEYWORD; }
-#line 640 "dhcp6_parser.cc" // lalr1.cc:859
-    break;
-
-  case 4:
-#line 211 "dhcp6_parser.yy" // lalr1.cc:859
-    { ctx.ctx_ = ctx.CONFIG; }
-#line 646 "dhcp6_parser.cc" // lalr1.cc:859
-    break;
-
-  case 6:
-#line 212 "dhcp6_parser.yy" // lalr1.cc:859
-    { ctx.ctx_ = ctx.DHCP6; }
-#line 652 "dhcp6_parser.cc" // lalr1.cc:859
-    break;
-
-  case 8:
-#line 213 "dhcp6_parser.yy" // lalr1.cc:859
-    { ctx.ctx_ = ctx.INTERFACES_CONFIG; }
-#line 658 "dhcp6_parser.cc" // lalr1.cc:859
-    break;
-
-  case 10:
-#line 214 "dhcp6_parser.yy" // lalr1.cc:859
-    { ctx.ctx_ = ctx.SUBNET6; }
-#line 664 "dhcp6_parser.cc" // lalr1.cc:859
-    break;
-
-  case 12:
-#line 215 "dhcp6_parser.yy" // lalr1.cc:859
-    { ctx.ctx_ = ctx.POOLS; }
-#line 670 "dhcp6_parser.cc" // lalr1.cc:859
-    break;
-
-  case 14:
-#line 216 "dhcp6_parser.yy" // lalr1.cc:859
-    { ctx.ctx_ = ctx.PD_POOLS; }
-#line 676 "dhcp6_parser.cc" // lalr1.cc:859
-    break;
-
-  case 16:
-#line 217 "dhcp6_parser.yy" // lalr1.cc:859
-    { ctx.ctx_ = ctx.RESERVATIONS; }
-#line 682 "dhcp6_parser.cc" // lalr1.cc:859
-    break;
-
-  case 18:
-#line 218 "dhcp6_parser.yy" // lalr1.cc:859
-    { ctx.ctx_ = ctx.OPTION_DEF; }
-#line 688 "dhcp6_parser.cc" // lalr1.cc:859
-    break;
-
-  case 20:
-#line 219 "dhcp6_parser.yy" // lalr1.cc:859
-    { ctx.ctx_ = ctx.OPTION_DATA; }
-#line 694 "dhcp6_parser.cc" // lalr1.cc:859
-    break;
-
-  case 22:
-#line 220 "dhcp6_parser.yy" // lalr1.cc:859
-    { ctx.ctx_ = ctx.HOOKS_LIBRARIES; }
-#line 700 "dhcp6_parser.cc" // lalr1.cc:859
-    break;
-
-  case 24:
-#line 228 "dhcp6_parser.yy" // lalr1.cc:859
-    { yylhs.value.as< ElementPtr > () = ElementPtr(new IntElement(yystack_[0].value.as< int64_t > (), ctx.loc2pos(yystack_[0].location))); }
-#line 706 "dhcp6_parser.cc" // lalr1.cc:859
-    break;
-
-  case 25:
-#line 229 "dhcp6_parser.yy" // lalr1.cc:859
-    { yylhs.value.as< ElementPtr > () = ElementPtr(new DoubleElement(yystack_[0].value.as< double > (), ctx.loc2pos(yystack_[0].location))); }
-#line 712 "dhcp6_parser.cc" // lalr1.cc:859
-    break;
-
-  case 26:
-#line 230 "dhcp6_parser.yy" // lalr1.cc:859
-    { yylhs.value.as< ElementPtr > () = ElementPtr(new BoolElement(yystack_[0].value.as< bool > (), ctx.loc2pos(yystack_[0].location))); }
-#line 718 "dhcp6_parser.cc" // lalr1.cc:859
-    break;
-
-  case 27:
-#line 231 "dhcp6_parser.yy" // lalr1.cc:859
-    { yylhs.value.as< ElementPtr > () = ElementPtr(new StringElement(yystack_[0].value.as< std::string > (), ctx.loc2pos(yystack_[0].location))); }
-#line 724 "dhcp6_parser.cc" // lalr1.cc:859
-    break;
-
-  case 28:
-#line 232 "dhcp6_parser.yy" // lalr1.cc:859
-    { yylhs.value.as< ElementPtr > () = ElementPtr(new NullElement(ctx.loc2pos(yystack_[0].location))); }
-#line 730 "dhcp6_parser.cc" // lalr1.cc:859
-    break;
-
-  case 29:
-#line 233 "dhcp6_parser.yy" // lalr1.cc:859
-    { yylhs.value.as< ElementPtr > () = ctx.stack_.back(); ctx.stack_.pop_back(); }
-#line 736 "dhcp6_parser.cc" // lalr1.cc:859
-    break;
-
-  case 30:
-#line 234 "dhcp6_parser.yy" // lalr1.cc:859
-    { yylhs.value.as< ElementPtr > () = ctx.stack_.back(); ctx.stack_.pop_back(); }
-#line 742 "dhcp6_parser.cc" // lalr1.cc:859
+#line 746 "dhcp6_parser.cc" // lalr1.cc:859
     break;
 
   case 31:
 #line 237 "dhcp6_parser.yy" // lalr1.cc:859
->>>>>>> dad9ff71
+    { yylhs.value.as< ElementPtr > () = ctx.stack_.back(); ctx.stack_.pop_back(); }
+#line 752 "dhcp6_parser.cc" // lalr1.cc:859
+    break;
+
+  case 32:
+#line 238 "dhcp6_parser.yy" // lalr1.cc:859
+    { yylhs.value.as< ElementPtr > () = ctx.stack_.back(); ctx.stack_.pop_back(); }
+#line 758 "dhcp6_parser.cc" // lalr1.cc:859
+    break;
+
+  case 33:
+#line 241 "dhcp6_parser.yy" // lalr1.cc:859
     {
     // Push back the JSON value on the stack
     ctx.stack_.push_back(yystack_[0].value.as< ElementPtr > ());
 }
-<<<<<<< HEAD
-#line 777 "dhcp6_parser.cc" // lalr1.cc:859
+#line 767 "dhcp6_parser.cc" // lalr1.cc:859
     break;
 
   case 34:
-#line 252 "dhcp6_parser.yy" // lalr1.cc:859
-=======
-#line 751 "dhcp6_parser.cc" // lalr1.cc:859
-    break;
-
-  case 32:
-#line 242 "dhcp6_parser.yy" // lalr1.cc:859
->>>>>>> dad9ff71
+#line 246 "dhcp6_parser.yy" // lalr1.cc:859
     {
     // This code is executed when we're about to start parsing
     // the content of the map
     ElementPtr m(new MapElement(ctx.loc2pos(yystack_[0].location)));
     ctx.stack_.push_back(m);
 }
-<<<<<<< HEAD
-#line 788 "dhcp6_parser.cc" // lalr1.cc:859
+#line 778 "dhcp6_parser.cc" // lalr1.cc:859
     break;
 
   case 35:
-#line 257 "dhcp6_parser.yy" // lalr1.cc:859
-=======
-#line 762 "dhcp6_parser.cc" // lalr1.cc:859
-    break;
-
-  case 33:
-#line 247 "dhcp6_parser.yy" // lalr1.cc:859
->>>>>>> dad9ff71
+#line 251 "dhcp6_parser.yy" // lalr1.cc:859
     {
     // map parsing completed. If we ever want to do any wrap up
     // (maybe some sanity checking), this would be the best place
     // for it.
 }
-<<<<<<< HEAD
-#line 798 "dhcp6_parser.cc" // lalr1.cc:859
+#line 788 "dhcp6_parser.cc" // lalr1.cc:859
     break;
 
   case 38:
-#line 268 "dhcp6_parser.yy" // lalr1.cc:859
-=======
-#line 772 "dhcp6_parser.cc" // lalr1.cc:859
-    break;
-
-  case 34:
-#line 253 "dhcp6_parser.yy" // lalr1.cc:859
-    { yylhs.value.as< ElementPtr > () = ctx.stack_.back(); ctx.stack_.pop_back(); }
-#line 778 "dhcp6_parser.cc" // lalr1.cc:859
-    break;
-
-  case 37:
-#line 260 "dhcp6_parser.yy" // lalr1.cc:859
->>>>>>> dad9ff71
+#line 262 "dhcp6_parser.yy" // lalr1.cc:859
     {
                   // map containing a single entry
                   ctx.stack_.back()->set(yystack_[2].value.as< std::string > (), yystack_[0].value.as< ElementPtr > ());
                   }
-<<<<<<< HEAD
-#line 807 "dhcp6_parser.cc" // lalr1.cc:859
+#line 797 "dhcp6_parser.cc" // lalr1.cc:859
     break;
 
   case 39:
-#line 272 "dhcp6_parser.yy" // lalr1.cc:859
-=======
-#line 787 "dhcp6_parser.cc" // lalr1.cc:859
-    break;
-
-  case 38:
-#line 264 "dhcp6_parser.yy" // lalr1.cc:859
->>>>>>> dad9ff71
+#line 266 "dhcp6_parser.yy" // lalr1.cc:859
     {
                   // map consisting of a shorter map followed by
                   // comma and string:value
                   ctx.stack_.back()->set(yystack_[2].value.as< std::string > (), yystack_[0].value.as< ElementPtr > ());
                   }
-<<<<<<< HEAD
-#line 817 "dhcp6_parser.cc" // lalr1.cc:859
+#line 807 "dhcp6_parser.cc" // lalr1.cc:859
     break;
 
   case 40:
-#line 279 "dhcp6_parser.yy" // lalr1.cc:859
-=======
-#line 797 "dhcp6_parser.cc" // lalr1.cc:859
-    break;
-
-  case 39:
-#line 271 "dhcp6_parser.yy" // lalr1.cc:859
->>>>>>> dad9ff71
+#line 273 "dhcp6_parser.yy" // lalr1.cc:859
     {
     ElementPtr l(new ListElement(ctx.loc2pos(yystack_[0].location)));
     ctx.stack_.push_back(l);
 }
-<<<<<<< HEAD
-#line 826 "dhcp6_parser.cc" // lalr1.cc:859
+#line 816 "dhcp6_parser.cc" // lalr1.cc:859
     break;
 
   case 41:
-#line 282 "dhcp6_parser.yy" // lalr1.cc:859
-=======
-#line 806 "dhcp6_parser.cc" // lalr1.cc:859
-    break;
-
-  case 40:
-#line 274 "dhcp6_parser.yy" // lalr1.cc:859
+#line 276 "dhcp6_parser.yy" // lalr1.cc:859
     {
     // list parsing complete. Put any sanity checking here
 }
-#line 814 "dhcp6_parser.cc" // lalr1.cc:859
-    break;
-
-  case 41:
-#line 279 "dhcp6_parser.yy" // lalr1.cc:859
-    {
-    // List parsing about to start
-}
-#line 822 "dhcp6_parser.cc" // lalr1.cc:859
-    break;
-
-  case 42:
-#line 281 "dhcp6_parser.yy" // lalr1.cc:859
->>>>>>> dad9ff71
-    {
-    // list parsing complete. Put any sanity checking here
-}
-<<<<<<< HEAD
-#line 834 "dhcp6_parser.cc" // lalr1.cc:859
+#line 824 "dhcp6_parser.cc" // lalr1.cc:859
     break;
 
   case 44:
-=======
-#line 831 "dhcp6_parser.cc" // lalr1.cc:859
-    break;
-
-  case 45:
->>>>>>> dad9ff71
-#line 290 "dhcp6_parser.yy" // lalr1.cc:859
+#line 284 "dhcp6_parser.yy" // lalr1.cc:859
     {
                   // List consisting of a single element.
                   ctx.stack_.back()->add(yystack_[0].value.as< ElementPtr > ());
                   }
-<<<<<<< HEAD
-#line 843 "dhcp6_parser.cc" // lalr1.cc:859
+#line 833 "dhcp6_parser.cc" // lalr1.cc:859
     break;
 
   case 45:
-=======
-#line 840 "dhcp6_parser.cc" // lalr1.cc:859
-    break;
-
-  case 46:
->>>>>>> dad9ff71
-#line 294 "dhcp6_parser.yy" // lalr1.cc:859
+#line 288 "dhcp6_parser.yy" // lalr1.cc:859
     {
                   // List ending with , and a value.
                   ctx.stack_.back()->add(yystack_[0].value.as< ElementPtr > ());
                   }
-<<<<<<< HEAD
-#line 852 "dhcp6_parser.cc" // lalr1.cc:859
-=======
-#line 849 "dhcp6_parser.cc" // lalr1.cc:859
->>>>>>> dad9ff71
+#line 842 "dhcp6_parser.cc" // lalr1.cc:859
+    break;
+
+  case 46:
+#line 295 "dhcp6_parser.yy" // lalr1.cc:859
+    {
+    // List parsing about to start
+}
+#line 850 "dhcp6_parser.cc" // lalr1.cc:859
     break;
 
   case 47:
-#line 305 "dhcp6_parser.yy" // lalr1.cc:859
-    {
-    // List parsing about to start
-}
-#line 860 "dhcp6_parser.cc" // lalr1.cc:859
-    break;
-
-  case 47:
-#line 303 "dhcp6_parser.yy" // lalr1.cc:859
+#line 297 "dhcp6_parser.yy" // lalr1.cc:859
     {
     // list parsing complete. Put any sanity checking here
     //ctx.stack_.pop_back();
 }
-#line 869 "dhcp6_parser.cc" // lalr1.cc:859
+#line 859 "dhcp6_parser.cc" // lalr1.cc:859
     break;
 
   case 50:
-#line 312 "dhcp6_parser.yy" // lalr1.cc:859
+#line 306 "dhcp6_parser.yy" // lalr1.cc:859
     {
                           ElementPtr s(new StringElement(yystack_[0].value.as< std::string > (), ctx.loc2pos(yystack_[0].location)));
                           ctx.stack_.back()->add(s);
                           }
-#line 878 "dhcp6_parser.cc" // lalr1.cc:859
+#line 868 "dhcp6_parser.cc" // lalr1.cc:859
     break;
 
   case 51:
-#line 316 "dhcp6_parser.yy" // lalr1.cc:859
+#line 310 "dhcp6_parser.yy" // lalr1.cc:859
     {
                           ElementPtr s(new StringElement(yystack_[0].value.as< std::string > (), ctx.loc2pos(yystack_[0].location)));
                           ctx.stack_.back()->add(s);
                           }
-#line 887 "dhcp6_parser.cc" // lalr1.cc:859
+#line 877 "dhcp6_parser.cc" // lalr1.cc:859
     break;
 
   case 52:
-#line 327 "dhcp6_parser.yy" // lalr1.cc:859
+#line 321 "dhcp6_parser.yy" // lalr1.cc:859
     {
     const std::string& where = ctx.contextName();
     const std::string& keyword = yystack_[1].value.as< std::string > ();
     error(yystack_[1].location,
           "got unexpected keyword \"" + keyword + "\" in " + where + " map.");
 }
-<<<<<<< HEAD
-#line 898 "dhcp6_parser.cc" // lalr1.cc:859
+#line 888 "dhcp6_parser.cc" // lalr1.cc:859
     break;
 
   case 53:
-#line 337 "dhcp6_parser.yy" // lalr1.cc:859
-=======
-#line 860 "dhcp6_parser.cc" // lalr1.cc:859
-    break;
-
-  case 48:
-#line 315 "dhcp6_parser.yy" // lalr1.cc:859
->>>>>>> dad9ff71
+#line 331 "dhcp6_parser.yy" // lalr1.cc:859
     {
     // This code is executed when we're about to start parsing
     // the content of the map
     ElementPtr m(new MapElement(ctx.loc2pos(yystack_[0].location)));
     ctx.stack_.push_back(m);
 }
-<<<<<<< HEAD
-#line 909 "dhcp6_parser.cc" // lalr1.cc:859
+#line 899 "dhcp6_parser.cc" // lalr1.cc:859
     break;
 
   case 54:
-#line 342 "dhcp6_parser.yy" // lalr1.cc:859
-=======
-#line 871 "dhcp6_parser.cc" // lalr1.cc:859
-    break;
-
-  case 49:
-#line 320 "dhcp6_parser.yy" // lalr1.cc:859
->>>>>>> dad9ff71
+#line 336 "dhcp6_parser.yy" // lalr1.cc:859
     {
     // map parsing completed. If we ever want to do any wrap up
     // (maybe some sanity checking), this would be the best place
     // for it.
 }
-<<<<<<< HEAD
-#line 919 "dhcp6_parser.cc" // lalr1.cc:859
+#line 909 "dhcp6_parser.cc" // lalr1.cc:859
     break;
 
   case 62:
-#line 361 "dhcp6_parser.yy" // lalr1.cc:859
-=======
-#line 881 "dhcp6_parser.cc" // lalr1.cc:859
-    break;
-
-  case 57:
-#line 339 "dhcp6_parser.yy" // lalr1.cc:859
->>>>>>> dad9ff71
+#line 355 "dhcp6_parser.yy" // lalr1.cc:859
     {
     // This code is executed when we're about to start parsing
     // the content of the map
@@ -1268,19 +918,11 @@
     ctx.stack_.push_back(m);
     ctx.enter(ctx.DHCP6);
 }
-<<<<<<< HEAD
-#line 932 "dhcp6_parser.cc" // lalr1.cc:859
+#line 922 "dhcp6_parser.cc" // lalr1.cc:859
     break;
 
   case 63:
-#line 368 "dhcp6_parser.yy" // lalr1.cc:859
-=======
-#line 894 "dhcp6_parser.cc" // lalr1.cc:859
-    break;
-
-  case 58:
-#line 346 "dhcp6_parser.yy" // lalr1.cc:859
->>>>>>> dad9ff71
+#line 362 "dhcp6_parser.yy" // lalr1.cc:859
     {
     // map parsing completed. If we ever want to do any wrap up
     // (maybe some sanity checking), this would be the best place
@@ -1288,1091 +930,571 @@
     ctx.stack_.pop_back();
     ctx.leave();
 }
-<<<<<<< HEAD
-#line 944 "dhcp6_parser.cc" // lalr1.cc:859
+#line 934 "dhcp6_parser.cc" // lalr1.cc:859
     break;
 
   case 64:
-#line 378 "dhcp6_parser.yy" // lalr1.cc:859
-=======
-#line 906 "dhcp6_parser.cc" // lalr1.cc:859
-    break;
-
-  case 59:
-#line 356 "dhcp6_parser.yy" // lalr1.cc:859
->>>>>>> dad9ff71
+#line 372 "dhcp6_parser.yy" // lalr1.cc:859
     {
     // Parse the Dhcp6 map
     ElementPtr m(new MapElement(ctx.loc2pos(yystack_[0].location)));
     ctx.stack_.push_back(m);
 }
-<<<<<<< HEAD
-#line 954 "dhcp6_parser.cc" // lalr1.cc:859
+#line 944 "dhcp6_parser.cc" // lalr1.cc:859
     break;
 
   case 65:
-#line 382 "dhcp6_parser.yy" // lalr1.cc:859
+#line 376 "dhcp6_parser.yy" // lalr1.cc:859
     {
     // parsing completed
 }
-#line 962 "dhcp6_parser.cc" // lalr1.cc:859
+#line 952 "dhcp6_parser.cc" // lalr1.cc:859
     break;
 
   case 90:
-#line 416 "dhcp6_parser.yy" // lalr1.cc:859
-=======
-#line 916 "dhcp6_parser.cc" // lalr1.cc:859
-    break;
-
-  case 60:
-#line 360 "dhcp6_parser.yy" // lalr1.cc:859
-    {
-    // parsing completed
-}
-#line 924 "dhcp6_parser.cc" // lalr1.cc:859
-    break;
-
-  case 85:
-#line 394 "dhcp6_parser.yy" // lalr1.cc:859
->>>>>>> dad9ff71
+#line 410 "dhcp6_parser.yy" // lalr1.cc:859
     {
     ElementPtr prf(new IntElement(yystack_[0].value.as< int64_t > (), ctx.loc2pos(yystack_[0].location)));
     ctx.stack_.back()->set("preferred-lifetime", prf);
 }
-<<<<<<< HEAD
-#line 971 "dhcp6_parser.cc" // lalr1.cc:859
+#line 961 "dhcp6_parser.cc" // lalr1.cc:859
     break;
 
   case 91:
-#line 421 "dhcp6_parser.yy" // lalr1.cc:859
-=======
-#line 933 "dhcp6_parser.cc" // lalr1.cc:859
-    break;
-
-  case 86:
-#line 399 "dhcp6_parser.yy" // lalr1.cc:859
->>>>>>> dad9ff71
+#line 415 "dhcp6_parser.yy" // lalr1.cc:859
     {
     ElementPtr prf(new IntElement(yystack_[0].value.as< int64_t > (), ctx.loc2pos(yystack_[0].location)));
     ctx.stack_.back()->set("valid-lifetime", prf);
 }
-<<<<<<< HEAD
-#line 980 "dhcp6_parser.cc" // lalr1.cc:859
+#line 970 "dhcp6_parser.cc" // lalr1.cc:859
     break;
 
   case 92:
-#line 426 "dhcp6_parser.yy" // lalr1.cc:859
-=======
-#line 942 "dhcp6_parser.cc" // lalr1.cc:859
-    break;
-
-  case 87:
-#line 404 "dhcp6_parser.yy" // lalr1.cc:859
->>>>>>> dad9ff71
+#line 420 "dhcp6_parser.yy" // lalr1.cc:859
     {
     ElementPtr prf(new IntElement(yystack_[0].value.as< int64_t > (), ctx.loc2pos(yystack_[0].location)));
     ctx.stack_.back()->set("renew-timer", prf);
 }
-<<<<<<< HEAD
-#line 989 "dhcp6_parser.cc" // lalr1.cc:859
+#line 979 "dhcp6_parser.cc" // lalr1.cc:859
     break;
 
   case 93:
-#line 431 "dhcp6_parser.yy" // lalr1.cc:859
-=======
-#line 951 "dhcp6_parser.cc" // lalr1.cc:859
-    break;
-
-  case 88:
-#line 409 "dhcp6_parser.yy" // lalr1.cc:859
->>>>>>> dad9ff71
+#line 425 "dhcp6_parser.yy" // lalr1.cc:859
     {
     ElementPtr prf(new IntElement(yystack_[0].value.as< int64_t > (), ctx.loc2pos(yystack_[0].location)));
     ctx.stack_.back()->set("rebind-timer", prf);
 }
-<<<<<<< HEAD
-#line 998 "dhcp6_parser.cc" // lalr1.cc:859
+#line 988 "dhcp6_parser.cc" // lalr1.cc:859
     break;
 
   case 94:
-#line 436 "dhcp6_parser.yy" // lalr1.cc:859
-=======
-#line 960 "dhcp6_parser.cc" // lalr1.cc:859
-    break;
-
-  case 89:
-#line 414 "dhcp6_parser.yy" // lalr1.cc:859
->>>>>>> dad9ff71
+#line 430 "dhcp6_parser.yy" // lalr1.cc:859
     {
     ElementPtr dpp(new IntElement(yystack_[0].value.as< int64_t > (), ctx.loc2pos(yystack_[0].location)));
     ctx.stack_.back()->set("decline-probation-period", dpp);
 }
-<<<<<<< HEAD
-#line 1007 "dhcp6_parser.cc" // lalr1.cc:859
+#line 997 "dhcp6_parser.cc" // lalr1.cc:859
     break;
 
   case 95:
-#line 441 "dhcp6_parser.yy" // lalr1.cc:859
-=======
-#line 969 "dhcp6_parser.cc" // lalr1.cc:859
-    break;
-
-  case 90:
-#line 419 "dhcp6_parser.yy" // lalr1.cc:859
->>>>>>> dad9ff71
+#line 435 "dhcp6_parser.yy" // lalr1.cc:859
     {
     ElementPtr i(new MapElement(ctx.loc2pos(yystack_[0].location)));
     ctx.stack_.back()->set("interfaces-config", i);
     ctx.stack_.push_back(i);
     ctx.enter(ctx.INTERFACES_CONFIG);
 }
-<<<<<<< HEAD
-#line 1018 "dhcp6_parser.cc" // lalr1.cc:859
+#line 1008 "dhcp6_parser.cc" // lalr1.cc:859
     break;
 
   case 96:
-#line 446 "dhcp6_parser.yy" // lalr1.cc:859
-=======
-#line 980 "dhcp6_parser.cc" // lalr1.cc:859
-    break;
-
-  case 91:
-#line 424 "dhcp6_parser.yy" // lalr1.cc:859
->>>>>>> dad9ff71
+#line 440 "dhcp6_parser.yy" // lalr1.cc:859
     {
     ctx.stack_.pop_back();
     ctx.leave();
 }
-<<<<<<< HEAD
-#line 1027 "dhcp6_parser.cc" // lalr1.cc:859
+#line 1017 "dhcp6_parser.cc" // lalr1.cc:859
     break;
 
   case 97:
-#line 451 "dhcp6_parser.yy" // lalr1.cc:859
-=======
-#line 989 "dhcp6_parser.cc" // lalr1.cc:859
-    break;
-
-  case 92:
-#line 429 "dhcp6_parser.yy" // lalr1.cc:859
->>>>>>> dad9ff71
+#line 445 "dhcp6_parser.yy" // lalr1.cc:859
     {
     // Parse the interfaces-config map
     ElementPtr m(new MapElement(ctx.loc2pos(yystack_[0].location)));
     ctx.stack_.push_back(m);
 }
-<<<<<<< HEAD
-#line 1037 "dhcp6_parser.cc" // lalr1.cc:859
+#line 1027 "dhcp6_parser.cc" // lalr1.cc:859
     break;
 
   case 98:
-#line 455 "dhcp6_parser.yy" // lalr1.cc:859
+#line 449 "dhcp6_parser.yy" // lalr1.cc:859
     {
     // parsing completed
 }
-#line 1045 "dhcp6_parser.cc" // lalr1.cc:859
+#line 1035 "dhcp6_parser.cc" // lalr1.cc:859
     break;
 
   case 99:
-#line 459 "dhcp6_parser.yy" // lalr1.cc:859
-=======
-#line 999 "dhcp6_parser.cc" // lalr1.cc:859
-    break;
-
-  case 93:
-#line 433 "dhcp6_parser.yy" // lalr1.cc:859
-    {
-    // parsing completed
-}
-#line 1007 "dhcp6_parser.cc" // lalr1.cc:859
-    break;
-
-  case 94:
-#line 437 "dhcp6_parser.yy" // lalr1.cc:859
->>>>>>> dad9ff71
+#line 453 "dhcp6_parser.yy" // lalr1.cc:859
     {
     ElementPtr l(new ListElement(ctx.loc2pos(yystack_[0].location)));
     ctx.stack_.back()->set("interfaces", l);
     ctx.stack_.push_back(l);
     ctx.enter(ctx.NO_KEYWORD);
 }
-<<<<<<< HEAD
-#line 1056 "dhcp6_parser.cc" // lalr1.cc:859
+#line 1046 "dhcp6_parser.cc" // lalr1.cc:859
     break;
 
   case 100:
-#line 464 "dhcp6_parser.yy" // lalr1.cc:859
-=======
-#line 1018 "dhcp6_parser.cc" // lalr1.cc:859
-    break;
-
-  case 95:
-#line 442 "dhcp6_parser.yy" // lalr1.cc:859
->>>>>>> dad9ff71
+#line 458 "dhcp6_parser.yy" // lalr1.cc:859
     {
     ctx.stack_.pop_back();
     ctx.leave();
 }
-<<<<<<< HEAD
-#line 1065 "dhcp6_parser.cc" // lalr1.cc:859
+#line 1055 "dhcp6_parser.cc" // lalr1.cc:859
     break;
 
   case 101:
-#line 469 "dhcp6_parser.yy" // lalr1.cc:859
-=======
-#line 1027 "dhcp6_parser.cc" // lalr1.cc:859
-    break;
-
-  case 96:
-#line 447 "dhcp6_parser.yy" // lalr1.cc:859
->>>>>>> dad9ff71
+#line 463 "dhcp6_parser.yy" // lalr1.cc:859
     {
     ElementPtr i(new MapElement(ctx.loc2pos(yystack_[0].location)));
     ctx.stack_.back()->set("lease-database", i);
     ctx.stack_.push_back(i);
     ctx.enter(ctx.LEASE_DATABASE);
 }
-<<<<<<< HEAD
-#line 1076 "dhcp6_parser.cc" // lalr1.cc:859
+#line 1066 "dhcp6_parser.cc" // lalr1.cc:859
     break;
 
   case 102:
-#line 474 "dhcp6_parser.yy" // lalr1.cc:859
-=======
-#line 1038 "dhcp6_parser.cc" // lalr1.cc:859
-    break;
-
-  case 97:
-#line 452 "dhcp6_parser.yy" // lalr1.cc:859
->>>>>>> dad9ff71
+#line 468 "dhcp6_parser.yy" // lalr1.cc:859
     {
     ctx.stack_.pop_back();
     ctx.leave();
 }
-<<<<<<< HEAD
-#line 1085 "dhcp6_parser.cc" // lalr1.cc:859
+#line 1075 "dhcp6_parser.cc" // lalr1.cc:859
     break;
 
   case 103:
-#line 479 "dhcp6_parser.yy" // lalr1.cc:859
-=======
-#line 1047 "dhcp6_parser.cc" // lalr1.cc:859
-    break;
-
-  case 98:
-#line 457 "dhcp6_parser.yy" // lalr1.cc:859
->>>>>>> dad9ff71
+#line 473 "dhcp6_parser.yy" // lalr1.cc:859
     {
     ElementPtr i(new MapElement(ctx.loc2pos(yystack_[0].location)));
     ctx.stack_.back()->set("hosts-database", i);
     ctx.stack_.push_back(i);
     ctx.enter(ctx.HOSTS_DATABASE);
 }
-<<<<<<< HEAD
-#line 1096 "dhcp6_parser.cc" // lalr1.cc:859
+#line 1086 "dhcp6_parser.cc" // lalr1.cc:859
     break;
 
   case 104:
-#line 484 "dhcp6_parser.yy" // lalr1.cc:859
-=======
-#line 1058 "dhcp6_parser.cc" // lalr1.cc:859
-    break;
-
-  case 99:
-#line 462 "dhcp6_parser.yy" // lalr1.cc:859
->>>>>>> dad9ff71
+#line 478 "dhcp6_parser.yy" // lalr1.cc:859
     {
     ctx.stack_.pop_back();
     ctx.leave();
 }
-<<<<<<< HEAD
-#line 1105 "dhcp6_parser.cc" // lalr1.cc:859
+#line 1095 "dhcp6_parser.cc" // lalr1.cc:859
+    break;
+
+  case 116:
+#line 498 "dhcp6_parser.yy" // lalr1.cc:859
+    {
+    ctx.enter(ctx.NO_KEYWORD);
+}
+#line 1103 "dhcp6_parser.cc" // lalr1.cc:859
     break;
 
   case 117:
-#line 505 "dhcp6_parser.yy" // lalr1.cc:859
-=======
-#line 1067 "dhcp6_parser.cc" // lalr1.cc:859
-    break;
-
-  case 111:
-#line 482 "dhcp6_parser.yy" // lalr1.cc:859
->>>>>>> dad9ff71
-    {
-    ctx.enter(ctx.DATABASE_TYPE);
-}
-<<<<<<< HEAD
+#line 500 "dhcp6_parser.yy" // lalr1.cc:859
+    {
+    ElementPtr prf(new StringElement(yystack_[0].value.as< std::string > (), ctx.loc2pos(yystack_[0].location)));
+    ctx.stack_.back()->set("type", prf);
+    ctx.leave();
+}
 #line 1113 "dhcp6_parser.cc" // lalr1.cc:859
     break;
 
   case 118:
-#line 507 "dhcp6_parser.yy" // lalr1.cc:859
-=======
-#line 1075 "dhcp6_parser.cc" // lalr1.cc:859
-    break;
-
-  case 112:
-#line 484 "dhcp6_parser.yy" // lalr1.cc:859
->>>>>>> dad9ff71
-    {
-    ctx.stack_.back()->set("type", yystack_[0].value.as< ElementPtr > ());
-    ctx.leave();
-}
-<<<<<<< HEAD
-#line 1122 "dhcp6_parser.cc" // lalr1.cc:859
+#line 506 "dhcp6_parser.yy" // lalr1.cc:859
+    {
+    ctx.enter(ctx.NO_KEYWORD);
+}
+#line 1121 "dhcp6_parser.cc" // lalr1.cc:859
     break;
 
   case 119:
-#line 512 "dhcp6_parser.yy" // lalr1.cc:859
-    { yylhs.value.as< ElementPtr > () = ElementPtr(new StringElement("memfile", ctx.loc2pos(yystack_[0].location))); }
-#line 1128 "dhcp6_parser.cc" // lalr1.cc:859
-    break;
-
-  case 120:
-#line 513 "dhcp6_parser.yy" // lalr1.cc:859
-    { yylhs.value.as< ElementPtr > () = ElementPtr(new StringElement("mysql", ctx.loc2pos(yystack_[0].location))); }
-#line 1134 "dhcp6_parser.cc" // lalr1.cc:859
-    break;
-
-  case 121:
-#line 514 "dhcp6_parser.yy" // lalr1.cc:859
-    { yylhs.value.as< ElementPtr > () = ElementPtr(new StringElement("postgresql", ctx.loc2pos(yystack_[0].location))); }
-#line 1140 "dhcp6_parser.cc" // lalr1.cc:859
-    break;
-
-  case 122:
-#line 515 "dhcp6_parser.yy" // lalr1.cc:859
-    { yylhs.value.as< ElementPtr > () = ElementPtr(new StringElement("cql", ctx.loc2pos(yystack_[0].location))); }
-#line 1146 "dhcp6_parser.cc" // lalr1.cc:859
-    break;
-
-  case 123:
-#line 518 "dhcp6_parser.yy" // lalr1.cc:859
-    {
-    ctx.enter(ctx.NO_KEYWORD);
-}
-#line 1154 "dhcp6_parser.cc" // lalr1.cc:859
-    break;
-
-  case 124:
-#line 520 "dhcp6_parser.yy" // lalr1.cc:859
-=======
-#line 1085 "dhcp6_parser.cc" // lalr1.cc:859
-    break;
-
-  case 113:
-#line 490 "dhcp6_parser.yy" // lalr1.cc:859
-    {
-    ctx.enter(ctx.NO_KEYWORD);
-}
-#line 1093 "dhcp6_parser.cc" // lalr1.cc:859
-    break;
-
-  case 114:
-#line 492 "dhcp6_parser.yy" // lalr1.cc:859
->>>>>>> dad9ff71
+#line 508 "dhcp6_parser.yy" // lalr1.cc:859
     {
     ElementPtr user(new StringElement(yystack_[0].value.as< std::string > (), ctx.loc2pos(yystack_[0].location)));
     ctx.stack_.back()->set("user", user);
     ctx.leave();
 }
-<<<<<<< HEAD
-#line 1164 "dhcp6_parser.cc" // lalr1.cc:859
-    break;
-
-  case 125:
-#line 526 "dhcp6_parser.yy" // lalr1.cc:859
+#line 1131 "dhcp6_parser.cc" // lalr1.cc:859
+    break;
+
+  case 120:
+#line 514 "dhcp6_parser.yy" // lalr1.cc:859
     {
     ctx.enter(ctx.NO_KEYWORD);
 }
-#line 1172 "dhcp6_parser.cc" // lalr1.cc:859
-    break;
-
-  case 126:
-#line 528 "dhcp6_parser.yy" // lalr1.cc:859
-=======
-#line 1103 "dhcp6_parser.cc" // lalr1.cc:859
-    break;
-
-  case 115:
-#line 498 "dhcp6_parser.yy" // lalr1.cc:859
-    {
-    ctx.enter(ctx.NO_KEYWORD);
-}
-#line 1111 "dhcp6_parser.cc" // lalr1.cc:859
-    break;
-
-  case 116:
-#line 500 "dhcp6_parser.yy" // lalr1.cc:859
->>>>>>> dad9ff71
+#line 1139 "dhcp6_parser.cc" // lalr1.cc:859
+    break;
+
+  case 121:
+#line 516 "dhcp6_parser.yy" // lalr1.cc:859
     {
     ElementPtr pwd(new StringElement(yystack_[0].value.as< std::string > (), ctx.loc2pos(yystack_[0].location)));
     ctx.stack_.back()->set("password", pwd);
     ctx.leave();
 }
-<<<<<<< HEAD
-#line 1182 "dhcp6_parser.cc" // lalr1.cc:859
-    break;
-
-  case 127:
-#line 534 "dhcp6_parser.yy" // lalr1.cc:859
+#line 1149 "dhcp6_parser.cc" // lalr1.cc:859
+    break;
+
+  case 122:
+#line 522 "dhcp6_parser.yy" // lalr1.cc:859
     {
     ctx.enter(ctx.NO_KEYWORD);
 }
-#line 1190 "dhcp6_parser.cc" // lalr1.cc:859
-    break;
-
-  case 128:
-#line 536 "dhcp6_parser.yy" // lalr1.cc:859
-=======
-#line 1121 "dhcp6_parser.cc" // lalr1.cc:859
-    break;
-
-  case 117:
-#line 506 "dhcp6_parser.yy" // lalr1.cc:859
-    {
-    ctx.enter(ctx.NO_KEYWORD);
-}
-#line 1129 "dhcp6_parser.cc" // lalr1.cc:859
-    break;
-
-  case 118:
-#line 508 "dhcp6_parser.yy" // lalr1.cc:859
->>>>>>> dad9ff71
+#line 1157 "dhcp6_parser.cc" // lalr1.cc:859
+    break;
+
+  case 123:
+#line 524 "dhcp6_parser.yy" // lalr1.cc:859
     {
     ElementPtr h(new StringElement(yystack_[0].value.as< std::string > (), ctx.loc2pos(yystack_[0].location)));
     ctx.stack_.back()->set("host", h);
     ctx.leave();
 }
-<<<<<<< HEAD
-#line 1200 "dhcp6_parser.cc" // lalr1.cc:859
-    break;
-
-  case 129:
-#line 542 "dhcp6_parser.yy" // lalr1.cc:859
+#line 1167 "dhcp6_parser.cc" // lalr1.cc:859
+    break;
+
+  case 124:
+#line 530 "dhcp6_parser.yy" // lalr1.cc:859
     {
     ctx.enter(ctx.NO_KEYWORD);
 }
-#line 1208 "dhcp6_parser.cc" // lalr1.cc:859
-    break;
-
-  case 130:
-#line 544 "dhcp6_parser.yy" // lalr1.cc:859
-=======
-#line 1139 "dhcp6_parser.cc" // lalr1.cc:859
-    break;
-
-  case 119:
-#line 514 "dhcp6_parser.yy" // lalr1.cc:859
-    {
-    ctx.enter(ctx.NO_KEYWORD);
-}
-#line 1147 "dhcp6_parser.cc" // lalr1.cc:859
-    break;
-
-  case 120:
-#line 516 "dhcp6_parser.yy" // lalr1.cc:859
->>>>>>> dad9ff71
+#line 1175 "dhcp6_parser.cc" // lalr1.cc:859
+    break;
+
+  case 125:
+#line 532 "dhcp6_parser.yy" // lalr1.cc:859
     {
     ElementPtr name(new StringElement(yystack_[0].value.as< std::string > (), ctx.loc2pos(yystack_[0].location)));
     ctx.stack_.back()->set("name", name);
     ctx.leave();
 }
-<<<<<<< HEAD
-#line 1218 "dhcp6_parser.cc" // lalr1.cc:859
-    break;
-
-  case 131:
-#line 550 "dhcp6_parser.yy" // lalr1.cc:859
-=======
-#line 1157 "dhcp6_parser.cc" // lalr1.cc:859
-    break;
-
-  case 121:
-#line 522 "dhcp6_parser.yy" // lalr1.cc:859
->>>>>>> dad9ff71
+#line 1185 "dhcp6_parser.cc" // lalr1.cc:859
+    break;
+
+  case 126:
+#line 538 "dhcp6_parser.yy" // lalr1.cc:859
     {
     ElementPtr n(new BoolElement(yystack_[0].value.as< bool > (), ctx.loc2pos(yystack_[0].location)));
     ctx.stack_.back()->set("persist", n);
 }
-<<<<<<< HEAD
-#line 1227 "dhcp6_parser.cc" // lalr1.cc:859
-    break;
-
-  case 132:
-#line 555 "dhcp6_parser.yy" // lalr1.cc:859
-=======
-#line 1166 "dhcp6_parser.cc" // lalr1.cc:859
-    break;
-
-  case 122:
-#line 527 "dhcp6_parser.yy" // lalr1.cc:859
->>>>>>> dad9ff71
+#line 1194 "dhcp6_parser.cc" // lalr1.cc:859
+    break;
+
+  case 127:
+#line 543 "dhcp6_parser.yy" // lalr1.cc:859
     {
     ElementPtr n(new IntElement(yystack_[0].value.as< int64_t > (), ctx.loc2pos(yystack_[0].location)));
     ctx.stack_.back()->set("lfc-interval", n);
 }
-<<<<<<< HEAD
-#line 1236 "dhcp6_parser.cc" // lalr1.cc:859
-    break;
-
-  case 133:
-#line 560 "dhcp6_parser.yy" // lalr1.cc:859
-=======
-#line 1175 "dhcp6_parser.cc" // lalr1.cc:859
-    break;
-
-  case 123:
-#line 532 "dhcp6_parser.yy" // lalr1.cc:859
->>>>>>> dad9ff71
+#line 1203 "dhcp6_parser.cc" // lalr1.cc:859
+    break;
+
+  case 128:
+#line 548 "dhcp6_parser.yy" // lalr1.cc:859
     {
     ElementPtr n(new BoolElement(yystack_[0].value.as< bool > (), ctx.loc2pos(yystack_[0].location)));
     ctx.stack_.back()->set("readonly", n);
 }
-<<<<<<< HEAD
-#line 1245 "dhcp6_parser.cc" // lalr1.cc:859
-    break;
-
-  case 134:
-#line 565 "dhcp6_parser.yy" // lalr1.cc:859
-    {
-    ElementPtr n(new IntElement(yystack_[0].value.as< int64_t > (), ctx.loc2pos(yystack_[0].location)));
-    ctx.stack_.back()->set("connect-timeout", n);
-}
-#line 1254 "dhcp6_parser.cc" // lalr1.cc:859
-    break;
-
-  case 135:
-#line 570 "dhcp6_parser.yy" // lalr1.cc:859
-=======
-#line 1184 "dhcp6_parser.cc" // lalr1.cc:859
-    break;
-
-  case 124:
-#line 537 "dhcp6_parser.yy" // lalr1.cc:859
->>>>>>> dad9ff71
+#line 1212 "dhcp6_parser.cc" // lalr1.cc:859
+    break;
+
+  case 129:
+#line 553 "dhcp6_parser.yy" // lalr1.cc:859
     {
     ElementPtr l(new ListElement(ctx.loc2pos(yystack_[0].location)));
     ctx.stack_.back()->set("mac-sources", l);
     ctx.stack_.push_back(l);
     ctx.enter(ctx.MAC_SOURCES);
 }
-<<<<<<< HEAD
-#line 1265 "dhcp6_parser.cc" // lalr1.cc:859
-    break;
-
-  case 136:
-#line 575 "dhcp6_parser.yy" // lalr1.cc:859
-=======
-#line 1195 "dhcp6_parser.cc" // lalr1.cc:859
-    break;
-
-  case 125:
-#line 542 "dhcp6_parser.yy" // lalr1.cc:859
->>>>>>> dad9ff71
+#line 1223 "dhcp6_parser.cc" // lalr1.cc:859
+    break;
+
+  case 130:
+#line 558 "dhcp6_parser.yy" // lalr1.cc:859
     {
     ctx.stack_.pop_back();
     ctx.leave();
 }
-<<<<<<< HEAD
-#line 1274 "dhcp6_parser.cc" // lalr1.cc:859
-    break;
-
-  case 141:
-#line 588 "dhcp6_parser.yy" // lalr1.cc:859
-=======
-#line 1204 "dhcp6_parser.cc" // lalr1.cc:859
-    break;
-
-  case 130:
-#line 555 "dhcp6_parser.yy" // lalr1.cc:859
->>>>>>> dad9ff71
+#line 1232 "dhcp6_parser.cc" // lalr1.cc:859
+    break;
+
+  case 135:
+#line 571 "dhcp6_parser.yy" // lalr1.cc:859
     {
     ElementPtr duid(new StringElement("duid", ctx.loc2pos(yystack_[0].location)));
     ctx.stack_.back()->add(duid);
 }
-<<<<<<< HEAD
-#line 1283 "dhcp6_parser.cc" // lalr1.cc:859
-    break;
-
-  case 142:
-#line 593 "dhcp6_parser.yy" // lalr1.cc:859
-=======
-#line 1213 "dhcp6_parser.cc" // lalr1.cc:859
-    break;
-
-  case 131:
-#line 560 "dhcp6_parser.yy" // lalr1.cc:859
->>>>>>> dad9ff71
+#line 1241 "dhcp6_parser.cc" // lalr1.cc:859
+    break;
+
+  case 136:
+#line 576 "dhcp6_parser.yy" // lalr1.cc:859
     {
     ElementPtr duid(new StringElement(yystack_[0].value.as< std::string > (), ctx.loc2pos(yystack_[0].location)));
     ctx.stack_.back()->add(duid);
 }
-<<<<<<< HEAD
-#line 1292 "dhcp6_parser.cc" // lalr1.cc:859
-    break;
-
-  case 143:
-#line 598 "dhcp6_parser.yy" // lalr1.cc:859
-=======
-#line 1222 "dhcp6_parser.cc" // lalr1.cc:859
-    break;
-
-  case 132:
-#line 565 "dhcp6_parser.yy" // lalr1.cc:859
->>>>>>> dad9ff71
+#line 1250 "dhcp6_parser.cc" // lalr1.cc:859
+    break;
+
+  case 137:
+#line 581 "dhcp6_parser.yy" // lalr1.cc:859
     {
     ElementPtr l(new ListElement(ctx.loc2pos(yystack_[0].location)));
     ctx.stack_.back()->set("host-reservation-identifiers", l);
     ctx.stack_.push_back(l);
     ctx.enter(ctx.HOST_RESERVATION_IDENTIFIERS);
 }
-<<<<<<< HEAD
-#line 1303 "dhcp6_parser.cc" // lalr1.cc:859
-    break;
-
-  case 144:
-#line 603 "dhcp6_parser.yy" // lalr1.cc:859
-=======
-#line 1233 "dhcp6_parser.cc" // lalr1.cc:859
-    break;
-
-  case 133:
-#line 570 "dhcp6_parser.yy" // lalr1.cc:859
->>>>>>> dad9ff71
+#line 1261 "dhcp6_parser.cc" // lalr1.cc:859
+    break;
+
+  case 138:
+#line 586 "dhcp6_parser.yy" // lalr1.cc:859
     {
     ctx.stack_.pop_back();
     ctx.leave();
 }
-<<<<<<< HEAD
-#line 1312 "dhcp6_parser.cc" // lalr1.cc:859
-    break;
-
-  case 149:
-#line 616 "dhcp6_parser.yy" // lalr1.cc:859
-=======
-#line 1242 "dhcp6_parser.cc" // lalr1.cc:859
-    break;
-
-  case 138:
-#line 583 "dhcp6_parser.yy" // lalr1.cc:859
->>>>>>> dad9ff71
+#line 1270 "dhcp6_parser.cc" // lalr1.cc:859
+    break;
+
+  case 143:
+#line 599 "dhcp6_parser.yy" // lalr1.cc:859
     {
     ElementPtr hwaddr(new StringElement("hw-address", ctx.loc2pos(yystack_[0].location)));
     ctx.stack_.back()->add(hwaddr);
 }
-<<<<<<< HEAD
-#line 1321 "dhcp6_parser.cc" // lalr1.cc:859
-    break;
-
-  case 150:
-#line 623 "dhcp6_parser.yy" // lalr1.cc:859
-=======
-#line 1251 "dhcp6_parser.cc" // lalr1.cc:859
-    break;
-
-  case 139:
-#line 588 "dhcp6_parser.yy" // lalr1.cc:859
->>>>>>> dad9ff71
+#line 1279 "dhcp6_parser.cc" // lalr1.cc:859
+    break;
+
+  case 144:
+#line 606 "dhcp6_parser.yy" // lalr1.cc:859
     {
     ElementPtr l(new ListElement(ctx.loc2pos(yystack_[0].location)));
     ctx.stack_.back()->set("relay-supplied-options", l);
     ctx.stack_.push_back(l);
     ctx.enter(ctx.NO_KEYWORD);
 }
-<<<<<<< HEAD
-#line 1332 "dhcp6_parser.cc" // lalr1.cc:859
-    break;
-
-  case 151:
-#line 628 "dhcp6_parser.yy" // lalr1.cc:859
-=======
-#line 1262 "dhcp6_parser.cc" // lalr1.cc:859
-    break;
-
-  case 140:
-#line 593 "dhcp6_parser.yy" // lalr1.cc:859
->>>>>>> dad9ff71
+#line 1290 "dhcp6_parser.cc" // lalr1.cc:859
+    break;
+
+  case 145:
+#line 611 "dhcp6_parser.yy" // lalr1.cc:859
     {
     ctx.stack_.pop_back();
     ctx.leave();
 }
-<<<<<<< HEAD
-#line 1341 "dhcp6_parser.cc" // lalr1.cc:859
-    break;
-
-  case 152:
-#line 633 "dhcp6_parser.yy" // lalr1.cc:859
-=======
-#line 1271 "dhcp6_parser.cc" // lalr1.cc:859
-    break;
-
-  case 141:
-#line 598 "dhcp6_parser.yy" // lalr1.cc:859
->>>>>>> dad9ff71
+#line 1299 "dhcp6_parser.cc" // lalr1.cc:859
+    break;
+
+  case 146:
+#line 616 "dhcp6_parser.yy" // lalr1.cc:859
     {
     ElementPtr l(new ListElement(ctx.loc2pos(yystack_[0].location)));
     ctx.stack_.back()->set("hooks-libraries", l);
     ctx.stack_.push_back(l);
     ctx.enter(ctx.HOOKS_LIBRARIES);
 }
-<<<<<<< HEAD
-#line 1352 "dhcp6_parser.cc" // lalr1.cc:859
-    break;
-
-  case 153:
-#line 638 "dhcp6_parser.yy" // lalr1.cc:859
-=======
-#line 1282 "dhcp6_parser.cc" // lalr1.cc:859
-    break;
-
-  case 142:
-#line 603 "dhcp6_parser.yy" // lalr1.cc:859
->>>>>>> dad9ff71
+#line 1310 "dhcp6_parser.cc" // lalr1.cc:859
+    break;
+
+  case 147:
+#line 621 "dhcp6_parser.yy" // lalr1.cc:859
     {
     ctx.stack_.pop_back();
     ctx.leave();
 }
-<<<<<<< HEAD
-#line 1361 "dhcp6_parser.cc" // lalr1.cc:859
-    break;
-
-  case 158:
-#line 651 "dhcp6_parser.yy" // lalr1.cc:859
-=======
-#line 1291 "dhcp6_parser.cc" // lalr1.cc:859
-    break;
-
-  case 147:
-#line 616 "dhcp6_parser.yy" // lalr1.cc:859
->>>>>>> dad9ff71
+#line 1319 "dhcp6_parser.cc" // lalr1.cc:859
+    break;
+
+  case 152:
+#line 634 "dhcp6_parser.yy" // lalr1.cc:859
     {
     ElementPtr m(new MapElement(ctx.loc2pos(yystack_[0].location)));
     ctx.stack_.back()->add(m);
     ctx.stack_.push_back(m);
 }
-<<<<<<< HEAD
-#line 1371 "dhcp6_parser.cc" // lalr1.cc:859
-    break;
-
-  case 159:
-#line 655 "dhcp6_parser.yy" // lalr1.cc:859
+#line 1329 "dhcp6_parser.cc" // lalr1.cc:859
+    break;
+
+  case 153:
+#line 638 "dhcp6_parser.yy" // lalr1.cc:859
     {
     ctx.stack_.pop_back();
 }
-#line 1379 "dhcp6_parser.cc" // lalr1.cc:859
-    break;
-
-  case 160:
-#line 659 "dhcp6_parser.yy" // lalr1.cc:859
-=======
-#line 1301 "dhcp6_parser.cc" // lalr1.cc:859
-    break;
-
-  case 148:
-#line 620 "dhcp6_parser.yy" // lalr1.cc:859
-    {
-    ctx.stack_.pop_back();
-}
-#line 1309 "dhcp6_parser.cc" // lalr1.cc:859
-    break;
-
-  case 149:
-#line 624 "dhcp6_parser.yy" // lalr1.cc:859
->>>>>>> dad9ff71
+#line 1337 "dhcp6_parser.cc" // lalr1.cc:859
+    break;
+
+  case 154:
+#line 642 "dhcp6_parser.yy" // lalr1.cc:859
     {
     // Parse the hooks-libraries list entry map
     ElementPtr m(new MapElement(ctx.loc2pos(yystack_[0].location)));
     ctx.stack_.push_back(m);
 }
-<<<<<<< HEAD
-#line 1389 "dhcp6_parser.cc" // lalr1.cc:859
+#line 1347 "dhcp6_parser.cc" // lalr1.cc:859
+    break;
+
+  case 155:
+#line 646 "dhcp6_parser.yy" // lalr1.cc:859
+    {
+    // parsing completed
+}
+#line 1355 "dhcp6_parser.cc" // lalr1.cc:859
     break;
 
   case 161:
-#line 663 "dhcp6_parser.yy" // lalr1.cc:859
-    {
-    // parsing completed
-}
-#line 1397 "dhcp6_parser.cc" // lalr1.cc:859
-    break;
-
-  case 167:
-#line 676 "dhcp6_parser.yy" // lalr1.cc:859
+#line 659 "dhcp6_parser.yy" // lalr1.cc:859
     {
     ctx.enter(ctx.NO_KEYWORD);
 }
-#line 1405 "dhcp6_parser.cc" // lalr1.cc:859
-    break;
-
-  case 168:
-#line 678 "dhcp6_parser.yy" // lalr1.cc:859
-=======
-#line 1319 "dhcp6_parser.cc" // lalr1.cc:859
-    break;
-
-  case 150:
-#line 628 "dhcp6_parser.yy" // lalr1.cc:859
-    {
-    // parsing completed
-}
-#line 1327 "dhcp6_parser.cc" // lalr1.cc:859
-    break;
-
-  case 156:
-#line 641 "dhcp6_parser.yy" // lalr1.cc:859
-    {
-    ctx.enter(ctx.NO_KEYWORD);
-}
-#line 1335 "dhcp6_parser.cc" // lalr1.cc:859
-    break;
-
-  case 157:
-#line 643 "dhcp6_parser.yy" // lalr1.cc:859
->>>>>>> dad9ff71
+#line 1363 "dhcp6_parser.cc" // lalr1.cc:859
+    break;
+
+  case 162:
+#line 661 "dhcp6_parser.yy" // lalr1.cc:859
     {
     ElementPtr lib(new StringElement(yystack_[0].value.as< std::string > (), ctx.loc2pos(yystack_[0].location)));
     ctx.stack_.back()->set("library", lib);
     ctx.leave();
 }
-<<<<<<< HEAD
-#line 1415 "dhcp6_parser.cc" // lalr1.cc:859
-    break;
-
-  case 169:
-#line 684 "dhcp6_parser.yy" // lalr1.cc:859
+#line 1373 "dhcp6_parser.cc" // lalr1.cc:859
+    break;
+
+  case 163:
+#line 667 "dhcp6_parser.yy" // lalr1.cc:859
     {
     ctx.enter(ctx.NO_KEYWORD);
 }
-#line 1423 "dhcp6_parser.cc" // lalr1.cc:859
-    break;
-
-  case 170:
-#line 686 "dhcp6_parser.yy" // lalr1.cc:859
-=======
-#line 1345 "dhcp6_parser.cc" // lalr1.cc:859
-    break;
-
-  case 158:
-#line 649 "dhcp6_parser.yy" // lalr1.cc:859
-    {
-    ctx.enter(ctx.NO_KEYWORD);
-}
-#line 1353 "dhcp6_parser.cc" // lalr1.cc:859
-    break;
-
-  case 159:
-#line 651 "dhcp6_parser.yy" // lalr1.cc:859
->>>>>>> dad9ff71
+#line 1381 "dhcp6_parser.cc" // lalr1.cc:859
+    break;
+
+  case 164:
+#line 669 "dhcp6_parser.yy" // lalr1.cc:859
     {
     ctx.stack_.back()->set("parameters", yystack_[0].value.as< ElementPtr > ());
     ctx.leave();
 }
-<<<<<<< HEAD
-#line 1432 "dhcp6_parser.cc" // lalr1.cc:859
-    break;
-
-  case 171:
-#line 692 "dhcp6_parser.yy" // lalr1.cc:859
-=======
-#line 1362 "dhcp6_parser.cc" // lalr1.cc:859
-    break;
-
-  case 160:
-#line 657 "dhcp6_parser.yy" // lalr1.cc:859
->>>>>>> dad9ff71
+#line 1390 "dhcp6_parser.cc" // lalr1.cc:859
+    break;
+
+  case 165:
+#line 675 "dhcp6_parser.yy" // lalr1.cc:859
     {
     ElementPtr m(new MapElement(ctx.loc2pos(yystack_[0].location)));
     ctx.stack_.back()->set("expired-leases-processing", m);
     ctx.stack_.push_back(m);
     ctx.enter(ctx.EXPIRED_LEASES_PROCESSING);
 }
-<<<<<<< HEAD
-#line 1443 "dhcp6_parser.cc" // lalr1.cc:859
-    break;
-
-  case 172:
+#line 1401 "dhcp6_parser.cc" // lalr1.cc:859
+    break;
+
+  case 166:
+#line 680 "dhcp6_parser.yy" // lalr1.cc:859
+    {
+    ctx.stack_.pop_back();
+    ctx.leave();
+}
+#line 1410 "dhcp6_parser.cc" // lalr1.cc:859
+    break;
+
+  case 175:
 #line 697 "dhcp6_parser.yy" // lalr1.cc:859
-=======
-#line 1373 "dhcp6_parser.cc" // lalr1.cc:859
-    break;
-
-  case 161:
-#line 662 "dhcp6_parser.yy" // lalr1.cc:859
->>>>>>> dad9ff71
-    {
-    ctx.stack_.pop_back();
-    ctx.leave();
-}
-<<<<<<< HEAD
-#line 1452 "dhcp6_parser.cc" // lalr1.cc:859
-    break;
-
-  case 181:
-#line 714 "dhcp6_parser.yy" // lalr1.cc:859
-=======
-#line 1382 "dhcp6_parser.cc" // lalr1.cc:859
-    break;
-
-  case 170:
-#line 679 "dhcp6_parser.yy" // lalr1.cc:859
->>>>>>> dad9ff71
     {
     ElementPtr value(new IntElement(yystack_[0].value.as< int64_t > (), ctx.loc2pos(yystack_[0].location)));
     ctx.stack_.back()->set("reclaim-timer-wait-time", value);
 }
-<<<<<<< HEAD
-#line 1461 "dhcp6_parser.cc" // lalr1.cc:859
-    break;
-
-  case 182:
-#line 719 "dhcp6_parser.yy" // lalr1.cc:859
-=======
-#line 1391 "dhcp6_parser.cc" // lalr1.cc:859
-    break;
-
-  case 171:
-#line 684 "dhcp6_parser.yy" // lalr1.cc:859
->>>>>>> dad9ff71
+#line 1419 "dhcp6_parser.cc" // lalr1.cc:859
+    break;
+
+  case 176:
+#line 702 "dhcp6_parser.yy" // lalr1.cc:859
     {
     ElementPtr value(new IntElement(yystack_[0].value.as< int64_t > (), ctx.loc2pos(yystack_[0].location)));
     ctx.stack_.back()->set("flush-reclaimed-timer-wait-time", value);
 }
-<<<<<<< HEAD
-#line 1470 "dhcp6_parser.cc" // lalr1.cc:859
-    break;
-
-  case 183:
-#line 724 "dhcp6_parser.yy" // lalr1.cc:859
-=======
-#line 1400 "dhcp6_parser.cc" // lalr1.cc:859
-    break;
-
-  case 172:
-#line 689 "dhcp6_parser.yy" // lalr1.cc:859
->>>>>>> dad9ff71
+#line 1428 "dhcp6_parser.cc" // lalr1.cc:859
+    break;
+
+  case 177:
+#line 707 "dhcp6_parser.yy" // lalr1.cc:859
     {
     ElementPtr value(new IntElement(yystack_[0].value.as< int64_t > (), ctx.loc2pos(yystack_[0].location)));
     ctx.stack_.back()->set("hold-reclaimed-time", value);
 }
-<<<<<<< HEAD
-#line 1479 "dhcp6_parser.cc" // lalr1.cc:859
-    break;
-
-  case 184:
-#line 729 "dhcp6_parser.yy" // lalr1.cc:859
-=======
-#line 1409 "dhcp6_parser.cc" // lalr1.cc:859
-    break;
-
-  case 173:
-#line 694 "dhcp6_parser.yy" // lalr1.cc:859
->>>>>>> dad9ff71
+#line 1437 "dhcp6_parser.cc" // lalr1.cc:859
+    break;
+
+  case 178:
+#line 712 "dhcp6_parser.yy" // lalr1.cc:859
     {
     ElementPtr value(new IntElement(yystack_[0].value.as< int64_t > (), ctx.loc2pos(yystack_[0].location)));
     ctx.stack_.back()->set("max-reclaim-leases", value);
 }
-<<<<<<< HEAD
-#line 1488 "dhcp6_parser.cc" // lalr1.cc:859
-    break;
-
-  case 185:
-#line 734 "dhcp6_parser.yy" // lalr1.cc:859
-=======
-#line 1418 "dhcp6_parser.cc" // lalr1.cc:859
-    break;
-
-  case 174:
-#line 699 "dhcp6_parser.yy" // lalr1.cc:859
->>>>>>> dad9ff71
+#line 1446 "dhcp6_parser.cc" // lalr1.cc:859
+    break;
+
+  case 179:
+#line 717 "dhcp6_parser.yy" // lalr1.cc:859
     {
     ElementPtr value(new IntElement(yystack_[0].value.as< int64_t > (), ctx.loc2pos(yystack_[0].location)));
     ctx.stack_.back()->set("max-reclaim-time", value);
 }
-<<<<<<< HEAD
-#line 1497 "dhcp6_parser.cc" // lalr1.cc:859
-    break;
-
-  case 186:
-#line 739 "dhcp6_parser.yy" // lalr1.cc:859
-=======
-#line 1427 "dhcp6_parser.cc" // lalr1.cc:859
-    break;
-
-  case 175:
-#line 704 "dhcp6_parser.yy" // lalr1.cc:859
->>>>>>> dad9ff71
+#line 1455 "dhcp6_parser.cc" // lalr1.cc:859
+    break;
+
+  case 180:
+#line 722 "dhcp6_parser.yy" // lalr1.cc:859
     {
     ElementPtr value(new IntElement(yystack_[0].value.as< int64_t > (), ctx.loc2pos(yystack_[0].location)));
     ctx.stack_.back()->set("unwarned-reclaim-cycles", value);
 }
-<<<<<<< HEAD
-#line 1506 "dhcp6_parser.cc" // lalr1.cc:859
-    break;
-
-  case 187:
-#line 747 "dhcp6_parser.yy" // lalr1.cc:859
-=======
-#line 1436 "dhcp6_parser.cc" // lalr1.cc:859
-    break;
-
-  case 176:
-#line 712 "dhcp6_parser.yy" // lalr1.cc:859
->>>>>>> dad9ff71
+#line 1464 "dhcp6_parser.cc" // lalr1.cc:859
+    break;
+
+  case 181:
+#line 730 "dhcp6_parser.yy" // lalr1.cc:859
     {
     ElementPtr l(new ListElement(ctx.loc2pos(yystack_[0].location)));
     ctx.stack_.back()->set("subnet6", l);
     ctx.stack_.push_back(l);
     ctx.enter(ctx.SUBNET6);
 }
-<<<<<<< HEAD
-#line 1517 "dhcp6_parser.cc" // lalr1.cc:859
-    break;
-
-  case 188:
-#line 752 "dhcp6_parser.yy" // lalr1.cc:859
-=======
-#line 1447 "dhcp6_parser.cc" // lalr1.cc:859
-    break;
-
-  case 177:
-#line 717 "dhcp6_parser.yy" // lalr1.cc:859
->>>>>>> dad9ff71
+#line 1475 "dhcp6_parser.cc" // lalr1.cc:859
+    break;
+
+  case 182:
+#line 735 "dhcp6_parser.yy" // lalr1.cc:859
     {
     ctx.stack_.pop_back();
     ctx.leave();
 }
-<<<<<<< HEAD
-#line 1526 "dhcp6_parser.cc" // lalr1.cc:859
-    break;
-
-  case 193:
-#line 772 "dhcp6_parser.yy" // lalr1.cc:859
-=======
-#line 1456 "dhcp6_parser.cc" // lalr1.cc:859
-    break;
-
-  case 182:
-#line 737 "dhcp6_parser.yy" // lalr1.cc:859
->>>>>>> dad9ff71
+#line 1484 "dhcp6_parser.cc" // lalr1.cc:859
+    break;
+
+  case 187:
+#line 755 "dhcp6_parser.yy" // lalr1.cc:859
     {
     ElementPtr m(new MapElement(ctx.loc2pos(yystack_[0].location)));
     ctx.stack_.back()->add(m);
     ctx.stack_.push_back(m);
 }
-<<<<<<< HEAD
-#line 1536 "dhcp6_parser.cc" // lalr1.cc:859
-    break;
-
-  case 194:
-#line 776 "dhcp6_parser.yy" // lalr1.cc:859
-=======
-#line 1466 "dhcp6_parser.cc" // lalr1.cc:859
-    break;
-
-  case 183:
-#line 741 "dhcp6_parser.yy" // lalr1.cc:859
->>>>>>> dad9ff71
+#line 1494 "dhcp6_parser.cc" // lalr1.cc:859
+    break;
+
+  case 188:
+#line 759 "dhcp6_parser.yy" // lalr1.cc:859
     {
     // Once we reached this place, the subnet parsing is now complete.
     // If we want to, we can implement default values here.
@@ -2391,2493 +1513,1450 @@
     // }
     ctx.stack_.pop_back();
 }
-<<<<<<< HEAD
-#line 1559 "dhcp6_parser.cc" // lalr1.cc:859
-    break;
-
-  case 195:
-#line 795 "dhcp6_parser.yy" // lalr1.cc:859
-=======
-#line 1489 "dhcp6_parser.cc" // lalr1.cc:859
-    break;
-
-  case 184:
-#line 760 "dhcp6_parser.yy" // lalr1.cc:859
->>>>>>> dad9ff71
+#line 1517 "dhcp6_parser.cc" // lalr1.cc:859
+    break;
+
+  case 189:
+#line 778 "dhcp6_parser.yy" // lalr1.cc:859
     {
     // Parse the subnet6 list entry map
     ElementPtr m(new MapElement(ctx.loc2pos(yystack_[0].location)));
     ctx.stack_.push_back(m);
 }
-<<<<<<< HEAD
-#line 1569 "dhcp6_parser.cc" // lalr1.cc:859
-    break;
-
-  case 196:
-#line 799 "dhcp6_parser.yy" // lalr1.cc:859
+#line 1527 "dhcp6_parser.cc" // lalr1.cc:859
+    break;
+
+  case 190:
+#line 782 "dhcp6_parser.yy" // lalr1.cc:859
     {
     // parsing completed
 }
-#line 1577 "dhcp6_parser.cc" // lalr1.cc:859
-    break;
-
-  case 216:
-#line 828 "dhcp6_parser.yy" // lalr1.cc:859
+#line 1535 "dhcp6_parser.cc" // lalr1.cc:859
+    break;
+
+  case 210:
+#line 811 "dhcp6_parser.yy" // lalr1.cc:859
     {
     ctx.enter(ctx.NO_KEYWORD);
 }
-#line 1585 "dhcp6_parser.cc" // lalr1.cc:859
-    break;
-
-  case 217:
-#line 830 "dhcp6_parser.yy" // lalr1.cc:859
-=======
-#line 1499 "dhcp6_parser.cc" // lalr1.cc:859
-    break;
-
-  case 185:
-#line 764 "dhcp6_parser.yy" // lalr1.cc:859
-    {
-    // parsing completed
-}
-#line 1507 "dhcp6_parser.cc" // lalr1.cc:859
-    break;
-
-  case 205:
-#line 793 "dhcp6_parser.yy" // lalr1.cc:859
-    {
-    ctx.enter(ctx.NO_KEYWORD);
-}
-#line 1515 "dhcp6_parser.cc" // lalr1.cc:859
-    break;
-
-  case 206:
-#line 795 "dhcp6_parser.yy" // lalr1.cc:859
->>>>>>> dad9ff71
+#line 1543 "dhcp6_parser.cc" // lalr1.cc:859
+    break;
+
+  case 211:
+#line 813 "dhcp6_parser.yy" // lalr1.cc:859
     {
     ElementPtr subnet(new StringElement(yystack_[0].value.as< std::string > (), ctx.loc2pos(yystack_[0].location)));
     ctx.stack_.back()->set("subnet", subnet);
     ctx.leave();
 }
-<<<<<<< HEAD
-#line 1595 "dhcp6_parser.cc" // lalr1.cc:859
-    break;
-
-  case 218:
-#line 836 "dhcp6_parser.yy" // lalr1.cc:859
+#line 1553 "dhcp6_parser.cc" // lalr1.cc:859
+    break;
+
+  case 212:
+#line 819 "dhcp6_parser.yy" // lalr1.cc:859
     {
     ctx.enter(ctx.NO_KEYWORD);
 }
-#line 1603 "dhcp6_parser.cc" // lalr1.cc:859
-    break;
-
-  case 219:
-#line 838 "dhcp6_parser.yy" // lalr1.cc:859
-=======
-#line 1525 "dhcp6_parser.cc" // lalr1.cc:859
-    break;
-
-  case 207:
-#line 801 "dhcp6_parser.yy" // lalr1.cc:859
-    {
-    ctx.enter(ctx.NO_KEYWORD);
-}
-#line 1533 "dhcp6_parser.cc" // lalr1.cc:859
-    break;
-
-  case 208:
-#line 803 "dhcp6_parser.yy" // lalr1.cc:859
->>>>>>> dad9ff71
+#line 1561 "dhcp6_parser.cc" // lalr1.cc:859
+    break;
+
+  case 213:
+#line 821 "dhcp6_parser.yy" // lalr1.cc:859
     {
     ElementPtr iface(new StringElement(yystack_[0].value.as< std::string > (), ctx.loc2pos(yystack_[0].location)));
     ctx.stack_.back()->set("interface", iface);
     ctx.leave();
 }
-<<<<<<< HEAD
-#line 1613 "dhcp6_parser.cc" // lalr1.cc:859
-    break;
-
-  case 220:
-#line 844 "dhcp6_parser.yy" // lalr1.cc:859
+#line 1571 "dhcp6_parser.cc" // lalr1.cc:859
+    break;
+
+  case 214:
+#line 827 "dhcp6_parser.yy" // lalr1.cc:859
     {
     ctx.enter(ctx.NO_KEYWORD);
 }
-#line 1621 "dhcp6_parser.cc" // lalr1.cc:859
-    break;
-
-  case 221:
-#line 846 "dhcp6_parser.yy" // lalr1.cc:859
-=======
-#line 1543 "dhcp6_parser.cc" // lalr1.cc:859
-    break;
-
-  case 209:
-#line 809 "dhcp6_parser.yy" // lalr1.cc:859
-    {
-    ctx.enter(ctx.NO_KEYWORD);
-}
-#line 1551 "dhcp6_parser.cc" // lalr1.cc:859
-    break;
-
-  case 210:
-#line 811 "dhcp6_parser.yy" // lalr1.cc:859
->>>>>>> dad9ff71
+#line 1579 "dhcp6_parser.cc" // lalr1.cc:859
+    break;
+
+  case 215:
+#line 829 "dhcp6_parser.yy" // lalr1.cc:859
     {
     ElementPtr iface(new StringElement(yystack_[0].value.as< std::string > (), ctx.loc2pos(yystack_[0].location)));
     ctx.stack_.back()->set("interface-id", iface);
     ctx.leave();
 }
-<<<<<<< HEAD
-#line 1631 "dhcp6_parser.cc" // lalr1.cc:859
-    break;
-
-  case 222:
-#line 852 "dhcp6_parser.yy" // lalr1.cc:859
+#line 1589 "dhcp6_parser.cc" // lalr1.cc:859
+    break;
+
+  case 216:
+#line 835 "dhcp6_parser.yy" // lalr1.cc:859
     {
     ctx.enter(ctx.CLIENT_CLASS);
 }
-#line 1639 "dhcp6_parser.cc" // lalr1.cc:859
-    break;
-
-  case 223:
-#line 854 "dhcp6_parser.yy" // lalr1.cc:859
-=======
-#line 1561 "dhcp6_parser.cc" // lalr1.cc:859
-    break;
-
-  case 211:
-#line 817 "dhcp6_parser.yy" // lalr1.cc:859
-    {
-    ctx.enter(ctx.CLIENT_CLASS);
-}
-#line 1569 "dhcp6_parser.cc" // lalr1.cc:859
-    break;
-
-  case 212:
-#line 819 "dhcp6_parser.yy" // lalr1.cc:859
->>>>>>> dad9ff71
+#line 1597 "dhcp6_parser.cc" // lalr1.cc:859
+    break;
+
+  case 217:
+#line 837 "dhcp6_parser.yy" // lalr1.cc:859
     {
     ElementPtr cls(new StringElement(yystack_[0].value.as< std::string > (), ctx.loc2pos(yystack_[0].location)));
     ctx.stack_.back()->set("client-class", cls);
     ctx.leave();
 }
-<<<<<<< HEAD
-#line 1649 "dhcp6_parser.cc" // lalr1.cc:859
-    break;
-
-  case 224:
-#line 860 "dhcp6_parser.yy" // lalr1.cc:859
+#line 1607 "dhcp6_parser.cc" // lalr1.cc:859
+    break;
+
+  case 218:
+#line 843 "dhcp6_parser.yy" // lalr1.cc:859
     {
     ctx.enter(ctx.NO_KEYWORD);
 }
-#line 1657 "dhcp6_parser.cc" // lalr1.cc:859
-    break;
-
-  case 225:
-#line 862 "dhcp6_parser.yy" // lalr1.cc:859
-=======
-#line 1579 "dhcp6_parser.cc" // lalr1.cc:859
-    break;
-
-  case 213:
-#line 825 "dhcp6_parser.yy" // lalr1.cc:859
-    {
-    ctx.enter(ctx.NO_KEYWORD);
-}
-#line 1587 "dhcp6_parser.cc" // lalr1.cc:859
-    break;
-
-  case 214:
-#line 827 "dhcp6_parser.yy" // lalr1.cc:859
->>>>>>> dad9ff71
+#line 1615 "dhcp6_parser.cc" // lalr1.cc:859
+    break;
+
+  case 219:
+#line 845 "dhcp6_parser.yy" // lalr1.cc:859
     {
     ElementPtr rm(new StringElement(yystack_[0].value.as< std::string > (), ctx.loc2pos(yystack_[0].location)));
     ctx.stack_.back()->set("reservation-mode", rm);
     ctx.leave();
 }
-<<<<<<< HEAD
-#line 1667 "dhcp6_parser.cc" // lalr1.cc:859
-    break;
-
-  case 226:
-#line 868 "dhcp6_parser.yy" // lalr1.cc:859
-=======
-#line 1597 "dhcp6_parser.cc" // lalr1.cc:859
-    break;
-
-  case 215:
-#line 833 "dhcp6_parser.yy" // lalr1.cc:859
->>>>>>> dad9ff71
+#line 1625 "dhcp6_parser.cc" // lalr1.cc:859
+    break;
+
+  case 220:
+#line 851 "dhcp6_parser.yy" // lalr1.cc:859
     {
     ElementPtr id(new IntElement(yystack_[0].value.as< int64_t > (), ctx.loc2pos(yystack_[0].location)));
     ctx.stack_.back()->set("id", id);
 }
-<<<<<<< HEAD
-#line 1676 "dhcp6_parser.cc" // lalr1.cc:859
-    break;
-
-  case 227:
-#line 873 "dhcp6_parser.yy" // lalr1.cc:859
-=======
-#line 1606 "dhcp6_parser.cc" // lalr1.cc:859
-    break;
-
-  case 216:
-#line 838 "dhcp6_parser.yy" // lalr1.cc:859
->>>>>>> dad9ff71
+#line 1634 "dhcp6_parser.cc" // lalr1.cc:859
+    break;
+
+  case 221:
+#line 856 "dhcp6_parser.yy" // lalr1.cc:859
     {
     ElementPtr rc(new BoolElement(yystack_[0].value.as< bool > (), ctx.loc2pos(yystack_[0].location)));
     ctx.stack_.back()->set("rapid-commit", rc);
 }
-<<<<<<< HEAD
-#line 1685 "dhcp6_parser.cc" // lalr1.cc:859
-    break;
-
-  case 228:
-#line 882 "dhcp6_parser.yy" // lalr1.cc:859
-=======
-#line 1615 "dhcp6_parser.cc" // lalr1.cc:859
-    break;
-
-  case 217:
-#line 847 "dhcp6_parser.yy" // lalr1.cc:859
->>>>>>> dad9ff71
+#line 1643 "dhcp6_parser.cc" // lalr1.cc:859
+    break;
+
+  case 222:
+#line 865 "dhcp6_parser.yy" // lalr1.cc:859
     {
     ElementPtr l(new ListElement(ctx.loc2pos(yystack_[0].location)));
     ctx.stack_.back()->set("option-def", l);
     ctx.stack_.push_back(l);
     ctx.enter(ctx.OPTION_DEF);
 }
-<<<<<<< HEAD
-#line 1696 "dhcp6_parser.cc" // lalr1.cc:859
-    break;
-
-  case 229:
+#line 1654 "dhcp6_parser.cc" // lalr1.cc:859
+    break;
+
+  case 223:
+#line 870 "dhcp6_parser.yy" // lalr1.cc:859
+    {
+    ctx.stack_.pop_back();
+    ctx.leave();
+}
+#line 1663 "dhcp6_parser.cc" // lalr1.cc:859
+    break;
+
+  case 228:
 #line 887 "dhcp6_parser.yy" // lalr1.cc:859
-=======
-#line 1626 "dhcp6_parser.cc" // lalr1.cc:859
-    break;
-
-  case 218:
-#line 852 "dhcp6_parser.yy" // lalr1.cc:859
->>>>>>> dad9ff71
-    {
-    ctx.stack_.pop_back();
-    ctx.leave();
-}
-<<<<<<< HEAD
-#line 1705 "dhcp6_parser.cc" // lalr1.cc:859
-    break;
-
-  case 234:
-#line 904 "dhcp6_parser.yy" // lalr1.cc:859
-=======
-#line 1635 "dhcp6_parser.cc" // lalr1.cc:859
-    break;
-
-  case 223:
-#line 869 "dhcp6_parser.yy" // lalr1.cc:859
->>>>>>> dad9ff71
     {
     ElementPtr m(new MapElement(ctx.loc2pos(yystack_[0].location)));
     ctx.stack_.back()->add(m);
     ctx.stack_.push_back(m);
 }
-<<<<<<< HEAD
-#line 1715 "dhcp6_parser.cc" // lalr1.cc:859
-    break;
-
-  case 235:
-#line 908 "dhcp6_parser.yy" // lalr1.cc:859
+#line 1673 "dhcp6_parser.cc" // lalr1.cc:859
+    break;
+
+  case 229:
+#line 891 "dhcp6_parser.yy" // lalr1.cc:859
     {
     ctx.stack_.pop_back();
 }
-#line 1723 "dhcp6_parser.cc" // lalr1.cc:859
-    break;
-
-  case 236:
-#line 915 "dhcp6_parser.yy" // lalr1.cc:859
-=======
-#line 1645 "dhcp6_parser.cc" // lalr1.cc:859
-    break;
-
-  case 224:
-#line 873 "dhcp6_parser.yy" // lalr1.cc:859
-    {
-    ctx.stack_.pop_back();
-}
-#line 1653 "dhcp6_parser.cc" // lalr1.cc:859
-    break;
-
-  case 225:
-#line 880 "dhcp6_parser.yy" // lalr1.cc:859
->>>>>>> dad9ff71
+#line 1681 "dhcp6_parser.cc" // lalr1.cc:859
+    break;
+
+  case 230:
+#line 898 "dhcp6_parser.yy" // lalr1.cc:859
     {
     // Parse the option-def list entry map
     ElementPtr m(new MapElement(ctx.loc2pos(yystack_[0].location)));
     ctx.stack_.push_back(m);
 }
-<<<<<<< HEAD
-#line 1733 "dhcp6_parser.cc" // lalr1.cc:859
-    break;
-
-  case 237:
-#line 919 "dhcp6_parser.yy" // lalr1.cc:859
+#line 1691 "dhcp6_parser.cc" // lalr1.cc:859
+    break;
+
+  case 231:
+#line 902 "dhcp6_parser.yy" // lalr1.cc:859
     {
     // parsing completed
 }
-#line 1741 "dhcp6_parser.cc" // lalr1.cc:859
-    break;
-
-  case 251:
-#line 945 "dhcp6_parser.yy" // lalr1.cc:859
-=======
-#line 1663 "dhcp6_parser.cc" // lalr1.cc:859
-    break;
-
-  case 226:
-#line 884 "dhcp6_parser.yy" // lalr1.cc:859
-    {
-    // parsing completed
-}
-#line 1671 "dhcp6_parser.cc" // lalr1.cc:859
-    break;
-
-  case 240:
-#line 910 "dhcp6_parser.yy" // lalr1.cc:859
->>>>>>> dad9ff71
+#line 1699 "dhcp6_parser.cc" // lalr1.cc:859
+    break;
+
+  case 245:
+#line 928 "dhcp6_parser.yy" // lalr1.cc:859
     {
     ElementPtr code(new IntElement(yystack_[0].value.as< int64_t > (), ctx.loc2pos(yystack_[0].location)));
     ctx.stack_.back()->set("code", code);
 }
-<<<<<<< HEAD
-#line 1750 "dhcp6_parser.cc" // lalr1.cc:859
-    break;
-
-  case 253:
-#line 952 "dhcp6_parser.yy" // lalr1.cc:859
+#line 1708 "dhcp6_parser.cc" // lalr1.cc:859
+    break;
+
+  case 247:
+#line 935 "dhcp6_parser.yy" // lalr1.cc:859
     {
     ctx.enter(ctx.NO_KEYWORD);
 }
-#line 1758 "dhcp6_parser.cc" // lalr1.cc:859
-    break;
-
-  case 254:
-#line 954 "dhcp6_parser.yy" // lalr1.cc:859
-=======
-#line 1680 "dhcp6_parser.cc" // lalr1.cc:859
-    break;
-
-  case 242:
-#line 917 "dhcp6_parser.yy" // lalr1.cc:859
-    {
-    ctx.enter(ctx.NO_KEYWORD);
-}
-#line 1688 "dhcp6_parser.cc" // lalr1.cc:859
-    break;
-
-  case 243:
-#line 919 "dhcp6_parser.yy" // lalr1.cc:859
->>>>>>> dad9ff71
+#line 1716 "dhcp6_parser.cc" // lalr1.cc:859
+    break;
+
+  case 248:
+#line 937 "dhcp6_parser.yy" // lalr1.cc:859
     {
     ElementPtr prf(new StringElement(yystack_[0].value.as< std::string > (), ctx.loc2pos(yystack_[0].location)));
     ctx.stack_.back()->set("type", prf);
     ctx.leave();
 }
-<<<<<<< HEAD
-#line 1768 "dhcp6_parser.cc" // lalr1.cc:859
-    break;
-
-  case 255:
-#line 960 "dhcp6_parser.yy" // lalr1.cc:859
+#line 1726 "dhcp6_parser.cc" // lalr1.cc:859
+    break;
+
+  case 249:
+#line 943 "dhcp6_parser.yy" // lalr1.cc:859
     {
     ctx.enter(ctx.NO_KEYWORD);
 }
-#line 1776 "dhcp6_parser.cc" // lalr1.cc:859
-    break;
-
-  case 256:
-#line 962 "dhcp6_parser.yy" // lalr1.cc:859
-=======
-#line 1698 "dhcp6_parser.cc" // lalr1.cc:859
-    break;
-
-  case 244:
-#line 925 "dhcp6_parser.yy" // lalr1.cc:859
-    {
-    ctx.enter(ctx.NO_KEYWORD);
-}
-#line 1706 "dhcp6_parser.cc" // lalr1.cc:859
-    break;
-
-  case 245:
-#line 927 "dhcp6_parser.yy" // lalr1.cc:859
->>>>>>> dad9ff71
+#line 1734 "dhcp6_parser.cc" // lalr1.cc:859
+    break;
+
+  case 250:
+#line 945 "dhcp6_parser.yy" // lalr1.cc:859
     {
     ElementPtr rtypes(new StringElement(yystack_[0].value.as< std::string > (), ctx.loc2pos(yystack_[0].location)));
     ctx.stack_.back()->set("record-types", rtypes);
     ctx.leave();
 }
-<<<<<<< HEAD
-#line 1786 "dhcp6_parser.cc" // lalr1.cc:859
-    break;
-
-  case 257:
-#line 968 "dhcp6_parser.yy" // lalr1.cc:859
+#line 1744 "dhcp6_parser.cc" // lalr1.cc:859
+    break;
+
+  case 251:
+#line 951 "dhcp6_parser.yy" // lalr1.cc:859
     {
     ctx.enter(ctx.NO_KEYWORD);
 }
-#line 1794 "dhcp6_parser.cc" // lalr1.cc:859
-    break;
-
-  case 258:
-#line 970 "dhcp6_parser.yy" // lalr1.cc:859
-=======
-#line 1716 "dhcp6_parser.cc" // lalr1.cc:859
-    break;
-
-  case 246:
-#line 933 "dhcp6_parser.yy" // lalr1.cc:859
-    {
-    ctx.enter(ctx.NO_KEYWORD);
-}
-#line 1724 "dhcp6_parser.cc" // lalr1.cc:859
-    break;
-
-  case 247:
-#line 935 "dhcp6_parser.yy" // lalr1.cc:859
->>>>>>> dad9ff71
+#line 1752 "dhcp6_parser.cc" // lalr1.cc:859
+    break;
+
+  case 252:
+#line 953 "dhcp6_parser.yy" // lalr1.cc:859
     {
     ElementPtr space(new StringElement(yystack_[0].value.as< std::string > (), ctx.loc2pos(yystack_[0].location)));
     ctx.stack_.back()->set("space", space);
     ctx.leave();
 }
-<<<<<<< HEAD
-#line 1804 "dhcp6_parser.cc" // lalr1.cc:859
-    break;
-
-  case 260:
-#line 978 "dhcp6_parser.yy" // lalr1.cc:859
+#line 1762 "dhcp6_parser.cc" // lalr1.cc:859
+    break;
+
+  case 254:
+#line 961 "dhcp6_parser.yy" // lalr1.cc:859
     {
     ctx.enter(ctx.NO_KEYWORD);
 }
-#line 1812 "dhcp6_parser.cc" // lalr1.cc:859
-    break;
-
-  case 261:
-#line 980 "dhcp6_parser.yy" // lalr1.cc:859
-=======
-#line 1734 "dhcp6_parser.cc" // lalr1.cc:859
-    break;
-
-  case 249:
-#line 943 "dhcp6_parser.yy" // lalr1.cc:859
-    {
-    ctx.enter(ctx.NO_KEYWORD);
-}
-#line 1742 "dhcp6_parser.cc" // lalr1.cc:859
-    break;
-
-  case 250:
-#line 945 "dhcp6_parser.yy" // lalr1.cc:859
->>>>>>> dad9ff71
+#line 1770 "dhcp6_parser.cc" // lalr1.cc:859
+    break;
+
+  case 255:
+#line 963 "dhcp6_parser.yy" // lalr1.cc:859
     {
     ElementPtr encap(new StringElement(yystack_[0].value.as< std::string > (), ctx.loc2pos(yystack_[0].location)));
     ctx.stack_.back()->set("encapsulate", encap);
     ctx.leave();
 }
-<<<<<<< HEAD
-#line 1822 "dhcp6_parser.cc" // lalr1.cc:859
-    break;
-
-  case 262:
-#line 986 "dhcp6_parser.yy" // lalr1.cc:859
-=======
-#line 1752 "dhcp6_parser.cc" // lalr1.cc:859
-    break;
-
-  case 251:
-#line 951 "dhcp6_parser.yy" // lalr1.cc:859
->>>>>>> dad9ff71
+#line 1780 "dhcp6_parser.cc" // lalr1.cc:859
+    break;
+
+  case 256:
+#line 969 "dhcp6_parser.yy" // lalr1.cc:859
     {
     ElementPtr array(new BoolElement(yystack_[0].value.as< bool > (), ctx.loc2pos(yystack_[0].location)));
     ctx.stack_.back()->set("array", array);
 }
-<<<<<<< HEAD
-#line 1831 "dhcp6_parser.cc" // lalr1.cc:859
-    break;
-
-  case 263:
-#line 995 "dhcp6_parser.yy" // lalr1.cc:859
-=======
-#line 1761 "dhcp6_parser.cc" // lalr1.cc:859
-    break;
-
-  case 252:
-#line 960 "dhcp6_parser.yy" // lalr1.cc:859
->>>>>>> dad9ff71
+#line 1789 "dhcp6_parser.cc" // lalr1.cc:859
+    break;
+
+  case 257:
+#line 978 "dhcp6_parser.yy" // lalr1.cc:859
     {
     ElementPtr l(new ListElement(ctx.loc2pos(yystack_[0].location)));
     ctx.stack_.back()->set("option-data", l);
     ctx.stack_.push_back(l);
     ctx.enter(ctx.OPTION_DATA);
 }
-<<<<<<< HEAD
-#line 1842 "dhcp6_parser.cc" // lalr1.cc:859
-    break;
-
-  case 264:
-#line 1000 "dhcp6_parser.yy" // lalr1.cc:859
-=======
-#line 1772 "dhcp6_parser.cc" // lalr1.cc:859
-    break;
-
-  case 253:
-#line 965 "dhcp6_parser.yy" // lalr1.cc:859
->>>>>>> dad9ff71
+#line 1800 "dhcp6_parser.cc" // lalr1.cc:859
+    break;
+
+  case 258:
+#line 983 "dhcp6_parser.yy" // lalr1.cc:859
     {
     ctx.stack_.pop_back();
     ctx.leave();
 }
-<<<<<<< HEAD
-#line 1851 "dhcp6_parser.cc" // lalr1.cc:859
-    break;
-
-  case 269:
-#line 1019 "dhcp6_parser.yy" // lalr1.cc:859
-=======
-#line 1781 "dhcp6_parser.cc" // lalr1.cc:859
-    break;
-
-  case 258:
-#line 984 "dhcp6_parser.yy" // lalr1.cc:859
->>>>>>> dad9ff71
+#line 1809 "dhcp6_parser.cc" // lalr1.cc:859
+    break;
+
+  case 263:
+#line 1002 "dhcp6_parser.yy" // lalr1.cc:859
     {
     ElementPtr m(new MapElement(ctx.loc2pos(yystack_[0].location)));
     ctx.stack_.back()->add(m);
     ctx.stack_.push_back(m);
 }
-<<<<<<< HEAD
-#line 1861 "dhcp6_parser.cc" // lalr1.cc:859
-    break;
-
-  case 270:
-#line 1023 "dhcp6_parser.yy" // lalr1.cc:859
+#line 1819 "dhcp6_parser.cc" // lalr1.cc:859
+    break;
+
+  case 264:
+#line 1006 "dhcp6_parser.yy" // lalr1.cc:859
     {
     ctx.stack_.pop_back();
 }
-#line 1869 "dhcp6_parser.cc" // lalr1.cc:859
-    break;
-
-  case 271:
-#line 1030 "dhcp6_parser.yy" // lalr1.cc:859
-=======
-#line 1791 "dhcp6_parser.cc" // lalr1.cc:859
-    break;
-
-  case 259:
-#line 988 "dhcp6_parser.yy" // lalr1.cc:859
-    {
-    ctx.stack_.pop_back();
-}
-#line 1799 "dhcp6_parser.cc" // lalr1.cc:859
-    break;
-
-  case 260:
-#line 995 "dhcp6_parser.yy" // lalr1.cc:859
->>>>>>> dad9ff71
+#line 1827 "dhcp6_parser.cc" // lalr1.cc:859
+    break;
+
+  case 265:
+#line 1013 "dhcp6_parser.yy" // lalr1.cc:859
     {
     // Parse the option-data list entry map
     ElementPtr m(new MapElement(ctx.loc2pos(yystack_[0].location)));
     ctx.stack_.push_back(m);
 }
-<<<<<<< HEAD
-#line 1879 "dhcp6_parser.cc" // lalr1.cc:859
-    break;
-
-  case 272:
-#line 1034 "dhcp6_parser.yy" // lalr1.cc:859
+#line 1837 "dhcp6_parser.cc" // lalr1.cc:859
+    break;
+
+  case 266:
+#line 1017 "dhcp6_parser.yy" // lalr1.cc:859
     {
     // parsing completed
 }
-#line 1887 "dhcp6_parser.cc" // lalr1.cc:859
-    break;
-
-  case 284:
-#line 1063 "dhcp6_parser.yy" // lalr1.cc:859
+#line 1845 "dhcp6_parser.cc" // lalr1.cc:859
+    break;
+
+  case 278:
+#line 1046 "dhcp6_parser.yy" // lalr1.cc:859
     {
     ctx.enter(ctx.NO_KEYWORD);
 }
-#line 1895 "dhcp6_parser.cc" // lalr1.cc:859
-    break;
-
-  case 285:
-#line 1065 "dhcp6_parser.yy" // lalr1.cc:859
-=======
-#line 1809 "dhcp6_parser.cc" // lalr1.cc:859
-    break;
-
-  case 261:
-#line 999 "dhcp6_parser.yy" // lalr1.cc:859
-    {
-    // parsing completed
-}
-#line 1817 "dhcp6_parser.cc" // lalr1.cc:859
-    break;
-
-  case 273:
-#line 1028 "dhcp6_parser.yy" // lalr1.cc:859
-    {
-    ctx.enter(ctx.NO_KEYWORD);
-}
-#line 1825 "dhcp6_parser.cc" // lalr1.cc:859
-    break;
-
-  case 274:
-#line 1030 "dhcp6_parser.yy" // lalr1.cc:859
->>>>>>> dad9ff71
+#line 1853 "dhcp6_parser.cc" // lalr1.cc:859
+    break;
+
+  case 279:
+#line 1048 "dhcp6_parser.yy" // lalr1.cc:859
     {
     ElementPtr data(new StringElement(yystack_[0].value.as< std::string > (), ctx.loc2pos(yystack_[0].location)));
     ctx.stack_.back()->set("data", data);
     ctx.leave();
 }
-<<<<<<< HEAD
-#line 1905 "dhcp6_parser.cc" // lalr1.cc:859
-    break;
-
-  case 288:
-#line 1075 "dhcp6_parser.yy" // lalr1.cc:859
-=======
-#line 1835 "dhcp6_parser.cc" // lalr1.cc:859
-    break;
-
-  case 277:
-#line 1040 "dhcp6_parser.yy" // lalr1.cc:859
->>>>>>> dad9ff71
+#line 1863 "dhcp6_parser.cc" // lalr1.cc:859
+    break;
+
+  case 282:
+#line 1058 "dhcp6_parser.yy" // lalr1.cc:859
     {
     ElementPtr space(new BoolElement(yystack_[0].value.as< bool > (), ctx.loc2pos(yystack_[0].location)));
     ctx.stack_.back()->set("csv-format", space);
 }
-<<<<<<< HEAD
-#line 1914 "dhcp6_parser.cc" // lalr1.cc:859
-    break;
-
-  case 289:
-#line 1083 "dhcp6_parser.yy" // lalr1.cc:859
-=======
-#line 1844 "dhcp6_parser.cc" // lalr1.cc:859
-    break;
-
-  case 278:
-#line 1048 "dhcp6_parser.yy" // lalr1.cc:859
->>>>>>> dad9ff71
+#line 1872 "dhcp6_parser.cc" // lalr1.cc:859
+    break;
+
+  case 283:
+#line 1066 "dhcp6_parser.yy" // lalr1.cc:859
     {
     ElementPtr l(new ListElement(ctx.loc2pos(yystack_[0].location)));
     ctx.stack_.back()->set("pools", l);
     ctx.stack_.push_back(l);
     ctx.enter(ctx.POOLS);
 }
-<<<<<<< HEAD
-#line 1925 "dhcp6_parser.cc" // lalr1.cc:859
-    break;
-
-  case 290:
-#line 1088 "dhcp6_parser.yy" // lalr1.cc:859
-=======
-#line 1855 "dhcp6_parser.cc" // lalr1.cc:859
-    break;
-
-  case 279:
-#line 1053 "dhcp6_parser.yy" // lalr1.cc:859
->>>>>>> dad9ff71
+#line 1883 "dhcp6_parser.cc" // lalr1.cc:859
+    break;
+
+  case 284:
+#line 1071 "dhcp6_parser.yy" // lalr1.cc:859
     {
     ctx.stack_.pop_back();
     ctx.leave();
 }
-<<<<<<< HEAD
-#line 1934 "dhcp6_parser.cc" // lalr1.cc:859
-    break;
-
-  case 295:
-#line 1103 "dhcp6_parser.yy" // lalr1.cc:859
-=======
-#line 1864 "dhcp6_parser.cc" // lalr1.cc:859
-    break;
-
-  case 284:
-#line 1068 "dhcp6_parser.yy" // lalr1.cc:859
->>>>>>> dad9ff71
+#line 1892 "dhcp6_parser.cc" // lalr1.cc:859
+    break;
+
+  case 289:
+#line 1086 "dhcp6_parser.yy" // lalr1.cc:859
     {
     ElementPtr m(new MapElement(ctx.loc2pos(yystack_[0].location)));
     ctx.stack_.back()->add(m);
     ctx.stack_.push_back(m);
 }
-<<<<<<< HEAD
-#line 1944 "dhcp6_parser.cc" // lalr1.cc:859
-    break;
-
-  case 296:
-#line 1107 "dhcp6_parser.yy" // lalr1.cc:859
+#line 1902 "dhcp6_parser.cc" // lalr1.cc:859
+    break;
+
+  case 290:
+#line 1090 "dhcp6_parser.yy" // lalr1.cc:859
     {
     ctx.stack_.pop_back();
 }
-#line 1952 "dhcp6_parser.cc" // lalr1.cc:859
-    break;
-
-  case 297:
-#line 1111 "dhcp6_parser.yy" // lalr1.cc:859
-=======
-#line 1874 "dhcp6_parser.cc" // lalr1.cc:859
-    break;
-
-  case 285:
-#line 1072 "dhcp6_parser.yy" // lalr1.cc:859
-    {
-    ctx.stack_.pop_back();
-}
-#line 1882 "dhcp6_parser.cc" // lalr1.cc:859
-    break;
-
-  case 286:
-#line 1076 "dhcp6_parser.yy" // lalr1.cc:859
->>>>>>> dad9ff71
+#line 1910 "dhcp6_parser.cc" // lalr1.cc:859
+    break;
+
+  case 291:
+#line 1094 "dhcp6_parser.yy" // lalr1.cc:859
     {
     // Parse the pool list entry map
     ElementPtr m(new MapElement(ctx.loc2pos(yystack_[0].location)));
     ctx.stack_.push_back(m);
 }
-<<<<<<< HEAD
-#line 1962 "dhcp6_parser.cc" // lalr1.cc:859
+#line 1920 "dhcp6_parser.cc" // lalr1.cc:859
+    break;
+
+  case 292:
+#line 1098 "dhcp6_parser.yy" // lalr1.cc:859
+    {
+    // parsing completed
+}
+#line 1928 "dhcp6_parser.cc" // lalr1.cc:859
     break;
 
   case 298:
-#line 1115 "dhcp6_parser.yy" // lalr1.cc:859
-    {
-    // parsing completed
-}
-#line 1970 "dhcp6_parser.cc" // lalr1.cc:859
-    break;
-
-  case 304:
-#line 1128 "dhcp6_parser.yy" // lalr1.cc:859
+#line 1111 "dhcp6_parser.yy" // lalr1.cc:859
     {
     ctx.enter(ctx.NO_KEYWORD);
 }
-#line 1978 "dhcp6_parser.cc" // lalr1.cc:859
-    break;
-
-  case 305:
-#line 1130 "dhcp6_parser.yy" // lalr1.cc:859
-=======
-#line 1892 "dhcp6_parser.cc" // lalr1.cc:859
-    break;
-
-  case 287:
-#line 1080 "dhcp6_parser.yy" // lalr1.cc:859
-    {
-    // parsing completed
-}
-#line 1900 "dhcp6_parser.cc" // lalr1.cc:859
-    break;
-
-  case 294:
-#line 1094 "dhcp6_parser.yy" // lalr1.cc:859
-    {
-    ctx.enter(ctx.NO_KEYWORD);
-}
-#line 1908 "dhcp6_parser.cc" // lalr1.cc:859
-    break;
-
-  case 295:
-#line 1096 "dhcp6_parser.yy" // lalr1.cc:859
->>>>>>> dad9ff71
+#line 1936 "dhcp6_parser.cc" // lalr1.cc:859
+    break;
+
+  case 299:
+#line 1113 "dhcp6_parser.yy" // lalr1.cc:859
     {
     ElementPtr pool(new StringElement(yystack_[0].value.as< std::string > (), ctx.loc2pos(yystack_[0].location)));
     ctx.stack_.back()->set("pool", pool);
     ctx.leave();
 }
-<<<<<<< HEAD
-#line 1988 "dhcp6_parser.cc" // lalr1.cc:859
-    break;
-
-  case 306:
-#line 1139 "dhcp6_parser.yy" // lalr1.cc:859
-=======
-#line 1918 "dhcp6_parser.cc" // lalr1.cc:859
-    break;
-
-  case 296:
-#line 1102 "dhcp6_parser.yy" // lalr1.cc:859
-    {
-    ctx.enter(ctx.NO_KEYWORD);
-}
-#line 1926 "dhcp6_parser.cc" // lalr1.cc:859
-    break;
-
-  case 297:
-#line 1104 "dhcp6_parser.yy" // lalr1.cc:859
-    {
-    ctx.stack_.back()->set("user-context", yystack_[0].value.as< ElementPtr > ());
-    ctx.leave();
-}
-#line 1935 "dhcp6_parser.cc" // lalr1.cc:859
-    break;
-
-  case 298:
-#line 1112 "dhcp6_parser.yy" // lalr1.cc:859
->>>>>>> dad9ff71
+#line 1946 "dhcp6_parser.cc" // lalr1.cc:859
+    break;
+
+  case 300:
+#line 1122 "dhcp6_parser.yy" // lalr1.cc:859
     {
     ElementPtr l(new ListElement(ctx.loc2pos(yystack_[0].location)));
     ctx.stack_.back()->set("pd-pools", l);
     ctx.stack_.push_back(l);
     ctx.enter(ctx.PD_POOLS);
 }
-<<<<<<< HEAD
-#line 1999 "dhcp6_parser.cc" // lalr1.cc:859
-    break;
-
-  case 307:
-#line 1144 "dhcp6_parser.yy" // lalr1.cc:859
-=======
-#line 1946 "dhcp6_parser.cc" // lalr1.cc:859
-    break;
-
-  case 299:
-#line 1117 "dhcp6_parser.yy" // lalr1.cc:859
->>>>>>> dad9ff71
+#line 1957 "dhcp6_parser.cc" // lalr1.cc:859
+    break;
+
+  case 301:
+#line 1127 "dhcp6_parser.yy" // lalr1.cc:859
     {
     ctx.stack_.pop_back();
     ctx.leave();
 }
-<<<<<<< HEAD
-#line 2008 "dhcp6_parser.cc" // lalr1.cc:859
-    break;
-
-  case 312:
-#line 1159 "dhcp6_parser.yy" // lalr1.cc:859
-=======
-#line 1955 "dhcp6_parser.cc" // lalr1.cc:859
-    break;
-
-  case 304:
-#line 1132 "dhcp6_parser.yy" // lalr1.cc:859
->>>>>>> dad9ff71
+#line 1966 "dhcp6_parser.cc" // lalr1.cc:859
+    break;
+
+  case 306:
+#line 1142 "dhcp6_parser.yy" // lalr1.cc:859
     {
     ElementPtr m(new MapElement(ctx.loc2pos(yystack_[0].location)));
     ctx.stack_.back()->add(m);
     ctx.stack_.push_back(m);
 }
-<<<<<<< HEAD
-#line 2018 "dhcp6_parser.cc" // lalr1.cc:859
-    break;
-
-  case 313:
-#line 1163 "dhcp6_parser.yy" // lalr1.cc:859
+#line 1976 "dhcp6_parser.cc" // lalr1.cc:859
+    break;
+
+  case 307:
+#line 1146 "dhcp6_parser.yy" // lalr1.cc:859
     {
     ctx.stack_.pop_back();
 }
-#line 2026 "dhcp6_parser.cc" // lalr1.cc:859
-    break;
-
-  case 314:
-#line 1167 "dhcp6_parser.yy" // lalr1.cc:859
-=======
-#line 1965 "dhcp6_parser.cc" // lalr1.cc:859
-    break;
-
-  case 305:
-#line 1136 "dhcp6_parser.yy" // lalr1.cc:859
-    {
-    ctx.stack_.pop_back();
-}
-#line 1973 "dhcp6_parser.cc" // lalr1.cc:859
-    break;
-
-  case 306:
-#line 1140 "dhcp6_parser.yy" // lalr1.cc:859
->>>>>>> dad9ff71
+#line 1984 "dhcp6_parser.cc" // lalr1.cc:859
+    break;
+
+  case 308:
+#line 1150 "dhcp6_parser.yy" // lalr1.cc:859
     {
     // Parse the pd-pool list entry map
     ElementPtr m(new MapElement(ctx.loc2pos(yystack_[0].location)));
     ctx.stack_.push_back(m);
 }
-<<<<<<< HEAD
-#line 2036 "dhcp6_parser.cc" // lalr1.cc:859
-    break;
-
-  case 315:
+#line 1994 "dhcp6_parser.cc" // lalr1.cc:859
+    break;
+
+  case 309:
+#line 1154 "dhcp6_parser.yy" // lalr1.cc:859
+    {
+    // parsing completed
+}
+#line 2002 "dhcp6_parser.cc" // lalr1.cc:859
+    break;
+
+  case 319:
 #line 1171 "dhcp6_parser.yy" // lalr1.cc:859
     {
-    // parsing completed
-}
-#line 2044 "dhcp6_parser.cc" // lalr1.cc:859
-    break;
-
-  case 325:
-#line 1188 "dhcp6_parser.yy" // lalr1.cc:859
-    {
     ctx.enter(ctx.NO_KEYWORD);
 }
-#line 2052 "dhcp6_parser.cc" // lalr1.cc:859
-    break;
-
-  case 326:
-#line 1190 "dhcp6_parser.yy" // lalr1.cc:859
-=======
-#line 1983 "dhcp6_parser.cc" // lalr1.cc:859
-    break;
-
-  case 307:
-#line 1144 "dhcp6_parser.yy" // lalr1.cc:859
-    {
-    // parsing completed
-}
-#line 1991 "dhcp6_parser.cc" // lalr1.cc:859
-    break;
-
-  case 318:
-#line 1162 "dhcp6_parser.yy" // lalr1.cc:859
-    {
-    ctx.enter(ctx.NO_KEYWORD);
-}
-#line 1999 "dhcp6_parser.cc" // lalr1.cc:859
-    break;
-
-  case 319:
-#line 1164 "dhcp6_parser.yy" // lalr1.cc:859
->>>>>>> dad9ff71
+#line 2010 "dhcp6_parser.cc" // lalr1.cc:859
+    break;
+
+  case 320:
+#line 1173 "dhcp6_parser.yy" // lalr1.cc:859
     {
     ElementPtr prf(new StringElement(yystack_[0].value.as< std::string > (), ctx.loc2pos(yystack_[0].location)));
     ctx.stack_.back()->set("prefix", prf);
     ctx.leave();
 }
-<<<<<<< HEAD
-#line 2062 "dhcp6_parser.cc" // lalr1.cc:859
-    break;
-
-  case 327:
-#line 1196 "dhcp6_parser.yy" // lalr1.cc:859
-=======
-#line 2009 "dhcp6_parser.cc" // lalr1.cc:859
-    break;
-
-  case 320:
-#line 1170 "dhcp6_parser.yy" // lalr1.cc:859
->>>>>>> dad9ff71
+#line 2020 "dhcp6_parser.cc" // lalr1.cc:859
+    break;
+
+  case 321:
+#line 1179 "dhcp6_parser.yy" // lalr1.cc:859
     {
     ElementPtr prf(new IntElement(yystack_[0].value.as< int64_t > (), ctx.loc2pos(yystack_[0].location)));
     ctx.stack_.back()->set("prefix-len", prf);
 }
-<<<<<<< HEAD
-#line 2071 "dhcp6_parser.cc" // lalr1.cc:859
-    break;
-
-  case 328:
-#line 1201 "dhcp6_parser.yy" // lalr1.cc:859
+#line 2029 "dhcp6_parser.cc" // lalr1.cc:859
+    break;
+
+  case 322:
+#line 1184 "dhcp6_parser.yy" // lalr1.cc:859
     {
     ctx.enter(ctx.NO_KEYWORD);
 }
-#line 2079 "dhcp6_parser.cc" // lalr1.cc:859
-    break;
-
-  case 329:
-#line 1203 "dhcp6_parser.yy" // lalr1.cc:859
-=======
-#line 2018 "dhcp6_parser.cc" // lalr1.cc:859
-    break;
-
-  case 321:
-#line 1175 "dhcp6_parser.yy" // lalr1.cc:859
-    {
-    ctx.enter(ctx.NO_KEYWORD);
-}
-#line 2026 "dhcp6_parser.cc" // lalr1.cc:859
-    break;
-
-  case 322:
-#line 1177 "dhcp6_parser.yy" // lalr1.cc:859
->>>>>>> dad9ff71
+#line 2037 "dhcp6_parser.cc" // lalr1.cc:859
+    break;
+
+  case 323:
+#line 1186 "dhcp6_parser.yy" // lalr1.cc:859
     {
     ElementPtr prf(new StringElement(yystack_[0].value.as< std::string > (), ctx.loc2pos(yystack_[0].location)));
     ctx.stack_.back()->set("excluded-prefix", prf);
     ctx.leave();
 }
-<<<<<<< HEAD
-#line 2089 "dhcp6_parser.cc" // lalr1.cc:859
-    break;
-
-  case 330:
-#line 1209 "dhcp6_parser.yy" // lalr1.cc:859
-=======
-#line 2036 "dhcp6_parser.cc" // lalr1.cc:859
-    break;
-
-  case 323:
-#line 1183 "dhcp6_parser.yy" // lalr1.cc:859
->>>>>>> dad9ff71
+#line 2047 "dhcp6_parser.cc" // lalr1.cc:859
+    break;
+
+  case 324:
+#line 1192 "dhcp6_parser.yy" // lalr1.cc:859
     {
     ElementPtr prf(new IntElement(yystack_[0].value.as< int64_t > (), ctx.loc2pos(yystack_[0].location)));
     ctx.stack_.back()->set("excluded-prefix-len", prf);
 }
-<<<<<<< HEAD
-#line 2098 "dhcp6_parser.cc" // lalr1.cc:859
-    break;
-
-  case 331:
-#line 1214 "dhcp6_parser.yy" // lalr1.cc:859
-=======
-#line 2045 "dhcp6_parser.cc" // lalr1.cc:859
-    break;
-
-  case 324:
-#line 1188 "dhcp6_parser.yy" // lalr1.cc:859
->>>>>>> dad9ff71
+#line 2056 "dhcp6_parser.cc" // lalr1.cc:859
+    break;
+
+  case 325:
+#line 1197 "dhcp6_parser.yy" // lalr1.cc:859
     {
     ElementPtr deleg(new IntElement(yystack_[0].value.as< int64_t > (), ctx.loc2pos(yystack_[0].location)));
     ctx.stack_.back()->set("delegated-len", deleg);
 }
-<<<<<<< HEAD
-#line 2107 "dhcp6_parser.cc" // lalr1.cc:859
-    break;
-
-  case 332:
-#line 1222 "dhcp6_parser.yy" // lalr1.cc:859
-=======
-#line 2054 "dhcp6_parser.cc" // lalr1.cc:859
-    break;
-
-  case 325:
-#line 1196 "dhcp6_parser.yy" // lalr1.cc:859
->>>>>>> dad9ff71
+#line 2065 "dhcp6_parser.cc" // lalr1.cc:859
+    break;
+
+  case 326:
+#line 1205 "dhcp6_parser.yy" // lalr1.cc:859
     {
     ElementPtr l(new ListElement(ctx.loc2pos(yystack_[0].location)));
     ctx.stack_.back()->set("reservations", l);
     ctx.stack_.push_back(l);
     ctx.enter(ctx.RESERVATIONS);
 }
-<<<<<<< HEAD
-#line 2118 "dhcp6_parser.cc" // lalr1.cc:859
-    break;
-
-  case 333:
-#line 1227 "dhcp6_parser.yy" // lalr1.cc:859
-=======
-#line 2065 "dhcp6_parser.cc" // lalr1.cc:859
-    break;
-
-  case 326:
-#line 1201 "dhcp6_parser.yy" // lalr1.cc:859
->>>>>>> dad9ff71
+#line 2076 "dhcp6_parser.cc" // lalr1.cc:859
+    break;
+
+  case 327:
+#line 1210 "dhcp6_parser.yy" // lalr1.cc:859
     {
     ctx.stack_.pop_back();
     ctx.leave();
 }
-<<<<<<< HEAD
-#line 2127 "dhcp6_parser.cc" // lalr1.cc:859
-    break;
-
-  case 338:
-#line 1240 "dhcp6_parser.yy" // lalr1.cc:859
-=======
-#line 2074 "dhcp6_parser.cc" // lalr1.cc:859
-    break;
-
-  case 331:
-#line 1214 "dhcp6_parser.yy" // lalr1.cc:859
->>>>>>> dad9ff71
+#line 2085 "dhcp6_parser.cc" // lalr1.cc:859
+    break;
+
+  case 332:
+#line 1223 "dhcp6_parser.yy" // lalr1.cc:859
     {
     ElementPtr m(new MapElement(ctx.loc2pos(yystack_[0].location)));
     ctx.stack_.back()->add(m);
     ctx.stack_.push_back(m);
 }
-<<<<<<< HEAD
-#line 2137 "dhcp6_parser.cc" // lalr1.cc:859
-    break;
-
-  case 339:
-#line 1244 "dhcp6_parser.yy" // lalr1.cc:859
+#line 2095 "dhcp6_parser.cc" // lalr1.cc:859
+    break;
+
+  case 333:
+#line 1227 "dhcp6_parser.yy" // lalr1.cc:859
     {
     ctx.stack_.pop_back();
 }
-#line 2145 "dhcp6_parser.cc" // lalr1.cc:859
-    break;
-
-  case 340:
-#line 1248 "dhcp6_parser.yy" // lalr1.cc:859
-=======
-#line 2084 "dhcp6_parser.cc" // lalr1.cc:859
-    break;
-
-  case 332:
-#line 1218 "dhcp6_parser.yy" // lalr1.cc:859
-    {
-    ctx.stack_.pop_back();
-}
-#line 2092 "dhcp6_parser.cc" // lalr1.cc:859
-    break;
-
-  case 333:
-#line 1222 "dhcp6_parser.yy" // lalr1.cc:859
->>>>>>> dad9ff71
+#line 2103 "dhcp6_parser.cc" // lalr1.cc:859
+    break;
+
+  case 334:
+#line 1231 "dhcp6_parser.yy" // lalr1.cc:859
     {
     // Parse the reservations list entry map
     ElementPtr m(new MapElement(ctx.loc2pos(yystack_[0].location)));
     ctx.stack_.push_back(m);
 }
-<<<<<<< HEAD
-#line 2155 "dhcp6_parser.cc" // lalr1.cc:859
-    break;
-
-  case 341:
-#line 1252 "dhcp6_parser.yy" // lalr1.cc:859
+#line 2113 "dhcp6_parser.cc" // lalr1.cc:859
+    break;
+
+  case 335:
+#line 1235 "dhcp6_parser.yy" // lalr1.cc:859
     {
     // parsing completed
 }
-#line 2163 "dhcp6_parser.cc" // lalr1.cc:859
-    break;
-
-  case 354:
-#line 1275 "dhcp6_parser.yy" // lalr1.cc:859
-=======
-#line 2102 "dhcp6_parser.cc" // lalr1.cc:859
-    break;
-
-  case 334:
-#line 1226 "dhcp6_parser.yy" // lalr1.cc:859
-    {
-    // parsing completed
-}
-#line 2110 "dhcp6_parser.cc" // lalr1.cc:859
-    break;
-
-  case 347:
-#line 1249 "dhcp6_parser.yy" // lalr1.cc:859
->>>>>>> dad9ff71
+#line 2121 "dhcp6_parser.cc" // lalr1.cc:859
+    break;
+
+  case 348:
+#line 1258 "dhcp6_parser.yy" // lalr1.cc:859
     {
     ElementPtr l(new ListElement(ctx.loc2pos(yystack_[0].location)));
     ctx.stack_.back()->set("ip-addresses", l);
     ctx.stack_.push_back(l);
     ctx.enter(ctx.NO_KEYWORD);
 }
-<<<<<<< HEAD
-#line 2174 "dhcp6_parser.cc" // lalr1.cc:859
-    break;
-
-  case 355:
-#line 1280 "dhcp6_parser.yy" // lalr1.cc:859
-=======
-#line 2121 "dhcp6_parser.cc" // lalr1.cc:859
-    break;
-
-  case 348:
-#line 1254 "dhcp6_parser.yy" // lalr1.cc:859
->>>>>>> dad9ff71
+#line 2132 "dhcp6_parser.cc" // lalr1.cc:859
+    break;
+
+  case 349:
+#line 1263 "dhcp6_parser.yy" // lalr1.cc:859
     {
     ctx.stack_.pop_back();
     ctx.leave();
 }
-<<<<<<< HEAD
-#line 2183 "dhcp6_parser.cc" // lalr1.cc:859
-    break;
-
-  case 356:
-#line 1285 "dhcp6_parser.yy" // lalr1.cc:859
-=======
-#line 2130 "dhcp6_parser.cc" // lalr1.cc:859
-    break;
-
-  case 349:
-#line 1259 "dhcp6_parser.yy" // lalr1.cc:859
->>>>>>> dad9ff71
+#line 2141 "dhcp6_parser.cc" // lalr1.cc:859
+    break;
+
+  case 350:
+#line 1268 "dhcp6_parser.yy" // lalr1.cc:859
     {
     ElementPtr l(new ListElement(ctx.loc2pos(yystack_[0].location)));
     ctx.stack_.back()->set("prefixes", l);
     ctx.stack_.push_back(l);
     ctx.enter(ctx.NO_KEYWORD);
 }
-<<<<<<< HEAD
-#line 2194 "dhcp6_parser.cc" // lalr1.cc:859
-    break;
-
-  case 357:
-#line 1290 "dhcp6_parser.yy" // lalr1.cc:859
-=======
-#line 2141 "dhcp6_parser.cc" // lalr1.cc:859
-    break;
-
-  case 350:
-#line 1264 "dhcp6_parser.yy" // lalr1.cc:859
->>>>>>> dad9ff71
+#line 2152 "dhcp6_parser.cc" // lalr1.cc:859
+    break;
+
+  case 351:
+#line 1273 "dhcp6_parser.yy" // lalr1.cc:859
     {
     ctx.stack_.pop_back();
     ctx.leave();
 }
-<<<<<<< HEAD
-#line 2203 "dhcp6_parser.cc" // lalr1.cc:859
-    break;
-
-  case 358:
-#line 1295 "dhcp6_parser.yy" // lalr1.cc:859
+#line 2161 "dhcp6_parser.cc" // lalr1.cc:859
+    break;
+
+  case 352:
+#line 1278 "dhcp6_parser.yy" // lalr1.cc:859
     {
     ctx.enter(ctx.NO_KEYWORD);
 }
-#line 2211 "dhcp6_parser.cc" // lalr1.cc:859
-    break;
-
-  case 359:
-#line 1297 "dhcp6_parser.yy" // lalr1.cc:859
-=======
-#line 2150 "dhcp6_parser.cc" // lalr1.cc:859
-    break;
-
-  case 351:
-#line 1269 "dhcp6_parser.yy" // lalr1.cc:859
-    {
-    ctx.enter(ctx.NO_KEYWORD);
-}
-#line 2158 "dhcp6_parser.cc" // lalr1.cc:859
-    break;
-
-  case 352:
-#line 1271 "dhcp6_parser.yy" // lalr1.cc:859
->>>>>>> dad9ff71
+#line 2169 "dhcp6_parser.cc" // lalr1.cc:859
+    break;
+
+  case 353:
+#line 1280 "dhcp6_parser.yy" // lalr1.cc:859
     {
     ElementPtr d(new StringElement(yystack_[0].value.as< std::string > (), ctx.loc2pos(yystack_[0].location)));
     ctx.stack_.back()->set("duid", d);
     ctx.leave();
 }
-<<<<<<< HEAD
-#line 2221 "dhcp6_parser.cc" // lalr1.cc:859
-    break;
-
-  case 360:
-#line 1303 "dhcp6_parser.yy" // lalr1.cc:859
+#line 2179 "dhcp6_parser.cc" // lalr1.cc:859
+    break;
+
+  case 354:
+#line 1286 "dhcp6_parser.yy" // lalr1.cc:859
     {
     ctx.enter(ctx.NO_KEYWORD);
 }
-#line 2229 "dhcp6_parser.cc" // lalr1.cc:859
-    break;
-
-  case 361:
-#line 1305 "dhcp6_parser.yy" // lalr1.cc:859
-=======
-#line 2168 "dhcp6_parser.cc" // lalr1.cc:859
-    break;
-
-  case 353:
-#line 1277 "dhcp6_parser.yy" // lalr1.cc:859
-    {
-    ctx.enter(ctx.NO_KEYWORD);
-}
-#line 2176 "dhcp6_parser.cc" // lalr1.cc:859
-    break;
-
-  case 354:
-#line 1279 "dhcp6_parser.yy" // lalr1.cc:859
->>>>>>> dad9ff71
+#line 2187 "dhcp6_parser.cc" // lalr1.cc:859
+    break;
+
+  case 355:
+#line 1288 "dhcp6_parser.yy" // lalr1.cc:859
     {
     ElementPtr hw(new StringElement(yystack_[0].value.as< std::string > (), ctx.loc2pos(yystack_[0].location)));
     ctx.stack_.back()->set("hw-address", hw);
     ctx.leave();
 }
-<<<<<<< HEAD
-#line 2239 "dhcp6_parser.cc" // lalr1.cc:859
-    break;
-
-  case 362:
-#line 1311 "dhcp6_parser.yy" // lalr1.cc:859
+#line 2197 "dhcp6_parser.cc" // lalr1.cc:859
+    break;
+
+  case 356:
+#line 1294 "dhcp6_parser.yy" // lalr1.cc:859
     {
     ctx.enter(ctx.NO_KEYWORD);
 }
-#line 2247 "dhcp6_parser.cc" // lalr1.cc:859
-    break;
-
-  case 363:
-#line 1313 "dhcp6_parser.yy" // lalr1.cc:859
-=======
-#line 2186 "dhcp6_parser.cc" // lalr1.cc:859
-    break;
-
-  case 355:
-#line 1285 "dhcp6_parser.yy" // lalr1.cc:859
-    {
-    ctx.enter(ctx.NO_KEYWORD);
-}
-#line 2194 "dhcp6_parser.cc" // lalr1.cc:859
-    break;
-
-  case 356:
-#line 1287 "dhcp6_parser.yy" // lalr1.cc:859
->>>>>>> dad9ff71
+#line 2205 "dhcp6_parser.cc" // lalr1.cc:859
+    break;
+
+  case 357:
+#line 1296 "dhcp6_parser.yy" // lalr1.cc:859
     {
     ElementPtr host(new StringElement(yystack_[0].value.as< std::string > (), ctx.loc2pos(yystack_[0].location)));
     ctx.stack_.back()->set("hostname", host);
     ctx.leave();
 }
-<<<<<<< HEAD
-#line 2257 "dhcp6_parser.cc" // lalr1.cc:859
-    break;
-
-  case 364:
-#line 1319 "dhcp6_parser.yy" // lalr1.cc:859
-=======
-#line 2204 "dhcp6_parser.cc" // lalr1.cc:859
-    break;
-
-  case 357:
-#line 1293 "dhcp6_parser.yy" // lalr1.cc:859
->>>>>>> dad9ff71
+#line 2215 "dhcp6_parser.cc" // lalr1.cc:859
+    break;
+
+  case 358:
+#line 1302 "dhcp6_parser.yy" // lalr1.cc:859
     {
     ElementPtr c(new ListElement(ctx.loc2pos(yystack_[0].location)));
     ctx.stack_.back()->set("client-classes", c);
     ctx.stack_.push_back(c);
     ctx.enter(ctx.NO_KEYWORD);
 }
-<<<<<<< HEAD
-#line 2268 "dhcp6_parser.cc" // lalr1.cc:859
-    break;
-
-  case 365:
-#line 1324 "dhcp6_parser.yy" // lalr1.cc:859
-=======
-#line 2215 "dhcp6_parser.cc" // lalr1.cc:859
-    break;
-
-  case 358:
-#line 1298 "dhcp6_parser.yy" // lalr1.cc:859
->>>>>>> dad9ff71
+#line 2226 "dhcp6_parser.cc" // lalr1.cc:859
+    break;
+
+  case 359:
+#line 1307 "dhcp6_parser.yy" // lalr1.cc:859
     {
     ctx.stack_.pop_back();
     ctx.leave();
 }
-<<<<<<< HEAD
-#line 2277 "dhcp6_parser.cc" // lalr1.cc:859
-    break;
-
-  case 366:
-#line 1332 "dhcp6_parser.yy" // lalr1.cc:859
-=======
-#line 2224 "dhcp6_parser.cc" // lalr1.cc:859
-    break;
-
-  case 359:
-#line 1306 "dhcp6_parser.yy" // lalr1.cc:859
->>>>>>> dad9ff71
+#line 2235 "dhcp6_parser.cc" // lalr1.cc:859
+    break;
+
+  case 360:
+#line 1315 "dhcp6_parser.yy" // lalr1.cc:859
     {
     ElementPtr m(new MapElement(ctx.loc2pos(yystack_[0].location)));
     ctx.stack_.back()->set("relay", m);
     ctx.stack_.push_back(m);
     ctx.enter(ctx.RELAY);
 }
-<<<<<<< HEAD
-#line 2288 "dhcp6_parser.cc" // lalr1.cc:859
-    break;
-
-  case 367:
-#line 1337 "dhcp6_parser.yy" // lalr1.cc:859
-=======
-#line 2235 "dhcp6_parser.cc" // lalr1.cc:859
-    break;
-
-  case 360:
-#line 1311 "dhcp6_parser.yy" // lalr1.cc:859
->>>>>>> dad9ff71
+#line 2246 "dhcp6_parser.cc" // lalr1.cc:859
+    break;
+
+  case 361:
+#line 1320 "dhcp6_parser.yy" // lalr1.cc:859
     {
     ctx.stack_.pop_back();
     ctx.leave();
 }
-<<<<<<< HEAD
-#line 2297 "dhcp6_parser.cc" // lalr1.cc:859
-    break;
-
-  case 368:
-#line 1342 "dhcp6_parser.yy" // lalr1.cc:859
+#line 2255 "dhcp6_parser.cc" // lalr1.cc:859
+    break;
+
+  case 362:
+#line 1325 "dhcp6_parser.yy" // lalr1.cc:859
     {
     ctx.enter(ctx.NO_KEYWORD);
 }
-#line 2305 "dhcp6_parser.cc" // lalr1.cc:859
-    break;
-
-  case 369:
-#line 1344 "dhcp6_parser.yy" // lalr1.cc:859
-=======
-#line 2244 "dhcp6_parser.cc" // lalr1.cc:859
-    break;
-
-  case 361:
-#line 1316 "dhcp6_parser.yy" // lalr1.cc:859
-    {
-    ctx.enter(ctx.NO_KEYWORD);
-}
-#line 2252 "dhcp6_parser.cc" // lalr1.cc:859
-    break;
-
-  case 362:
-#line 1318 "dhcp6_parser.yy" // lalr1.cc:859
->>>>>>> dad9ff71
+#line 2263 "dhcp6_parser.cc" // lalr1.cc:859
+    break;
+
+  case 363:
+#line 1327 "dhcp6_parser.yy" // lalr1.cc:859
     {
     ElementPtr ip(new StringElement(yystack_[0].value.as< std::string > (), ctx.loc2pos(yystack_[0].location)));
     ctx.stack_.back()->set("ip-address", ip);
     ctx.leave();
 }
-<<<<<<< HEAD
-#line 2315 "dhcp6_parser.cc" // lalr1.cc:859
-    break;
-
-  case 370:
-#line 1353 "dhcp6_parser.yy" // lalr1.cc:859
-=======
-#line 2262 "dhcp6_parser.cc" // lalr1.cc:859
-    break;
-
-  case 363:
-#line 1327 "dhcp6_parser.yy" // lalr1.cc:859
->>>>>>> dad9ff71
+#line 2273 "dhcp6_parser.cc" // lalr1.cc:859
+    break;
+
+  case 364:
+#line 1336 "dhcp6_parser.yy" // lalr1.cc:859
     {
     ElementPtr l(new ListElement(ctx.loc2pos(yystack_[0].location)));
     ctx.stack_.back()->set("client-classes", l);
     ctx.stack_.push_back(l);
     ctx.enter(ctx.CLIENT_CLASSES);
 }
-<<<<<<< HEAD
-#line 2326 "dhcp6_parser.cc" // lalr1.cc:859
-    break;
-
-  case 371:
-#line 1358 "dhcp6_parser.yy" // lalr1.cc:859
-=======
-#line 2273 "dhcp6_parser.cc" // lalr1.cc:859
-    break;
-
-  case 364:
-#line 1332 "dhcp6_parser.yy" // lalr1.cc:859
->>>>>>> dad9ff71
+#line 2284 "dhcp6_parser.cc" // lalr1.cc:859
+    break;
+
+  case 365:
+#line 1341 "dhcp6_parser.yy" // lalr1.cc:859
     {
     ctx.stack_.pop_back();
     ctx.leave();
 }
-<<<<<<< HEAD
-#line 2335 "dhcp6_parser.cc" // lalr1.cc:859
-    break;
-
-  case 374:
-#line 1367 "dhcp6_parser.yy" // lalr1.cc:859
-=======
-#line 2282 "dhcp6_parser.cc" // lalr1.cc:859
-    break;
-
-  case 367:
-#line 1341 "dhcp6_parser.yy" // lalr1.cc:859
->>>>>>> dad9ff71
+#line 2293 "dhcp6_parser.cc" // lalr1.cc:859
+    break;
+
+  case 368:
+#line 1350 "dhcp6_parser.yy" // lalr1.cc:859
     {
     ElementPtr m(new MapElement(ctx.loc2pos(yystack_[0].location)));
     ctx.stack_.back()->add(m);
     ctx.stack_.push_back(m);
 }
-<<<<<<< HEAD
-#line 2345 "dhcp6_parser.cc" // lalr1.cc:859
-    break;
-
-  case 375:
-#line 1371 "dhcp6_parser.yy" // lalr1.cc:859
+#line 2303 "dhcp6_parser.cc" // lalr1.cc:859
+    break;
+
+  case 369:
+#line 1354 "dhcp6_parser.yy" // lalr1.cc:859
     {
     ctx.stack_.pop_back();
 }
-#line 2353 "dhcp6_parser.cc" // lalr1.cc:859
-    break;
-
-  case 385:
-#line 1391 "dhcp6_parser.yy" // lalr1.cc:859
+#line 2311 "dhcp6_parser.cc" // lalr1.cc:859
+    break;
+
+  case 379:
+#line 1374 "dhcp6_parser.yy" // lalr1.cc:859
     {
     ctx.enter(ctx.NO_KEYWORD);
 }
-#line 2361 "dhcp6_parser.cc" // lalr1.cc:859
-    break;
-
-  case 386:
-#line 1393 "dhcp6_parser.yy" // lalr1.cc:859
-=======
-#line 2292 "dhcp6_parser.cc" // lalr1.cc:859
-    break;
-
-  case 368:
-#line 1345 "dhcp6_parser.yy" // lalr1.cc:859
-    {
-    ctx.stack_.pop_back();
-}
-#line 2300 "dhcp6_parser.cc" // lalr1.cc:859
-    break;
-
-  case 378:
-#line 1365 "dhcp6_parser.yy" // lalr1.cc:859
-    {
-    ctx.enter(ctx.NO_KEYWORD);
-}
-#line 2308 "dhcp6_parser.cc" // lalr1.cc:859
-    break;
-
-  case 379:
-#line 1367 "dhcp6_parser.yy" // lalr1.cc:859
->>>>>>> dad9ff71
+#line 2319 "dhcp6_parser.cc" // lalr1.cc:859
+    break;
+
+  case 380:
+#line 1376 "dhcp6_parser.yy" // lalr1.cc:859
     {
     ElementPtr test(new StringElement(yystack_[0].value.as< std::string > (), ctx.loc2pos(yystack_[0].location)));
     ctx.stack_.back()->set("test", test);
     ctx.leave();
 }
-<<<<<<< HEAD
-#line 2371 "dhcp6_parser.cc" // lalr1.cc:859
-    break;
-
-  case 387:
-#line 1402 "dhcp6_parser.yy" // lalr1.cc:859
-=======
-#line 2318 "dhcp6_parser.cc" // lalr1.cc:859
-    break;
-
-  case 380:
-#line 1376 "dhcp6_parser.yy" // lalr1.cc:859
->>>>>>> dad9ff71
+#line 2329 "dhcp6_parser.cc" // lalr1.cc:859
+    break;
+
+  case 381:
+#line 1385 "dhcp6_parser.yy" // lalr1.cc:859
     {
     ElementPtr m(new MapElement(ctx.loc2pos(yystack_[0].location)));
     ctx.stack_.back()->set("server-id", m);
     ctx.stack_.push_back(m);
     ctx.enter(ctx.SERVER_ID);
 }
-<<<<<<< HEAD
-#line 2382 "dhcp6_parser.cc" // lalr1.cc:859
-    break;
-
-  case 388:
-#line 1407 "dhcp6_parser.yy" // lalr1.cc:859
-=======
-#line 2329 "dhcp6_parser.cc" // lalr1.cc:859
-    break;
-
-  case 381:
-#line 1381 "dhcp6_parser.yy" // lalr1.cc:859
->>>>>>> dad9ff71
+#line 2340 "dhcp6_parser.cc" // lalr1.cc:859
+    break;
+
+  case 382:
+#line 1390 "dhcp6_parser.yy" // lalr1.cc:859
     {
     ctx.stack_.pop_back();
     ctx.leave();
 }
-<<<<<<< HEAD
-#line 2391 "dhcp6_parser.cc" // lalr1.cc:859
+#line 2349 "dhcp6_parser.cc" // lalr1.cc:859
+    break;
+
+  case 392:
+#line 1408 "dhcp6_parser.yy" // lalr1.cc:859
+    {
+    ctx.enter(ctx.DUID_TYPE);
+}
+#line 2357 "dhcp6_parser.cc" // lalr1.cc:859
+    break;
+
+  case 393:
+#line 1410 "dhcp6_parser.yy" // lalr1.cc:859
+    {
+    ctx.stack_.back()->set("type", yystack_[0].value.as< ElementPtr > ());
+    ctx.leave();
+}
+#line 2366 "dhcp6_parser.cc" // lalr1.cc:859
+    break;
+
+  case 394:
+#line 1415 "dhcp6_parser.yy" // lalr1.cc:859
+    { yylhs.value.as< ElementPtr > () = ElementPtr(new StringElement("LLT", ctx.loc2pos(yystack_[0].location))); }
+#line 2372 "dhcp6_parser.cc" // lalr1.cc:859
+    break;
+
+  case 395:
+#line 1416 "dhcp6_parser.yy" // lalr1.cc:859
+    { yylhs.value.as< ElementPtr > () = ElementPtr(new StringElement("EN", ctx.loc2pos(yystack_[0].location))); }
+#line 2378 "dhcp6_parser.cc" // lalr1.cc:859
+    break;
+
+  case 396:
+#line 1417 "dhcp6_parser.yy" // lalr1.cc:859
+    { yylhs.value.as< ElementPtr > () = ElementPtr(new StringElement("LL", ctx.loc2pos(yystack_[0].location))); }
+#line 2384 "dhcp6_parser.cc" // lalr1.cc:859
+    break;
+
+  case 397:
+#line 1420 "dhcp6_parser.yy" // lalr1.cc:859
+    {
+    ElementPtr htype(new IntElement(yystack_[0].value.as< int64_t > (), ctx.loc2pos(yystack_[0].location)));
+    ctx.stack_.back()->set("htype", htype);
+}
+#line 2393 "dhcp6_parser.cc" // lalr1.cc:859
     break;
 
   case 398:
 #line 1425 "dhcp6_parser.yy" // lalr1.cc:859
     {
-    ctx.enter(ctx.DUID_TYPE);
-}
-#line 2399 "dhcp6_parser.cc" // lalr1.cc:859
+    ctx.enter(ctx.NO_KEYWORD);
+}
+#line 2401 "dhcp6_parser.cc" // lalr1.cc:859
     break;
 
   case 399:
 #line 1427 "dhcp6_parser.yy" // lalr1.cc:859
-=======
-#line 2338 "dhcp6_parser.cc" // lalr1.cc:859
-    break;
-
-  case 391:
-#line 1399 "dhcp6_parser.yy" // lalr1.cc:859
-    {
-    ctx.enter(ctx.DUID_TYPE);
-}
-#line 2346 "dhcp6_parser.cc" // lalr1.cc:859
-    break;
-
-  case 392:
-#line 1401 "dhcp6_parser.yy" // lalr1.cc:859
->>>>>>> dad9ff71
-    {
-    ctx.stack_.back()->set("type", yystack_[0].value.as< ElementPtr > ());
-    ctx.leave();
-}
-<<<<<<< HEAD
-#line 2408 "dhcp6_parser.cc" // lalr1.cc:859
-    break;
-
-  case 400:
-#line 1432 "dhcp6_parser.yy" // lalr1.cc:859
-    { yylhs.value.as< ElementPtr > () = ElementPtr(new StringElement("LLT", ctx.loc2pos(yystack_[0].location))); }
-#line 2414 "dhcp6_parser.cc" // lalr1.cc:859
-    break;
-
-  case 401:
-#line 1433 "dhcp6_parser.yy" // lalr1.cc:859
-    { yylhs.value.as< ElementPtr > () = ElementPtr(new StringElement("EN", ctx.loc2pos(yystack_[0].location))); }
-#line 2420 "dhcp6_parser.cc" // lalr1.cc:859
-    break;
-
-  case 402:
-#line 1434 "dhcp6_parser.yy" // lalr1.cc:859
-    { yylhs.value.as< ElementPtr > () = ElementPtr(new StringElement("LL", ctx.loc2pos(yystack_[0].location))); }
-#line 2426 "dhcp6_parser.cc" // lalr1.cc:859
-    break;
-
-  case 403:
-#line 1437 "dhcp6_parser.yy" // lalr1.cc:859
-=======
-#line 2355 "dhcp6_parser.cc" // lalr1.cc:859
-    break;
-
-  case 393:
-#line 1406 "dhcp6_parser.yy" // lalr1.cc:859
-    { yylhs.value.as< ElementPtr > () = ElementPtr(new StringElement("LLT", ctx.loc2pos(yystack_[0].location))); }
-#line 2361 "dhcp6_parser.cc" // lalr1.cc:859
-    break;
-
-  case 394:
-#line 1407 "dhcp6_parser.yy" // lalr1.cc:859
-    { yylhs.value.as< ElementPtr > () = ElementPtr(new StringElement("EN", ctx.loc2pos(yystack_[0].location))); }
-#line 2367 "dhcp6_parser.cc" // lalr1.cc:859
-    break;
-
-  case 395:
-#line 1408 "dhcp6_parser.yy" // lalr1.cc:859
-    { yylhs.value.as< ElementPtr > () = ElementPtr(new StringElement("LL", ctx.loc2pos(yystack_[0].location))); }
-#line 2373 "dhcp6_parser.cc" // lalr1.cc:859
-    break;
-
-  case 396:
-#line 1411 "dhcp6_parser.yy" // lalr1.cc:859
->>>>>>> dad9ff71
-    {
-    ElementPtr htype(new IntElement(yystack_[0].value.as< int64_t > (), ctx.loc2pos(yystack_[0].location)));
-    ctx.stack_.back()->set("htype", htype);
-}
-<<<<<<< HEAD
-#line 2435 "dhcp6_parser.cc" // lalr1.cc:859
-    break;
-
-  case 404:
-#line 1442 "dhcp6_parser.yy" // lalr1.cc:859
-    {
-    ctx.enter(ctx.NO_KEYWORD);
-}
-#line 2443 "dhcp6_parser.cc" // lalr1.cc:859
-    break;
-
-  case 405:
-#line 1444 "dhcp6_parser.yy" // lalr1.cc:859
-=======
-#line 2382 "dhcp6_parser.cc" // lalr1.cc:859
-    break;
-
-  case 397:
-#line 1416 "dhcp6_parser.yy" // lalr1.cc:859
-    {
-    ctx.enter(ctx.NO_KEYWORD);
-}
-#line 2390 "dhcp6_parser.cc" // lalr1.cc:859
-    break;
-
-  case 398:
-#line 1418 "dhcp6_parser.yy" // lalr1.cc:859
->>>>>>> dad9ff71
     {
     ElementPtr id(new StringElement(yystack_[0].value.as< std::string > (), ctx.loc2pos(yystack_[0].location)));
     ctx.stack_.back()->set("identifier", id);
     ctx.leave();
 }
-<<<<<<< HEAD
-#line 2453 "dhcp6_parser.cc" // lalr1.cc:859
-    break;
-
-  case 406:
-#line 1450 "dhcp6_parser.yy" // lalr1.cc:859
-=======
-#line 2400 "dhcp6_parser.cc" // lalr1.cc:859
-    break;
-
-  case 399:
-#line 1424 "dhcp6_parser.yy" // lalr1.cc:859
->>>>>>> dad9ff71
+#line 2411 "dhcp6_parser.cc" // lalr1.cc:859
+    break;
+
+  case 400:
+#line 1433 "dhcp6_parser.yy" // lalr1.cc:859
     {
     ElementPtr time(new IntElement(yystack_[0].value.as< int64_t > (), ctx.loc2pos(yystack_[0].location)));
     ctx.stack_.back()->set("time", time);
 }
-<<<<<<< HEAD
-#line 2462 "dhcp6_parser.cc" // lalr1.cc:859
-    break;
-
-  case 407:
-#line 1455 "dhcp6_parser.yy" // lalr1.cc:859
-=======
-#line 2409 "dhcp6_parser.cc" // lalr1.cc:859
-    break;
-
-  case 400:
-#line 1429 "dhcp6_parser.yy" // lalr1.cc:859
->>>>>>> dad9ff71
+#line 2420 "dhcp6_parser.cc" // lalr1.cc:859
+    break;
+
+  case 401:
+#line 1438 "dhcp6_parser.yy" // lalr1.cc:859
     {
     ElementPtr time(new IntElement(yystack_[0].value.as< int64_t > (), ctx.loc2pos(yystack_[0].location)));
     ctx.stack_.back()->set("enterprise-id", time);
 }
-<<<<<<< HEAD
-#line 2471 "dhcp6_parser.cc" // lalr1.cc:859
-    break;
-
-  case 408:
-#line 1462 "dhcp6_parser.yy" // lalr1.cc:859
-=======
-#line 2418 "dhcp6_parser.cc" // lalr1.cc:859
-    break;
-
-  case 401:
-#line 1436 "dhcp6_parser.yy" // lalr1.cc:859
->>>>>>> dad9ff71
+#line 2429 "dhcp6_parser.cc" // lalr1.cc:859
+    break;
+
+  case 402:
+#line 1445 "dhcp6_parser.yy" // lalr1.cc:859
     {
     ElementPtr time(new IntElement(yystack_[0].value.as< int64_t > (), ctx.loc2pos(yystack_[0].location)));
     ctx.stack_.back()->set("dhcp4o6-port", time);
 }
-<<<<<<< HEAD
-#line 2480 "dhcp6_parser.cc" // lalr1.cc:859
-    break;
-
-  case 409:
-#line 1469 "dhcp6_parser.yy" // lalr1.cc:859
-=======
-#line 2427 "dhcp6_parser.cc" // lalr1.cc:859
-    break;
-
-  case 402:
-#line 1443 "dhcp6_parser.yy" // lalr1.cc:859
->>>>>>> dad9ff71
+#line 2438 "dhcp6_parser.cc" // lalr1.cc:859
+    break;
+
+  case 403:
+#line 1452 "dhcp6_parser.yy" // lalr1.cc:859
     {
     ElementPtr m(new MapElement(ctx.loc2pos(yystack_[0].location)));
     ctx.stack_.back()->set("control-socket", m);
     ctx.stack_.push_back(m);
     ctx.enter(ctx.CONTROL_SOCKET);
 }
-<<<<<<< HEAD
-#line 2491 "dhcp6_parser.cc" // lalr1.cc:859
+#line 2449 "dhcp6_parser.cc" // lalr1.cc:859
+    break;
+
+  case 404:
+#line 1457 "dhcp6_parser.yy" // lalr1.cc:859
+    {
+    ctx.stack_.pop_back();
+    ctx.leave();
+}
+#line 2458 "dhcp6_parser.cc" // lalr1.cc:859
+    break;
+
+  case 409:
+#line 1470 "dhcp6_parser.yy" // lalr1.cc:859
+    {
+    ctx.enter(ctx.NO_KEYWORD);
+}
+#line 2466 "dhcp6_parser.cc" // lalr1.cc:859
     break;
 
   case 410:
-#line 1474 "dhcp6_parser.yy" // lalr1.cc:859
-=======
-#line 2438 "dhcp6_parser.cc" // lalr1.cc:859
-    break;
-
-  case 403:
-#line 1448 "dhcp6_parser.yy" // lalr1.cc:859
->>>>>>> dad9ff71
-    {
-    ctx.stack_.pop_back();
-    ctx.leave();
-}
-<<<<<<< HEAD
-#line 2500 "dhcp6_parser.cc" // lalr1.cc:859
-    break;
-
-  case 415:
-#line 1487 "dhcp6_parser.yy" // lalr1.cc:859
-    {
-    ctx.enter(ctx.NO_KEYWORD);
-}
-#line 2508 "dhcp6_parser.cc" // lalr1.cc:859
-    break;
-
-  case 416:
-#line 1489 "dhcp6_parser.yy" // lalr1.cc:859
-=======
-#line 2447 "dhcp6_parser.cc" // lalr1.cc:859
-    break;
-
-  case 408:
-#line 1461 "dhcp6_parser.yy" // lalr1.cc:859
-    {
-    ctx.enter(ctx.NO_KEYWORD);
-}
-#line 2455 "dhcp6_parser.cc" // lalr1.cc:859
-    break;
-
-  case 409:
-#line 1463 "dhcp6_parser.yy" // lalr1.cc:859
->>>>>>> dad9ff71
+#line 1472 "dhcp6_parser.yy" // lalr1.cc:859
     {
     ElementPtr stype(new StringElement(yystack_[0].value.as< std::string > (), ctx.loc2pos(yystack_[0].location)));
     ctx.stack_.back()->set("socket-type", stype);
     ctx.leave();
 }
-<<<<<<< HEAD
-#line 2518 "dhcp6_parser.cc" // lalr1.cc:859
-    break;
-
-  case 417:
-#line 1495 "dhcp6_parser.yy" // lalr1.cc:859
+#line 2476 "dhcp6_parser.cc" // lalr1.cc:859
+    break;
+
+  case 411:
+#line 1478 "dhcp6_parser.yy" // lalr1.cc:859
     {
     ctx.enter(ctx.NO_KEYWORD);
 }
-#line 2526 "dhcp6_parser.cc" // lalr1.cc:859
-    break;
-
-  case 418:
-#line 1497 "dhcp6_parser.yy" // lalr1.cc:859
-=======
-#line 2465 "dhcp6_parser.cc" // lalr1.cc:859
-    break;
-
-  case 410:
-#line 1469 "dhcp6_parser.yy" // lalr1.cc:859
-    {
-    ctx.enter(ctx.NO_KEYWORD);
-}
-#line 2473 "dhcp6_parser.cc" // lalr1.cc:859
-    break;
-
-  case 411:
-#line 1471 "dhcp6_parser.yy" // lalr1.cc:859
->>>>>>> dad9ff71
+#line 2484 "dhcp6_parser.cc" // lalr1.cc:859
+    break;
+
+  case 412:
+#line 1480 "dhcp6_parser.yy" // lalr1.cc:859
     {
     ElementPtr name(new StringElement(yystack_[0].value.as< std::string > (), ctx.loc2pos(yystack_[0].location)));
     ctx.stack_.back()->set("socket-name", name);
     ctx.leave();
 }
-<<<<<<< HEAD
-#line 2536 "dhcp6_parser.cc" // lalr1.cc:859
-    break;
-
-  case 419:
-#line 1505 "dhcp6_parser.yy" // lalr1.cc:859
-=======
-#line 2483 "dhcp6_parser.cc" // lalr1.cc:859
-    break;
-
-  case 412:
-#line 1479 "dhcp6_parser.yy" // lalr1.cc:859
->>>>>>> dad9ff71
+#line 2494 "dhcp6_parser.cc" // lalr1.cc:859
+    break;
+
+  case 413:
+#line 1488 "dhcp6_parser.yy" // lalr1.cc:859
     {
     ElementPtr m(new MapElement(ctx.loc2pos(yystack_[0].location)));
     ctx.stack_.back()->set("dhcp-ddns", m);
     ctx.stack_.push_back(m);
     ctx.enter(ctx.DHCP_DDNS);
 }
-<<<<<<< HEAD
-#line 2547 "dhcp6_parser.cc" // lalr1.cc:859
-    break;
-
-  case 420:
-#line 1510 "dhcp6_parser.yy" // lalr1.cc:859
-=======
-#line 2494 "dhcp6_parser.cc" // lalr1.cc:859
-    break;
-
-  case 413:
-#line 1484 "dhcp6_parser.yy" // lalr1.cc:859
->>>>>>> dad9ff71
+#line 2505 "dhcp6_parser.cc" // lalr1.cc:859
+    break;
+
+  case 414:
+#line 1493 "dhcp6_parser.yy" // lalr1.cc:859
     {
     ctx.stack_.pop_back();
     ctx.leave();
 }
-<<<<<<< HEAD
-#line 2556 "dhcp6_parser.cc" // lalr1.cc:859
-    break;
-
-  case 421:
-#line 1515 "dhcp6_parser.yy" // lalr1.cc:859
+#line 2514 "dhcp6_parser.cc" // lalr1.cc:859
+    break;
+
+  case 415:
+#line 1498 "dhcp6_parser.yy" // lalr1.cc:859
     {
     // Parse the dhcp-ddns map
     ElementPtr m(new MapElement(ctx.loc2pos(yystack_[0].location)));
     ctx.stack_.push_back(m);
 }
-#line 2566 "dhcp6_parser.cc" // lalr1.cc:859
-    break;
-
-  case 422:
-#line 1519 "dhcp6_parser.yy" // lalr1.cc:859
+#line 2524 "dhcp6_parser.cc" // lalr1.cc:859
+    break;
+
+  case 416:
+#line 1502 "dhcp6_parser.yy" // lalr1.cc:859
     {
     // parsing completed
 }
-#line 2574 "dhcp6_parser.cc" // lalr1.cc:859
-    break;
-
-  case 441:
-#line 1545 "dhcp6_parser.yy" // lalr1.cc:859
+#line 2532 "dhcp6_parser.cc" // lalr1.cc:859
+    break;
+
+  case 435:
+#line 1528 "dhcp6_parser.yy" // lalr1.cc:859
     {
     ElementPtr b(new BoolElement(yystack_[0].value.as< bool > (), ctx.loc2pos(yystack_[0].location)));
     ctx.stack_.back()->set("enable-updates", b);
 }
-#line 2583 "dhcp6_parser.cc" // lalr1.cc:859
-    break;
-
-  case 442:
-#line 1550 "dhcp6_parser.yy" // lalr1.cc:859
+#line 2541 "dhcp6_parser.cc" // lalr1.cc:859
+    break;
+
+  case 436:
+#line 1533 "dhcp6_parser.yy" // lalr1.cc:859
     {
     ctx.enter(ctx.NO_KEYWORD);
 }
-#line 2591 "dhcp6_parser.cc" // lalr1.cc:859
-    break;
-
-  case 443:
-#line 1552 "dhcp6_parser.yy" // lalr1.cc:859
+#line 2549 "dhcp6_parser.cc" // lalr1.cc:859
+    break;
+
+  case 437:
+#line 1535 "dhcp6_parser.yy" // lalr1.cc:859
     {
     ElementPtr s(new StringElement(yystack_[0].value.as< std::string > (), ctx.loc2pos(yystack_[0].location)));
     ctx.stack_.back()->set("qualifying-suffix", s);
     ctx.leave();
 }
-#line 2601 "dhcp6_parser.cc" // lalr1.cc:859
-    break;
-
-  case 444:
-#line 1558 "dhcp6_parser.yy" // lalr1.cc:859
+#line 2559 "dhcp6_parser.cc" // lalr1.cc:859
+    break;
+
+  case 438:
+#line 1541 "dhcp6_parser.yy" // lalr1.cc:859
     {
     ctx.enter(ctx.NO_KEYWORD);
 }
-#line 2609 "dhcp6_parser.cc" // lalr1.cc:859
-    break;
-
-  case 445:
-#line 1560 "dhcp6_parser.yy" // lalr1.cc:859
+#line 2567 "dhcp6_parser.cc" // lalr1.cc:859
+    break;
+
+  case 439:
+#line 1543 "dhcp6_parser.yy" // lalr1.cc:859
     {
     ElementPtr s(new StringElement(yystack_[0].value.as< std::string > (), ctx.loc2pos(yystack_[0].location)));
     ctx.stack_.back()->set("server-ip", s);
     ctx.leave();
 }
-#line 2619 "dhcp6_parser.cc" // lalr1.cc:859
-    break;
-
-  case 446:
-#line 1566 "dhcp6_parser.yy" // lalr1.cc:859
+#line 2577 "dhcp6_parser.cc" // lalr1.cc:859
+    break;
+
+  case 440:
+#line 1549 "dhcp6_parser.yy" // lalr1.cc:859
     {
     ElementPtr i(new IntElement(yystack_[0].value.as< int64_t > (), ctx.loc2pos(yystack_[0].location)));
     ctx.stack_.back()->set("server-port", i);
 }
-#line 2628 "dhcp6_parser.cc" // lalr1.cc:859
-    break;
-
-  case 447:
-#line 1571 "dhcp6_parser.yy" // lalr1.cc:859
+#line 2586 "dhcp6_parser.cc" // lalr1.cc:859
+    break;
+
+  case 441:
+#line 1554 "dhcp6_parser.yy" // lalr1.cc:859
     {
     ctx.enter(ctx.NO_KEYWORD);
 }
-#line 2636 "dhcp6_parser.cc" // lalr1.cc:859
-    break;
-
-  case 448:
-#line 1573 "dhcp6_parser.yy" // lalr1.cc:859
+#line 2594 "dhcp6_parser.cc" // lalr1.cc:859
+    break;
+
+  case 442:
+#line 1556 "dhcp6_parser.yy" // lalr1.cc:859
     {
     ElementPtr s(new StringElement(yystack_[0].value.as< std::string > (), ctx.loc2pos(yystack_[0].location)));
     ctx.stack_.back()->set("sender-ip", s);
     ctx.leave();
 }
-#line 2646 "dhcp6_parser.cc" // lalr1.cc:859
-    break;
-
-  case 449:
-#line 1579 "dhcp6_parser.yy" // lalr1.cc:859
+#line 2604 "dhcp6_parser.cc" // lalr1.cc:859
+    break;
+
+  case 443:
+#line 1562 "dhcp6_parser.yy" // lalr1.cc:859
     {
     ElementPtr i(new IntElement(yystack_[0].value.as< int64_t > (), ctx.loc2pos(yystack_[0].location)));
     ctx.stack_.back()->set("sender-port", i);
 }
-#line 2655 "dhcp6_parser.cc" // lalr1.cc:859
-    break;
-
-  case 450:
-#line 1584 "dhcp6_parser.yy" // lalr1.cc:859
+#line 2613 "dhcp6_parser.cc" // lalr1.cc:859
+    break;
+
+  case 444:
+#line 1567 "dhcp6_parser.yy" // lalr1.cc:859
     {
     ElementPtr i(new IntElement(yystack_[0].value.as< int64_t > (), ctx.loc2pos(yystack_[0].location)));
     ctx.stack_.back()->set("max-queue-size", i);
 }
-#line 2664 "dhcp6_parser.cc" // lalr1.cc:859
-    break;
-
-  case 451:
-#line 1589 "dhcp6_parser.yy" // lalr1.cc:859
+#line 2622 "dhcp6_parser.cc" // lalr1.cc:859
+    break;
+
+  case 445:
+#line 1572 "dhcp6_parser.yy" // lalr1.cc:859
     {
     ctx.enter(ctx.NCR_PROTOCOL);
 }
-#line 2672 "dhcp6_parser.cc" // lalr1.cc:859
-    break;
-
-  case 452:
-#line 1591 "dhcp6_parser.yy" // lalr1.cc:859
+#line 2630 "dhcp6_parser.cc" // lalr1.cc:859
+    break;
+
+  case 446:
+#line 1574 "dhcp6_parser.yy" // lalr1.cc:859
     {
     ctx.stack_.back()->set("ncr-protocol", yystack_[0].value.as< ElementPtr > ());
     ctx.leave();
 }
-#line 2681 "dhcp6_parser.cc" // lalr1.cc:859
-    break;
-
-  case 453:
-#line 1597 "dhcp6_parser.yy" // lalr1.cc:859
+#line 2639 "dhcp6_parser.cc" // lalr1.cc:859
+    break;
+
+  case 447:
+#line 1580 "dhcp6_parser.yy" // lalr1.cc:859
     { yylhs.value.as< ElementPtr > () = ElementPtr(new StringElement("UDP", ctx.loc2pos(yystack_[0].location))); }
-#line 2687 "dhcp6_parser.cc" // lalr1.cc:859
-    break;
-
-  case 454:
-#line 1598 "dhcp6_parser.yy" // lalr1.cc:859
+#line 2645 "dhcp6_parser.cc" // lalr1.cc:859
+    break;
+
+  case 448:
+#line 1581 "dhcp6_parser.yy" // lalr1.cc:859
     { yylhs.value.as< ElementPtr > () = ElementPtr(new StringElement("TCP", ctx.loc2pos(yystack_[0].location))); }
-#line 2693 "dhcp6_parser.cc" // lalr1.cc:859
-    break;
-
-  case 455:
-#line 1601 "dhcp6_parser.yy" // lalr1.cc:859
+#line 2651 "dhcp6_parser.cc" // lalr1.cc:859
+    break;
+
+  case 449:
+#line 1584 "dhcp6_parser.yy" // lalr1.cc:859
     {
     ctx.enter(ctx.NCR_FORMAT);
 }
-#line 2701 "dhcp6_parser.cc" // lalr1.cc:859
-    break;
-
-  case 456:
-#line 1603 "dhcp6_parser.yy" // lalr1.cc:859
+#line 2659 "dhcp6_parser.cc" // lalr1.cc:859
+    break;
+
+  case 450:
+#line 1586 "dhcp6_parser.yy" // lalr1.cc:859
     {
     ElementPtr json(new StringElement("JSON", ctx.loc2pos(yystack_[0].location)));
     ctx.stack_.back()->set("ncr-format", json);
     ctx.leave();
 }
-#line 2711 "dhcp6_parser.cc" // lalr1.cc:859
-    break;
-
-  case 457:
-#line 1609 "dhcp6_parser.yy" // lalr1.cc:859
+#line 2669 "dhcp6_parser.cc" // lalr1.cc:859
+    break;
+
+  case 451:
+#line 1592 "dhcp6_parser.yy" // lalr1.cc:859
     {
     ElementPtr b(new BoolElement(yystack_[0].value.as< bool > (), ctx.loc2pos(yystack_[0].location)));
     ctx.stack_.back()->set("always-include-fqdn", b);
 }
-#line 2720 "dhcp6_parser.cc" // lalr1.cc:859
-    break;
-
-  case 458:
-#line 1614 "dhcp6_parser.yy" // lalr1.cc:859
+#line 2678 "dhcp6_parser.cc" // lalr1.cc:859
+    break;
+
+  case 452:
+#line 1597 "dhcp6_parser.yy" // lalr1.cc:859
     {
     ElementPtr b(new BoolElement(yystack_[0].value.as< bool > (), ctx.loc2pos(yystack_[0].location)));
     ctx.stack_.back()->set("allow-client-update",  b);
 }
-#line 2729 "dhcp6_parser.cc" // lalr1.cc:859
-    break;
-
-  case 459:
-#line 1619 "dhcp6_parser.yy" // lalr1.cc:859
+#line 2687 "dhcp6_parser.cc" // lalr1.cc:859
+    break;
+
+  case 453:
+#line 1602 "dhcp6_parser.yy" // lalr1.cc:859
     {
     ElementPtr b(new BoolElement(yystack_[0].value.as< bool > (), ctx.loc2pos(yystack_[0].location)));
     ctx.stack_.back()->set("override-no-update", b);
 }
-#line 2738 "dhcp6_parser.cc" // lalr1.cc:859
-    break;
-
-  case 460:
-#line 1624 "dhcp6_parser.yy" // lalr1.cc:859
+#line 2696 "dhcp6_parser.cc" // lalr1.cc:859
+    break;
+
+  case 454:
+#line 1607 "dhcp6_parser.yy" // lalr1.cc:859
     {
     ElementPtr b(new BoolElement(yystack_[0].value.as< bool > (), ctx.loc2pos(yystack_[0].location)));
     ctx.stack_.back()->set("override-client-update", b);
 }
-#line 2747 "dhcp6_parser.cc" // lalr1.cc:859
-    break;
-
-  case 461:
-#line 1629 "dhcp6_parser.yy" // lalr1.cc:859
+#line 2705 "dhcp6_parser.cc" // lalr1.cc:859
+    break;
+
+  case 455:
+#line 1612 "dhcp6_parser.yy" // lalr1.cc:859
     {
     ctx.enter(ctx.REPLACE_CLIENT_NAME);
 }
-#line 2755 "dhcp6_parser.cc" // lalr1.cc:859
-    break;
-
-  case 462:
-#line 1631 "dhcp6_parser.yy" // lalr1.cc:859
+#line 2713 "dhcp6_parser.cc" // lalr1.cc:859
+    break;
+
+  case 456:
+#line 1614 "dhcp6_parser.yy" // lalr1.cc:859
     {
     ctx.stack_.back()->set("replace-client-name", yystack_[0].value.as< ElementPtr > ());
     ctx.leave();
 }
-#line 2764 "dhcp6_parser.cc" // lalr1.cc:859
-    break;
-
-  case 463:
-#line 1637 "dhcp6_parser.yy" // lalr1.cc:859
+#line 2722 "dhcp6_parser.cc" // lalr1.cc:859
+    break;
+
+  case 457:
+#line 1620 "dhcp6_parser.yy" // lalr1.cc:859
     {
       yylhs.value.as< ElementPtr > () = ElementPtr(new StringElement("when-present", ctx.loc2pos(yystack_[0].location))); 
       }
-#line 2772 "dhcp6_parser.cc" // lalr1.cc:859
-    break;
-
-  case 464:
-#line 1640 "dhcp6_parser.yy" // lalr1.cc:859
+#line 2730 "dhcp6_parser.cc" // lalr1.cc:859
+    break;
+
+  case 458:
+#line 1623 "dhcp6_parser.yy" // lalr1.cc:859
     {
       yylhs.value.as< ElementPtr > () = ElementPtr(new StringElement("never", ctx.loc2pos(yystack_[0].location)));
       }
-#line 2780 "dhcp6_parser.cc" // lalr1.cc:859
-    break;
-
-  case 465:
-#line 1643 "dhcp6_parser.yy" // lalr1.cc:859
+#line 2738 "dhcp6_parser.cc" // lalr1.cc:859
+    break;
+
+  case 459:
+#line 1626 "dhcp6_parser.yy" // lalr1.cc:859
     {
       yylhs.value.as< ElementPtr > () = ElementPtr(new StringElement("always", ctx.loc2pos(yystack_[0].location)));
       }
-#line 2788 "dhcp6_parser.cc" // lalr1.cc:859
-    break;
-
-  case 466:
-#line 1646 "dhcp6_parser.yy" // lalr1.cc:859
+#line 2746 "dhcp6_parser.cc" // lalr1.cc:859
+    break;
+
+  case 460:
+#line 1629 "dhcp6_parser.yy" // lalr1.cc:859
     {
       yylhs.value.as< ElementPtr > () = ElementPtr(new StringElement("when-not-present", ctx.loc2pos(yystack_[0].location)));
       }
-#line 2796 "dhcp6_parser.cc" // lalr1.cc:859
-    break;
-
-  case 467:
-#line 1649 "dhcp6_parser.yy" // lalr1.cc:859
+#line 2754 "dhcp6_parser.cc" // lalr1.cc:859
+    break;
+
+  case 461:
+#line 1632 "dhcp6_parser.yy" // lalr1.cc:859
     {
       error(yystack_[0].location, "boolean values for the replace-client-name are "
                 "no longer supported");
       }
-#line 2805 "dhcp6_parser.cc" // lalr1.cc:859
-    break;
-
-  case 468:
-#line 1655 "dhcp6_parser.yy" // lalr1.cc:859
+#line 2763 "dhcp6_parser.cc" // lalr1.cc:859
+    break;
+
+  case 462:
+#line 1638 "dhcp6_parser.yy" // lalr1.cc:859
     {
     ctx.enter(ctx.NO_KEYWORD);
 }
-#line 2813 "dhcp6_parser.cc" // lalr1.cc:859
-    break;
-
-  case 469:
-#line 1657 "dhcp6_parser.yy" // lalr1.cc:859
+#line 2771 "dhcp6_parser.cc" // lalr1.cc:859
+    break;
+
+  case 463:
+#line 1640 "dhcp6_parser.yy" // lalr1.cc:859
     {
     ElementPtr s(new StringElement(yystack_[0].value.as< std::string > (), ctx.loc2pos(yystack_[0].location)));
     ctx.stack_.back()->set("generated-prefix", s);
     ctx.leave();
 }
-#line 2823 "dhcp6_parser.cc" // lalr1.cc:859
-    break;
-
-  case 470:
-#line 1665 "dhcp6_parser.yy" // lalr1.cc:859
+#line 2781 "dhcp6_parser.cc" // lalr1.cc:859
+    break;
+
+  case 464:
+#line 1648 "dhcp6_parser.yy" // lalr1.cc:859
     {
     ctx.enter(ctx.NO_KEYWORD);
 }
-#line 2831 "dhcp6_parser.cc" // lalr1.cc:859
-    break;
-
-  case 471:
+#line 2789 "dhcp6_parser.cc" // lalr1.cc:859
+    break;
+
+  case 465:
+#line 1650 "dhcp6_parser.yy" // lalr1.cc:859
+    {
+    ctx.stack_.back()->set("Dhcp4", yystack_[0].value.as< ElementPtr > ());
+    ctx.leave();
+}
+#line 2798 "dhcp6_parser.cc" // lalr1.cc:859
+    break;
+
+  case 466:
+#line 1655 "dhcp6_parser.yy" // lalr1.cc:859
+    {
+    ctx.enter(ctx.NO_KEYWORD);
+}
+#line 2806 "dhcp6_parser.cc" // lalr1.cc:859
+    break;
+
+  case 467:
+#line 1657 "dhcp6_parser.yy" // lalr1.cc:859
+    {
+    ctx.stack_.back()->set("DhcpDdns", yystack_[0].value.as< ElementPtr > ());
+    ctx.leave();
+}
+#line 2815 "dhcp6_parser.cc" // lalr1.cc:859
+    break;
+
+  case 468:
 #line 1667 "dhcp6_parser.yy" // lalr1.cc:859
-=======
-#line 2503 "dhcp6_parser.cc" // lalr1.cc:859
-    break;
-
-  case 414:
-#line 1491 "dhcp6_parser.yy" // lalr1.cc:859
-    {
-    ctx.enter(ctx.NO_KEYWORD);
-}
-#line 2511 "dhcp6_parser.cc" // lalr1.cc:859
-    break;
-
-  case 415:
-#line 1493 "dhcp6_parser.yy" // lalr1.cc:859
->>>>>>> dad9ff71
-    {
-    ctx.stack_.back()->set("Dhcp4", yystack_[0].value.as< ElementPtr > ());
-    ctx.leave();
-}
-<<<<<<< HEAD
-#line 2840 "dhcp6_parser.cc" // lalr1.cc:859
-    break;
-
-  case 472:
-#line 1672 "dhcp6_parser.yy" // lalr1.cc:859
-    {
-    ctx.enter(ctx.NO_KEYWORD);
-}
-#line 2848 "dhcp6_parser.cc" // lalr1.cc:859
-    break;
-
-  case 473:
-#line 1674 "dhcp6_parser.yy" // lalr1.cc:859
-=======
-#line 2520 "dhcp6_parser.cc" // lalr1.cc:859
-    break;
-
-  case 416:
-#line 1498 "dhcp6_parser.yy" // lalr1.cc:859
-    {
-    ctx.enter(ctx.NO_KEYWORD);
-}
-#line 2528 "dhcp6_parser.cc" // lalr1.cc:859
-    break;
-
-  case 417:
-#line 1500 "dhcp6_parser.yy" // lalr1.cc:859
->>>>>>> dad9ff71
-    {
-    ctx.stack_.back()->set("DhcpDdns", yystack_[0].value.as< ElementPtr > ());
-    ctx.leave();
-}
-<<<<<<< HEAD
-#line 2857 "dhcp6_parser.cc" // lalr1.cc:859
-    break;
-
-  case 474:
-#line 1684 "dhcp6_parser.yy" // lalr1.cc:859
-=======
-#line 2537 "dhcp6_parser.cc" // lalr1.cc:859
-    break;
-
-  case 418:
-#line 1510 "dhcp6_parser.yy" // lalr1.cc:859
->>>>>>> dad9ff71
     {
     ElementPtr m(new MapElement(ctx.loc2pos(yystack_[0].location)));
     ctx.stack_.back()->set("Logging", m);
     ctx.stack_.push_back(m);
     ctx.enter(ctx.LOGGING);
 }
-<<<<<<< HEAD
-#line 2868 "dhcp6_parser.cc" // lalr1.cc:859
-    break;
-
-  case 475:
+#line 2826 "dhcp6_parser.cc" // lalr1.cc:859
+    break;
+
+  case 469:
+#line 1672 "dhcp6_parser.yy" // lalr1.cc:859
+    {
+    ctx.stack_.pop_back();
+    ctx.leave();
+}
+#line 2835 "dhcp6_parser.cc" // lalr1.cc:859
+    break;
+
+  case 473:
 #line 1689 "dhcp6_parser.yy" // lalr1.cc:859
-=======
-#line 2548 "dhcp6_parser.cc" // lalr1.cc:859
-    break;
-
-  case 419:
-#line 1515 "dhcp6_parser.yy" // lalr1.cc:859
->>>>>>> dad9ff71
-    {
-    ctx.stack_.pop_back();
-    ctx.leave();
-}
-<<<<<<< HEAD
-#line 2877 "dhcp6_parser.cc" // lalr1.cc:859
-    break;
-
-  case 479:
-#line 1706 "dhcp6_parser.yy" // lalr1.cc:859
-=======
-#line 2557 "dhcp6_parser.cc" // lalr1.cc:859
-    break;
-
-  case 423:
-#line 1532 "dhcp6_parser.yy" // lalr1.cc:859
->>>>>>> dad9ff71
     {
     ElementPtr l(new ListElement(ctx.loc2pos(yystack_[0].location)));
     ctx.stack_.back()->set("loggers", l);
     ctx.stack_.push_back(l);
     ctx.enter(ctx.LOGGERS);
 }
-<<<<<<< HEAD
-#line 2888 "dhcp6_parser.cc" // lalr1.cc:859
-    break;
-
-  case 480:
-#line 1711 "dhcp6_parser.yy" // lalr1.cc:859
-=======
-#line 2568 "dhcp6_parser.cc" // lalr1.cc:859
-    break;
-
-  case 424:
-#line 1537 "dhcp6_parser.yy" // lalr1.cc:859
->>>>>>> dad9ff71
+#line 2846 "dhcp6_parser.cc" // lalr1.cc:859
+    break;
+
+  case 474:
+#line 1694 "dhcp6_parser.yy" // lalr1.cc:859
     {
     ctx.stack_.pop_back();
     ctx.leave();
 }
-<<<<<<< HEAD
-#line 2897 "dhcp6_parser.cc" // lalr1.cc:859
-    break;
-
-  case 483:
-#line 1723 "dhcp6_parser.yy" // lalr1.cc:859
-=======
-#line 2577 "dhcp6_parser.cc" // lalr1.cc:859
-    break;
-
-  case 427:
-#line 1549 "dhcp6_parser.yy" // lalr1.cc:859
->>>>>>> dad9ff71
+#line 2855 "dhcp6_parser.cc" // lalr1.cc:859
+    break;
+
+  case 477:
+#line 1706 "dhcp6_parser.yy" // lalr1.cc:859
     {
     ElementPtr l(new MapElement(ctx.loc2pos(yystack_[0].location)));
     ctx.stack_.back()->add(l);
     ctx.stack_.push_back(l);
 }
-<<<<<<< HEAD
-#line 2907 "dhcp6_parser.cc" // lalr1.cc:859
-    break;
-
-  case 484:
-#line 1727 "dhcp6_parser.yy" // lalr1.cc:859
+#line 2865 "dhcp6_parser.cc" // lalr1.cc:859
+    break;
+
+  case 478:
+#line 1710 "dhcp6_parser.yy" // lalr1.cc:859
     {
     ctx.stack_.pop_back();
 }
-#line 2915 "dhcp6_parser.cc" // lalr1.cc:859
-    break;
-
-  case 492:
-#line 1742 "dhcp6_parser.yy" // lalr1.cc:859
-=======
-#line 2587 "dhcp6_parser.cc" // lalr1.cc:859
-    break;
-
-  case 428:
-#line 1553 "dhcp6_parser.yy" // lalr1.cc:859
-    {
-    ctx.stack_.pop_back();
-}
-#line 2595 "dhcp6_parser.cc" // lalr1.cc:859
-    break;
-
-  case 436:
-#line 1568 "dhcp6_parser.yy" // lalr1.cc:859
->>>>>>> dad9ff71
+#line 2873 "dhcp6_parser.cc" // lalr1.cc:859
+    break;
+
+  case 486:
+#line 1725 "dhcp6_parser.yy" // lalr1.cc:859
     {
     ElementPtr dl(new IntElement(yystack_[0].value.as< int64_t > (), ctx.loc2pos(yystack_[0].location)));
     ctx.stack_.back()->set("debuglevel", dl);
 }
-<<<<<<< HEAD
-#line 2924 "dhcp6_parser.cc" // lalr1.cc:859
-    break;
-
-  case 493:
-#line 1746 "dhcp6_parser.yy" // lalr1.cc:859
+#line 2882 "dhcp6_parser.cc" // lalr1.cc:859
+    break;
+
+  case 487:
+#line 1729 "dhcp6_parser.yy" // lalr1.cc:859
     {
     ctx.enter(ctx.NO_KEYWORD);
 }
-#line 2932 "dhcp6_parser.cc" // lalr1.cc:859
-    break;
-
-  case 494:
-#line 1748 "dhcp6_parser.yy" // lalr1.cc:859
-=======
-#line 2604 "dhcp6_parser.cc" // lalr1.cc:859
-    break;
-
-  case 437:
-#line 1572 "dhcp6_parser.yy" // lalr1.cc:859
-    {
-    ctx.enter(ctx.NO_KEYWORD);
-}
-#line 2612 "dhcp6_parser.cc" // lalr1.cc:859
-    break;
-
-  case 438:
-#line 1574 "dhcp6_parser.yy" // lalr1.cc:859
->>>>>>> dad9ff71
+#line 2890 "dhcp6_parser.cc" // lalr1.cc:859
+    break;
+
+  case 488:
+#line 1731 "dhcp6_parser.yy" // lalr1.cc:859
     {
     ElementPtr sev(new StringElement(yystack_[0].value.as< std::string > (), ctx.loc2pos(yystack_[0].location)));
     ctx.stack_.back()->set("severity", sev);
     ctx.leave();
 }
-<<<<<<< HEAD
-#line 2942 "dhcp6_parser.cc" // lalr1.cc:859
-    break;
-
-  case 495:
-#line 1754 "dhcp6_parser.yy" // lalr1.cc:859
-=======
-#line 2622 "dhcp6_parser.cc" // lalr1.cc:859
-    break;
-
-  case 439:
-#line 1580 "dhcp6_parser.yy" // lalr1.cc:859
->>>>>>> dad9ff71
+#line 2900 "dhcp6_parser.cc" // lalr1.cc:859
+    break;
+
+  case 489:
+#line 1737 "dhcp6_parser.yy" // lalr1.cc:859
     {
     ElementPtr l(new ListElement(ctx.loc2pos(yystack_[0].location)));
     ctx.stack_.back()->set("output_options", l);
     ctx.stack_.push_back(l);
     ctx.enter(ctx.OUTPUT_OPTIONS);
 }
-<<<<<<< HEAD
-#line 2953 "dhcp6_parser.cc" // lalr1.cc:859
-    break;
-
-  case 496:
-#line 1759 "dhcp6_parser.yy" // lalr1.cc:859
-=======
-#line 2633 "dhcp6_parser.cc" // lalr1.cc:859
-    break;
-
-  case 440:
-#line 1585 "dhcp6_parser.yy" // lalr1.cc:859
->>>>>>> dad9ff71
+#line 2911 "dhcp6_parser.cc" // lalr1.cc:859
+    break;
+
+  case 490:
+#line 1742 "dhcp6_parser.yy" // lalr1.cc:859
     {
     ctx.stack_.pop_back();
     ctx.leave();
 }
-<<<<<<< HEAD
-#line 2962 "dhcp6_parser.cc" // lalr1.cc:859
-    break;
-
-  case 499:
-#line 1768 "dhcp6_parser.yy" // lalr1.cc:859
-=======
-#line 2642 "dhcp6_parser.cc" // lalr1.cc:859
-    break;
-
-  case 443:
-#line 1594 "dhcp6_parser.yy" // lalr1.cc:859
->>>>>>> dad9ff71
+#line 2920 "dhcp6_parser.cc" // lalr1.cc:859
+    break;
+
+  case 493:
+#line 1751 "dhcp6_parser.yy" // lalr1.cc:859
     {
     ElementPtr m(new MapElement(ctx.loc2pos(yystack_[0].location)));
     ctx.stack_.back()->add(m);
     ctx.stack_.push_back(m);
 }
-<<<<<<< HEAD
-#line 2972 "dhcp6_parser.cc" // lalr1.cc:859
-    break;
-
-  case 500:
-#line 1772 "dhcp6_parser.yy" // lalr1.cc:859
+#line 2930 "dhcp6_parser.cc" // lalr1.cc:859
+    break;
+
+  case 494:
+#line 1755 "dhcp6_parser.yy" // lalr1.cc:859
     {
     ctx.stack_.pop_back();
 }
-#line 2980 "dhcp6_parser.cc" // lalr1.cc:859
-    break;
-
-  case 503:
-#line 1780 "dhcp6_parser.yy" // lalr1.cc:859
+#line 2938 "dhcp6_parser.cc" // lalr1.cc:859
+    break;
+
+  case 497:
+#line 1763 "dhcp6_parser.yy" // lalr1.cc:859
     {
     ctx.enter(ctx.NO_KEYWORD);
 }
-#line 2988 "dhcp6_parser.cc" // lalr1.cc:859
-    break;
-
-  case 504:
-#line 1782 "dhcp6_parser.yy" // lalr1.cc:859
-=======
-#line 2652 "dhcp6_parser.cc" // lalr1.cc:859
-    break;
-
-  case 444:
-#line 1598 "dhcp6_parser.yy" // lalr1.cc:859
-    {
-    ctx.stack_.pop_back();
-}
-#line 2660 "dhcp6_parser.cc" // lalr1.cc:859
-    break;
-
-  case 447:
-#line 1606 "dhcp6_parser.yy" // lalr1.cc:859
-    {
-    ctx.enter(ctx.NO_KEYWORD);
-}
-#line 2668 "dhcp6_parser.cc" // lalr1.cc:859
-    break;
-
-  case 448:
-#line 1608 "dhcp6_parser.yy" // lalr1.cc:859
->>>>>>> dad9ff71
+#line 2946 "dhcp6_parser.cc" // lalr1.cc:859
+    break;
+
+  case 498:
+#line 1765 "dhcp6_parser.yy" // lalr1.cc:859
     {
     ElementPtr sev(new StringElement(yystack_[0].value.as< std::string > (), ctx.loc2pos(yystack_[0].location)));
     ctx.stack_.back()->set("output", sev);
     ctx.leave();
 }
-<<<<<<< HEAD
-#line 2998 "dhcp6_parser.cc" // lalr1.cc:859
-    break;
-
-
-#line 3002 "dhcp6_parser.cc" // lalr1.cc:859
-=======
-#line 2678 "dhcp6_parser.cc" // lalr1.cc:859
-    break;
-
-
-#line 2682 "dhcp6_parser.cc" // lalr1.cc:859
->>>>>>> dad9ff71
+#line 2956 "dhcp6_parser.cc" // lalr1.cc:859
+    break;
+
+
+#line 2960 "dhcp6_parser.cc" // lalr1.cc:859
             default:
               break;
             }
@@ -5132,1057 +3211,566 @@
   }
 
 
-<<<<<<< HEAD
   const short int Dhcp6Parser::yypact_ninf_ = -497;
-=======
-  const short int Dhcp6Parser::yypact_ninf_ = -432;
->>>>>>> dad9ff71
 
   const signed char Dhcp6Parser::yytable_ninf_ = -1;
 
   const short int
   Dhcp6Parser::yypact_[] =
   {
-<<<<<<< HEAD
-     181,  -497,  -497,  -497,  -497,  -497,  -497,  -497,  -497,  -497,
-    -497,  -497,  -497,    30,    19,    25,    31,    43,    75,    85,
-     111,   120,   137,   154,   164,   170,  -497,  -497,  -497,  -497,
+      91,  -497,  -497,  -497,  -497,  -497,  -497,  -497,  -497,  -497,
+    -497,  -497,  -497,    37,    19,    50,    70,    80,    89,    92,
+     101,   149,   189,   241,   246,   254,  -497,  -497,  -497,  -497,
     -497,  -497,  -497,  -497,  -497,  -497,  -497,  -497,  -497,  -497,
     -497,  -497,  -497,  -497,  -497,  -497,  -497,  -497,  -497,  -497,
     -497,  -497,  -497,  -497,  -497,  -497,  -497,  -497,  -497,  -497,
-      19,    27,    17,    26,   183,    18,    -1,   100,    64,    53,
-      40,   -31,   144,  -497,   206,   232,   233,   249,   258,  -497,
-    -497,  -497,  -497,   259,  -497,    41,  -497,  -497,  -497,  -497,
-    -497,  -497,  -497,  -497,   260,   261,   262,   265,   266,  -497,
-    -497,  -497,  -497,  -497,  -497,  -497,  -497,  -497,  -497,   268,
-    -497,  -497,  -497,   114,  -497,  -497,  -497,  -497,  -497,  -497,
+      19,   -83,    17,    78,    43,    18,     7,     9,    59,    48,
+      93,     6,   141,  -497,    88,   263,   245,   261,   267,  -497,
+    -497,  -497,  -497,   269,  -497,    87,  -497,  -497,  -497,  -497,
+    -497,  -497,  -497,  -497,   270,   271,   272,   273,   276,  -497,
+    -497,  -497,  -497,  -497,  -497,  -497,  -497,  -497,  -497,   277,
+    -497,  -497,  -497,    90,  -497,  -497,  -497,  -497,  -497,  -497,
     -497,  -497,  -497,  -497,  -497,  -497,  -497,  -497,  -497,  -497,
-    -497,  -497,  -497,  -497,  -497,  -497,  -497,   254,  -497,  -497,
-    -497,  -497,  -497,  -497,   269,   270,  -497,  -497,  -497,  -497,
-    -497,  -497,  -497,  -497,  -497,   117,  -497,  -497,  -497,  -497,
+    -497,  -497,  -497,  -497,  -497,  -497,  -497,   284,  -497,  -497,
+    -497,  -497,  -497,  -497,   280,   290,  -497,  -497,  -497,  -497,
+    -497,  -497,  -497,  -497,  -497,   133,  -497,  -497,  -497,  -497,
     -497,  -497,  -497,  -497,  -497,  -497,  -497,  -497,  -497,  -497,
-    -497,  -497,   118,  -497,  -497,  -497,   271,  -497,   272,   273,
-    -497,  -497,   133,  -497,  -497,  -497,  -497,  -497,  -497,  -497,
-    -497,  -497,  -497,  -497,  -497,  -497,  -497,   276,   278,  -497,
-    -497,  -497,  -497,  -497,  -497,  -497,  -497,  -497,   288,  -497,
-    -497,  -497,   290,  -497,  -497,   287,   294,  -497,  -497,  -497,
-    -497,  -497,  -497,  -497,  -497,  -497,  -497,  -497,   295,  -497,
-    -497,  -497,  -497,   293,   299,  -497,  -497,  -497,  -497,  -497,
-    -497,  -497,  -497,  -497,   135,  -497,  -497,  -497,   313,  -497,
-    -497,   314,  -497,   315,   317,  -497,  -497,   318,   319,   320,
-     321,  -497,  -497,  -497,   156,  -497,  -497,  -497,  -497,  -497,
+    -497,  -497,   156,  -497,  -497,  -497,   291,  -497,   293,   295,
+    -497,  -497,   157,  -497,  -497,  -497,  -497,  -497,  -497,  -497,
+    -497,  -497,  -497,  -497,  -497,  -497,  -497,   294,   298,  -497,
+    -497,  -497,  -497,  -497,  -497,  -497,  -497,  -497,   301,  -497,
+    -497,  -497,   302,  -497,  -497,   299,   305,  -497,  -497,  -497,
+    -497,  -497,  -497,  -497,  -497,  -497,  -497,  -497,   306,  -497,
+    -497,  -497,  -497,   303,   309,  -497,  -497,  -497,  -497,  -497,
+    -497,  -497,  -497,  -497,   166,  -497,  -497,  -497,   310,  -497,
+    -497,   311,  -497,   312,   313,  -497,  -497,   314,   315,   317,
+     318,  -497,  -497,  -497,   167,  -497,  -497,  -497,  -497,  -497,
     -497,  -497,  -497,  -497,  -497,  -497,  -497,  -497,  -497,  -497,
-    -497,  -497,    19,    19,  -497,   190,   323,   324,   325,   326,
-    -497,    17,  -497,   327,   328,   329,   197,   200,   201,   202,
-     203,   331,   332,   337,   338,   339,   340,   341,   342,   343,
-     344,   212,   346,   347,    26,  -497,   348,  -497,     1,   349,
-     350,   351,   352,   353,   221,   220,   356,   357,   358,   359,
-      18,  -497,   360,    -1,  -497,   361,   229,   363,   231,   234,
-     100,  -497,   365,   366,   368,   369,   370,   371,  -497,    64,
-     372,   373,   241,   375,   376,   377,   243,  -497,    53,   379,
-     245,  -497,    40,   381,   382,    29,  -497,   248,   384,   385,
-     253,   387,   255,   256,   390,   391,   257,   263,   264,   267,
-     395,   396,   144,  -497,  -497,  -497,   397,   398,   400,    19,
-      19,  -497,   401,   402,   403,  -497,  -497,  -497,  -497,  -497,
-     399,   406,   407,   408,   409,   410,   411,   412,   413,   414,
-    -497,   415,   416,  -497,   419,  -497,  -497,  -497,  -497,   420,
-     424,  -497,  -497,  -497,   426,   427,   282,   283,   297,  -497,
-    -497,   298,   301,   430,   432,  -497,   304,  -497,   305,  -497,
-     306,  -497,  -497,  -497,   419,   419,   419,   308,   309,   310,
-    -497,   312,   316,  -497,   322,   330,   333,  -497,  -497,   334,
-    -497,  -497,   336,    19,  -497,  -497,   345,   354,  -497,   355,
-    -497,  -497,    42,   362,  -497,  -497,  -497,  -497,    66,   364,
-    -497,    19,    26,   367,  -497,  -497,   183,    88,    88,   442,
-     443,   444,   -37,    19,   192,    44,   446,   107,    81,   131,
-     144,  -497,  -497,   451,  -497,     1,   449,   450,  -497,  -497,
-    -497,  -497,  -497,   452,   392,  -497,  -497,  -497,  -497,  -497,
+    -497,  -497,    19,    19,  -497,   178,   319,   320,   321,   322,
+    -497,    17,  -497,   323,   324,   325,   181,   198,   199,   200,
+     201,   330,   331,   332,   333,   334,   335,   336,   337,   338,
+     339,   212,   341,   342,    78,  -497,   343,  -497,    41,   344,
+     345,   346,   347,   348,   221,   222,   350,   351,   353,   354,
+      18,  -497,   355,     7,  -497,   356,   229,   358,   231,   232,
+       9,  -497,   361,   362,   363,   364,   365,   366,  -497,    59,
+     367,   368,   247,   369,   370,   371,   248,  -497,    48,   372,
+     249,  -497,    93,   373,   374,   100,  -497,   250,   376,   377,
+     253,   382,   255,   257,   384,   386,   258,   259,   260,   262,
+     387,   391,   141,  -497,  -497,  -497,   395,   393,   394,    19,
+      19,  -497,   396,   397,   398,  -497,  -497,  -497,  -497,  -497,
+     401,   402,   403,   404,   405,   406,   407,   408,   409,   410,
+    -497,   411,   412,  -497,   415,  -497,  -497,  -497,  -497,   413,
+     399,  -497,  -497,  -497,   417,   418,   283,   296,   297,  -497,
+    -497,   300,   304,   419,   425,  -497,   308,  -497,   326,  -497,
+     327,  -497,  -497,  -497,   415,   415,   415,   328,   329,   349,
+    -497,   352,   357,  -497,   359,   360,   375,  -497,  -497,   378,
+    -497,  -497,   379,    19,  -497,  -497,   380,   381,  -497,   383,
+    -497,  -497,    73,   340,  -497,  -497,  -497,  -497,   -48,   385,
+    -497,    19,    78,   388,  -497,  -497,    43,    14,    14,   426,
+     427,   430,   -22,    19,   146,    72,   433,   110,    30,   139,
+     141,  -497,  -497,   437,  -497,    41,   435,   438,  -497,  -497,
+    -497,  -497,  -497,   441,   390,  -497,  -497,  -497,  -497,  -497,
     -497,  -497,  -497,  -497,  -497,  -497,  -497,  -497,  -497,  -497,
     -497,  -497,  -497,  -497,  -497,  -497,  -497,  -497,  -497,  -497,
-    -497,  -497,  -497,  -497,  -497,  -497,  -497,   157,  -497,   185,
-    -497,  -497,   453,  -497,  -497,  -497,  -497,   456,   459,   460,
-     461,  -497,   188,  -497,  -497,  -497,  -497,  -497,  -497,  -497,
-    -497,  -497,  -497,   189,  -497,   462,   464,  -497,  -497,   468,
-     472,  -497,  -497,   470,   474,  -497,  -497,  -497,    28,  -497,
-    -497,  -497,   473,  -497,  -497,   139,  -497,  -497,  -497,   167,
-    -497,   476,   475,  -497,   479,   481,   482,   483,   484,   488,
-     191,  -497,  -497,  -497,  -497,  -497,  -497,  -497,  -497,  -497,
-     489,   490,   491,  -497,  -497,   195,  -497,  -497,  -497,  -497,
-    -497,  -497,  -497,  -497,   198,  -497,  -497,  -497,   199,   374,
-     378,  -497,  -497,   492,   477,  -497,  -497,   493,   494,  -497,
-    -497,   495,   499,  -497,  -497,   496,  -497,   501,   367,  -497,
-    -497,   502,   503,   504,   505,   380,   383,   386,   389,    88,
-    -497,  -497,    18,  -497,   442,    53,  -497,   443,    40,  -497,
-     444,   -37,  -497,  -497,   192,  -497,    44,  -497,   -31,  -497,
-     446,   393,   394,   404,   405,   417,   418,   107,  -497,   507,
-     508,   421,   422,   423,    81,  -497,   509,   511,   131,  -497,
-    -497,  -497,   497,   513,  -497,    -1,  -497,   449,   100,  -497,
-     450,    64,  -497,   452,   514,  -497,   512,  -497,    48,   388,
-     425,   428,  -497,  -497,  -497,  -497,  -497,   207,  -497,   515,
-    -497,   519,  -497,  -497,  -497,  -497,   208,  -497,  -497,  -497,
-    -497,  -497,  -497,  -497,  -497,   150,   429,  -497,  -497,  -497,
-    -497,   431,   433,  -497,  -497,   434,   210,  -497,   211,  -497,
-     520,  -497,   435,   522,  -497,  -497,  -497,  -497,  -497,  -497,
+    -497,  -497,  -497,  -497,  -497,  -497,  -497,   168,  -497,   183,
+    -497,  -497,   436,  -497,  -497,  -497,  -497,   445,   446,   447,
+    -497,   184,  -497,  -497,  -497,  -497,  -497,  -497,  -497,  -497,
+    -497,   185,  -497,   450,   449,  -497,  -497,   455,   459,  -497,
+    -497,   457,   461,  -497,  -497,  -497,   136,  -497,  -497,  -497,
+     460,  -497,  -497,   140,  -497,  -497,  -497,   251,  -497,   462,
+     464,  -497,   465,   466,   468,   469,   470,   471,   186,  -497,
+    -497,  -497,  -497,  -497,  -497,  -497,  -497,  -497,   472,   473,
+     474,  -497,  -497,   192,  -497,  -497,  -497,  -497,  -497,  -497,
+    -497,  -497,   194,  -497,  -497,  -497,   195,   389,   392,  -497,
+    -497,   475,   476,  -497,  -497,   478,   479,  -497,  -497,   480,
+     482,  -497,  -497,   484,  -497,   483,   388,  -497,  -497,   489,
+     490,   491,   492,   281,   400,   414,    14,  -497,  -497,    18,
+    -497,   426,    48,  -497,   427,    93,  -497,   430,   -22,  -497,
+    -497,   146,  -497,    72,  -497,     6,  -497,   433,   420,   421,
+     422,   423,   424,   428,   110,  -497,   493,   494,   429,   431,
+     432,    30,  -497,   495,   497,   139,  -497,  -497,  -497,   496,
+     500,  -497,     7,  -497,   435,     9,  -497,   438,    59,  -497,
+     441,   501,  -497,   448,  -497,   416,   434,   439,   440,  -497,
+    -497,  -497,  -497,   196,  -497,   499,  -497,   505,  -497,  -497,
+    -497,  -497,   219,  -497,  -497,  -497,  -497,  -497,  -497,  -497,
+    -497,    38,   442,  -497,  -497,  -497,  -497,   443,   444,  -497,
+    -497,   451,   220,  -497,   242,  -497,   507,  -497,   452,   458,
     -497,  -497,  -497,  -497,  -497,  -497,  -497,  -497,  -497,  -497,
-    -497,  -497,  -497,  -497,  -497,  -497,  -497,  -497,  -497,   224,
-    -497,    54,   522,  -497,  -497,   517,  -497,  -497,  -497,   217,
-    -497,  -497,  -497,  -497,  -497,   518,   436,   528,    54,  -497,
-     529,  -497,   438,  -497,   526,  -497,  -497,   225,  -497,   437,
-     526,  -497,  -497,   218,  -497,  -497,   531,   437,  -497,   439,
-    -497,  -497
-=======
-     101,  -432,  -432,  -432,  -432,  -432,  -432,  -432,  -432,  -432,
-    -432,  -432,    43,    19,    40,    89,   108,   110,   138,   152,
-     154,   163,   165,   174,  -432,  -432,  -432,  -432,  -432,  -432,
-    -432,  -432,  -432,  -432,  -432,  -432,  -432,  -432,  -432,  -432,
-    -432,  -432,  -432,  -432,  -432,  -432,  -432,  -432,  -432,  -432,
-    -432,  -432,  -432,  -432,  -432,  -432,    19,    80,    17,    65,
-      47,    16,    66,     7,    77,    67,    39,    -8,  -432,   190,
-     210,   216,   220,   229,  -432,  -432,  -432,  -432,   234,  -432,
-      54,  -432,  -432,  -432,  -432,  -432,  -432,  -432,  -432,   238,
-     247,   250,   260,   263,  -432,  -432,  -432,  -432,  -432,  -432,
-    -432,  -432,  -432,  -432,   267,  -432,  -432,  -432,   119,  -432,
-    -432,  -432,  -432,  -432,  -432,  -432,  -432,  -432,  -432,  -432,
-    -432,  -432,  -432,  -432,  -432,  -432,  -432,  -432,  -432,  -432,
-    -432,  -432,   264,  -432,  -432,  -432,  -432,  -432,  -432,   269,
-     270,  -432,  -432,  -432,  -432,  -432,  -432,  -432,  -432,  -432,
-     144,  -432,  -432,  -432,  -432,  -432,  -432,  -432,  -432,  -432,
-    -432,  -432,  -432,  -432,  -432,  -432,  -432,  -432,   150,  -432,
-    -432,  -432,  -432,   271,  -432,   272,   273,  -432,  -432,  -432,
-     170,  -432,  -432,  -432,  -432,  -432,  -432,  -432,  -432,  -432,
-    -432,  -432,  -432,  -432,  -432,   274,   275,  -432,  -432,  -432,
-    -432,  -432,  -432,  -432,  -432,  -432,   276,  -432,  -432,  -432,
-     279,  -432,  -432,   277,   281,  -432,  -432,  -432,  -432,  -432,
-    -432,  -432,  -432,  -432,  -432,  -432,   282,  -432,  -432,  -432,
-    -432,   280,   284,  -432,  -432,  -432,  -432,  -432,  -432,  -432,
-    -432,  -432,   176,  -432,  -432,  -432,  -432,    19,    19,  -432,
-     183,   285,   286,   287,   289,  -432,    17,  -432,   290,   291,
-     292,   188,   191,   192,   193,   194,   293,   295,   296,   301,
-     302,   303,   304,   305,   306,   307,   202,   309,   310,    65,
-    -432,   311,  -432,   114,   312,   313,   314,   315,   316,   212,
-     213,   317,   319,   320,   322,    16,  -432,   323,   324,    66,
-    -432,   325,   222,   326,   223,   224,     7,  -432,   327,   331,
-     332,   333,   334,   335,  -432,    77,   336,   337,   232,   341,
-     342,   343,   236,  -432,    67,   345,   239,  -432,    39,   346,
-     348,   178,  -432,  -432,  -432,   349,   347,   351,    19,    19,
-    -432,   352,   353,   354,  -432,  -432,  -432,  -432,  -432,   350,
-     357,   360,   361,   362,   363,   364,   365,   366,   369,  -432,
-     370,   371,  -432,   362,  -432,  -432,  -432,  -432,   372,   368,
-    -432,  -432,  -432,   367,   374,   278,   283,   288,  -432,  -432,
-     294,   297,   377,   376,  -432,   298,   378,  -432,   299,  -432,
-     300,  -432,  -432,  -432,   362,   362,   362,   308,   318,   321,
-    -432,   328,   329,  -432,   330,   338,   339,  -432,  -432,   340,
-    -432,  -432,   344,    19,  -432,    19,    65,   355,  -432,  -432,
-      47,    14,    14,   379,   381,   383,   -25,  -432,  -432,    23,
-      76,   384,    93,    27,   181,    80,  -432,   380,  -432,   114,
-     386,   387,  -432,  -432,  -432,  -432,  -432,   388,   356,  -432,
-    -432,  -432,  -432,  -432,  -432,  -432,  -432,  -432,  -432,  -432,
-    -432,  -432,  -432,  -432,  -432,  -432,  -432,  -432,  -432,   177,
-    -432,   179,  -432,  -432,   390,  -432,  -432,  -432,  -432,   392,
-     395,   396,  -432,   180,  -432,  -432,  -432,  -432,  -432,  -432,
-    -432,  -432,  -432,   189,  -432,   398,   399,  -432,  -432,   404,
-     402,  -432,  -432,   405,   409,  -432,  -432,  -432,    52,  -432,
-    -432,  -432,    19,  -432,  -432,    74,  -432,  -432,  -432,   143,
-    -432,   407,   411,  -432,   397,   412,   415,   417,   419,   420,
-     207,  -432,  -432,  -432,  -432,  -432,  -432,  -432,  -432,  -432,
-     421,   422,   424,  -432,  -432,   208,  -432,  -432,  -432,  -432,
-    -432,  -432,  -432,  -432,   209,  -432,  -432,  -432,   211,   358,
-    -432,  -432,   423,   428,  -432,  -432,   426,   430,  -432,  -432,
-     429,   431,  -432,  -432,   432,  -432,   437,   355,  -432,  -432,
-     438,   439,   440,   441,   359,   373,   375,    14,  -432,  -432,
-      16,  -432,   379,    67,  -432,   381,    39,  -432,   383,   -25,
-    -432,   444,    23,  -432,    76,  -432,    -8,  -432,   384,   382,
-     385,   389,   391,   393,   394,    93,  -432,   447,   448,   400,
-     401,   403,    27,  -432,   450,   451,   181,  -432,  -432,  -432,
-      66,  -432,   386,     7,  -432,   387,    77,  -432,   388,   452,
-    -432,   410,  -432,   406,   408,   414,   416,  -432,  -432,  -432,
-    -432,   218,  -432,   449,  -432,   453,  -432,  -432,  -432,  -432,
-    -432,   219,  -432,  -432,  -432,  -432,  -432,  -432,  -432,  -432,
-     182,   418,  -432,  -432,  -432,  -432,   425,   427,  -432,   221,
-    -432,   227,  -432,   454,  -432,   433,   456,  -432,  -432,  -432,
-    -432,  -432,  -432,  -432,  -432,  -432,  -432,  -432,  -432,  -432,
-    -432,  -432,  -432,  -432,  -432,  -432,  -432,   187,  -432,    68,
-     456,  -432,  -432,   455,  -432,  -432,  -432,   228,  -432,  -432,
-    -432,  -432,  -432,   460,   434,   461,    68,  -432,   463,  -432,
-     442,  -432,   459,  -432,  -432,   237,  -432,   413,   459,  -432,
-    -432,   231,  -432,  -432,   465,   413,  -432,   443,  -432,  -432
->>>>>>> dad9ff71
+    -497,  -497,  -497,  -497,  -497,  -497,  -497,  -497,  -497,  -497,
+    -497,   252,  -497,    42,   458,  -497,  -497,   504,  -497,  -497,
+    -497,   243,  -497,  -497,  -497,  -497,  -497,   513,   453,   514,
+      42,  -497,   516,  -497,   456,  -497,   512,  -497,  -497,   256,
+    -497,   454,   512,  -497,  -497,   244,  -497,  -497,   518,   454,
+    -497,   463,  -497,  -497
   };
 
   const unsigned short int
   Dhcp6Parser::yydefact_[] =
   {
        0,     2,     4,     6,     8,    10,    12,    14,    16,    18,
-<<<<<<< HEAD
       20,    22,    24,     0,     0,     0,     0,     0,     0,     0,
        0,     0,     0,     0,     0,     0,     1,    40,    34,    30,
       29,    26,    27,    28,    33,     3,    31,    32,    53,     5,
-      64,     7,    97,     9,   195,    11,   297,    13,   314,    15,
-     340,    17,   236,    19,   271,    21,   160,    23,   421,    25,
-      42,    36,     0,     0,     0,     0,     0,     0,   342,   238,
-     273,     0,     0,    44,     0,    43,     0,     0,    37,    62,
-     474,   470,   472,     0,    61,     0,    55,    57,    59,    60,
-      58,    95,   101,   103,     0,     0,     0,     0,     0,   187,
-     228,   263,   135,   150,   143,   370,   152,   171,   387,     0,
-     409,   419,    89,     0,    66,    68,    69,    70,    71,    72,
+      64,     7,    97,     9,   189,    11,   291,    13,   308,    15,
+     334,    17,   230,    19,   265,    21,   154,    23,   415,    25,
+      42,    36,     0,     0,     0,     0,     0,     0,   336,   232,
+     267,     0,     0,    44,     0,    43,     0,     0,    37,    62,
+     468,   464,   466,     0,    61,     0,    55,    57,    59,    60,
+      58,    95,   101,   103,     0,     0,     0,     0,     0,   181,
+     222,   257,   129,   144,   137,   364,   146,   165,   381,     0,
+     403,   413,    89,     0,    66,    68,    69,    70,    71,    72,
       74,    75,    76,    77,    79,    78,    83,    84,    73,    81,
-      82,    80,    85,    86,    87,    88,    99,     0,   374,   289,
-     306,   216,   218,   220,     0,     0,   224,   222,   332,   366,
-     215,   199,   200,   201,   202,     0,   197,   206,   207,   208,
-     211,   213,   209,   210,   203,   204,   205,   212,   214,   304,
-     303,   302,     0,   299,   301,   325,     0,   328,     0,     0,
-     324,   321,     0,   316,   318,   319,   322,   323,   320,   364,
-     354,   356,   358,   360,   362,   353,   352,     0,   343,   344,
-     348,   349,   346,   350,   351,   347,   253,   129,     0,   257,
-     255,   260,     0,   249,   250,     0,   239,   240,   242,   252,
-     243,   244,   245,   259,   246,   247,   248,   284,     0,   282,
-     283,   286,   287,     0,   274,   275,   277,   278,   279,   280,
-     281,   167,   169,   164,     0,   162,   165,   166,     0,   442,
-     444,     0,   447,     0,     0,   451,   455,     0,     0,     0,
-       0,   461,   468,   440,     0,   423,   425,   426,   427,   428,
-     429,   430,   431,   432,   433,   434,   435,   436,   437,   438,
-     439,    41,     0,     0,    35,     0,     0,     0,     0,     0,
+      82,    80,    85,    86,    87,    88,    99,     0,   368,   283,
+     300,   210,   212,   214,     0,     0,   218,   216,   326,   360,
+     209,   193,   194,   195,   196,     0,   191,   200,   201,   202,
+     205,   207,   203,   204,   197,   198,   199,   206,   208,   298,
+     297,   296,     0,   293,   295,   319,     0,   322,     0,     0,
+     318,   315,     0,   310,   312,   313,   316,   317,   314,   358,
+     348,   350,   352,   354,   356,   347,   346,     0,   337,   338,
+     342,   343,   340,   344,   345,   341,   247,   124,     0,   251,
+     249,   254,     0,   243,   244,     0,   233,   234,   236,   246,
+     237,   238,   239,   253,   240,   241,   242,   278,     0,   276,
+     277,   280,   281,     0,   268,   269,   271,   272,   273,   274,
+     275,   161,   163,   158,     0,   156,   159,   160,     0,   436,
+     438,     0,   441,     0,     0,   445,   449,     0,     0,     0,
+       0,   455,   462,   434,     0,   417,   419,   420,   421,   422,
+     423,   424,   425,   426,   427,   428,   429,   430,   431,   432,
+     433,    41,     0,     0,    35,     0,     0,     0,     0,     0,
       52,     0,    54,     0,     0,     0,     0,     0,     0,     0,
        0,     0,     0,     0,     0,     0,     0,     0,     0,     0,
-       0,     0,     0,     0,     0,    65,     0,    98,   376,     0,
+       0,     0,     0,     0,     0,    65,     0,    98,   370,     0,
        0,     0,     0,     0,     0,     0,     0,     0,     0,     0,
-       0,   196,     0,     0,   298,     0,     0,     0,     0,     0,
-       0,   315,     0,     0,     0,     0,     0,     0,   341,     0,
-       0,     0,     0,     0,     0,     0,     0,   237,     0,     0,
-       0,   272,     0,     0,     0,     0,   161,     0,     0,     0,
+       0,   190,     0,     0,   292,     0,     0,     0,     0,     0,
+       0,   309,     0,     0,     0,     0,     0,     0,   335,     0,
+       0,     0,     0,     0,     0,     0,     0,   231,     0,     0,
+       0,   266,     0,     0,     0,     0,   155,     0,     0,     0,
        0,     0,     0,     0,     0,     0,     0,     0,     0,     0,
-       0,     0,     0,   422,    45,    38,     0,     0,     0,     0,
+       0,     0,     0,   416,    45,    38,     0,     0,     0,     0,
        0,    56,     0,     0,     0,    90,    91,    92,    93,    94,
        0,     0,     0,     0,     0,     0,     0,     0,     0,     0,
-     408,     0,     0,    67,     0,   385,   383,   384,   382,     0,
-     377,   378,   380,   381,     0,     0,     0,     0,     0,   226,
-     227,     0,     0,     0,     0,   198,     0,   300,     0,   327,
-       0,   330,   331,   317,     0,     0,     0,     0,     0,     0,
-     345,     0,     0,   251,     0,     0,     0,   262,   241,     0,
-     288,   276,     0,     0,   163,   441,     0,     0,   446,     0,
-     449,   450,     0,     0,   457,   458,   459,   460,     0,     0,
-     424,     0,     0,     0,   471,   473,     0,     0,     0,   189,
-     230,   265,     0,    42,     0,     0,   154,     0,     0,     0,
-       0,    46,   100,     0,   375,     0,   291,   308,   217,   219,
-     221,   225,   223,   334,     0,   305,   326,   329,   365,   355,
-     357,   359,   361,   363,   254,   130,   258,   256,   261,   285,
-     168,   170,   443,   445,   448,   453,   454,   452,   456,   463,
-     464,   465,   466,   467,   462,   469,    39,     0,   479,     0,
-     476,   478,     0,   117,   123,   125,   127,     0,     0,     0,
-       0,   116,     0,   105,   107,   108,   109,   110,   111,   112,
-     113,   114,   115,     0,   193,     0,   190,   191,   234,     0,
-     231,   232,   269,     0,   266,   267,   141,   142,     0,   137,
-     139,   140,     0,   149,   147,     0,   145,   148,   372,     0,
-     158,     0,   155,   156,     0,     0,     0,     0,     0,     0,
-       0,   173,   175,   176,   177,   178,   179,   180,   398,   404,
-       0,     0,     0,   397,   396,     0,   389,   391,   394,   392,
-     393,   395,   415,   417,     0,   411,   413,   414,     0,    48,
-       0,   379,   295,     0,   292,   293,   312,     0,   309,   310,
-     338,     0,   335,   336,   368,     0,    63,     0,     0,   475,
-      96,     0,     0,     0,     0,     0,     0,     0,     0,     0,
-     102,   104,     0,   188,     0,   238,   229,     0,   273,   264,
-       0,     0,   136,   151,     0,   144,     0,   371,     0,   153,
-       0,     0,     0,     0,     0,     0,     0,     0,   172,     0,
-       0,     0,     0,     0,     0,   388,     0,     0,     0,   410,
-     420,    50,     0,    49,   386,     0,   290,     0,     0,   307,
-       0,   342,   333,     0,     0,   367,     0,   477,     0,     0,
-       0,     0,   131,   132,   133,   134,   106,     0,   192,     0,
-     233,     0,   268,   138,   146,   373,     0,   157,   181,   182,
-     183,   184,   185,   186,   174,     0,     0,   403,   406,   407,
-     390,     0,     0,   412,    47,     0,     0,   294,     0,   311,
-       0,   337,     0,     0,   119,   120,   121,   122,   118,   124,
-     126,   128,   194,   235,   270,   159,   400,   401,   402,   399,
-     405,   416,   418,    51,   296,   313,   339,   369,   483,     0,
-     481,     0,     0,   480,   495,     0,   493,   491,   487,     0,
-     485,   489,   490,   488,   482,     0,     0,     0,     0,   484,
-       0,   492,     0,   486,     0,   494,   499,     0,   497,     0,
-       0,   496,   503,     0,   501,   498,     0,     0,   500,     0,
-     502,   504
-=======
-      20,    22,     0,     0,     0,     0,     0,     0,     0,     0,
-       0,     0,     0,     0,     1,    39,    32,    28,    27,    24,
-      25,    26,    31,     3,    29,    30,    48,     5,    59,     7,
-      92,     9,   184,    11,   286,    13,   306,    15,   333,    17,
-     225,    19,   260,    21,   149,    23,    43,    35,     0,     0,
-       0,     0,     0,     0,   335,   227,   262,     0,    45,     0,
-      44,     0,     0,    36,    57,   418,   414,   416,     0,    56,
-       0,    50,    52,    54,    55,    53,    90,    96,    98,     0,
-       0,     0,     0,     0,   176,   217,   252,   124,   139,   132,
-     363,   141,   160,   380,     0,   402,   412,    84,     0,    61,
-      63,    64,    65,    66,    67,    69,    70,    71,    72,    74,
-      73,    78,    79,    68,    76,    77,    75,    80,    81,    82,
-      83,    94,     0,   367,   278,   298,   205,   207,   209,     0,
-       0,   213,   211,   325,   359,   204,   188,   189,   190,   191,
-       0,   186,   195,   196,   197,   200,   202,   198,   199,   192,
-     193,   194,   201,   203,   294,   296,   293,   291,     0,   288,
-     290,   292,   318,     0,   321,     0,     0,   317,   313,   316,
-       0,   308,   310,   311,   314,   315,   312,   357,   347,   349,
-     351,   353,   355,   346,   345,     0,   336,   337,   341,   342,
-     339,   343,   344,   340,   242,   119,     0,   246,   244,   249,
-       0,   238,   239,     0,   228,   229,   231,   241,   232,   233,
-     234,   248,   235,   236,   237,   273,     0,   271,   272,   275,
-     276,     0,   263,   264,   266,   267,   268,   269,   270,   156,
-     158,   153,     0,   151,   154,   155,    40,     0,     0,    33,
-       0,     0,     0,     0,     0,    47,     0,    49,     0,     0,
-       0,     0,     0,     0,     0,     0,     0,     0,     0,     0,
-       0,     0,     0,     0,     0,     0,     0,     0,     0,     0,
-      60,     0,    93,   369,     0,     0,     0,     0,     0,     0,
-       0,     0,     0,     0,     0,     0,   185,     0,     0,     0,
-     287,     0,     0,     0,     0,     0,     0,   307,     0,     0,
-       0,     0,     0,     0,   334,     0,     0,     0,     0,     0,
-       0,     0,     0,   226,     0,     0,     0,   261,     0,     0,
-       0,     0,   150,    46,    37,     0,     0,     0,     0,     0,
-      51,     0,     0,     0,    85,    86,    87,    88,    89,     0,
-       0,     0,     0,     0,     0,     0,     0,     0,     0,   401,
-       0,     0,    62,     0,   378,   376,   377,   375,     0,   370,
-     371,   373,   374,     0,     0,     0,     0,     0,   215,   216,
-       0,     0,     0,     0,   187,     0,     0,   289,     0,   320,
-       0,   323,   324,   309,     0,     0,     0,     0,     0,     0,
-     338,     0,     0,   240,     0,     0,     0,   251,   230,     0,
-     277,   265,     0,     0,   152,     0,     0,     0,   415,   417,
-       0,     0,     0,   178,   219,   254,     0,    41,   140,     0,
-       0,   143,     0,     0,     0,     0,    95,     0,   368,     0,
-     280,   300,   206,   208,   210,   214,   212,   327,     0,   295,
-      34,   297,   319,   322,   358,   348,   350,   352,   354,   356,
-     243,   120,   247,   245,   250,   274,   157,   159,    38,     0,
-     423,     0,   420,   422,     0,   111,   113,   115,   117,     0,
-       0,     0,   110,     0,   100,   102,   103,   104,   105,   106,
-     107,   108,   109,     0,   182,     0,   179,   180,   223,     0,
-     220,   221,   258,     0,   255,   256,   130,   131,     0,   126,
-     128,   129,    43,   138,   136,     0,   134,   137,   365,     0,
-     147,     0,   144,   145,     0,     0,     0,     0,     0,     0,
-       0,   162,   164,   165,   166,   167,   168,   169,   391,   397,
-       0,     0,     0,   390,   389,     0,   382,   384,   387,   385,
-     386,   388,   408,   410,     0,   404,   406,   407,     0,     0,
-     372,   284,     0,   281,   282,   304,     0,   301,   302,   331,
-       0,   328,   329,   361,     0,    58,     0,     0,   419,    91,
-       0,     0,     0,     0,     0,     0,     0,     0,    97,    99,
-       0,   177,     0,   227,   218,     0,   262,   253,     0,     0,
-     125,     0,     0,   133,     0,   364,     0,   142,     0,     0,
-       0,     0,     0,     0,     0,     0,   161,     0,     0,     0,
-       0,     0,     0,   381,     0,     0,     0,   403,   413,   379,
-       0,   279,     0,     0,   299,     0,   335,   326,     0,     0,
-     360,     0,   421,     0,     0,     0,     0,   121,   122,   123,
-     101,     0,   181,     0,   222,     0,   257,   127,    42,   135,
-     366,     0,   146,   170,   171,   172,   173,   174,   175,   163,
-       0,     0,   396,   399,   400,   383,     0,     0,   405,     0,
-     283,     0,   303,     0,   330,     0,     0,   112,   114,   116,
-     118,   183,   224,   259,   148,   393,   394,   395,   392,   398,
-     409,   411,   285,   305,   332,   362,   427,     0,   425,     0,
-       0,   424,   439,     0,   437,   435,   431,     0,   429,   433,
-     434,   432,   426,     0,     0,     0,     0,   428,     0,   436,
-       0,   430,     0,   438,   443,     0,   441,     0,     0,   440,
-     447,     0,   445,   442,     0,     0,   444,     0,   446,   448
->>>>>>> dad9ff71
+     402,     0,     0,    67,     0,   379,   377,   378,   376,     0,
+     371,   372,   374,   375,     0,     0,     0,     0,     0,   220,
+     221,     0,     0,     0,     0,   192,     0,   294,     0,   321,
+       0,   324,   325,   311,     0,     0,     0,     0,     0,     0,
+     339,     0,     0,   245,     0,     0,     0,   256,   235,     0,
+     282,   270,     0,     0,   157,   435,     0,     0,   440,     0,
+     443,   444,     0,     0,   451,   452,   453,   454,     0,     0,
+     418,     0,     0,     0,   465,   467,     0,     0,     0,   183,
+     224,   259,     0,    42,     0,     0,   148,     0,     0,     0,
+       0,    46,   100,     0,   369,     0,   285,   302,   211,   213,
+     215,   219,   217,   328,     0,   299,   320,   323,   359,   349,
+     351,   353,   355,   357,   248,   125,   252,   250,   255,   279,
+     162,   164,   437,   439,   442,   447,   448,   446,   450,   457,
+     458,   459,   460,   461,   456,   463,    39,     0,   473,     0,
+     470,   472,     0,   116,   118,   120,   122,     0,     0,     0,
+     115,     0,   105,   107,   108,   109,   110,   111,   112,   113,
+     114,     0,   187,     0,   184,   185,   228,     0,   225,   226,
+     263,     0,   260,   261,   135,   136,     0,   131,   133,   134,
+       0,   143,   141,     0,   139,   142,   366,     0,   152,     0,
+     149,   150,     0,     0,     0,     0,     0,     0,     0,   167,
+     169,   170,   171,   172,   173,   174,   392,   398,     0,     0,
+       0,   391,   390,     0,   383,   385,   388,   386,   387,   389,
+     409,   411,     0,   405,   407,   408,     0,    48,     0,   373,
+     289,     0,   286,   287,   306,     0,   303,   304,   332,     0,
+     329,   330,   362,     0,    63,     0,     0,   469,    96,     0,
+       0,     0,     0,     0,     0,     0,     0,   102,   104,     0,
+     182,     0,   232,   223,     0,   267,   258,     0,     0,   130,
+     145,     0,   138,     0,   365,     0,   147,     0,     0,     0,
+       0,     0,     0,     0,     0,   166,     0,     0,     0,     0,
+       0,     0,   382,     0,     0,     0,   404,   414,    50,     0,
+      49,   380,     0,   284,     0,     0,   301,     0,   336,   327,
+       0,     0,   361,     0,   471,     0,     0,     0,     0,   126,
+     127,   128,   106,     0,   186,     0,   227,     0,   262,   132,
+     140,   367,     0,   151,   175,   176,   177,   178,   179,   180,
+     168,     0,     0,   397,   400,   401,   384,     0,     0,   406,
+      47,     0,     0,   288,     0,   305,     0,   331,     0,     0,
+     117,   119,   121,   123,   188,   229,   264,   153,   394,   395,
+     396,   393,   399,   410,   412,    51,   290,   307,   333,   363,
+     477,     0,   475,     0,     0,   474,   489,     0,   487,   485,
+     481,     0,   479,   483,   484,   482,   476,     0,     0,     0,
+       0,   478,     0,   486,     0,   480,     0,   488,   493,     0,
+     491,     0,     0,   490,   497,     0,   495,   492,     0,     0,
+     494,     0,   496,   498
   };
 
   const short int
   Dhcp6Parser::yypgoto_[] =
   {
-<<<<<<< HEAD
     -497,  -497,  -497,  -497,  -497,  -497,  -497,  -497,  -497,  -497,
     -497,  -497,  -497,  -497,     8,  -497,  -497,  -497,  -497,  -497,
-    -497,  -497,     3,  -497,  -191,  -497,  -497,  -497,   -62,  -497,
-    -497,  -497,   246,  -497,  -497,  -497,  -497,    56,   222,   -47,
-     -45,   -44,   -42,  -497,  -497,  -497,  -497,  -497,    57,  -497,
-    -497,  -497,  -497,  -497,    51,  -129,  -497,  -497,  -497,  -497,
-    -497,  -497,  -497,  -497,  -497,   -58,  -497,  -496,  -497,  -497,
-    -497,  -497,  -497,  -497,  -137,  -475,  -497,  -497,  -497,  -497,
-    -139,  -497,  -497,  -497,  -497,  -497,  -497,  -497,  -144,  -497,
-    -497,  -497,  -141,   184,  -497,  -497,  -497,  -497,  -497,  -497,
-    -497,  -149,  -497,  -497,  -497,  -497,  -497,  -497,  -497,  -497,
-    -497,  -497,  -124,  -497,  -497,  -497,  -121,   223,  -497,  -497,
-    -497,  -497,  -497,  -497,  -482,  -497,  -497,  -497,  -497,  -497,
-    -497,  -497,  -497,  -497,  -125,  -497,  -497,  -497,  -118,  -497,
-     204,  -497,   -69,  -497,  -497,  -497,  -497,  -497,   -59,  -497,
-    -497,  -497,  -497,  -497,   -51,  -497,  -497,  -497,  -117,  -497,
-    -497,  -497,  -112,  -497,   214,  -497,  -497,  -497,  -497,  -497,
-    -497,  -497,  -497,  -497,  -497,  -145,  -497,  -497,  -497,  -147,
-     244,  -497,  -497,  -497,  -497,  -497,  -497,  -142,  -497,  -497,
-    -497,  -138,   239,  -497,  -497,  -497,  -497,  -497,  -497,  -497,
-    -497,  -497,  -497,  -497,  -140,  -497,  -497,  -497,  -136,  -497,
-     235,  -497,  -497,  -497,  -497,  -497,  -497,  -497,  -497,  -497,
+    -497,  -497,    11,  -497,  -181,  -497,  -497,  -497,   -62,  -497,
+    -497,  -497,   233,  -497,  -497,  -497,  -497,    44,   211,   -47,
+     -45,   -44,   -42,  -497,  -497,  -497,  -497,  -497,    45,  -497,
+    -497,  -497,  -497,  -497,    39,  -138,  -497,  -497,  -497,  -497,
+    -497,  -497,  -497,  -497,   -58,  -497,  -496,  -497,  -497,  -497,
+    -497,  -497,  -149,  -475,  -497,  -497,  -497,  -497,  -151,  -497,
+    -497,  -497,  -497,  -497,  -497,  -497,  -154,  -497,  -497,  -497,
+    -150,   169,  -497,  -497,  -497,  -497,  -497,  -497,  -497,  -158,
     -497,  -497,  -497,  -497,  -497,  -497,  -497,  -497,  -497,  -497,
-    -497,  -497,  -497,    76,  -497,  -497,  -497,  -497,  -497,  -497,
-    -122,  -497,  -497,  -497,  -497,  -497,  -497,  -497,  -497,  -497,
-    -497,  -497,  -497,  -120,  -497,  -497,  -497,  -497,  -497,  -497,
-    -497,  -497,    86,   205,  -497,  -497,  -497,  -497,  -497,  -497,
+    -134,  -497,  -497,  -497,  -131,   209,  -497,  -497,  -497,  -497,
+    -497,  -497,  -482,  -497,  -497,  -497,  -497,  -497,  -497,  -497,
+    -497,  -497,  -133,  -497,  -497,  -497,  -132,  -497,   187,  -497,
+     -69,  -497,  -497,  -497,  -497,  -497,   -59,  -497,  -497,  -497,
+    -497,  -497,   -51,  -497,  -497,  -497,  -135,  -497,  -497,  -497,
+    -129,  -497,   182,  -497,  -497,  -497,  -497,  -497,  -497,  -497,
+    -497,  -497,  -497,  -171,  -497,  -497,  -497,  -163,   217,  -497,
+    -497,  -497,  -497,  -497,  -497,  -166,  -497,  -497,  -497,  -157,
+     226,  -497,  -497,  -497,  -497,  -497,  -497,  -497,  -497,  -497,
+    -497,  -497,  -161,  -497,  -497,  -497,  -156,  -497,   208,  -497,
     -497,  -497,  -497,  -497,  -497,  -497,  -497,  -497,  -497,  -497,
     -497,  -497,  -497,  -497,  -497,  -497,  -497,  -497,  -497,  -497,
-    -497,  -497,  -497,  -497,  -497,   -68,  -497,  -497,  -497,  -213,
-    -497,  -497,  -227,  -497,  -497,  -497,  -497,  -497,  -497,  -238,
-    -497,  -497,  -244,  -497
-=======
-    -432,  -432,  -432,  -432,  -432,  -432,  -432,  -432,  -432,  -432,
-    -432,  -432,  -432,     5,  -432,    50,  -432,  -432,  -432,    25,
-    -432,  -432,  -239,  -432,   -54,  -432,   -58,  -432,  -432,  -432,
-     214,  -432,  -432,  -432,  -432,    56,   195,   -51,   -45,   -40,
-     -36,  -432,  -432,  -432,  -432,  -432,    53,  -432,  -432,  -432,
-    -432,  -432,    55,  -112,  -432,  -432,  -432,  -432,  -432,  -432,
-    -432,  -432,   -65,  -432,  -431,  -432,  -432,  -432,  -432,  -432,
-    -123,  -407,  -432,  -432,  -432,  -432,  -124,  -432,  -432,  -432,
-    -432,  -432,  -432,  -432,  -129,  -432,  -432,  -432,  -126,   151,
-    -432,  -432,  -432,  -432,  -432,  -432,  -432,  -134,  -432,  -432,
-    -432,  -432,  -432,  -432,  -432,  -432,  -432,  -432,  -108,  -432,
-    -432,  -432,  -105,   196,  -432,  -432,  -432,  -432,  -432,  -432,
-    -410,  -432,  -432,  -432,  -432,  -432,  -432,  -432,  -432,  -432,
-    -109,  -432,  -432,  -432,  -104,  -432,   164,  -432,   -49,  -432,
-    -432,  -432,  -432,  -432,   -47,  -432,  -432,  -432,  -432,  -432,
-     -50,  -432,  -432,  -432,  -102,  -432,  -432,  -432,  -106,  -432,
-     166,  -432,  -432,  -432,  -432,  -432,  -432,  -432,  -432,  -432,
-    -432,  -139,  -432,  -432,  -432,  -133,   199,  -432,  -432,   -48,
-    -432,  -432,  -432,  -432,  -432,  -135,  -432,  -432,  -432,  -131,
-     201,  -432,  -432,  -432,  -432,  -432,  -432,  -432,  -432,  -432,
-    -432,  -432,  -130,  -432,  -432,  -432,  -127,  -432,   197,  -432,
-    -432,  -432,  -432,  -432,  -432,  -432,  -432,  -432,  -432,  -432,
-    -432,  -432,  -432,  -432,  -432,  -432,  -432,  -432,  -432,  -432,
-    -432,    75,  -432,  -432,  -432,  -432,  -432,  -432,  -117,  -432,
-    -432,  -432,  -432,  -432,  -432,  -432,  -432,  -432,  -432,  -432,
-    -432,  -110,  -432,  -432,  -432,  -432,  -432,  -432,  -432,  -432,
-    -432,  -432,  -432,  -432,  -432,   -59,  -432,  -432,  -432,  -191,
-    -432,  -432,  -206,  -432,  -432,  -432,  -432,  -432,  -432,  -217,
-    -432,  -432,  -221,  -432
->>>>>>> dad9ff71
+    -497,    62,  -497,  -497,  -497,  -497,  -497,  -497,  -125,  -497,
+    -497,  -497,  -497,  -497,  -497,  -497,  -497,  -497,  -497,  -497,
+    -497,  -136,  -497,  -497,  -497,  -497,  -497,  -497,  -497,  -497,
+      77,   190,  -497,  -497,  -497,  -497,  -497,  -497,  -497,  -497,
+    -497,  -497,  -497,  -497,  -497,  -497,  -497,  -497,  -497,  -497,
+    -497,  -497,  -497,  -497,  -497,  -497,  -497,  -497,  -497,  -497,
+    -497,  -497,  -497,   -78,  -497,  -497,  -497,  -215,  -497,  -497,
+    -230,  -497,  -497,  -497,  -497,  -497,  -497,  -241,  -497,  -497,
+    -245,  -497
   };
 
   const short int
   Dhcp6Parser::yydefgoto_[] =
   {
-<<<<<<< HEAD
       -1,    13,    14,    15,    16,    17,    18,    19,    20,    21,
       22,    23,    24,    25,    73,    35,    36,    61,    77,    78,
-      37,    60,    74,    75,   502,   639,   712,   713,   112,    39,
+      37,    60,    74,    75,   502,   637,   709,   710,   112,    39,
       62,    85,    86,    87,   286,    41,    63,   113,   114,   115,
      116,   117,   118,   119,   120,   293,    43,    64,   137,   316,
-     121,   294,   122,   295,   562,   563,   564,   661,   778,   565,
-     662,   566,   663,   567,   664,   214,   351,   569,   570,   571,
-     572,   123,   304,   588,   589,   590,   591,   124,   306,   595,
-     596,   597,   125,   305,   126,   308,   601,   602,   603,   688,
-      57,    71,   244,   245,   246,   363,   247,   364,   127,   309,
-     610,   611,   612,   613,   614,   615,   616,   617,   128,   301,
-     575,   576,   577,   672,    45,    65,   155,   156,   157,   321,
-     158,   322,   159,   323,   160,   327,   161,   326,   162,   163,
-     129,   302,   579,   580,   581,   675,    53,    69,   215,   216,
-     217,   218,   219,   220,   221,   350,   222,   354,   223,   353,
-     224,   225,   355,   226,   130,   303,   583,   584,   585,   678,
-      55,    70,   233,   234,   235,   236,   237,   359,   238,   239,
-     240,   165,   319,   643,   644,   645,   715,    47,    66,   172,
-     173,   174,   332,   166,   320,   647,   648,   649,   718,    49,
-      67,   182,   183,   184,   335,   185,   186,   337,   187,   188,
-     167,   328,   651,   652,   653,   721,    51,    68,   197,   198,
-     199,   200,   343,   201,   344,   202,   345,   203,   346,   204,
-     347,   205,   342,   168,   329,   655,   724,   131,   307,   599,
-     318,   419,   420,   421,   422,   423,   503,   132,   310,   625,
-     626,   627,   699,   789,   628,   629,   700,   630,   631,   133,
-     134,   312,   634,   635,   636,   706,   637,   707,   135,   313,
-      59,    72,   264,   265,   266,   267,   368,   268,   369,   269,
-     270,   371,   271,   272,   273,   374,   537,   274,   375,   275,
-     276,   277,   278,   279,   380,   544,   280,   381,    88,   288,
-      89,   289,    90,   287,   549,   550,   551,   657,   799,   800,
-     801,   809,   810,   811,   812,   817,   813,   815,   827,   828,
-     829,   833,   834,   836
-=======
-      -1,    12,    13,    14,    15,    16,    17,    18,    19,    20,
-      21,    22,    23,    68,    33,    34,    57,   451,    72,    73,
-      35,    56,   428,   512,    69,    70,   107,    37,    58,    80,
-      81,    82,   251,    39,    59,   108,   109,   110,   111,   112,
-     113,   114,   115,   258,    41,    60,   132,   281,   116,   259,
-     117,   260,   483,   484,   485,   580,   486,   581,   487,   582,
-     488,   583,   212,   317,   490,   491,   492,   118,   269,   508,
-     509,   510,   511,   119,   271,   515,   516,   517,   120,   270,
-     121,   273,   521,   522,   523,   606,    55,    67,   242,   243,
-     244,   329,   245,   330,   122,   274,   530,   531,   532,   533,
-     534,   535,   536,   537,   123,   266,   495,   496,   497,   590,
-      43,    61,   150,   151,   152,   286,   153,   287,   154,   288,
-     155,   292,   156,   291,   157,   158,   124,   267,   499,   500,
-     501,   593,    51,    65,   213,   214,   215,   216,   217,   218,
-     219,   316,   220,   320,   221,   319,   222,   223,   321,   224,
-     125,   268,   503,   504,   505,   596,    53,    66,   231,   232,
-     233,   234,   235,   325,   236,   237,   238,   160,   284,   562,
-     563,   564,   630,    45,    62,   168,   169,   170,   297,   171,
-     298,   161,   285,   566,   567,   568,   633,    47,    63,   180,
-     181,   182,   301,   183,   184,   303,   185,   186,   162,   293,
-     570,   571,   572,   636,    49,    64,   195,   196,   197,   198,
-     309,   199,   310,   200,   311,   201,   312,   202,   313,   203,
-     308,   163,   294,   574,   639,   126,   272,   519,   283,   368,
-     369,   370,   371,   372,   437,   127,   275,   545,   546,   547,
-     617,   698,   548,   549,   618,   550,   551,   128,   129,   277,
-     554,   555,   556,   624,   557,   625,   130,   278,    83,   253,
-      84,   254,    85,   252,   471,   472,   473,   576,   707,   708,
-     709,   717,   718,   719,   720,   725,   721,   723,   735,   736,
-     737,   741,   742,   744
->>>>>>> dad9ff71
+     121,   294,   122,   295,   561,   562,   563,   659,   564,   660,
+     565,   661,   566,   662,   214,   351,   568,   569,   570,   123,
+     304,   586,   587,   588,   589,   124,   306,   593,   594,   595,
+     125,   305,   126,   308,   599,   600,   601,   685,    57,    71,
+     244,   245,   246,   363,   247,   364,   127,   309,   608,   609,
+     610,   611,   612,   613,   614,   615,   128,   301,   573,   574,
+     575,   669,    45,    65,   155,   156,   157,   321,   158,   322,
+     159,   323,   160,   327,   161,   326,   162,   163,   129,   302,
+     577,   578,   579,   672,    53,    69,   215,   216,   217,   218,
+     219,   220,   221,   350,   222,   354,   223,   353,   224,   225,
+     355,   226,   130,   303,   581,   582,   583,   675,    55,    70,
+     233,   234,   235,   236,   237,   359,   238,   239,   240,   165,
+     319,   641,   642,   643,   712,    47,    66,   172,   173,   174,
+     332,   166,   320,   645,   646,   647,   715,    49,    67,   182,
+     183,   184,   335,   185,   186,   337,   187,   188,   167,   328,
+     649,   650,   651,   718,    51,    68,   197,   198,   199,   200,
+     343,   201,   344,   202,   345,   203,   346,   204,   347,   205,
+     342,   168,   329,   653,   721,   131,   307,   597,   318,   419,
+     420,   421,   422,   423,   503,   132,   310,   623,   624,   625,
+     696,   781,   626,   627,   697,   628,   629,   133,   134,   312,
+     632,   633,   634,   703,   635,   704,   135,   313,    59,    72,
+     264,   265,   266,   267,   368,   268,   369,   269,   270,   371,
+     271,   272,   273,   374,   537,   274,   375,   275,   276,   277,
+     278,   279,   380,   544,   280,   381,    88,   288,    89,   289,
+      90,   287,   549,   550,   551,   655,   791,   792,   793,   801,
+     802,   803,   804,   809,   805,   807,   819,   820,   821,   825,
+     826,   828
   };
 
   const unsigned short int
   Dhcp6Parser::yytable_[] =
   {
-<<<<<<< HEAD
-      84,   231,   624,   150,   170,   180,   195,   213,   229,   243,
-     263,   232,   230,   598,   164,   171,   181,   196,   151,   594,
-     152,   153,    34,   154,    27,   138,    28,    79,    29,   586,
-      26,   681,    38,   101,   682,   101,   207,    91,    40,    92,
-      93,   241,   242,   169,   291,    94,    95,    96,    97,   292,
-      42,   138,   101,    94,    95,    96,    97,    98,    99,   100,
-     101,   139,   415,   140,   774,   775,   776,   777,   206,   141,
-     142,   143,   144,   145,   146,   207,   227,   208,   209,   228,
-     147,   148,    44,   102,   103,   104,   105,   149,   207,   207,
-     208,   209,    46,   210,   211,   212,   618,   106,   101,   587,
-     107,   241,   242,   553,   557,    83,   147,   108,   554,   555,
-     556,   557,   558,   559,   560,   109,   110,   314,    48,   111,
-     330,   333,   315,   207,   189,   331,   334,    50,   190,   191,
-     192,   193,   194,    80,   101,    83,   340,    83,   365,    81,
-      82,   341,   684,   366,    52,   685,   175,   176,   177,   178,
-     179,   535,   536,    83,    83,    30,    31,    32,    33,   382,
-     314,    54,    83,    76,   383,   656,   619,   620,   621,   622,
-     686,    56,   804,   687,   805,   806,    83,    58,   539,   540,
-     541,   542,   604,   605,   606,   607,   608,   609,   658,    83,
-      83,   669,   669,   659,   697,   136,   670,   671,   704,   698,
-      83,   708,   382,   705,   745,   543,   709,   710,   624,   594,
-     330,   365,   281,   333,   340,   782,   785,    83,   794,   795,
-     818,   837,   632,   633,    83,   819,   838,   802,   830,    84,
-     803,   831,   786,   787,   788,   282,    83,   283,   248,   249,
-     250,   251,   252,   253,   254,   255,   256,   257,   258,   259,
-     260,   261,   262,   518,   519,   520,   416,   284,   586,   593,
-     417,   285,   317,   290,   296,   297,   298,   418,   150,   299,
-     300,   170,   311,   324,   325,   336,   338,   339,   180,   164,
-      83,   349,   171,   151,   348,   152,   153,   195,   154,   181,
-     384,   385,   352,   231,   356,   357,   213,   358,   196,   360,
-     229,   361,   362,   232,   230,     1,     2,     3,     4,     5,
-       6,     7,     8,     9,    10,    11,    12,   367,   370,   372,
-     263,   373,   376,   377,   378,   379,   386,   387,   388,   389,
-     390,   392,   393,   394,   395,   400,   401,   396,   397,   398,
-     399,   402,   403,   404,   405,   406,   407,   408,   409,   410,
-     411,   412,   414,   424,   425,   426,   427,   428,   429,   430,
-     431,   432,   433,   434,   436,   438,   439,   440,   441,   444,
-     445,   442,   446,   447,   448,   449,   451,   452,   453,   454,
-     455,   456,   457,   459,   460,   462,   463,   465,   466,   467,
-     468,   469,   470,   471,   472,   473,   474,   484,   485,   478,
-     479,   481,   475,   476,   489,   482,   477,   483,   486,   487,
-     488,   490,   491,   492,   493,   494,   495,   496,   508,   509,
-     497,   498,   499,   500,   501,   561,   561,   505,   504,   568,
-     568,   506,   507,   510,   511,   513,   623,   512,   263,   514,
-     515,   516,   517,   416,   521,   522,   523,   417,   524,   574,
-     578,   582,   525,   600,   418,   640,   642,   646,   526,   650,
-     665,   660,   654,   666,   667,   668,   527,   674,   673,   528,
-     529,   531,   530,   538,   676,   677,   679,   680,   690,   683,
-     717,   532,   689,   691,   548,   692,   693,   694,   695,   546,
-     533,   534,   696,   701,   702,   703,   592,   720,   716,   719,
-     545,   722,   723,   764,   725,   726,   728,   729,   730,   731,
-     711,   755,   756,   761,   714,   762,   765,   773,   772,   732,
-     733,   816,   820,   783,   779,   734,   735,   784,   796,   798,
-     748,   749,   822,   826,   824,   839,   413,   391,   547,   573,
-     736,   750,   751,   552,   743,   744,   747,   746,   754,   464,
-     738,   737,   740,   435,   752,   753,   832,   739,   757,   758,
-     759,   780,   458,   742,   781,   790,   741,   791,   766,   792,
-     793,   797,   767,   821,   825,   841,   461,   437,   769,   443,
-     768,   641,   760,   771,   450,   770,   638,   480,   763,   814,
-     727,   823,   835,   840,     0,     0,     0,     0,     0,     0,
-       0,     0,     0,     0,     0,     0,     0,   561,     0,   231,
-     150,   568,     0,   213,     0,     0,   229,     0,     0,   232,
-     230,   164,     0,     0,     0,   151,   243,   152,   153,     0,
-     154,     0,     0,     0,     0,     0,     0,     0,     0,     0,
-       0,     0,   623,     0,     0,     0,     0,     0,     0,     0,
-       0,     0,     0,   170,     0,     0,   180,     0,     0,   195,
-       0,     0,     0,     0,   171,     0,     0,   181,     0,     0,
-     196,     0,     0,     0,     0,     0,     0,     0,     0,     0,
-=======
-      79,   228,   544,   145,   166,   177,   193,   211,   227,   241,
-     146,   159,   167,   178,   194,   179,   147,   229,    32,   230,
-     518,   148,   514,   133,    25,   149,    26,    74,    27,   475,
-     476,   477,   478,   479,   480,   481,    96,   506,    89,    90,
-      91,    92,   538,    24,   205,    96,   479,    36,   172,   173,
-     174,   175,   176,   165,   134,   599,   135,   256,   600,   131,
-     239,   240,   257,   136,   137,   138,   139,   140,   141,   205,
-     225,   206,   207,   226,   142,   143,    86,   602,    87,    88,
-     603,   144,   204,   133,   507,   506,   513,    89,    90,    91,
-      92,    93,    94,    95,    96,    96,    38,   205,   205,   206,
-     207,    78,   208,   209,   210,   164,    96,    75,   539,   540,
-     541,   542,   165,    76,    77,    40,    78,    42,    97,    98,
-      99,   100,   279,    78,   436,    78,    78,   280,    28,    29,
-      30,    31,   101,   187,   142,   102,    78,   188,   189,   190,
-     191,   192,   103,    96,   205,    44,   604,   295,    78,   605,
-     104,   105,   296,   299,   106,   454,   455,   456,   300,    46,
-     712,    48,   713,   714,   524,   525,   526,   527,   528,   529,
-      50,   364,    52,   306,    78,    78,    78,    78,   307,   331,
-     279,    54,   577,   587,   332,   575,    78,   578,   588,    71,
-     710,   544,   587,   711,   660,   514,   246,   589,    79,     1,
-       2,     3,     4,     5,     6,     7,     8,     9,    10,    11,
-     615,   622,   626,   247,   250,   616,   623,   627,   366,   628,
-     248,   295,   331,    78,   299,   365,   691,   694,   249,   702,
-     306,   726,   250,   367,   745,   703,   727,   145,   255,   746,
-     738,   166,   261,   739,   146,   159,   239,   240,   177,   167,
-     147,   262,   333,   334,   263,   148,   178,   193,   179,   149,
-     695,   696,   697,   228,   264,   194,   211,   265,   552,   553,
-     227,   276,   282,   289,   290,   302,   304,   305,   315,   229,
-     318,   230,   314,   322,   324,   323,   326,   328,   327,   336,
-     337,   338,   335,   339,   341,   342,   343,   349,   344,   350,
-     351,   345,   346,   347,   348,   352,   353,   354,   355,   356,
-     357,   358,   359,   360,   361,   363,   373,   374,   375,   376,
-     377,   380,   378,   381,   382,   379,   383,   385,   386,   388,
-     390,   394,   389,   391,   392,   395,   396,   397,   398,   399,
-     401,   402,   403,   418,   419,   404,   405,   406,   407,   409,
-     412,   410,   413,   415,   416,   423,   489,   489,   417,   420,
-     421,   422,   424,   482,   482,   425,   426,   427,   429,   430,
-     431,   439,   440,   432,   366,   543,   433,   434,   435,   441,
-     438,   365,   447,   448,   559,    26,   494,   442,   498,   367,
-     502,   520,   443,   561,   565,   569,   584,   444,   579,   585,
-     586,   609,   592,   445,   591,   595,   446,   449,   452,   453,
-     594,   597,   598,   607,   608,   686,   610,   457,   467,   611,
-     468,   612,   573,   613,   614,   619,   620,   458,   621,   631,
-     459,   632,   634,   635,   638,   637,   450,   460,   461,   462,
-     640,   641,   643,   644,   645,   646,   470,   463,   464,   465,
-     658,   670,   671,   466,   676,   677,   685,   692,   601,   724,
-     558,   693,   704,   706,   728,   730,   734,   629,   732,   747,
-     340,   647,   469,   474,   362,   650,   657,   493,   659,   662,
-     661,   669,   414,   648,   652,   651,   654,   649,   408,   653,
-     655,   384,   663,   680,   411,   664,   656,   679,   387,   665,
-     682,   666,   681,   667,   668,   675,   740,   393,   684,   683,
-     672,   673,   400,   674,   560,   687,   678,   688,   642,   722,
-     731,   743,   489,   689,   748,   690,     0,   699,     0,   482,
-       0,   228,   145,     0,   700,   211,   701,     0,   227,   146,
-     159,     0,   705,     0,   729,   147,     0,   229,   241,   230,
-     148,   733,   749,     0,   149,     0,     0,     0,     0,     0,
-       0,     0,     0,     0,   543,     0,     0,     0,     0,     0,
-       0,     0,   166,     0,     0,   177,     0,     0,   193,     0,
-     167,     0,     0,   178,     0,   179,   194,     0,     0,     0,
->>>>>>> dad9ff71
+      84,   231,   622,   150,   170,   180,   195,   213,   229,   243,
+     263,   232,   230,   596,   164,   171,   181,   196,   151,   592,
+     152,   153,    34,   154,    27,   138,    28,    79,    29,   553,
+     554,   555,   556,   557,   558,   559,   101,    26,   101,   584,
+      94,    95,    96,    97,   207,   616,   169,   101,    76,   557,
+     175,   176,   177,   178,   179,   136,   139,    38,   140,   539,
+     540,   541,   542,   206,   141,   142,   143,   144,   145,   146,
+     101,   207,   207,   241,   242,   147,   148,    40,   207,   138,
+     208,   209,   149,   210,   211,   212,   543,    42,   101,    91,
+     291,    92,    93,   314,   281,   292,    44,   415,   315,    46,
+      94,    95,    96,    97,    98,    99,   100,   101,    48,   585,
+     617,   618,   619,   620,   189,   778,   779,   780,   190,   191,
+     192,   193,   194,   207,   227,   208,   209,   228,    80,   147,
+     102,   103,   104,   105,    81,    82,   330,    83,    83,   678,
+      83,   331,   679,   681,   106,    83,   682,   107,    83,    83,
+      30,    31,    32,    33,   108,   796,    50,   797,   798,   333,
+     340,    83,   109,   110,   334,   341,   111,   241,   242,   365,
+     382,   314,    83,    83,   366,   383,   654,   535,   536,    83,
+     602,   603,   604,   605,   606,   607,   656,   666,   666,   694,
+      83,   657,   667,   668,   695,   701,    52,   705,   382,   330,
+     702,   741,   706,   707,   774,   622,   592,   584,   591,    83,
+       1,     2,     3,     4,     5,     6,     7,     8,     9,    10,
+      11,    12,   365,   333,    83,   630,   631,   777,   786,    84,
+     248,   249,   250,   251,   252,   253,   254,   255,   256,   257,
+     258,   259,   260,   261,   262,   340,   810,   829,    54,   283,
+     787,   811,   830,    56,   683,   794,   416,   684,   795,   822,
+     417,    58,   823,   518,   519,   520,   282,   418,   150,   284,
+     285,   170,    83,   290,   296,   297,   298,   299,   180,   164,
+     300,   311,   171,   151,   324,   152,   153,   195,   154,   181,
+     384,   385,   317,   231,   325,   336,   213,   338,   196,   339,
+     229,   349,   348,   232,   230,   352,   356,   357,   358,   386,
+     360,   361,   362,   395,   367,   370,   372,   373,   376,   377,
+     263,   378,   379,   387,   388,   389,   390,   392,   393,   394,
+     396,   397,   398,   399,   400,   401,   402,   403,   404,   405,
+     406,   407,   408,   409,   410,   411,   412,   414,   424,   425,
+     426,   427,   428,   429,   431,   432,   430,   433,   434,   436,
+     438,   439,   440,   441,   442,   444,   445,   446,   447,   448,
+     449,   451,   452,   454,   455,   456,   459,   462,   463,   453,
+     466,   467,   457,   460,   465,   468,   469,   470,   472,   471,
+     473,   478,   474,   475,   476,   479,   477,   484,   485,   481,
+     482,   483,   505,   486,   487,   488,   489,   490,   491,   492,
+     493,   494,   495,   496,   508,   729,   497,   498,   499,   500,
+     501,   504,   506,   507,   513,   560,   560,   509,   510,   567,
+     567,   511,   514,   572,   576,   512,   621,   580,   263,   515,
+     598,   638,   640,   416,   658,   644,   538,   417,   648,   663,
+     664,   665,   671,   769,   418,   652,   670,   516,   517,   521,
+     522,   673,   674,   676,   677,   790,   680,   687,   686,   688,
+     689,   531,   690,   691,   692,   693,   698,   699,   700,   714,
+     523,   713,   717,   524,   716,   720,   719,   723,   525,   546,
+     526,   527,   722,   725,   726,   727,   728,   751,   752,   757,
+     548,   758,   760,   761,   590,   768,   528,   775,   808,   529,
+     530,   532,   533,   776,   534,   788,   545,   812,   814,   818,
+     708,   816,   831,   711,   391,   413,   547,   571,   732,   739,
+     740,   552,   730,   743,   464,   742,   750,   734,   733,   435,
+     735,   736,   738,   763,   461,   458,   737,   770,   731,   762,
+     437,   765,   744,   745,   746,   747,   748,   450,   764,   767,
+     749,   753,   766,   754,   755,   771,   443,   639,   824,   759,
+     772,   773,   480,   782,   783,   784,   756,   636,   724,   806,
+     815,   827,   785,   789,   832,   813,     0,   817,     0,     0,
+       0,     0,     0,     0,   833,     0,     0,     0,     0,     0,
+       0,     0,     0,     0,   560,     0,   231,   150,   567,     0,
+     213,     0,     0,   229,     0,     0,   232,   230,   164,     0,
+       0,     0,   151,   243,   152,   153,     0,   154,     0,     0,
+       0,     0,     0,     0,     0,     0,     0,     0,     0,   621,
+       0,     0,     0,     0,     0,     0,     0,     0,     0,     0,
+     170,     0,     0,   180,     0,     0,   195,     0,     0,     0,
+       0,   171,     0,     0,   181,     0,     0,   196,     0,     0,
        0,     0,     0,     0,     0,     0,     0,     0,     0,     0,
        0,     0,     0,     0,     0,     0,     0,     0,     0,     0,
        0,     0,     0,     0,     0,     0,     0,     0,     0,     0,
        0,     0,     0,     0,     0,     0,     0,     0,     0,     0,
        0,     0,     0,     0,     0,     0,     0,     0,     0,     0,
-<<<<<<< HEAD
-       0,     0,     0,     0,     0,     0,     0,     0,     0,   807,
-       0,     0,     0,   808,     0,     0,     0,     0,     0,     0,
-       0,     0,     0,     0,     0,     0,   807,     0,     0,     0,
-     808
-=======
-       0,     0,     0,     0,   716,     0,     0,     0,     0,     0,
-       0,   715,     0,     0,     0,     0,     0,     0,     0,     0,
-       0,   716,     0,     0,     0,     0,     0,     0,   715
->>>>>>> dad9ff71
+       0,     0,     0,     0,     0,     0,     0,     0,     0,     0,
+       0,   799,     0,     0,     0,   800,     0,     0,     0,     0,
+       0,     0,     0,     0,     0,     0,     0,     0,   799,     0,
+       0,     0,   800
   };
 
   const short int
   Dhcp6Parser::yycheck_[] =
   {
-<<<<<<< HEAD
       62,    70,   498,    65,    66,    67,    68,    69,    70,    71,
       72,    70,    70,   495,    65,    66,    67,    68,    65,   494,
-      65,    65,    14,    65,     5,     7,     7,    10,     9,    66,
-       0,     3,     7,    34,     6,    34,    35,    11,     7,    13,
-      14,    72,    73,    44,     3,    27,    28,    29,    30,     8,
-       7,     7,    34,    27,    28,    29,    30,    31,    32,    33,
-      34,    43,    61,    45,    16,    17,    18,    19,    15,    51,
-      52,    53,    54,    55,    56,    35,    36,    37,    38,    39,
-      62,    63,     7,    57,    58,    59,    60,    69,    35,    35,
-      37,    38,     7,    40,    41,    42,    15,    71,    34,   136,
-      74,    72,    73,    15,    23,   136,    62,    81,    20,    21,
-      22,    23,    24,    25,    26,    89,    90,     3,     7,    93,
-       3,     3,     8,    35,    60,     8,     8,     7,    64,    65,
-      66,    67,    68,   116,    34,   136,     3,   136,     3,   122,
-     123,     8,     3,     8,     7,     6,    46,    47,    48,    49,
-      50,   109,   110,   136,   136,   136,   137,   138,   139,     3,
-       3,     7,   136,   136,     8,     8,    85,    86,    87,    88,
-       3,     7,   118,     6,   120,   121,   136,     7,   112,   113,
-     114,   115,    75,    76,    77,    78,    79,    80,     3,   136,
-     136,     3,     3,     8,     3,    12,     8,     8,     3,     8,
-     136,     3,     3,     8,   686,   139,     8,     8,   704,   684,
-       3,     3,     6,     3,     3,     8,     8,   136,     8,     8,
-       3,     3,    91,    92,   136,     8,     8,     3,     3,   291,
-       6,     6,    82,    83,    84,     3,   136,     4,    94,    95,
-      96,    97,    98,    99,   100,   101,   102,   103,   104,   105,
-     106,   107,   108,   444,   445,   446,   318,     8,    66,    67,
-     318,     3,     8,     4,     4,     4,     4,   318,   330,     4,
-       4,   333,     4,     4,     4,     4,     4,     4,   340,   330,
-     136,     3,   333,   330,     8,   330,   330,   349,   330,   340,
-     282,   283,     4,   362,     4,     8,   358,     3,   349,     4,
-     362,     8,     3,   362,   362,   124,   125,   126,   127,   128,
-     129,   130,   131,   132,   133,   134,   135,     4,     4,     4,
-     382,     4,     4,     4,     4,     4,   136,     4,     4,     4,
-       4,     4,     4,     4,   137,     4,     4,   137,   137,   137,
-     137,     4,     4,     4,     4,     4,     4,     4,     4,   137,
-       4,     4,     4,     4,     4,     4,     4,     4,   137,   139,
-       4,     4,     4,     4,     4,     4,   137,     4,   137,     4,
-       4,   137,     4,     4,     4,     4,     4,     4,   137,     4,
-       4,     4,   139,     4,   139,     4,     4,   139,     4,     4,
-     137,     4,   137,   137,     4,     4,   139,   389,   390,     4,
-       4,     4,   139,   139,     5,     7,   139,     7,     7,     7,
-       7,     5,     5,     5,     5,     5,     5,     5,   136,   136,
-       7,     7,     7,     7,     5,   487,   488,     3,     8,   487,
-     488,     5,     5,   136,   136,     5,   498,   136,   500,     7,
-     136,   136,   136,   505,   136,   136,   136,   505,   136,     7,
-       7,     7,   136,     7,   505,     4,     7,     7,   136,     7,
-       4,     8,    70,     4,     4,     4,   136,     3,     6,   136,
-     136,   463,   136,   111,     6,     3,     6,     3,     3,     6,
-       3,   136,     6,     4,   117,     4,     4,     4,     4,   481,
-     136,   136,     4,     4,     4,     4,   493,     3,     6,     6,
-     136,     6,     3,     6,     8,     4,     4,     4,     4,     4,
-     136,     4,     4,     4,   136,     4,     3,     5,     4,   139,
-     137,     4,     4,     8,   136,   139,   137,     8,     8,     7,
-     137,   137,     4,     7,     5,     4,   314,   291,   482,   488,
-     669,   137,   137,   486,   681,   684,   690,   688,   697,   365,
-     674,   672,   677,   330,   137,   137,   119,   675,   137,   137,
-     137,   136,   358,   680,   136,   136,   678,   136,   715,   136,
-     136,   136,   717,   137,   136,   136,   362,   333,   720,   340,
-     718,   505,   704,   723,   349,   721,   500,   382,   708,   802,
-     658,   818,   830,   837,    -1,    -1,    -1,    -1,    -1,    -1,
-      -1,    -1,    -1,    -1,    -1,    -1,    -1,   669,    -1,   678,
-     672,   669,    -1,   675,    -1,    -1,   678,    -1,    -1,   678,
-     678,   672,    -1,    -1,    -1,   672,   688,   672,   672,    -1,
-     672,    -1,    -1,    -1,    -1,    -1,    -1,    -1,    -1,    -1,
-      -1,    -1,   704,    -1,    -1,    -1,    -1,    -1,    -1,    -1,
-      -1,    -1,    -1,   715,    -1,    -1,   718,    -1,    -1,   721,
-      -1,    -1,    -1,    -1,   715,    -1,    -1,   718,    -1,    -1,
-     721,    -1,    -1,    -1,    -1,    -1,    -1,    -1,    -1,    -1,
-=======
-      58,    66,   433,    61,    62,    63,    64,    65,    66,    67,
-      61,    61,    62,    63,    64,    63,    61,    66,    13,    66,
-     430,    61,   429,     7,     5,    61,     7,    10,     9,    15,
-      16,    17,    18,    19,    20,    21,    29,    62,    22,    23,
-      24,    25,    15,     0,    30,    29,    19,     7,    41,    42,
-      43,    44,    45,    46,    38,     3,    40,     3,     6,    12,
-      68,    69,     8,    47,    48,    49,    50,    51,    52,    30,
-      31,    32,    33,    34,    58,    59,    11,     3,    13,    14,
-       6,    65,    15,     7,   109,    62,    63,    22,    23,    24,
-      25,    26,    27,    28,    29,    29,     7,    30,    30,    32,
-      33,   109,    35,    36,    37,    39,    29,    90,    81,    82,
-      83,    84,    46,    96,    97,     7,   109,     7,    53,    54,
-      55,    56,     3,   109,   363,   109,   109,     8,   109,   110,
-     111,   112,    67,    56,    58,    70,   109,    60,    61,    62,
-      63,    64,    77,    29,    30,     7,     3,     3,   109,     6,
-      85,    86,     8,     3,    89,   394,   395,   396,     8,     7,
-      92,     7,    94,    95,    71,    72,    73,    74,    75,    76,
-       7,    57,     7,     3,   109,   109,   109,   109,     8,     3,
-       3,     7,     3,     3,     8,     8,   109,     8,     8,   109,
-       3,   622,     3,     6,   604,   602,     6,     8,   256,    98,
-      99,   100,   101,   102,   103,   104,   105,   106,   107,   108,
-       3,     3,     3,     3,     3,     8,     8,     8,   283,     8,
-       4,     3,     3,   109,     3,   283,     8,     8,     8,     8,
-       3,     3,     3,   283,     3,     8,     8,   295,     4,     8,
-       3,   299,     4,     6,   295,   295,    68,    69,   306,   299,
-     295,     4,   247,   248,     4,   295,   306,   315,   306,   295,
-      78,    79,    80,   328,     4,   315,   324,     4,    87,    88,
-     328,     4,     8,     4,     4,     4,     4,     4,     3,   328,
-       4,   328,     8,     4,     3,     8,     4,     3,     8,     4,
-       4,     4,   109,     4,     4,     4,     4,     4,   110,     4,
-       4,   110,   110,   110,   110,     4,     4,     4,     4,     4,
-       4,     4,   110,     4,     4,     4,     4,     4,     4,     4,
-       4,     4,   110,     4,     4,   112,     4,     4,     4,     4,
-       4,     4,   110,   110,   110,     4,     4,     4,     4,     4,
-       4,     4,   110,   338,   339,     4,     4,     4,   112,     4,
-       4,   112,     4,     4,     7,     5,   421,   422,     7,     7,
-       7,     7,     5,   421,   422,     5,     5,     5,     5,     5,
-       5,     3,     5,     7,   439,   433,     7,     7,     7,     5,
-       8,   439,     5,     7,     4,     7,     7,   109,     7,   439,
-       7,     7,   109,     7,     7,     7,     4,   109,     8,     4,
-       4,     4,     3,   109,     6,     3,   109,   109,   109,   109,
-       6,     6,     3,     6,     3,     5,     4,   109,   413,     4,
-     415,     4,    66,     4,     4,     4,     4,   109,     4,     6,
-     109,     3,     6,     3,     3,     6,   386,   109,   109,   109,
-       8,     4,     4,     4,     4,     4,    91,   109,   109,   109,
-       6,     4,     4,   109,     4,     4,     4,     8,   512,     4,
-     435,     8,     8,     7,     4,     4,     7,   109,     5,     4,
-     256,   112,   416,   420,   279,   587,   599,   422,   602,   608,
-     606,   615,   331,   110,   592,   590,   595,   112,   324,   593,
-     596,   295,   110,   632,   328,   110,   598,   630,   299,   110,
-     635,   110,   633,   110,   110,   622,    93,   306,   638,   636,
-     110,   110,   315,   110,   439,   109,   626,   109,   577,   710,
-     726,   738,   587,   109,   745,   109,    -1,   109,    -1,   587,
-      -1,   596,   590,    -1,   109,   593,   109,    -1,   596,   590,
-     590,    -1,   109,    -1,   110,   590,    -1,   596,   606,   596,
-     590,   109,   109,    -1,   590,    -1,    -1,    -1,    -1,    -1,
-      -1,    -1,    -1,    -1,   622,    -1,    -1,    -1,    -1,    -1,
-      -1,    -1,   630,    -1,    -1,   633,    -1,    -1,   636,    -1,
-     630,    -1,    -1,   633,    -1,   633,   636,    -1,    -1,    -1,
->>>>>>> dad9ff71
+      65,    65,    14,    65,     5,     7,     7,    10,     9,    15,
+      16,    17,    18,    19,    20,    21,    29,     0,    29,    61,
+      22,    23,    24,    25,    30,    15,    39,    29,   131,    19,
+      41,    42,    43,    44,    45,    12,    38,     7,    40,   107,
+     108,   109,   110,    15,    46,    47,    48,    49,    50,    51,
+      29,    30,    30,    67,    68,    57,    58,     7,    30,     7,
+      32,    33,    64,    35,    36,    37,   134,     7,    29,    11,
+       3,    13,    14,     3,     6,     8,     7,    56,     8,     7,
+      22,    23,    24,    25,    26,    27,    28,    29,     7,   131,
+      80,    81,    82,    83,    55,    77,    78,    79,    59,    60,
+      61,    62,    63,    30,    31,    32,    33,    34,   111,    57,
+      52,    53,    54,    55,   117,   118,     3,   131,   131,     3,
+     131,     8,     6,     3,    66,   131,     6,    69,   131,   131,
+     131,   132,   133,   134,    76,   113,     7,   115,   116,     3,
+       3,   131,    84,    85,     8,     8,    88,    67,    68,     3,
+       3,     3,   131,   131,     8,     8,     8,   104,   105,   131,
+      70,    71,    72,    73,    74,    75,     3,     3,     3,     3,
+     131,     8,     8,     8,     8,     3,     7,     3,     3,     3,
+       8,   683,     8,     8,     8,   701,   681,    61,    62,   131,
+     119,   120,   121,   122,   123,   124,   125,   126,   127,   128,
+     129,   130,     3,     3,   131,    86,    87,     8,     8,   291,
+      89,    90,    91,    92,    93,    94,    95,    96,    97,    98,
+      99,   100,   101,   102,   103,     3,     3,     3,     7,     4,
+       8,     8,     8,     7,     3,     3,   318,     6,     6,     3,
+     318,     7,     6,   444,   445,   446,     3,   318,   330,     8,
+       3,   333,   131,     4,     4,     4,     4,     4,   340,   330,
+       4,     4,   333,   330,     4,   330,   330,   349,   330,   340,
+     282,   283,     8,   362,     4,     4,   358,     4,   349,     4,
+     362,     3,     8,   362,   362,     4,     4,     8,     3,   131,
+       4,     8,     3,   132,     4,     4,     4,     4,     4,     4,
+     382,     4,     4,     4,     4,     4,     4,     4,     4,     4,
+     132,   132,   132,   132,     4,     4,     4,     4,     4,     4,
+       4,     4,     4,     4,   132,     4,     4,     4,     4,     4,
+       4,     4,     4,   132,     4,     4,   134,     4,     4,     4,
+       4,   132,     4,   132,   132,     4,     4,     4,     4,     4,
+       4,     4,     4,     4,     4,     4,     4,     4,     4,   132,
+       4,     4,   134,   134,   134,   132,     4,   132,     4,   132,
+       4,     4,   134,   134,   134,     4,   134,   389,   390,     4,
+       7,     7,     3,     7,     7,     7,     5,     5,     5,     5,
+       5,     5,     5,     5,   131,   134,     7,     7,     7,     7,
+       5,     8,     5,     5,     5,   487,   488,   131,   131,   487,
+     488,   131,     7,     7,     7,   131,   498,     7,   500,   131,
+       7,     4,     7,   505,     8,     7,   106,   505,     7,     4,
+       4,     4,     3,     5,   505,    65,     6,   131,   131,   131,
+     131,     6,     3,     6,     3,     7,     6,     3,     6,     4,
+       4,   463,     4,     4,     4,     4,     4,     4,     4,     3,
+     131,     6,     3,   131,     6,     3,     6,     4,   131,   481,
+     131,   131,     8,     4,     4,     4,     4,     4,     4,     4,
+     112,     4,     6,     3,   493,     4,   131,     8,     4,   131,
+     131,   131,   131,     8,   131,     8,   131,     4,     4,     7,
+     131,     5,     4,   131,   291,   314,   482,   488,   666,   678,
+     681,   486,   132,   687,   365,   685,   694,   671,   669,   330,
+     672,   674,   677,   714,   362,   358,   675,   131,   134,   712,
+     333,   717,   132,   132,   132,   132,   132,   349,   715,   720,
+     132,   132,   718,   132,   132,   131,   340,   505,   114,   705,
+     131,   131,   382,   131,   131,   131,   701,   500,   656,   794,
+     810,   822,   131,   131,   829,   132,    -1,   131,    -1,    -1,
+      -1,    -1,    -1,    -1,   131,    -1,    -1,    -1,    -1,    -1,
+      -1,    -1,    -1,    -1,   666,    -1,   675,   669,   666,    -1,
+     672,    -1,    -1,   675,    -1,    -1,   675,   675,   669,    -1,
+      -1,    -1,   669,   685,   669,   669,    -1,   669,    -1,    -1,
+      -1,    -1,    -1,    -1,    -1,    -1,    -1,    -1,    -1,   701,
+      -1,    -1,    -1,    -1,    -1,    -1,    -1,    -1,    -1,    -1,
+     712,    -1,    -1,   715,    -1,    -1,   718,    -1,    -1,    -1,
+      -1,   712,    -1,    -1,   715,    -1,    -1,   718,    -1,    -1,
       -1,    -1,    -1,    -1,    -1,    -1,    -1,    -1,    -1,    -1,
       -1,    -1,    -1,    -1,    -1,    -1,    -1,    -1,    -1,    -1,
       -1,    -1,    -1,    -1,    -1,    -1,    -1,    -1,    -1,    -1,
       -1,    -1,    -1,    -1,    -1,    -1,    -1,    -1,    -1,    -1,
       -1,    -1,    -1,    -1,    -1,    -1,    -1,    -1,    -1,    -1,
-<<<<<<< HEAD
-      -1,    -1,    -1,    -1,    -1,    -1,    -1,    -1,    -1,   801,
-      -1,    -1,    -1,   801,    -1,    -1,    -1,    -1,    -1,    -1,
-      -1,    -1,    -1,    -1,    -1,    -1,   818,    -1,    -1,    -1,
-     818
-=======
-      -1,    -1,    -1,    -1,   709,    -1,    -1,    -1,    -1,    -1,
-      -1,   709,    -1,    -1,    -1,    -1,    -1,    -1,    -1,    -1,
-      -1,   726,    -1,    -1,    -1,    -1,    -1,    -1,   726
->>>>>>> dad9ff71
+      -1,    -1,    -1,    -1,    -1,    -1,    -1,    -1,    -1,    -1,
+      -1,   793,    -1,    -1,    -1,   793,    -1,    -1,    -1,    -1,
+      -1,    -1,    -1,    -1,    -1,    -1,    -1,    -1,   810,    -1,
+      -1,    -1,   810
   };
 
   const unsigned short int
   Dhcp6Parser::yystos_[] =
   {
-<<<<<<< HEAD
-       0,   124,   125,   126,   127,   128,   129,   130,   131,   132,
-     133,   134,   135,   141,   142,   143,   144,   145,   146,   147,
-     148,   149,   150,   151,   152,   153,     0,     5,     7,     9,
-     136,   137,   138,   139,   154,   155,   156,   160,     7,   169,
-       7,   175,     7,   186,     7,   254,     7,   317,     7,   329,
-       7,   346,     7,   276,     7,   300,     7,   230,     7,   400,
-     161,   157,   170,   176,   187,   255,   318,   330,   347,   277,
-     301,   231,   401,   154,   162,   163,   136,   158,   159,    10,
-     116,   122,   123,   136,   168,   171,   172,   173,   428,   430,
-     432,    11,    13,    14,    27,    28,    29,    30,    31,    32,
-      33,    34,    57,    58,    59,    60,    71,    74,    81,    89,
-      90,    93,   168,   177,   178,   179,   180,   181,   182,   183,
-     184,   190,   192,   211,   217,   222,   224,   238,   248,   270,
-     294,   367,   377,   389,   390,   398,    12,   188,     7,    43,
-      45,    51,    52,    53,    54,    55,    56,    62,    63,    69,
-     168,   179,   180,   181,   182,   256,   257,   258,   260,   262,
-     264,   266,   268,   269,   294,   311,   323,   340,   363,    44,
-     168,   294,   319,   320,   321,    46,    47,    48,    49,    50,
-     168,   294,   331,   332,   333,   335,   336,   338,   339,    60,
-      64,    65,    66,    67,    68,   168,   294,   348,   349,   350,
-     351,   353,   355,   357,   359,   361,    15,    35,    37,    38,
-      40,    41,    42,   168,   205,   278,   279,   280,   281,   282,
-     283,   284,   286,   288,   290,   291,   293,    36,    39,   168,
-     205,   282,   288,   302,   303,   304,   305,   306,   308,   309,
-     310,    72,    73,   168,   232,   233,   234,   236,    94,    95,
-      96,    97,    98,    99,   100,   101,   102,   103,   104,   105,
-     106,   107,   108,   168,   402,   403,   404,   405,   407,   409,
-     410,   412,   413,   414,   417,   419,   420,   421,   422,   423,
-     426,     6,     3,     4,     8,     3,   174,   433,   429,   431,
-       4,     3,     8,   185,   191,   193,     4,     4,     4,     4,
-       4,   249,   271,   295,   212,   223,   218,   368,   225,   239,
-     378,     4,   391,   399,     3,     8,   189,     8,   370,   312,
-     324,   259,   261,   263,     4,     4,   267,   265,   341,   364,
-       3,     8,   322,     3,     8,   334,     4,   337,     4,     4,
-       3,     8,   362,   352,   354,   356,   358,   360,     8,     3,
-     285,   206,     4,   289,   287,   292,     4,     8,     3,   307,
-       4,     8,     3,   235,   237,     3,     8,     4,   406,   408,
-       4,   411,     4,     4,   415,   418,     4,     4,     4,     4,
-     424,   427,     3,     8,   154,   154,   136,     4,     4,     4,
-       4,   172,     4,     4,     4,   137,   137,   137,   137,   137,
+       0,   119,   120,   121,   122,   123,   124,   125,   126,   127,
+     128,   129,   130,   136,   137,   138,   139,   140,   141,   142,
+     143,   144,   145,   146,   147,   148,     0,     5,     7,     9,
+     131,   132,   133,   134,   149,   150,   151,   155,     7,   164,
+       7,   170,     7,   181,     7,   247,     7,   310,     7,   322,
+       7,   339,     7,   269,     7,   293,     7,   223,     7,   393,
+     156,   152,   165,   171,   182,   248,   311,   323,   340,   270,
+     294,   224,   394,   149,   157,   158,   131,   153,   154,    10,
+     111,   117,   118,   131,   163,   166,   167,   168,   421,   423,
+     425,    11,    13,    14,    22,    23,    24,    25,    26,    27,
+      28,    29,    52,    53,    54,    55,    66,    69,    76,    84,
+      85,    88,   163,   172,   173,   174,   175,   176,   177,   178,
+     179,   185,   187,   204,   210,   215,   217,   231,   241,   263,
+     287,   360,   370,   382,   383,   391,    12,   183,     7,    38,
+      40,    46,    47,    48,    49,    50,    51,    57,    58,    64,
+     163,   174,   175,   176,   177,   249,   250,   251,   253,   255,
+     257,   259,   261,   262,   287,   304,   316,   333,   356,    39,
+     163,   287,   312,   313,   314,    41,    42,    43,    44,    45,
+     163,   287,   324,   325,   326,   328,   329,   331,   332,    55,
+      59,    60,    61,    62,    63,   163,   287,   341,   342,   343,
+     344,   346,   348,   350,   352,   354,    15,    30,    32,    33,
+      35,    36,    37,   163,   199,   271,   272,   273,   274,   275,
+     276,   277,   279,   281,   283,   284,   286,    31,    34,   163,
+     199,   275,   281,   295,   296,   297,   298,   299,   301,   302,
+     303,    67,    68,   163,   225,   226,   227,   229,    89,    90,
+      91,    92,    93,    94,    95,    96,    97,    98,    99,   100,
+     101,   102,   103,   163,   395,   396,   397,   398,   400,   402,
+     403,   405,   406,   407,   410,   412,   413,   414,   415,   416,
+     419,     6,     3,     4,     8,     3,   169,   426,   422,   424,
+       4,     3,     8,   180,   186,   188,     4,     4,     4,     4,
+       4,   242,   264,   288,   205,   216,   211,   361,   218,   232,
+     371,     4,   384,   392,     3,     8,   184,     8,   363,   305,
+     317,   252,   254,   256,     4,     4,   260,   258,   334,   357,
+       3,     8,   315,     3,     8,   327,     4,   330,     4,     4,
+       3,     8,   355,   345,   347,   349,   351,   353,     8,     3,
+     278,   200,     4,   282,   280,   285,     4,     8,     3,   300,
+       4,     8,     3,   228,   230,     3,     8,     4,   399,   401,
+       4,   404,     4,     4,   408,   411,     4,     4,     4,     4,
+     417,   420,     3,     8,   149,   149,   131,     4,     4,     4,
+       4,   167,     4,     4,     4,   132,   132,   132,   132,   132,
        4,     4,     4,     4,     4,     4,     4,     4,     4,     4,
-     137,     4,     4,   178,     4,    61,   168,   205,   294,   371,
-     372,   373,   374,   375,     4,     4,     4,     4,     4,   137,
-     139,     4,     4,     4,     4,   257,     4,   320,     4,   137,
-       4,   137,   137,   332,     4,     4,     4,     4,     4,     4,
-     350,     4,     4,   137,     4,     4,     4,   139,   280,     4,
-     139,   304,     4,     4,   233,   139,     4,     4,   137,     4,
-     137,   137,     4,     4,   139,   139,   139,   139,     4,     4,
-     403,     4,     7,     7,   154,   154,     7,     7,     7,     5,
+     132,     4,     4,   173,     4,    56,   163,   199,   287,   364,
+     365,   366,   367,   368,     4,     4,     4,     4,     4,   132,
+     134,     4,     4,     4,     4,   250,     4,   313,     4,   132,
+       4,   132,   132,   325,     4,     4,     4,     4,     4,     4,
+     343,     4,     4,   132,     4,     4,     4,   134,   273,     4,
+     134,   297,     4,     4,   226,   134,     4,     4,   132,     4,
+     132,   132,     4,     4,   134,   134,   134,   134,     4,     4,
+     396,     4,     7,     7,   149,   149,     7,     7,     7,     5,
        5,     5,     5,     5,     5,     5,     5,     7,     7,     7,
-       7,     5,   164,   376,     8,     3,     5,     5,   136,   136,
-     136,   136,   136,     5,     7,   136,   136,   136,   164,   164,
-     164,   136,   136,   136,   136,   136,   136,   136,   136,   136,
-     136,   154,   136,   136,   136,   109,   110,   416,   111,   112,
-     113,   114,   115,   139,   425,   136,   154,   177,   117,   434,
-     435,   436,   188,    15,    20,    21,    22,    23,    24,    25,
-      26,   168,   194,   195,   196,   199,   201,   203,   205,   207,
-     208,   209,   210,   194,     7,   250,   251,   252,     7,   272,
-     273,   274,     7,   296,   297,   298,    66,   136,   213,   214,
-     215,   216,   162,    67,   215,   219,   220,   221,   264,   369,
-       7,   226,   227,   228,    75,    76,    77,    78,    79,    80,
-     240,   241,   242,   243,   244,   245,   246,   247,    15,    85,
-      86,    87,    88,   168,   207,   379,   380,   381,   384,   385,
-     387,   388,    91,    92,   392,   393,   394,   396,   402,   165,
-       4,   373,     7,   313,   314,   315,     7,   325,   326,   327,
-       7,   342,   343,   344,    70,   365,     8,   437,     3,     8,
-       8,   197,   200,   202,   204,     4,     4,     4,     4,     3,
-       8,     8,   253,     6,     3,   275,     6,     3,   299,     6,
-       3,     3,     6,     6,     3,     6,     3,     6,   229,     6,
-       3,     4,     4,     4,     4,     4,     4,     3,     8,   382,
-     386,     4,     4,     4,     3,     8,   395,   397,     3,     8,
-       8,   136,   166,   167,   136,   316,     6,     3,   328,     6,
-       3,   345,     6,     3,   366,     8,     4,   435,     4,     4,
-       4,     4,   139,   137,   139,   137,   195,   256,   252,   278,
-     274,   302,   298,   214,   220,   264,   232,   228,   137,   137,
-     137,   137,   137,   137,   241,     4,     4,   137,   137,   137,
-     380,     4,     4,   393,     6,     3,   319,   315,   331,   327,
-     348,   344,     4,     5,    16,    17,    18,    19,   198,   136,
-     136,   136,     8,     8,     8,     8,    82,    83,    84,   383,
-     136,   136,   136,   136,     8,     8,     8,   136,     7,   438,
-     439,   440,     3,     6,   118,   120,   121,   168,   205,   441,
-     442,   443,   444,   446,   439,   447,     4,   445,     3,     8,
-       4,   137,     4,   442,     5,   136,     7,   448,   449,   450,
-       3,     6,   119,   451,   452,   449,   453,     3,     8,     4,
-     452,   136
-=======
-       0,    98,    99,   100,   101,   102,   103,   104,   105,   106,
-     107,   108,   114,   115,   116,   117,   118,   119,   120,   121,
-     122,   123,   124,   125,     0,     5,     7,     9,   109,   110,
-     111,   112,   126,   127,   128,   133,     7,   140,     7,   146,
-       7,   157,     7,   223,     7,   286,     7,   300,     7,   317,
-       7,   245,     7,   269,     7,   199,   134,   129,   141,   147,
-     158,   224,   287,   301,   318,   246,   270,   200,   126,   137,
-     138,   109,   131,   132,    10,    90,    96,    97,   109,   139,
-     142,   143,   144,   371,   373,   375,    11,    13,    14,    22,
-      23,    24,    25,    26,    27,    28,    29,    53,    54,    55,
-      56,    67,    70,    77,    85,    86,    89,   139,   148,   149,
-     150,   151,   152,   153,   154,   155,   161,   163,   180,   186,
-     191,   193,   207,   217,   239,   263,   338,   348,   360,   361,
-     369,    12,   159,     7,    38,    40,    47,    48,    49,    50,
-      51,    52,    58,    59,    65,   139,   150,   151,   152,   153,
-     225,   226,   227,   229,   231,   233,   235,   237,   238,   263,
-     280,   294,   311,   334,    39,    46,   139,   263,   288,   289,
-     290,   292,    41,    42,    43,    44,    45,   139,   263,   292,
-     302,   303,   304,   306,   307,   309,   310,    56,    60,    61,
-      62,    63,    64,   139,   263,   319,   320,   321,   322,   324,
-     326,   328,   330,   332,    15,    30,    32,    33,    35,    36,
-      37,   139,   175,   247,   248,   249,   250,   251,   252,   253,
-     255,   257,   259,   260,   262,    31,    34,   139,   175,   251,
-     257,   271,   272,   273,   274,   275,   277,   278,   279,    68,
-      69,   139,   201,   202,   203,   205,     6,     3,     4,     8,
-       3,   145,   376,   372,   374,     4,     3,     8,   156,   162,
-     164,     4,     4,     4,     4,     4,   218,   240,   264,   181,
-     192,   187,   339,   194,   208,   349,     4,   362,   370,     3,
-       8,   160,     8,   341,   281,   295,   228,   230,   232,     4,
-       4,   236,   234,   312,   335,     3,     8,   291,   293,     3,
-       8,   305,     4,   308,     4,     4,     3,     8,   333,   323,
-     325,   327,   329,   331,     8,     3,   254,   176,     4,   258,
-     256,   261,     4,     8,     3,   276,     4,     8,     3,   204,
-     206,     3,     8,   126,   126,   109,     4,     4,     4,     4,
-     143,     4,     4,     4,   110,   110,   110,   110,   110,     4,
-       4,     4,     4,     4,     4,     4,     4,     4,     4,   110,
-       4,     4,   149,     4,    57,   139,   175,   263,   342,   343,
-     344,   345,   346,     4,     4,     4,     4,     4,   110,   112,
-       4,     4,     4,     4,   226,     4,     4,   289,     4,   110,
-       4,   110,   110,   303,     4,     4,     4,     4,     4,     4,
-     321,     4,     4,   110,     4,     4,     4,   112,   249,     4,
-     112,   273,     4,     4,   202,     4,     7,     7,   126,   126,
-       7,     7,     7,     5,     5,     5,     5,     5,   135,     5,
-       5,     5,     7,     7,     7,     7,   135,   347,     8,     3,
-       5,     5,   109,   109,   109,   109,   109,     5,     7,   109,
-     128,   130,   109,   109,   135,   135,   135,   109,   109,   109,
-     109,   109,   109,   109,   109,   109,   109,   126,   126,   148,
-      91,   377,   378,   379,   159,    15,    16,    17,    18,    19,
-      20,    21,   139,   165,   166,   167,   169,   171,   173,   175,
-     177,   178,   179,   165,     7,   219,   220,   221,     7,   241,
-     242,   243,     7,   265,   266,   267,    62,   109,   182,   183,
-     184,   185,   136,    63,   184,   188,   189,   190,   233,   340,
-       7,   195,   196,   197,    71,    72,    73,    74,    75,    76,
-     209,   210,   211,   212,   213,   214,   215,   216,    15,    81,
-      82,    83,    84,   139,   177,   350,   351,   352,   355,   356,
-     358,   359,    87,    88,   363,   364,   365,   367,   132,     4,
-     344,     7,   282,   283,   284,     7,   296,   297,   298,     7,
-     313,   314,   315,    66,   336,     8,   380,     3,     8,     8,
-     168,   170,   172,   174,     4,     4,     4,     3,     8,     8,
-     222,     6,     3,   244,     6,     3,   268,     6,     3,     3,
-       6,   137,     3,     6,     3,     6,   198,     6,     3,     4,
-       4,     4,     4,     4,     4,     3,     8,   353,   357,     4,
-       4,     4,     3,     8,   366,   368,     3,     8,     8,   109,
-     285,     6,     3,   299,     6,     3,   316,     6,     3,   337,
-       8,     4,   378,     4,     4,     4,     4,   112,   110,   112,
-     166,   225,   221,   247,   243,   271,   267,   183,     6,   189,
-     233,   201,   197,   110,   110,   110,   110,   110,   110,   210,
-       4,     4,   110,   110,   110,   351,     4,     4,   364,   288,
-     284,   302,   298,   319,   315,     4,     5,   109,   109,   109,
-     109,     8,     8,     8,     8,    78,    79,    80,   354,   109,
-     109,   109,     8,     8,     8,   109,     7,   381,   382,   383,
-       3,     6,    92,    94,    95,   139,   175,   384,   385,   386,
-     387,   389,   382,   390,     4,   388,     3,     8,     4,   110,
-       4,   385,     5,   109,     7,   391,   392,   393,     3,     6,
-      93,   394,   395,   392,   396,     3,     8,     4,   395,   109
->>>>>>> dad9ff71
+       7,     5,   159,   369,     8,     3,     5,     5,   131,   131,
+     131,   131,   131,     5,     7,   131,   131,   131,   159,   159,
+     159,   131,   131,   131,   131,   131,   131,   131,   131,   131,
+     131,   149,   131,   131,   131,   104,   105,   409,   106,   107,
+     108,   109,   110,   134,   418,   131,   149,   172,   112,   427,
+     428,   429,   183,    15,    16,    17,    18,    19,    20,    21,
+     163,   189,   190,   191,   193,   195,   197,   199,   201,   202,
+     203,   189,     7,   243,   244,   245,     7,   265,   266,   267,
+       7,   289,   290,   291,    61,   131,   206,   207,   208,   209,
+     157,    62,   208,   212,   213,   214,   257,   362,     7,   219,
+     220,   221,    70,    71,    72,    73,    74,    75,   233,   234,
+     235,   236,   237,   238,   239,   240,    15,    80,    81,    82,
+      83,   163,   201,   372,   373,   374,   377,   378,   380,   381,
+      86,    87,   385,   386,   387,   389,   395,   160,     4,   366,
+       7,   306,   307,   308,     7,   318,   319,   320,     7,   335,
+     336,   337,    65,   358,     8,   430,     3,     8,     8,   192,
+     194,   196,   198,     4,     4,     4,     3,     8,     8,   246,
+       6,     3,   268,     6,     3,   292,     6,     3,     3,     6,
+       6,     3,     6,     3,     6,   222,     6,     3,     4,     4,
+       4,     4,     4,     4,     3,     8,   375,   379,     4,     4,
+       4,     3,     8,   388,   390,     3,     8,     8,   131,   161,
+     162,   131,   309,     6,     3,   321,     6,     3,   338,     6,
+       3,   359,     8,     4,   428,     4,     4,     4,     4,   134,
+     132,   134,   190,   249,   245,   271,   267,   295,   291,   207,
+     213,   257,   225,   221,   132,   132,   132,   132,   132,   132,
+     234,     4,     4,   132,   132,   132,   373,     4,     4,   386,
+       6,     3,   312,   308,   324,   320,   341,   337,     4,     5,
+     131,   131,   131,   131,     8,     8,     8,     8,    77,    78,
+      79,   376,   131,   131,   131,   131,     8,     8,     8,   131,
+       7,   431,   432,   433,     3,     6,   113,   115,   116,   163,
+     199,   434,   435,   436,   437,   439,   432,   440,     4,   438,
+       3,     8,     4,   132,     4,   435,     5,   131,     7,   441,
+     442,   443,     3,     6,   114,   444,   445,   442,   446,     3,
+       8,     4,   445,   131
   };
 
   const unsigned short int
   Dhcp6Parser::yyr1_[] =
   {
-<<<<<<< HEAD
-       0,   140,   142,   141,   143,   141,   144,   141,   145,   141,
-     146,   141,   147,   141,   148,   141,   149,   141,   150,   141,
-     151,   141,   152,   141,   153,   141,   154,   154,   154,   154,
-     154,   154,   154,   155,   157,   156,   158,   158,   159,   159,
-     161,   160,   162,   162,   163,   163,   165,   164,   166,   166,
-     167,   167,   168,   170,   169,   171,   171,   172,   172,   172,
-     172,   172,   174,   173,   176,   175,   177,   177,   178,   178,
-     178,   178,   178,   178,   178,   178,   178,   178,   178,   178,
-     178,   178,   178,   178,   178,   178,   178,   178,   178,   178,
-     179,   180,   181,   182,   183,   185,   184,   187,   186,   189,
-     188,   191,   190,   193,   192,   194,   194,   195,   195,   195,
-     195,   195,   195,   195,   195,   195,   195,   197,   196,   198,
-     198,   198,   198,   200,   199,   202,   201,   204,   203,   206,
-     205,   207,   208,   209,   210,   212,   211,   213,   213,   214,
-     214,   215,   216,   218,   217,   219,   219,   220,   220,   221,
-     223,   222,   225,   224,   226,   226,   227,   227,   229,   228,
-     231,   230,   232,   232,   232,   233,   233,   235,   234,   237,
-     236,   239,   238,   240,   240,   241,   241,   241,   241,   241,
-     241,   242,   243,   244,   245,   246,   247,   249,   248,   250,
-     250,   251,   251,   253,   252,   255,   254,   256,   256,   257,
-     257,   257,   257,   257,   257,   257,   257,   257,   257,   257,
-     257,   257,   257,   257,   257,   257,   259,   258,   261,   260,
-     263,   262,   265,   264,   267,   266,   268,   269,   271,   270,
-     272,   272,   273,   273,   275,   274,   277,   276,   278,   278,
-     279,   279,   280,   280,   280,   280,   280,   280,   280,   280,
-     281,   282,   283,   285,   284,   287,   286,   289,   288,   290,
-     292,   291,   293,   295,   294,   296,   296,   297,   297,   299,
-     298,   301,   300,   302,   302,   303,   303,   304,   304,   304,
-     304,   304,   304,   305,   307,   306,   308,   309,   310,   312,
-     311,   313,   313,   314,   314,   316,   315,   318,   317,   319,
-     319,   320,   320,   320,   322,   321,   324,   323,   325,   325,
-     326,   326,   328,   327,   330,   329,   331,   331,   332,   332,
-     332,   332,   332,   332,   332,   334,   333,   335,   337,   336,
-     338,   339,   341,   340,   342,   342,   343,   343,   345,   344,
-     347,   346,   348,   348,   349,   349,   350,   350,   350,   350,
-     350,   350,   350,   350,   352,   351,   354,   353,   356,   355,
-     358,   357,   360,   359,   362,   361,   364,   363,   366,   365,
-     368,   367,   369,   369,   370,   264,   371,   371,   372,   372,
-     373,   373,   373,   373,   374,   376,   375,   378,   377,   379,
-     379,   380,   380,   380,   380,   380,   380,   380,   382,   381,
-     383,   383,   383,   384,   386,   385,   387,   388,   389,   391,
-     390,   392,   392,   393,   393,   395,   394,   397,   396,   399,
-     398,   401,   400,   402,   402,   403,   403,   403,   403,   403,
-     403,   403,   403,   403,   403,   403,   403,   403,   403,   403,
-     403,   404,   406,   405,   408,   407,   409,   411,   410,   412,
-     413,   415,   414,   416,   416,   418,   417,   419,   420,   421,
-     422,   424,   423,   425,   425,   425,   425,   425,   427,   426,
-     429,   428,   431,   430,   433,   432,   434,   434,   435,   437,
-     436,   438,   438,   440,   439,   441,   441,   442,   442,   442,
-     442,   442,   443,   445,   444,   447,   446,   448,   448,   450,
-     449,   451,   451,   453,   452
-=======
-       0,   113,   115,   114,   116,   114,   117,   114,   118,   114,
-     119,   114,   120,   114,   121,   114,   122,   114,   123,   114,
-     124,   114,   125,   114,   126,   126,   126,   126,   126,   126,
-     126,   127,   129,   128,   130,   131,   131,   132,   132,   134,
-     133,   136,   135,   137,   137,   138,   138,   139,   141,   140,
-     142,   142,   143,   143,   143,   143,   143,   145,   144,   147,
-     146,   148,   148,   149,   149,   149,   149,   149,   149,   149,
-     149,   149,   149,   149,   149,   149,   149,   149,   149,   149,
-     149,   149,   149,   149,   149,   150,   151,   152,   153,   154,
-     156,   155,   158,   157,   160,   159,   162,   161,   164,   163,
-     165,   165,   166,   166,   166,   166,   166,   166,   166,   166,
-     166,   168,   167,   170,   169,   172,   171,   174,   173,   176,
-     175,   177,   178,   179,   181,   180,   182,   182,   183,   183,
-     184,   185,   187,   186,   188,   188,   189,   189,   190,   192,
-     191,   194,   193,   195,   195,   196,   196,   198,   197,   200,
-     199,   201,   201,   201,   202,   202,   204,   203,   206,   205,
-     208,   207,   209,   209,   210,   210,   210,   210,   210,   210,
-     211,   212,   213,   214,   215,   216,   218,   217,   219,   219,
-     220,   220,   222,   221,   224,   223,   225,   225,   226,   226,
-     226,   226,   226,   226,   226,   226,   226,   226,   226,   226,
-     226,   226,   226,   226,   226,   228,   227,   230,   229,   232,
-     231,   234,   233,   236,   235,   237,   238,   240,   239,   241,
-     241,   242,   242,   244,   243,   246,   245,   247,   247,   248,
-     248,   249,   249,   249,   249,   249,   249,   249,   249,   250,
-     251,   252,   254,   253,   256,   255,   258,   257,   259,   261,
-     260,   262,   264,   263,   265,   265,   266,   266,   268,   267,
+       0,   135,   137,   136,   138,   136,   139,   136,   140,   136,
+     141,   136,   142,   136,   143,   136,   144,   136,   145,   136,
+     146,   136,   147,   136,   148,   136,   149,   149,   149,   149,
+     149,   149,   149,   150,   152,   151,   153,   153,   154,   154,
+     156,   155,   157,   157,   158,   158,   160,   159,   161,   161,
+     162,   162,   163,   165,   164,   166,   166,   167,   167,   167,
+     167,   167,   169,   168,   171,   170,   172,   172,   173,   173,
+     173,   173,   173,   173,   173,   173,   173,   173,   173,   173,
+     173,   173,   173,   173,   173,   173,   173,   173,   173,   173,
+     174,   175,   176,   177,   178,   180,   179,   182,   181,   184,
+     183,   186,   185,   188,   187,   189,   189,   190,   190,   190,
+     190,   190,   190,   190,   190,   190,   192,   191,   194,   193,
+     196,   195,   198,   197,   200,   199,   201,   202,   203,   205,
+     204,   206,   206,   207,   207,   208,   209,   211,   210,   212,
+     212,   213,   213,   214,   216,   215,   218,   217,   219,   219,
+     220,   220,   222,   221,   224,   223,   225,   225,   225,   226,
+     226,   228,   227,   230,   229,   232,   231,   233,   233,   234,
+     234,   234,   234,   234,   234,   235,   236,   237,   238,   239,
+     240,   242,   241,   243,   243,   244,   244,   246,   245,   248,
+     247,   249,   249,   250,   250,   250,   250,   250,   250,   250,
+     250,   250,   250,   250,   250,   250,   250,   250,   250,   250,
+     252,   251,   254,   253,   256,   255,   258,   257,   260,   259,
+     261,   262,   264,   263,   265,   265,   266,   266,   268,   267,
      270,   269,   271,   271,   272,   272,   273,   273,   273,   273,
-     273,   273,   274,   276,   275,   277,   278,   279,   281,   280,
-     282,   282,   283,   283,   285,   284,   287,   286,   288,   288,
-     289,   289,   289,   289,   291,   290,   293,   292,   295,   294,
-     296,   296,   297,   297,   299,   298,   301,   300,   302,   302,
-     303,   303,   303,   303,   303,   303,   303,   303,   305,   304,
-     306,   308,   307,   309,   310,   312,   311,   313,   313,   314,
-     314,   316,   315,   318,   317,   319,   319,   320,   320,   321,
-     321,   321,   321,   321,   321,   321,   321,   323,   322,   325,
-     324,   327,   326,   329,   328,   331,   330,   333,   332,   335,
-     334,   337,   336,   339,   338,   340,   340,   341,   233,   342,
-     342,   343,   343,   344,   344,   344,   344,   345,   347,   346,
-     349,   348,   350,   350,   351,   351,   351,   351,   351,   351,
-     351,   353,   352,   354,   354,   354,   355,   357,   356,   358,
-     359,   360,   362,   361,   363,   363,   364,   364,   366,   365,
-     368,   367,   370,   369,   372,   371,   374,   373,   376,   375,
-     377,   377,   378,   380,   379,   381,   381,   383,   382,   384,
-     384,   385,   385,   385,   385,   385,   386,   388,   387,   390,
-     389,   391,   391,   393,   392,   394,   394,   396,   395
->>>>>>> dad9ff71
+     273,   273,   273,   273,   274,   275,   276,   278,   277,   280,
+     279,   282,   281,   283,   285,   284,   286,   288,   287,   289,
+     289,   290,   290,   292,   291,   294,   293,   295,   295,   296,
+     296,   297,   297,   297,   297,   297,   297,   298,   300,   299,
+     301,   302,   303,   305,   304,   306,   306,   307,   307,   309,
+     308,   311,   310,   312,   312,   313,   313,   313,   315,   314,
+     317,   316,   318,   318,   319,   319,   321,   320,   323,   322,
+     324,   324,   325,   325,   325,   325,   325,   325,   325,   327,
+     326,   328,   330,   329,   331,   332,   334,   333,   335,   335,
+     336,   336,   338,   337,   340,   339,   341,   341,   342,   342,
+     343,   343,   343,   343,   343,   343,   343,   343,   345,   344,
+     347,   346,   349,   348,   351,   350,   353,   352,   355,   354,
+     357,   356,   359,   358,   361,   360,   362,   362,   363,   257,
+     364,   364,   365,   365,   366,   366,   366,   366,   367,   369,
+     368,   371,   370,   372,   372,   373,   373,   373,   373,   373,
+     373,   373,   375,   374,   376,   376,   376,   377,   379,   378,
+     380,   381,   382,   384,   383,   385,   385,   386,   386,   388,
+     387,   390,   389,   392,   391,   394,   393,   395,   395,   396,
+     396,   396,   396,   396,   396,   396,   396,   396,   396,   396,
+     396,   396,   396,   396,   396,   397,   399,   398,   401,   400,
+     402,   404,   403,   405,   406,   408,   407,   409,   409,   411,
+     410,   412,   413,   414,   415,   417,   416,   418,   418,   418,
+     418,   418,   420,   419,   422,   421,   424,   423,   426,   425,
+     427,   427,   428,   430,   429,   431,   431,   433,   432,   434,
+     434,   435,   435,   435,   435,   435,   436,   438,   437,   440,
+     439,   441,   441,   443,   442,   444,   444,   446,   445
   };
 
   const unsigned char
@@ -6190,7 +3778,6 @@
   {
        0,     2,     0,     3,     0,     3,     0,     3,     0,     3,
        0,     3,     0,     3,     0,     3,     0,     3,     0,     3,
-<<<<<<< HEAD
        0,     3,     0,     3,     0,     3,     1,     1,     1,     1,
        1,     1,     1,     1,     0,     4,     0,     1,     3,     5,
        0,     4,     0,     1,     1,     3,     0,     4,     0,     1,
@@ -6200,91 +3787,45 @@
        1,     1,     1,     1,     1,     1,     1,     1,     1,     1,
        3,     3,     3,     3,     3,     0,     6,     0,     4,     0,
        4,     0,     6,     0,     6,     1,     3,     1,     1,     1,
-       1,     1,     1,     1,     1,     1,     1,     0,     4,     1,
-       1,     1,     1,     0,     4,     0,     4,     0,     4,     0,
-       4,     3,     3,     3,     3,     0,     6,     1,     3,     1,
-       1,     1,     1,     0,     6,     1,     3,     1,     1,     1,
-       0,     6,     0,     6,     0,     1,     1,     3,     0,     4,
-       0,     4,     1,     3,     1,     1,     1,     0,     4,     0,
-       4,     0,     6,     1,     3,     1,     1,     1,     1,     1,
-       1,     3,     3,     3,     3,     3,     3,     0,     6,     0,
-       1,     1,     3,     0,     4,     0,     4,     1,     3,     1,
+       1,     1,     1,     1,     1,     1,     0,     4,     0,     4,
+       0,     4,     0,     4,     0,     4,     3,     3,     3,     0,
+       6,     1,     3,     1,     1,     1,     1,     0,     6,     1,
+       3,     1,     1,     1,     0,     6,     0,     6,     0,     1,
+       1,     3,     0,     4,     0,     4,     1,     3,     1,     1,
+       1,     0,     4,     0,     4,     0,     6,     1,     3,     1,
+       1,     1,     1,     1,     1,     3,     3,     3,     3,     3,
+       3,     0,     6,     0,     1,     1,     3,     0,     4,     0,
+       4,     1,     3,     1,     1,     1,     1,     1,     1,     1,
        1,     1,     1,     1,     1,     1,     1,     1,     1,     1,
-       1,     1,     1,     1,     1,     1,     0,     4,     0,     4,
-       0,     4,     0,     4,     0,     4,     3,     3,     0,     6,
-       0,     1,     1,     3,     0,     4,     0,     4,     0,     1,
-       1,     3,     1,     1,     1,     1,     1,     1,     1,     1,
-       1,     3,     1,     0,     4,     0,     4,     0,     4,     1,
-       0,     4,     3,     0,     6,     0,     1,     1,     3,     0,
-       4,     0,     4,     0,     1,     1,     3,     1,     1,     1,
-       1,     1,     1,     1,     0,     4,     1,     1,     3,     0,
-       6,     0,     1,     1,     3,     0,     4,     0,     4,     1,
-       3,     1,     1,     1,     0,     4,     0,     6,     0,     1,
-       1,     3,     0,     4,     0,     4,     1,     3,     1,     1,
-       1,     1,     1,     1,     1,     0,     4,     3,     0,     4,
+       0,     4,     0,     4,     0,     4,     0,     4,     0,     4,
        3,     3,     0,     6,     0,     1,     1,     3,     0,     4,
        0,     4,     0,     1,     1,     3,     1,     1,     1,     1,
-       1,     1,     1,     1,     0,     4,     0,     4,     0,     4,
-       0,     4,     0,     4,     0,     4,     0,     6,     0,     4,
-       0,     6,     1,     3,     0,     4,     0,     1,     1,     3,
-       1,     1,     1,     1,     1,     0,     4,     0,     6,     1,
+       1,     1,     1,     1,     1,     3,     1,     0,     4,     0,
+       4,     0,     4,     1,     0,     4,     3,     0,     6,     0,
+       1,     1,     3,     0,     4,     0,     4,     0,     1,     1,
        3,     1,     1,     1,     1,     1,     1,     1,     0,     4,
-       1,     1,     1,     3,     0,     4,     3,     3,     3,     0,
-       6,     1,     3,     1,     1,     0,     4,     0,     4,     0,
-       6,     0,     4,     1,     3,     1,     1,     1,     1,     1,
+       1,     1,     3,     0,     6,     0,     1,     1,     3,     0,
+       4,     0,     4,     1,     3,     1,     1,     1,     0,     4,
+       0,     6,     0,     1,     1,     3,     0,     4,     0,     4,
+       1,     3,     1,     1,     1,     1,     1,     1,     1,     0,
+       4,     3,     0,     4,     3,     3,     0,     6,     0,     1,
+       1,     3,     0,     4,     0,     4,     0,     1,     1,     3,
+       1,     1,     1,     1,     1,     1,     1,     1,     0,     4,
+       0,     4,     0,     4,     0,     4,     0,     4,     0,     4,
+       0,     6,     0,     4,     0,     6,     1,     3,     0,     4,
+       0,     1,     1,     3,     1,     1,     1,     1,     1,     0,
+       4,     0,     6,     1,     3,     1,     1,     1,     1,     1,
+       1,     1,     0,     4,     1,     1,     1,     3,     0,     4,
+       3,     3,     3,     0,     6,     1,     3,     1,     1,     0,
+       4,     0,     4,     0,     6,     0,     4,     1,     3,     1,
        1,     1,     1,     1,     1,     1,     1,     1,     1,     1,
-       1,     3,     0,     4,     0,     4,     3,     0,     4,     3,
-       3,     0,     4,     1,     1,     0,     4,     3,     3,     3,
-       3,     0,     4,     1,     1,     1,     1,     1,     0,     4,
-       0,     4,     0,     4,     0,     6,     1,     3,     1,     0,
-       6,     1,     3,     0,     4,     1,     3,     1,     1,     1,
-       1,     1,     3,     0,     4,     0,     6,     1,     3,     0,
-       4,     1,     3,     0,     4
-=======
-       0,     3,     0,     3,     1,     1,     1,     1,     1,     1,
-       1,     1,     0,     4,     1,     0,     1,     3,     5,     0,
-       4,     0,     4,     0,     1,     1,     3,     2,     0,     4,
-       1,     3,     1,     1,     1,     1,     1,     0,     6,     0,
-       4,     1,     3,     1,     1,     1,     1,     1,     1,     1,
-       1,     1,     1,     1,     1,     1,     1,     1,     1,     1,
-       1,     1,     1,     1,     1,     3,     3,     3,     3,     3,
-       0,     6,     0,     4,     0,     4,     0,     6,     0,     6,
-       1,     3,     1,     1,     1,     1,     1,     1,     1,     1,
-       1,     0,     4,     0,     4,     0,     4,     0,     4,     0,
-       4,     3,     3,     3,     0,     6,     1,     3,     1,     1,
-       1,     1,     0,     6,     1,     3,     1,     1,     1,     0,
-       4,     0,     6,     0,     1,     1,     3,     0,     4,     0,
-       4,     1,     3,     1,     1,     1,     0,     4,     0,     4,
-       0,     6,     1,     3,     1,     1,     1,     1,     1,     1,
-       3,     3,     3,     3,     3,     3,     0,     6,     0,     1,
-       1,     3,     0,     4,     0,     4,     1,     3,     1,     1,
-       1,     1,     1,     1,     1,     1,     1,     1,     1,     1,
-       1,     1,     1,     1,     1,     0,     4,     0,     4,     0,
-       4,     0,     4,     0,     4,     3,     3,     0,     6,     0,
-       1,     1,     3,     0,     4,     0,     4,     0,     1,     1,
-       3,     1,     1,     1,     1,     1,     1,     1,     1,     1,
-       3,     1,     0,     4,     0,     4,     0,     4,     1,     0,
-       4,     3,     0,     6,     0,     1,     1,     3,     0,     4,
-       0,     4,     0,     1,     1,     3,     1,     1,     1,     1,
-       1,     1,     1,     0,     4,     1,     1,     3,     0,     6,
-       0,     1,     1,     3,     0,     4,     0,     4,     1,     3,
-       1,     1,     1,     1,     0,     4,     0,     4,     0,     6,
-       0,     1,     1,     3,     0,     4,     0,     4,     1,     3,
-       1,     1,     1,     1,     1,     1,     1,     1,     0,     4,
-       3,     0,     4,     3,     3,     0,     6,     0,     1,     1,
-       3,     0,     4,     0,     4,     0,     1,     1,     3,     1,
-       1,     1,     1,     1,     1,     1,     1,     0,     4,     0,
-       4,     0,     4,     0,     4,     0,     4,     0,     4,     0,
-       6,     0,     4,     0,     6,     1,     3,     0,     4,     0,
-       1,     1,     3,     1,     1,     1,     1,     1,     0,     4,
-       0,     6,     1,     3,     1,     1,     1,     1,     1,     1,
-       1,     0,     4,     1,     1,     1,     3,     0,     4,     3,
-       3,     3,     0,     6,     1,     3,     1,     1,     0,     4,
-       0,     4,     0,     6,     0,     4,     0,     4,     0,     6,
+       1,     1,     1,     1,     1,     3,     0,     4,     0,     4,
+       3,     0,     4,     3,     3,     0,     4,     1,     1,     0,
+       4,     3,     3,     3,     3,     0,     4,     1,     1,     1,
+       1,     1,     0,     4,     0,     4,     0,     4,     0,     6,
        1,     3,     1,     0,     6,     1,     3,     0,     4,     1,
        3,     1,     1,     1,     1,     1,     3,     0,     4,     0,
        6,     1,     3,     0,     4,     1,     3,     0,     4
->>>>>>> dad9ff71
   };
 
 
@@ -6297,23 +3838,21 @@
   "\"end of file\"", "error", "$undefined", "\",\"", "\":\"", "\"[\"",
   "\"]\"", "\"{\"", "\"}\"", "\"null\"", "\"Dhcp6\"",
   "\"interfaces-config\"", "\"interfaces\"", "\"lease-database\"",
-  "\"hosts-database\"", "\"type\"", "\"memfile\"", "\"mysql\"",
-  "\"postgresql\"", "\"cql\"", "\"user\"", "\"password\"", "\"host\"",
-  "\"persist\"", "\"lfc-interval\"", "\"readonly\"", "\"connect-timeout\"",
+  "\"hosts-database\"", "\"type\"", "\"user\"", "\"password\"", "\"host\"",
+  "\"persist\"", "\"lfc-interval\"", "\"readonly\"",
   "\"preferred-lifetime\"", "\"valid-lifetime\"", "\"renew-timer\"",
   "\"rebind-timer\"", "\"decline-probation-period\"", "\"subnet6\"",
   "\"option-def\"", "\"option-data\"", "\"name\"", "\"data\"", "\"code\"",
   "\"space\"", "\"csv-format\"", "\"record-types\"", "\"encapsulate\"",
   "\"array\"", "\"pools\"", "\"pool\"", "\"pd-pools\"", "\"prefix\"",
   "\"prefix-len\"", "\"excluded-prefix\"", "\"excluded-prefix-len\"",
-  "\"delegated-len\"", "\"user-context\"", "\"subnet\"", "\"interface\"",
-  "\"interface-id\"", "\"id\"", "\"rapid-commit\"", "\"reservation-mode\"",
-  "\"mac-sources\"", "\"relay-supplied-options\"",
-  "\"host-reservation-identifiers\"", "\"client-classes\"", "\"test\"",
-  "\"client-class\"", "\"reservations\"", "\"ip-addresses\"",
-  "\"prefixes\"", "\"duid\"", "\"hw-address\"", "\"hostname\"",
-  "\"relay\"", "\"ip-address\"", "\"hooks-libraries\"", "\"library\"",
-  "\"parameters\"", "\"expired-leases-processing\"",
+  "\"delegated-len\"", "\"subnet\"", "\"interface\"", "\"interface-id\"",
+  "\"id\"", "\"rapid-commit\"", "\"reservation-mode\"", "\"mac-sources\"",
+  "\"relay-supplied-options\"", "\"host-reservation-identifiers\"",
+  "\"client-classes\"", "\"test\"", "\"client-class\"", "\"reservations\"",
+  "\"ip-addresses\"", "\"prefixes\"", "\"duid\"", "\"hw-address\"",
+  "\"hostname\"", "\"relay\"", "\"ip-address\"", "\"hooks-libraries\"",
+  "\"library\"", "\"parameters\"", "\"expired-leases-processing\"",
   "\"reclaim-timer-wait-time\"", "\"flush-reclaimed-timer-wait-time\"",
   "\"hold-reclaimed-time\"", "\"max-reclaim-leases\"",
   "\"max-reclaim-time\"", "\"unwarned-reclaim-cycles\"", "\"server-id\"",
@@ -6335,29 +3874,21 @@
   "SUB_HOOKS_LIBRARY", "SUB_DHCP_DDNS", "\"constant string\"",
   "\"integer\"", "\"floating point\"", "\"boolean\"", "$accept", "start",
   "$@1", "$@2", "$@3", "$@4", "$@5", "$@6", "$@7", "$@8", "$@9", "$@10",
-<<<<<<< HEAD
   "$@11", "$@12", "value", "sub_json", "map2", "$@13", "map_content",
   "not_empty_map", "list_generic", "$@14", "list_content",
   "not_empty_list", "list_strings", "$@15", "list_strings_content",
   "not_empty_list_strings", "unknown_map_entry", "syntax_map", "$@16",
   "global_objects", "global_object", "dhcp6_object", "$@17", "sub_dhcp6",
   "$@18", "global_params", "global_param", "preferred_lifetime",
-=======
-  "$@11", "value", "sub_json", "map2", "$@12", "map_value", "map_content",
-  "not_empty_map", "list_generic", "$@13", "list2", "$@14", "list_content",
-  "not_empty_list", "unknown_map_entry", "syntax_map", "$@15",
-  "global_objects", "global_object", "dhcp6_object", "$@16", "sub_dhcp6",
-  "$@17", "global_params", "global_param", "preferred_lifetime",
->>>>>>> dad9ff71
   "valid_lifetime", "renew_timer", "rebind_timer",
   "decline_probation_period", "interfaces_config", "$@19",
   "sub_interfaces6", "$@20", "interface_config_map", "$@21",
   "lease_database", "$@22", "hosts_database", "$@23",
   "database_map_params", "database_map_param", "database_type", "$@24",
-  "db_type", "user", "$@25", "password", "$@26", "host", "$@27", "name",
-  "$@28", "persist", "lfc_interval", "readonly", "connect_timeout",
-  "mac_sources", "$@29", "mac_sources_list", "mac_sources_value",
-  "duid_id", "string_id", "host_reservation_identifiers", "$@30",
+  "user", "$@25", "password", "$@26", "host", "$@27", "name", "$@28",
+  "persist", "lfc_interval", "readonly", "mac_sources", "$@29",
+  "mac_sources_list", "mac_sources_value", "duid_id", "string_id",
+  "host_reservation_identifiers", "$@30",
   "host_reservation_identifiers_list", "host_reservation_identifier",
   "hw_address_id", "relay_supplied_options", "$@31", "hooks_libraries",
   "$@32", "hooks_libraries_list", "not_empty_hooks_libraries_list",
@@ -6383,7 +3914,6 @@
   "option_data_params", "not_empty_option_data_params",
   "option_data_param", "option_data_name", "option_data_data", "$@56",
   "option_data_code", "option_data_space", "option_data_csv_format",
-<<<<<<< HEAD
   "pools_list", "$@57", "pools_list_content", "not_empty_pools_list",
   "pool_list_entry", "$@58", "sub_pool6", "$@59", "pool_params",
   "pool_param", "pool_entry", "$@60", "pd_pools_list", "$@61",
@@ -6417,140 +3947,62 @@
   "logger_param", "debuglevel", "severity", "$@100", "output_options_list",
   "$@101", "output_options_list_content", "output_entry", "$@102",
   "output_params", "output_param", "$@103", YY_NULLPTR
-=======
-  "pools_list", "$@56", "pools_list_content", "not_empty_pools_list",
-  "pool_list_entry", "$@57", "sub_pool6", "$@58", "pool_params",
-  "pool_param", "pool_entry", "$@59", "user_context", "$@60",
-  "pd_pools_list", "$@61", "pd_pools_list_content",
-  "not_empty_pd_pools_list", "pd_pool_entry", "$@62", "sub_pd_pool",
-  "$@63", "pd_pool_params", "pd_pool_param", "pd_prefix", "$@64",
-  "pd_prefix_len", "excluded_prefix", "$@65", "excluded_prefix_len",
-  "pd_delegated_len", "reservations", "$@66", "reservations_list",
-  "not_empty_reservations_list", "reservation", "$@67", "sub_reservation",
-  "$@68", "reservation_params", "not_empty_reservation_params",
-  "reservation_param", "ip_addresses", "$@69", "prefixes", "$@70", "duid",
-  "$@71", "hw_address", "$@72", "hostname", "$@73",
-  "reservation_client_classes", "$@74", "relay", "$@75", "relay_map",
-  "$@76", "client_classes", "$@77", "client_classes_list", "$@78",
-  "client_class_params", "not_empty_client_class_params",
-  "client_class_param", "client_class_name", "client_class_test", "$@79",
-  "server_id", "$@80", "server_id_params", "server_id_param",
-  "server_id_type", "$@81", "duid_type", "htype", "identifier", "$@82",
-  "time", "enterprise_id", "dhcp4o6_port", "control_socket", "$@83",
-  "control_socket_params", "control_socket_param", "socket_type", "$@84",
-  "socket_name", "$@85", "dhcp_ddns", "$@86", "dhcp4_json_object", "$@87",
-  "dhcpddns_json_object", "$@88", "logging_object", "$@89",
-  "logging_params", "logging_param", "loggers", "$@90", "loggers_entries",
-  "logger_entry", "$@91", "logger_params", "logger_param", "debuglevel",
-  "severity", "$@92", "output_options_list", "$@93",
-  "output_options_list_content", "output_entry", "$@94", "output_params",
-  "output_param", "$@95", YY_NULLPTR
->>>>>>> dad9ff71
   };
 
 #if PARSER6_DEBUG
   const unsigned short int
   Dhcp6Parser::yyrline_[] =
   {
-<<<<<<< HEAD
-       0,   219,   219,   219,   220,   220,   221,   221,   222,   222,
-     223,   223,   224,   224,   225,   225,   226,   226,   227,   227,
-     228,   228,   229,   229,   230,   230,   238,   239,   240,   241,
-     242,   243,   244,   247,   252,   252,   264,   265,   268,   272,
-     279,   279,   286,   287,   290,   294,   301,   301,   308,   309,
-     312,   316,   327,   337,   337,   349,   350,   354,   355,   356,
-     357,   358,   361,   361,   378,   378,   386,   387,   392,   393,
-     394,   395,   396,   397,   398,   399,   400,   401,   402,   403,
-     404,   405,   406,   407,   408,   409,   410,   411,   412,   413,
-     416,   421,   426,   431,   436,   441,   441,   451,   451,   459,
-     459,   469,   469,   479,   479,   489,   490,   493,   494,   495,
-     496,   497,   498,   499,   500,   501,   502,   505,   505,   512,
-     513,   514,   515,   518,   518,   526,   526,   534,   534,   542,
-     542,   550,   555,   560,   565,   570,   570,   580,   581,   584,
-     585,   588,   593,   598,   598,   608,   609,   612,   613,   616,
-     623,   623,   633,   633,   643,   644,   647,   648,   651,   651,
-     659,   659,   667,   668,   669,   672,   673,   676,   676,   684,
-     684,   692,   692,   702,   703,   706,   707,   708,   709,   710,
-     711,   714,   719,   724,   729,   734,   739,   747,   747,   760,
-     761,   764,   765,   772,   772,   795,   795,   804,   805,   809,
-     810,   811,   812,   813,   814,   815,   816,   817,   818,   819,
-     820,   821,   822,   823,   824,   825,   828,   828,   836,   836,
-     844,   844,   852,   852,   860,   860,   868,   873,   882,   882,
-     894,   895,   898,   899,   904,   904,   915,   915,   925,   926,
-     929,   930,   933,   934,   935,   936,   937,   938,   939,   940,
-     943,   945,   950,   952,   952,   960,   960,   968,   968,   976,
-     978,   978,   986,   995,   995,  1007,  1008,  1013,  1014,  1019,
-    1019,  1030,  1030,  1041,  1042,  1047,  1048,  1053,  1054,  1055,
-    1056,  1057,  1058,  1061,  1063,  1063,  1071,  1073,  1075,  1083,
-    1083,  1095,  1096,  1099,  1100,  1103,  1103,  1111,  1111,  1119,
-    1120,  1123,  1124,  1125,  1128,  1128,  1139,  1139,  1151,  1152,
-    1155,  1156,  1159,  1159,  1167,  1167,  1175,  1176,  1179,  1180,
-    1181,  1182,  1183,  1184,  1185,  1188,  1188,  1196,  1201,  1201,
-    1209,  1214,  1222,  1222,  1232,  1233,  1236,  1237,  1240,  1240,
-    1248,  1248,  1256,  1257,  1260,  1261,  1265,  1266,  1267,  1268,
-    1269,  1270,  1271,  1272,  1275,  1275,  1285,  1285,  1295,  1295,
-    1303,  1303,  1311,  1311,  1319,  1319,  1332,  1332,  1342,  1342,
-    1353,  1353,  1363,  1364,  1367,  1367,  1375,  1376,  1379,  1380,
-    1383,  1384,  1385,  1386,  1389,  1391,  1391,  1402,  1402,  1412,
-    1413,  1416,  1417,  1418,  1419,  1420,  1421,  1422,  1425,  1425,
-    1432,  1433,  1434,  1437,  1442,  1442,  1450,  1455,  1462,  1469,
-    1469,  1479,  1480,  1483,  1484,  1487,  1487,  1495,  1495,  1505,
-    1505,  1515,  1515,  1523,  1524,  1527,  1528,  1529,  1530,  1531,
-    1532,  1533,  1534,  1535,  1536,  1537,  1538,  1539,  1540,  1541,
-    1542,  1545,  1550,  1550,  1558,  1558,  1566,  1571,  1571,  1579,
-    1584,  1589,  1589,  1597,  1598,  1601,  1601,  1609,  1614,  1619,
-    1624,  1629,  1629,  1637,  1640,  1643,  1646,  1649,  1655,  1655,
-    1665,  1665,  1672,  1672,  1684,  1684,  1697,  1698,  1702,  1706,
-    1706,  1718,  1719,  1723,  1723,  1731,  1732,  1735,  1736,  1737,
-    1738,  1739,  1742,  1746,  1746,  1754,  1754,  1764,  1765,  1768,
-    1768,  1776,  1777,  1780,  1780
-=======
-       0,   210,   210,   210,   211,   211,   212,   212,   213,   213,
-     214,   214,   215,   215,   216,   216,   217,   217,   218,   218,
-     219,   219,   220,   220,   228,   229,   230,   231,   232,   233,
-     234,   237,   242,   242,   253,   256,   257,   260,   264,   271,
-     271,   279,   279,   286,   287,   290,   294,   305,   315,   315,
-     327,   328,   332,   333,   334,   335,   336,   339,   339,   356,
-     356,   364,   365,   370,   371,   372,   373,   374,   375,   376,
-     377,   378,   379,   380,   381,   382,   383,   384,   385,   386,
-     387,   388,   389,   390,   391,   394,   399,   404,   409,   414,
-     419,   419,   429,   429,   437,   437,   447,   447,   457,   457,
-     467,   468,   471,   472,   473,   474,   475,   476,   477,   478,
-     479,   482,   482,   490,   490,   498,   498,   506,   506,   514,
-     514,   522,   527,   532,   537,   537,   547,   548,   551,   552,
-     555,   560,   565,   565,   575,   576,   579,   580,   583,   588,
-     588,   598,   598,   608,   609,   612,   613,   616,   616,   624,
-     624,   632,   633,   634,   637,   638,   641,   641,   649,   649,
-     657,   657,   667,   668,   671,   672,   673,   674,   675,   676,
-     679,   684,   689,   694,   699,   704,   712,   712,   725,   726,
-     729,   730,   737,   737,   760,   760,   769,   770,   774,   775,
-     776,   777,   778,   779,   780,   781,   782,   783,   784,   785,
-     786,   787,   788,   789,   790,   793,   793,   801,   801,   809,
-     809,   817,   817,   825,   825,   833,   838,   847,   847,   859,
-     860,   863,   864,   869,   869,   880,   880,   890,   891,   894,
-     895,   898,   899,   900,   901,   902,   903,   904,   905,   908,
-     910,   915,   917,   917,   925,   925,   933,   933,   941,   943,
-     943,   951,   960,   960,   972,   973,   978,   979,   984,   984,
-     995,   995,  1006,  1007,  1012,  1013,  1018,  1019,  1020,  1021,
-    1022,  1023,  1026,  1028,  1028,  1036,  1038,  1040,  1048,  1048,
-    1060,  1061,  1064,  1065,  1068,  1068,  1076,  1076,  1084,  1085,
-    1088,  1089,  1090,  1091,  1094,  1094,  1102,  1102,  1112,  1112,
-    1124,  1125,  1128,  1129,  1132,  1132,  1140,  1140,  1148,  1149,
-    1152,  1153,  1154,  1155,  1156,  1157,  1158,  1159,  1162,  1162,
-    1170,  1175,  1175,  1183,  1188,  1196,  1196,  1206,  1207,  1210,
-    1211,  1214,  1214,  1222,  1222,  1230,  1231,  1234,  1235,  1239,
-    1240,  1241,  1242,  1243,  1244,  1245,  1246,  1249,  1249,  1259,
-    1259,  1269,  1269,  1277,  1277,  1285,  1285,  1293,  1293,  1306,
-    1306,  1316,  1316,  1327,  1327,  1337,  1338,  1341,  1341,  1349,
-    1350,  1353,  1354,  1357,  1358,  1359,  1360,  1363,  1365,  1365,
-    1376,  1376,  1386,  1387,  1390,  1391,  1392,  1393,  1394,  1395,
-    1396,  1399,  1399,  1406,  1407,  1408,  1411,  1416,  1416,  1424,
-    1429,  1436,  1443,  1443,  1453,  1454,  1457,  1458,  1461,  1461,
-    1469,  1469,  1479,  1479,  1491,  1491,  1498,  1498,  1510,  1510,
-    1523,  1524,  1528,  1532,  1532,  1544,  1545,  1549,  1549,  1557,
-    1558,  1561,  1562,  1563,  1564,  1565,  1568,  1572,  1572,  1580,
-    1580,  1590,  1591,  1594,  1594,  1602,  1603,  1606,  1606
->>>>>>> dad9ff71
+       0,   213,   213,   213,   214,   214,   215,   215,   216,   216,
+     217,   217,   218,   218,   219,   219,   220,   220,   221,   221,
+     222,   222,   223,   223,   224,   224,   232,   233,   234,   235,
+     236,   237,   238,   241,   246,   246,   258,   259,   262,   266,
+     273,   273,   280,   281,   284,   288,   295,   295,   302,   303,
+     306,   310,   321,   331,   331,   343,   344,   348,   349,   350,
+     351,   352,   355,   355,   372,   372,   380,   381,   386,   387,
+     388,   389,   390,   391,   392,   393,   394,   395,   396,   397,
+     398,   399,   400,   401,   402,   403,   404,   405,   406,   407,
+     410,   415,   420,   425,   430,   435,   435,   445,   445,   453,
+     453,   463,   463,   473,   473,   483,   484,   487,   488,   489,
+     490,   491,   492,   493,   494,   495,   498,   498,   506,   506,
+     514,   514,   522,   522,   530,   530,   538,   543,   548,   553,
+     553,   563,   564,   567,   568,   571,   576,   581,   581,   591,
+     592,   595,   596,   599,   606,   606,   616,   616,   626,   627,
+     630,   631,   634,   634,   642,   642,   650,   651,   652,   655,
+     656,   659,   659,   667,   667,   675,   675,   685,   686,   689,
+     690,   691,   692,   693,   694,   697,   702,   707,   712,   717,
+     722,   730,   730,   743,   744,   747,   748,   755,   755,   778,
+     778,   787,   788,   792,   793,   794,   795,   796,   797,   798,
+     799,   800,   801,   802,   803,   804,   805,   806,   807,   808,
+     811,   811,   819,   819,   827,   827,   835,   835,   843,   843,
+     851,   856,   865,   865,   877,   878,   881,   882,   887,   887,
+     898,   898,   908,   909,   912,   913,   916,   917,   918,   919,
+     920,   921,   922,   923,   926,   928,   933,   935,   935,   943,
+     943,   951,   951,   959,   961,   961,   969,   978,   978,   990,
+     991,   996,   997,  1002,  1002,  1013,  1013,  1024,  1025,  1030,
+    1031,  1036,  1037,  1038,  1039,  1040,  1041,  1044,  1046,  1046,
+    1054,  1056,  1058,  1066,  1066,  1078,  1079,  1082,  1083,  1086,
+    1086,  1094,  1094,  1102,  1103,  1106,  1107,  1108,  1111,  1111,
+    1122,  1122,  1134,  1135,  1138,  1139,  1142,  1142,  1150,  1150,
+    1158,  1159,  1162,  1163,  1164,  1165,  1166,  1167,  1168,  1171,
+    1171,  1179,  1184,  1184,  1192,  1197,  1205,  1205,  1215,  1216,
+    1219,  1220,  1223,  1223,  1231,  1231,  1239,  1240,  1243,  1244,
+    1248,  1249,  1250,  1251,  1252,  1253,  1254,  1255,  1258,  1258,
+    1268,  1268,  1278,  1278,  1286,  1286,  1294,  1294,  1302,  1302,
+    1315,  1315,  1325,  1325,  1336,  1336,  1346,  1347,  1350,  1350,
+    1358,  1359,  1362,  1363,  1366,  1367,  1368,  1369,  1372,  1374,
+    1374,  1385,  1385,  1395,  1396,  1399,  1400,  1401,  1402,  1403,
+    1404,  1405,  1408,  1408,  1415,  1416,  1417,  1420,  1425,  1425,
+    1433,  1438,  1445,  1452,  1452,  1462,  1463,  1466,  1467,  1470,
+    1470,  1478,  1478,  1488,  1488,  1498,  1498,  1506,  1507,  1510,
+    1511,  1512,  1513,  1514,  1515,  1516,  1517,  1518,  1519,  1520,
+    1521,  1522,  1523,  1524,  1525,  1528,  1533,  1533,  1541,  1541,
+    1549,  1554,  1554,  1562,  1567,  1572,  1572,  1580,  1581,  1584,
+    1584,  1592,  1597,  1602,  1607,  1612,  1612,  1620,  1623,  1626,
+    1629,  1632,  1638,  1638,  1648,  1648,  1655,  1655,  1667,  1667,
+    1680,  1681,  1685,  1689,  1689,  1701,  1702,  1706,  1706,  1714,
+    1715,  1718,  1719,  1720,  1721,  1722,  1725,  1729,  1729,  1737,
+    1737,  1747,  1748,  1751,  1751,  1759,  1760,  1763,  1763
   };
 
   // Print the state stack on the debug stream.
@@ -6585,13 +4037,8 @@
 
 #line 14 "dhcp6_parser.yy" // lalr1.cc:1167
 } } // isc::dhcp
-<<<<<<< HEAD
-#line 4092 "dhcp6_parser.cc" // lalr1.cc:1167
-#line 1788 "dhcp6_parser.yy" // lalr1.cc:1168
-=======
-#line 3683 "dhcp6_parser.cc" // lalr1.cc:1167
-#line 1614 "dhcp6_parser.yy" // lalr1.cc:1168
->>>>>>> dad9ff71
+#line 4041 "dhcp6_parser.cc" // lalr1.cc:1167
+#line 1771 "dhcp6_parser.yy" // lalr1.cc:1168
 
 
 void
