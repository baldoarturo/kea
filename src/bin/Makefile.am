<<<<<<< HEAD
SUBDIRS = bind10 bindctl cfgmgr loadzone msgq host cmdctl auth xfrin xfrout \
	usermgr zonemgr stats tests resolver sockcreator dhcp6 dhcp4
=======
SUBDIRS = bind10 bindctl cfgmgr ddns loadzone msgq host cmdctl auth xfrin \
	xfrout usermgr zonemgr stats tests resolver sockcreator dhcp6
>>>>>>> 5e6c9f89

check-recursive: all-recursive<|MERGE_RESOLUTION|>--- conflicted
+++ resolved
@@ -1,9 +1,4 @@
-<<<<<<< HEAD
-SUBDIRS = bind10 bindctl cfgmgr loadzone msgq host cmdctl auth xfrin xfrout \
-	usermgr zonemgr stats tests resolver sockcreator dhcp6 dhcp4
-=======
 SUBDIRS = bind10 bindctl cfgmgr ddns loadzone msgq host cmdctl auth xfrin \
-	xfrout usermgr zonemgr stats tests resolver sockcreator dhcp6
->>>>>>> 5e6c9f89
+	xfrout usermgr zonemgr stats tests resolver sockcreator dhcp4 dhcp6
 
 check-recursive: all-recursive