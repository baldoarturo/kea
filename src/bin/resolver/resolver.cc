--- conflicted
+++ resolved
@@ -95,26 +95,15 @@
     {
         upstream_ = upstream;
         if (dnss) {
-<<<<<<< HEAD
-            if (upstream_.empty()) {
-                dlog("Asked to do full recursive, but not implemented yet. "
-                    "I'll do nothing.",true);
-            } else {
-=======
             if (!upstream_.empty()) {
->>>>>>> b9b7ef39
                 dlog("Setting forward addresses:");
                 BOOST_FOREACH(const addr_t& address, upstream) {
                     dlog(" " + address.first + ":" +
                         boost::lexical_cast<string>(address.second));
                 }
-<<<<<<< HEAD
-=======
             } else {
                 dlog("No forward addresses, running in recursive mode");
->>>>>>> b9b7ef39
             }
-            querySetup(*dnss);
         }
     }
 
@@ -246,39 +235,7 @@
             answer_message->setHeaderFlag(Message::HEADERFLAG_RD);
         }
         if (cd) {
-<<<<<<< HEAD
-            message->setHeaderFlag(Message::HEADERFLAG_CD);
-        }
-
-
-        // Copy the question section.
-        for_each(questions.begin(), questions.end(), QuestionInserter(message));
-
-        // If the buffer already has an answer in it, copy RRsets from
-        // that into the new message, then clear the buffer and render
-        // the new message into it.
-        if (buffer->getLength() != 0) {
-            try {
-                Message incoming(Message::PARSE);
-                InputBuffer ibuf(buffer->getData(), buffer->getLength());
-                incoming.fromWire(ibuf);
-                message->setRcode(incoming.getRcode());
-                for_each(incoming.beginSection(Message::SECTION_ANSWER),
-                         incoming.endSection(Message::SECTION_ANSWER),
-                         SectionInserter(message, Message::SECTION_ANSWER));
-                for_each(incoming.beginSection(Message::SECTION_AUTHORITY),
-                         incoming.endSection(Message::SECTION_AUTHORITY),
-                         SectionInserter(message, Message::SECTION_AUTHORITY));
-                for_each(incoming.beginSection(Message::SECTION_ADDITIONAL),
-                         incoming.endSection(Message::SECTION_ADDITIONAL),
-                         SectionInserter(message, Message::SECTION_ADDITIONAL));
-            } catch (const Exception& ex) {
-                // Incoming message couldn't be read, we just SERVFAIL
-                message->setRcode(Rcode::SERVFAIL());
-            }
-=======
             answer_message->setHeaderFlag(Message::HEADERFLAG_CD);
->>>>>>> b9b7ef39
         }
 
         vector<QuestionPtr> questions;
