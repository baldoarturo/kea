# Copyright (C) 2010  Internet Systems Consortium.
#
# Permission to use, copy, modify, and distribute this software for any
# purpose with or without fee is hereby granted, provided that the above
# copyright notice and this permission notice appear in all copies.
#
# THE SOFTWARE IS PROVIDED "AS IS" AND INTERNET SYSTEMS CONSORTIUM
# DISCLAIMS ALL WARRANTIES WITH REGARD TO THIS SOFTWARE INCLUDING ALL
# IMPLIED WARRANTIES OF MERCHANTABILITY AND FITNESS. IN NO EVENT SHALL
# INTERNET SYSTEMS CONSORTIUM BE LIABLE FOR ANY SPECIAL, DIRECT,
# INDIRECT, OR CONSEQUENTIAL DAMAGES OR ANY DAMAGES WHATSOEVER RESULTING
# FROM LOSS OF USE, DATA OR PROFITS, WHETHER IN AN ACTION OF CONTRACT,
# NEGLIGENCE OR OTHER TORTIOUS ACTION, ARISING OUT OF OR IN CONNECTION
# WITH THE USE OR PERFORMANCE OF THIS SOFTWARE.

'''Tests for the XfroutSession and UnixSockServer classes '''


import unittest
import os
from isc.cc.session import *
from bind10_dns import *
from xfrout import *

# our fake socket, where we can read and insert messages
class MySocket():
    def __init__(self, family, type):
        self.family = family
        self.type = type
        self.sendqueue = bytearray()

    def connect(self, to):
        pass

    def close(self):
        pass

    def send(self, data):
        self.sendqueue.extend(data);
        return len(data)

    def readsent(self):
        result = self.sendqueue[:]
        del self.sendqueue[:]
        return result
    
    def read_msg(self):
        sent_data = self.readsent()
        get_msg = message(message_mode.PARSE)
        get_msg.from_wire(input_buffer(bytes(sent_data[2:])))
        return get_msg
    
    def clear_send(self):
        del self.sendqueue[:]

# We subclass the Session class we're testing here, only
# to override the __init__() method, which wants a socket,
class MyXfroutSession(XfroutSession):
    def handle(self):
        pass
    
class Dbserver:
    def __init__(self):
        self._shutdown_event = threading.Event()
    def get_db_file(self):
        return None
    def decrease_transfers_counter(self):
        pass

class TestXfroutSession(unittest.TestCase):
    def getmsg(self):
        msg = message(message_mode.PARSE)
        msg.from_wire(input_buffer(self.mdata))
        return msg

    def setUp(self):
        request = MySocket(socket.AF_INET,socket.SOCK_STREAM)
        self.log = isc.log.NSLogger('xfrout', '',  severity = 'critical', log_to_console = False )
        self.xfrsess = MyXfroutSession(request, None, None, self.log)
        self.xfrsess.server = Dbserver()
        self.mdata = b'\xd6=\x00\x00\x00\x01\x00\x00\x00\x00\x00\x00\x07example\x03com\x00\x00\xfc\x00\x01'
        self.sock = MySocket(socket.AF_INET,socket.SOCK_STREAM)
        self.soa_record = (4, 3, 'example.com.', 'com.example.', 3600, 'SOA', None, 'master.example.com. admin.example.com. 1234 3600 1800 2419200 7200')

    def test_parse_query_message(self):
        [get_rcode, get_msg] = self.xfrsess._parse_query_message(self.mdata)
        self.assertEqual(get_rcode.to_text(), "NOERROR")

    def test_get_query_zone_name(self):
        msg = self.getmsg()
        self.assertEqual(self.xfrsess._get_query_zone_name(msg), "example.com.")
  
    def test_send_data(self):
        self.xfrsess._send_data(self.sock, self.mdata)
        senddata = self.sock.readsent()
        self.assertEqual(senddata, self.mdata)

    def test_reply_xfrout_query_with_error_rcode(self):
        msg = self.getmsg()
        self.xfrsess._reply_query_with_error_rcode(msg, self.sock, rcode(3))
        get_msg = self.sock.read_msg()
        self.assertEqual(get_msg.get_rcode().to_text(), "NXDOMAIN") 
     
    def test_clear_message(self):
        msg = self.getmsg()
        qid = msg.get_qid()
        opcode = msg.get_opcode()
        rcode = msg.get_rcode()

        self.xfrsess._clear_message(msg)
        self.assertEqual(msg.get_qid(), qid)
        self.assertEqual(msg.get_opcode(), opcode)
        self.assertEqual(msg.get_rcode(), rcode)
        self.assertTrue(msg.get_header_flag(message_flag.AA()))

    def test_reply_query_with_format_error(self):
         
        msg = self.getmsg()
        self.xfrsess._reply_query_with_format_error(msg, self.sock)
        get_msg = self.sock.read_msg()
        self.assertEqual(get_msg.get_rcode().to_text(), "FORMERR")

    def test_create_rrset_from_db_record(self):
        rrset = self.xfrsess._create_rrset_from_db_record(self.soa_record)
        self.assertEqual(rrset.get_name().to_text(), "example.com.")
        self.assertEqual(rrset.get_class(), rr_class.IN())
        self.assertEqual(rrset.get_type().to_text(), "SOA")
        rdata_iter = rrset.get_rdata_iterator()
        rdata_iter.first()
        self.assertEqual(rdata_iter.get_current().to_text(), self.soa_record[7])

    def test_send_message_with_last_soa(self):
        rrset_soa = self.xfrsess._create_rrset_from_db_record(self.soa_record)

        msg = self.getmsg()
        msg.make_response()
        self.xfrsess._send_message_with_last_soa(msg, self.sock, rrset_soa)
        get_msg = self.sock.read_msg()

        self.assertEqual(get_msg.get_rr_count(section.QUESTION()), 1)
        self.assertEqual(get_msg.get_rr_count(section.ANSWER()), 1)
        self.assertEqual(get_msg.get_rr_count(section.AUTHORITY()), 0)

        answer_rrset_iter = section_iter(get_msg, section.ANSWER())
        answer = answer_rrset_iter.get_rrset()
        self.assertEqual(answer.get_name().to_text(), "example.com.")
        self.assertEqual(answer.get_class(), rr_class.IN())
        self.assertEqual(answer.get_type().to_text(), "SOA")
        rdata_iter = answer.get_rdata_iterator()
        rdata_iter.first()
        self.assertEqual(rdata_iter.get_current().to_text(), self.soa_record[7])

    def test_get_message_len(self):
        msg = self.getmsg()
        msg.make_response()  
        self.assertEqual(self.xfrsess._get_message_len(msg), 29)

    def test_zone_is_empty(self):
        global sqlite3_ds
        def mydb1(zone, file):
            return True
        sqlite3_ds.get_zone_soa = mydb1
        self.assertEqual(self.xfrsess._zone_is_empty(""), False)
        def mydb2(zone, file):
            return False
        sqlite3_ds.get_zone_soa = mydb2
        self.assertEqual(self.xfrsess._zone_is_empty(""), True)

    def test_zone_exist(self):
        global sqlite3_ds
        def zone_soa(zone, file):
            return zone
        sqlite3_ds.get_zone_soa = zone_soa
        self.assertEqual(self.xfrsess._zone_exist(True), True)
        self.assertEqual(self.xfrsess._zone_exist(False), False)
    
    def test_check_xfrout_available(self):
        def zone_exist(zone):
            return zone
        self.xfrsess._zone_exist = zone_exist
        self.xfrsess._zone_is_empty = zone_exist
        self.assertEqual(self.xfrsess._check_xfrout_available(False).to_text(), "NOTAUTH")
        self.assertEqual(self.xfrsess._check_xfrout_available(True).to_text(), "SERVFAIL")

        def zone_empty(zone):
            return not zone
        self.xfrsess._zone_is_empty = zone_empty
        def false_func():
            return False
        self.xfrsess.server.increase_transfers_counter = false_func
        self.assertEqual(self.xfrsess._check_xfrout_available(True).to_text(), "REFUSED")
        def true_func():
            return True
        self.xfrsess.server.increase_transfers_counter = true_func
        self.assertEqual(self.xfrsess._check_xfrout_available(True).to_text(), "NOERROR")

    def test_dns_xfrout_start_formerror(self):
        # formerror
        self.xfrsess.dns_xfrout_start(self.sock, b"\xd6=\x00\x00\x00\x01\x00")
        sent_data = self.sock.readsent()
        self.assertEqual(len(sent_data), 0)
    
    def default(self, param):
        return "example.com"

    def test_dns_xfrout_start_notauth(self):
        self.xfrsess._get_query_zone_name = self.default
        def notauth(formpara):
            return rcode.NOTAUTH()
        self.xfrsess._check_xfrout_available = notauth
        self.xfrsess.dns_xfrout_start(self.sock, self.mdata)
        get_msg = self.sock.read_msg()
        self.assertEqual(get_msg.get_rcode().to_text(), "NOTAUTH")
    
    def test_dns_xfrout_start_noerror(self):
        self.xfrsess._get_query_zone_name = self.default
        def noerror(form):
            return rcode.NOERROR() 
        self.xfrsess._check_xfrout_available = noerror
        
        def myreply(msg, sock, zonename):
            self.sock.send(b"success")
        
        self.xfrsess._reply_xfrout_query = myreply
        self.xfrsess.dns_xfrout_start(self.sock, self.mdata)
        self.assertEqual(self.sock.readsent(), b"success")
    
    def test_reply_xfrout_query_noerror(self):
        global sqlite3_ds
        def get_zone_soa(zonename, file):
            return self.soa_record

        def get_zone_datas(zone, file):
            return [self.soa_record]

        sqlite3_ds.get_zone_soa = get_zone_soa
        sqlite3_ds.get_zone_datas = get_zone_datas
        self.xfrsess._reply_xfrout_query(self.getmsg(), self.sock, "example.com.")
        reply_msg = self.sock.read_msg()
        self.assertEqual(reply_msg.get_rr_count(section.ANSWER()), 2)

<<<<<<< HEAD
        # set event
        self.xfrsess.server._shutdown_event.set()
        self.assertRaises(XfroutException, self.xfrsess._reply_xfrout_query, self.getmsg(), self.sock, "example.com.")

class MyCCSession():
    def __init__(self):
        pass

    def get_remote_config_value(self, module_name, identifier):
        if module_name == "Auth" and identifier == "database_file":
            return "initdb.file", False
        else:
            return "unknown", False
    

=======
>>>>>>> bfc4bec5
class MyUnixSockServer(UnixSockServer):
    def __init__(self):
        self._lock = threading.Lock()
        self._transfers_counter = 0
        self._shutdown_event = threading.Event()
        self._max_transfers_out = 10
<<<<<<< HEAD
        self._cc = MyCCSession()
=======
        self._log = isc.log.NSLogger('xfrout', '', severity = 'critical', log_to_console = False )
>>>>>>> bfc4bec5

class TestUnixSockServer(unittest.TestCase):
    def setUp(self):
        self.unix = MyUnixSockServer()
     
    def test_updata_config_data(self):
        self.unix.update_config_data({'transfers_out':10 })
        self.assertEqual(self.unix._max_transfers_out, 10)

    def test_get_db_file(self):
        self.assertEqual(self.unix.get_db_file(), "initdb.file")

    def test_increase_transfers_counter(self):
        self.unix._max_transfers_out = 10
        count = self.unix._transfers_counter
        self.assertEqual(self.unix.increase_transfers_counter(), True)
        self.assertEqual(count + 1, self.unix._transfers_counter)

        self.unix._max_transfers_out = 0
        count = self.unix._transfers_counter
        self.assertEqual(self.unix.increase_transfers_counter(), False)
        self.assertEqual(count, self.unix._transfers_counter)
 
    def test_decrease_transfers_counter(self):
        count = self.unix._transfers_counter
        self.unix.decrease_transfers_counter()
        self.assertEqual(count - 1, self.unix._transfers_counter)

    def _remove_file(self, sock_file):
        try:
            os.remove(sock_file)
        except OSError:
            pass
 
    def test_sock_file_in_use_file_exist(self):
        sock_file = 'temp.sock.file'
        self._remove_file(sock_file)
        self.assertFalse(self.unix._sock_file_in_use(sock_file))
        self.assertFalse(os.path.exists(sock_file))

    def test_sock_file_in_use_file_not_exist(self):
        self.assertFalse(self.unix._sock_file_in_use('temp.sock.file'))

    def _start_unix_sock_server(self, sock_file):
        serv = ThreadingUnixStreamServer(sock_file, BaseRequestHandler)
        serv_thread = threading.Thread(target=serv.serve_forever)
        serv_thread.setDaemon(True)
        serv_thread.start()

    def test_sock_file_in_use(self):
        sock_file = 'temp.sock.file'
        self._remove_file(sock_file)
        self.assertFalse(self.unix._sock_file_in_use(sock_file))
        self._start_unix_sock_server(sock_file)

        old_stdout = sys.stdout
        sys.stdout = open(os.devnull, 'w')
        self.assertTrue(self.unix._sock_file_in_use(sock_file))
        sys.stdout = old_stdout

    def test_remove_unused_sock_file_in_use(self):
        sock_file = 'temp.sock.file'
        self._remove_file(sock_file)
        self.assertFalse(self.unix._sock_file_in_use(sock_file))
        self._start_unix_sock_server(sock_file)
        old_stdout = sys.stdout
        sys.stdout = open(os.devnull, 'w')
        try:
            self.unix._remove_unused_sock_file(sock_file)
        except SystemExit:
            pass
        else:
            # This should never happen
            self.assertTrue(False)

        sys.stdout = old_stdout

    def test_remove_unused_sock_file_dir(self):
        import tempfile
        dir_name = tempfile.mkdtemp()
        old_stdout = sys.stdout
        sys.stdout = open(os.devnull, 'w')
        try:
            self.unix._remove_unused_sock_file(dir_name)
        except SystemExit:
            pass
        else:
            # This should never happen
            self.assertTrue(False)

        sys.stdout = old_stdout
        os.rmdir(dir_name)

if __name__== "__main__":
    unittest.main()<|MERGE_RESOLUTION|>--- conflicted
+++ resolved
@@ -239,11 +239,6 @@
         reply_msg = self.sock.read_msg()
         self.assertEqual(reply_msg.get_rr_count(section.ANSWER()), 2)
 
-<<<<<<< HEAD
-        # set event
-        self.xfrsess.server._shutdown_event.set()
-        self.assertRaises(XfroutException, self.xfrsess._reply_xfrout_query, self.getmsg(), self.sock, "example.com.")
-
 class MyCCSession():
     def __init__(self):
         pass
@@ -255,19 +250,14 @@
             return "unknown", False
     
 
-=======
->>>>>>> bfc4bec5
 class MyUnixSockServer(UnixSockServer):
     def __init__(self):
         self._lock = threading.Lock()
         self._transfers_counter = 0
         self._shutdown_event = threading.Event()
         self._max_transfers_out = 10
-<<<<<<< HEAD
         self._cc = MyCCSession()
-=======
         self._log = isc.log.NSLogger('xfrout', '', severity = 'critical', log_to_console = False )
->>>>>>> bfc4bec5
 
 class TestUnixSockServer(unittest.TestCase):
     def setUp(self):
