--- conflicted
+++ resolved
@@ -112,14 +112,14 @@
 This is an informational message issued when the controller is exiting
 following a shut down (normal or otherwise) of the service.
 
-% DHCP_DDNS_ADD_FAILED DHCP_DDNS failed attempting to make DNS mapping additions for this request: %1, event: %2
+% DHCP_DDNS_ADD_FAILED DHCP_DDNS Transaction outcome: %1
 This is an error message issued after DHCP_DDNS attempts to submit DNS mapping
 entry additions have failed.  The precise reason for the failure should be
 documented in preceding log entries.
 
 % DHCP_DDNS_ADD_SUCCEEDED DHCP_DDNS successfully added the DNS mapping addition for this request: %1
-This is a debug message issued after DHCP_DDNS has submitted DNS mapping
-additions which were received and accepted by an appropriate DNS server.
+This is an informational message issued after DHCP_DDNS has submitted DNS
+mapping additions which were received and accepted by an appropriate DNS server.
 
 % DHCP_DDNS_AT_MAX_TRANSACTIONS application has %1 queued requests but has reached maximum number of %2 concurrent transactions
 This is a debug message that indicates that the application has DHCP_DDNS
@@ -358,14 +358,14 @@
 interrupted as a normal part of stopping the queue manager.  This is most
 likely a programmatic issue that should be reported.
 
-% DHCP_DDNS_REMOVE_FAILED DHCP_DDNS failed attempting to make DNS mapping removals for this request: %1, event: %2
+% DHCP_DDNS_REMOVE_FAILED DHCP_DDNS Transaction outcome: %1
 This is an error message issued after DHCP_DDNS attempts to submit DNS mapping
 entry removals have failed.  The precise reason for the failure should be
 documented in preceding log entries.
 
 % DHCP_DDNS_REMOVE_SUCCEEDED DHCP_DDNS successfully removed the DNS mapping addition for this request: %1
-This is a debug message issued after DHCP_DDNS has submitted DNS mapping
-removals which were received and accepted by an appropriate DNS server.
+This is an informational message issued after DHCP_DDNS has submitted DNS
+mapping removals which were received and accepted by an appropriate DNS server.
 
 % DHCP_DDNS_REQUEST_DROPPED Request contains no enabled update requests and will be dropped: %1
 This is a debug message issued when DHCP_DDNS receives a request which does not
@@ -410,31 +410,7 @@
 due to invalid data contained in the NameChangeRequest. The request will be
 aborted.  This is most likely a configuration issue.
 
-<<<<<<< HEAD
-% DHCP_DDNS_ADD_SUCCEEDED DHCP_DDNS successfully added the DNS mapping addition for this request: %1
-This is an informational message issued after DHCP_DDNS has submitted DNS
-mapping additions which were received and accepted by an appropriate DNS server.
-
-% DHCP_DDNS_ADD_FAILED DHCP_DDNS Transaction outcome: %1
-This is an error message issued after DHCP_DDNS attempts to submit DNS mapping
-entry additions have failed.  The precise reason for the failure should be
-documented in preceding log entries.
-
-% DHCP_DDNS_FORWARD_REMOVE_ADDRS_BUILD_FAILURE DNS udpate message to remove a forward DNS Address entry could not be constructed for this request: %1,  reason: %2
-This is an error message issued when an error occurs attempting to construct
-the server bound packet requesting a forward address (A or AAAA) removal.  This
-is due to invalid data contained in the NameChangeRequest. The request will be
-aborted.  This is most likely a configuration issue.
-
-% DHCP_DDNS_FORWARD_REMOVE_ADDRS_REJECTED DNS Server, %1, rejected a DNS update request to remove the forward address mapping for FQDN, %2, with an RCODE: %3
-This is an error message issued when an update was rejected by the DNS server
-it was sent to for the reason given by the RCODE. The rcode values are defined
-in RFC 2136.
-
-% DHCP_DDNS_FORWARD_REMOVE_ADDRS_IO_ERROR DHCP_DDNS encountered an IO error sending a forward mapping address removal for FQDN %1 to DNS server %2
-=======
 % DHCP_DDNS_REVERSE_REPLACE_IO_ERROR DHCP_DDNS encountered an IO error sending a reverse mapping replacement for FQDN %1 to DNS server %2
->>>>>>> e724186c
 This is an error message issued when a communication error occurs while
 DHCP_DDNS is carrying out a reverse address update.  The application will
 retry against the same server or others as appropriate.
@@ -466,24 +442,15 @@
 This is informational message issued when the application has been instructed
 to shut down by the controller.
 
-<<<<<<< HEAD
-% DHCP_DDNS_REMOVE_SUCCEEDED DHCP_DDNS successfully removed the DNS mapping addition for this request: %1
-This is an informational message issued after DHCP_DDNS has submitted DNS
-mapping removals which were received and accepted by an appropriate DNS server.
-
-% DHCP_DDNS_REMOVE_FAILED DHCP_DDNS Transaction outcome: %1
-This is an error message issued after DHCP_DDNS attempts to submit DNS mapping
-entry removals have failed.  The precise reason for the failure should be
-documented in preceding log entries.
-=======
 % DHCP_DDNS_STARTING_TRANSACTION Transaction Key: %1
+This is a debug message issued when DHCP-DDNS has begun a transaction for 
+a given request.
 
 % DHCP_DDNS_STATE_MODEL_UNEXPECTED_ERROR application encountered an unexpected error while carrying out a NameChangeRequest: %1
 This is error message issued when the application fails to process a
 NameChangeRequest correctly. Some or all of the DNS updates requested as part
 of this update did not succeed. This is a programmatic error and should be
 reported.
->>>>>>> e724186c
 
 % DHCP_DDNS_TRANS_SEND_ERROR application encountered an unexpected error while attempting to send a DNS update: %1
 This is error message issued when the application is able to construct an update
