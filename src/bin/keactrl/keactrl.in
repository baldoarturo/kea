--- conflicted
+++ resolved
@@ -1,10 +1,6 @@
 #!/bin/sh
 
-<<<<<<< HEAD
 # Copyright (C) 2014-2015 Internet Systems Consortium, Inc. ("ISC")
-=======
-# Copyright (C) 2014, 2015 Internet Systems Consortium, Inc. ("ISC")
->>>>>>> ef4f36a3
 #
 # Permission to use, copy, modify, and/or distribute this software for any
 # purpose with or without fee is hereby granted, provided that the above
