#!/bin/sh

# Copyright (C) 2014-2015 Internet Systems Consortium, Inc. ("ISC")
#
# Permission to use, copy, modify, and/or distribute this software for any
# purpose with or without fee is hereby granted, provided that the above
# copyright notice and this permission notice appear in all copies.
#
# THE SOFTWARE IS PROVIDED "AS IS" AND ISC DISCLAIMS ALL WARRANTIES WITH
# REGARD TO THIS SOFTWARE INCLUDING ALL IMPLIED WARRANTIES OF MERCHANTABILITY
# AND FITNESS.  IN NO EVENT SHALL ISC BE LIABLE FOR ANY SPECIAL, DIRECT,
# INDIRECT, OR CONSEQUENTIAL DAMAGES OR ANY DAMAGES WHATSOEVER RESULTING FROM
# LOSS OF USE, DATA OR PROFITS, WHETHER IN AN ACTION OF CONTRACT, NEGLIGENCE
# OR OTHER TORTIOUS ACTION, ARISING OUT OF OR IN CONNECTION WITH THE USE OR
# PERFORMANCE OF THIS SOFTWARE.

# Include common test library.
. @abs_top_builddir@/src/lib/testutils/dhcp_test_lib.sh

# If the code is installed, include admin-utils.sh from the destination
# directory. If not, include it from the sources.
prefix=@prefix@

if [ -e @datarootdir@/@PACKAGE_NAME@/scripts/admin-utils.sh ]; then
    . @datarootdir@/@PACKAGE_NAME@/scripts/admin-utils.sh
else
    . @abs_top_builddir@/src/bin/admin/admin-utils.sh
fi

db_user="keatest"
db_password="keatest"
db_name="keatest"

# Set location of the kea-admin.
keaadmin=@abs_top_builddir@/src/bin/admin/kea-admin

# Wipe all tables from the DB:
mysql_wipe() {
    printf "Wiping whole database %s\n" $db_name
    mysql -u$db_user -p$db_password $db_name >/dev/null 2>&1 <<EOF
SET @tables = NULL;
SELECT GROUP_CONCAT(table_schema, '.', table_name) INTO @tables
  FROM information_schema.tables
  WHERE table_schema = 'keatest';

SET @tables = CONCAT('DROP TABLE ', @tables);
PREPARE stmt FROM @tables;
EXECUTE stmt;
DEALLOCATE PREPARE stmt;
EOF
}

mysql_lease_init_test() {
    test_start "mysql.lease-init"

    # Let's wipe the whole database
    mysql_wipe

    # Ok, now let's initalize the database
    ${keaadmin} lease-init mysql -u $db_user -p $db_password -n $db_name -d @abs_top_srcdir@/src/bin/admin/scripts
    ERRCODE=$?

    assert_eq 0 $ERRCODE "kea-admin lease-init mysql returned non-zero status code %d, expected %d"

    # Ok, now let's check if the tables are indeed there.
    # First table: schema_version. Should have 2 columns: version and minor.
    mysql -u$db_user -p$db_password $db_name >/dev/null 2>&1 <<EOF
    SELECT version, minor FROM schema_version;
EOF
    ERRCODE=$?
    assert_eq 0 $ERRCODE "schema_version table is missing or broken. (returned status code %d, expected %d)"

    # Second table: lease4
    mysql -u$db_user -p$db_password $db_name >/dev/null 2>&1 <<EOF
    SELECT address, hwaddr, client_id, valid_lifetime, expire, subnet_id, fqdn_fwd, fqdn_rev, hostname FROM lease4;
EOF
    ERRCODE=$?
    assert_eq 0 $ERRCODE "lease4 table is missing or broken. (returned status code %d, expected %d)"

    # Third table: lease6
    mysql -u$db_user -p$db_password $db_name >/dev/null 2>&1 <<EOF
    SELECT address, duid, valid_lifetime, expire, subnet_id, pref_lifetime, lease_type, iaid, prefix_len, fqdn_fwd, fqdn_rev, hostname, hwaddr, hwtype, hwaddr_source FROM lease6;
EOF
    ERRCODE=$?
    assert_eq 0 $ERRCODE "lease6 table is missing or broken. (returned status code %d, expected %d)"

    # Fourth table: lease6_types
    mysql -u$db_user -p$db_password $db_name >/dev/null 2>&1 <<EOF
    SELECT lease_type, name FROM lease6_types;
EOF
    ERRCODE=$?
    assert_eq 0 $ERRCODE "lease6_types table is missing or broken. (returned status code %d, expected %d)"

    # Fifth table: lease_hwaddr_source
    mysql -u$db_user -p$db_password $db_name >/dev/null 2>&1 <<EOF
    SELECT hwaddr_source, name FROM lease_hwaddr_source;
EOF
    ERRCODE=$?
    assert_eq 0 $ERRCODE "lease_hwaddr_source table is missing or broken. (returned status code %d, expected %d)"

    # Let's wipe the whole database
    mysql_wipe

    test_finish 0
}

mysql_lease_version_test() {
    test_start "mysql.lease-version"

    # Let's wipe the whole database
    mysql_wipe

    # Ok, now let's create a version 1.7
    mysql -u$db_user -p$db_password $db_name >/dev/null 2>&1 <<EOF
CREATE TABLE schema_version (
    version INT PRIMARY KEY NOT NULL,
    minor INT
    );
INSERT INTO schema_version VALUES (1, 7);
EOF

    version=$(${keaadmin} lease-version mysql -u $db_user -p $db_password -n $db_name)

    assert_str_eq "1.7" ${version} "Expected kea-admin to return %s, returned value was %s"

    # Let's wipe the whole database
    mysql_wipe

    test_finish 0
}

mysql_host_reservation_init_test() {
    test_start "mysql.host_reservation-init"

    # Let's wipe the whole database
    mysql_wipe

    # Ok, now let's initalize the database
    ${keaadmin} lease-init mysql -u $db_user -p $db_pass -n $db_name -d @abs_top_srcdir@/src/bin/admin/scripts
    ERRCODE=$?

    assert_eq 0 $ERRCODE "kea-admin lease-init mysql returned non-zero status code %d, expected %d"

    # Ok, now let's check if the tables are indeed there.
    # First table: schema_version. Should have 2 columns: version and minor.
    mysql -u$db_user -p$db_pass $db_name >/dev/null 2>&1 <<EOF
    SELECT version, minor FROM schema_version;
EOF
    ERRCODE=$?
    assert_eq 0 $ERRCODE "schema_version table is missing or broken. (returned status code %d, expected %d)"

    # Second table: hosts
    mysql -u$db_user -p$db_pass $db_name >/dev/null 2>&1 <<EOF
    SELECT host_id, dhcp_identifier, dhcp_identifier_type, dhcp4_subnet_id, dhcp6_subnet_id, ipv4_address, hostname, dhcp4_client_classes, dhcp6_client_classes FROM hosts;
EOF
    ERRCODE=$?
    assert_eq 0 $ERRCODE "hosts table is missing or broken. (returned status code %d, expected %d)"

    # Third table: ipv6_reservations
    mysql -u$db_user -p$db_pass $db_name >/dev/null 2>&1 <<EOF
    SELECT reservation_id, address, prefix_len, type, dhcp6_iaid, host_id FROM ipv6_reservations;
EOF
    ERRCODE=$?
    assert_eq 0 $ERRCODE "ipv6_reservations table is missing or broken. (returned status code %d, expected %d)"

    # Fourth table: dhcp4_options
    mysql -u$db_user -p$db_pass $db_name >/dev/null 2>&1 <<EOF
    SELECT option_id, code, value, formatted_value, space, persistent, dhcp_client_class, dhcp4_subnet_id, host_id FROM dhcp4_options;
EOF
    ERRCODE=$?
    assert_eq 0 $ERRCODE "dhcp4_options table is missing or broken. (returned status code %d, expected %d)"

    # Fifth table: dhcp6_options
    mysql -u$db_user -p$db_pass $db_name >/dev/null 2>&1 <<EOF
    SELECT option_id, code, value, formatted_value, space, persistent, dhcp_client_class, dhcp6_subnet_id, host_id FROM dhcp6_options;
EOF
    ERRCODE=$?
    assert_eq 0 $ERRCODE "dhcp6_options table is missing or broken. (returned status code %d, expected %d)"

    # Let's wipe the whole database
    mysql_wipe

    test_finish 0
}

mysql_upgrade_test() {

    test_start "mysql.host_reservation-upgrade"

    # Let's wipe the whole database
    mysql_wipe

    # Initialize database to scheme 1.0.
    mysql -u$db_user -p$db_password $db_name < @abs_top_srcdir@/src/bin/admin/tests/dhcpdb_create_1.0.mysql

    # Sanity check - verify that it reports version 1.0.
    version=$(${keaadmin} lease-version mysql -u $db_user -p $db_password -n $db_name -d @abs_top_srcdir@/src/bin/admin/scripts)

    assert_str_eq "1.0" ${version} "Expected kea-admin to return %s, returned value was %s"

<<<<<<< HEAD
    # Ok, we have a 1.0 database. Let's upgrade it to 3.0
    ${keaadmin} lease-upgrade mysql -u $db_user -p $db_pass -n $db_name -d @abs_top_srcdir@/src/bin/admin/scripts
=======
    # Ok, we have a 1.0 database. Let's upgrade it to 2.0
    ${keaadmin} lease-upgrade mysql -u $db_user -p $db_password -n $db_name -d @abs_top_srcdir@/src/bin/admin/scripts
>>>>>>> 1545f2c6
    ERRCODE=$?

    assert_eq 0 $ERRCODE "kea-admin lease-upgrade mysql returned non-zero status code %d, expected %d"

    # Let's check that the new tables are indeed there.

<<<<<<< HEAD
    #table: lease6 (upgrade 1.0 -> 2.0)
    mysql -u$db_user -p$db_pass $db_name >/dev/null 2>&1 <<EOF
=======
    # Third table: lease6
    mysql -u$db_user -p$db_password $db_name >/dev/null 2>&1 <<EOF
>>>>>>> 1545f2c6
    SELECT hwaddr, hwtype, hwaddr_source FROM lease6;
EOF
    ERRCODE=$?
    assert_eq 0 $ERRCODE "lease6 table not upgraded to 2.0 (returned status code %d, expected %d)"

<<<<<<< HEAD
    #table: lease_hwaddr_source (upgrade 1.0 -> 2.0)
    mysql -u$db_user -p$db_pass $db_name >/dev/null 2>&1 <<EOF
=======
    # Fifth table: lease_hwaddr_source
    mysql -u$db_user -p$db_password $db_name >/dev/null 2>&1 <<EOF
>>>>>>> 1545f2c6
    SELECT hwaddr_source, name FROM lease_hwaddr_source;
EOF
    ERRCODE=$?
    assert_eq 0 $ERRCODE "lease_hwaddr_source table is missing or broken. (returned status code %d, expected %d)"

<<<<<<< HEAD
    #table: hosts (upgrade 2.0 -> 3.0)
    mysql -u$db_user -p$db_pass $db_name >/dev/null 2>&1 <<EOF
    SELECT host_id, dhcp_identifier, dhcp_identifier_type, dhcp4_subnet_id, dhcp6_subnet_id, ipv4_address, hostname, dhcp4_client_classes, dhcp6_client_classes FROM hosts;
EOF
    ERRCODE=$?
    assert_eq 0 $ERRCODE "hosts table is missing or broken. (returned status code %d, expected %d)"

    #table: ipv6_reservations (upgrade 2.0 -> 3.0)
    mysql -u$db_user -p$db_pass $db_name >/dev/null 2>&1 <<EOF
    SELECT reservation_id, address, prefix_len, type, dhcp6_iaid, host_id FROM ipv6_reservations;
EOF
    ERRCODE=$?
    assert_eq 0 $ERRCODE "ipv6_reservations table is missing or broken. (returned status code %d, expected %d)"

    #table: dhcp4_options (upgrade 2.0 -> 3.0)
    mysql -u$db_user -p$db_pass $db_name >/dev/null 2>&1 <<EOF
    SELECT option_id, code, value, formatted_value, space, persistent, dhcp_client_class, dhcp4_subnet_id, host_id FROM dhcp4_options;
EOF
    ERRCODE=$?
    assert_eq 0 $ERRCODE "dhcp4_options table is missing or broken. (returned status code %d, expected %d)"

    #table: dhcp6_options (upgrade 2.0 -> 3.0)
    mysql -u$db_user -p$db_pass $db_name >/dev/null 2>&1 <<EOF
    SELECT option_id, code, value, formatted_value, space, persistent, dhcp_client_class, dhcp6_subnet_id, host_id FROM dhcp6_options;
EOF
    ERRCODE=$?
    assert_eq 0 $ERRCODE "dhcp6_options table is missing or broken. (returned status code %d, expected %d)"


    # Verify that it reports version 3.0.
    version=$(${keaadmin} lease-version mysql -u $db_user -p $db_pass -n $db_name)
=======
    # Verify that it reports version 2.0.
    version=$(${keaadmin} lease-version mysql -u $db_user -p $db_password -n $db_name)
>>>>>>> 1545f2c6

    assert_str_eq "3.0" ${version} "Expected kea-admin to return %s, returned value was %s"

    # Let's wipe the whole database
    mysql_wipe

    test_finish 0
}

mysql_lease4_dump_test() {
    test_start "mysql.lease4_dump_test"

    test_dir="@abs_top_srcdir@/src/bin/admin/tests"
    script_dir="@abs_top_srcdir@/src/bin/admin/scripts"
    output_file="$test_dir/data/lease4_dump_test.output.csv"
    tmp_file="$test_dir/data/lease4_dump_test.output.csv.tmp"
    ref_file="$test_dir/data/mysql.lease4_dump_test.reference.csv"

    # wipe out any residuals from prior failed runs
    if [ -e $output_file ]
    then
        rm $output_file
    fi

    if [ -e $tmp_file ]
    then
        rm $tmp_file
    fi

    # Let's wipe the whole database
    mysql_wipe

    # Ok, now let's initalize the database
    ${keaadmin} lease-init mysql -u $db_user -p $db_password -n $db_name -d $script_dir
    ERRCODE=$?
    assert_eq 0 $ERRCODE "could not create database,  status code %d"

    # Insert the reference record
    insert_sql="\
insert into lease4 values(10,20,30,40,0,50,1,1,\"one.example.com\");\
insert into lease4 values(11,NULL,123,40,0,50,1,1,\"\");\
insert into lease4 values(12,22,NULL,40,0,50,1,1,\"three.example.com\");"

    mysql_execute "$insert_sql"
    ERRCODE=$?
    assert_eq 0 $ERRCODE "insert into lease4 failed, status code %d"

    # Dump lease4 to output_file
    ${keaadmin} lease-dump mysql -4 -u $db_user -p $db_password -n $db_name -d $script_dir -o $output_file
    ERRCODE=$?
    assert_eq 0 $ERRCODE "kea-admin lease-dump -4 failed,  status code %d"

    # Compare the dump output to reference file, they should be identical
    cmp -s $output_file  $ref_file
    ERRCODE=$?
    assert_eq 0 $ERRCODE "dump file does not match reference file"

    # remove the output file
    rm $output_file

    # Let's wipe the whole database
    mysql_wipe

    test_finish 0
}

mysql_lease6_dump_test() {
    test_start "mysql.lease6_dump_test"

    test_dir="@abs_top_srcdir@/src/bin/admin/tests"
    script_dir="@abs_top_srcdir@/src/bin/admin/scripts"
    output_file="$test_dir/data/lease6_dump_test.output.csv"
    tmp_file="$test_dir/data/lease6_dump_test.output.csv.tmp"
    ref_file="$test_dir/data/mysql.lease6_dump_test.reference.csv"

    # wipe out any residuals from prior failed runs
    if [ -e $output_file ]
    then
        rm $output_file
    fi

    if [ -e $tmp_file ]
    then
        rm $tmp_file
    fi

    # Let's wipe the whole database
    mysql_wipe

    # Ok, now let's initalize the database
    ${keaadmin} lease-init mysql -u $db_user -p $db_password -n $db_name -d $script_dir
    ERRCODE=$?
    assert_eq 0 $ERRCODE "could not create database,  status code %d"

    # Insert the reference record
    insert_sql="\
insert into lease6 values(10,20,30,0,40,50,1,60,70,1,1,\"one.example.com\",80,90,100);\
insert into lease6 values(11,NULL,30,0,40,50,1,60,70,1,1,\"\",80,90,100);\
insert into lease6 values(12,21,30,0,40,50,1,60,70,1,1,\"three.example.com\",80,90,100);"

    mysql_execute "$insert_sql"
    ERRCODE=$?
    assert_eq 0 $ERRCODE "insert into lease6 failed, status code %d"

    # Dump lease4 to output_file
    ${keaadmin} lease-dump mysql -6 -u $db_user -p $db_password -n $db_name -d $script_dir -o $output_file
    ERRCODE=$?
    assert_eq 0 $ERRCODE "kea-admin lease-dump -6 failed, status code %d"

    # Compare the dump output to reference file, they should be identical
    cmp -s $output_file  $ref_file
    ERRCODE=$?
    assert_eq 0 $ERRCODE "dump file does not match reference file"

    # remove the output file
    rm $output_file

    # Let's wipe the whole database
    mysql_wipe

    test_finish 0
}


mysql_lease_init_test
mysql_host_reservation_init_test
mysql_lease_version_test
<<<<<<< HEAD
mysql_upgrade_test
=======
mysql_lease_upgrade_test
mysql_lease4_dump_test
mysql_lease6_dump_test
>>>>>>> 1545f2c6
<|MERGE_RESOLUTION|>--- conflicted
+++ resolved
@@ -37,17 +37,26 @@
 # Wipe all tables from the DB:
 mysql_wipe() {
     printf "Wiping whole database %s\n" $db_name
-    mysql -u$db_user -p$db_password $db_name >/dev/null 2>&1 <<EOF
-SET @tables = NULL;
-SELECT GROUP_CONCAT(table_schema, '.', table_name) INTO @tables
-  FROM information_schema.tables
-  WHERE table_schema = 'keatest';
-
-SET @tables = CONCAT('DROP TABLE ', @tables);
-PREPARE stmt FROM @tables;
-EXECUTE stmt;
-DEALLOCATE PREPARE stmt;
-EOF
+
+    # First we build the list of drop table commands
+    # We don't bother with "cascade" because as of MySQL
+    # 5.1 it is only there to ease porting, it doesn't
+    # actually do anything.
+    qry="\
+SELECT CONCAT('DROP TABLE ', table_schema, '.', table_name, ';') \
+FROM information_schema.tables \
+WHERE table_schema = 'keatest';"
+
+    drop_sql=`mysql_execute "${qry}"`
+    ERRCODE=$?
+    assert_eq 0 $ERRCODE "mysql-wipe: table query failed, exit code %d, expected %d"
+
+    # We need to turn off referrential integrity checks so tables
+    # are dropped regardless of whether they are used in foreign keys.
+    # (This is what cascade would normally do)
+    mysql_execute "SET SESSION FOREIGN_KEY_CHECKS = 0;$drop_sql"
+    ERRCODE=$?
+    assert_eq 0 $ERRCODE "mysql-wipe: drop table sql failed, exit code %d, expected %d"
 }
 
 mysql_lease_init_test() {
@@ -136,42 +145,42 @@
     mysql_wipe
 
     # Ok, now let's initalize the database
-    ${keaadmin} lease-init mysql -u $db_user -p $db_pass -n $db_name -d @abs_top_srcdir@/src/bin/admin/scripts
+    ${keaadmin} lease-init mysql -u $db_user -p $db_password -n $db_name -d @abs_top_srcdir@/src/bin/admin/scripts
     ERRCODE=$?
 
     assert_eq 0 $ERRCODE "kea-admin lease-init mysql returned non-zero status code %d, expected %d"
 
     # Ok, now let's check if the tables are indeed there.
     # First table: schema_version. Should have 2 columns: version and minor.
-    mysql -u$db_user -p$db_pass $db_name >/dev/null 2>&1 <<EOF
+    mysql -u$db_user -p$db_password $db_name >/dev/null 2>&1 <<EOF
     SELECT version, minor FROM schema_version;
 EOF
     ERRCODE=$?
     assert_eq 0 $ERRCODE "schema_version table is missing or broken. (returned status code %d, expected %d)"
 
     # Second table: hosts
-    mysql -u$db_user -p$db_pass $db_name >/dev/null 2>&1 <<EOF
+    mysql -u$db_user -p$db_password $db_name >/dev/null 2>&1 <<EOF
     SELECT host_id, dhcp_identifier, dhcp_identifier_type, dhcp4_subnet_id, dhcp6_subnet_id, ipv4_address, hostname, dhcp4_client_classes, dhcp6_client_classes FROM hosts;
 EOF
     ERRCODE=$?
     assert_eq 0 $ERRCODE "hosts table is missing or broken. (returned status code %d, expected %d)"
 
     # Third table: ipv6_reservations
-    mysql -u$db_user -p$db_pass $db_name >/dev/null 2>&1 <<EOF
+    mysql -u$db_user -p$db_password $db_name >/dev/null 2>&1 <<EOF
     SELECT reservation_id, address, prefix_len, type, dhcp6_iaid, host_id FROM ipv6_reservations;
 EOF
     ERRCODE=$?
     assert_eq 0 $ERRCODE "ipv6_reservations table is missing or broken. (returned status code %d, expected %d)"
 
     # Fourth table: dhcp4_options
-    mysql -u$db_user -p$db_pass $db_name >/dev/null 2>&1 <<EOF
+    mysql -u$db_user -p$db_password $db_name >/dev/null 2>&1 <<EOF
     SELECT option_id, code, value, formatted_value, space, persistent, dhcp_client_class, dhcp4_subnet_id, host_id FROM dhcp4_options;
 EOF
     ERRCODE=$?
     assert_eq 0 $ERRCODE "dhcp4_options table is missing or broken. (returned status code %d, expected %d)"
 
     # Fifth table: dhcp6_options
-    mysql -u$db_user -p$db_pass $db_name >/dev/null 2>&1 <<EOF
+    mysql -u$db_user -p$db_password $db_name >/dev/null 2>&1 <<EOF
     SELECT option_id, code, value, formatted_value, space, persistent, dhcp_client_class, dhcp6_subnet_id, host_id FROM dhcp6_options;
 EOF
     ERRCODE=$?
@@ -198,67 +207,51 @@
 
     assert_str_eq "1.0" ${version} "Expected kea-admin to return %s, returned value was %s"
 
-<<<<<<< HEAD
     # Ok, we have a 1.0 database. Let's upgrade it to 3.0
-    ${keaadmin} lease-upgrade mysql -u $db_user -p $db_pass -n $db_name -d @abs_top_srcdir@/src/bin/admin/scripts
-=======
-    # Ok, we have a 1.0 database. Let's upgrade it to 2.0
     ${keaadmin} lease-upgrade mysql -u $db_user -p $db_password -n $db_name -d @abs_top_srcdir@/src/bin/admin/scripts
->>>>>>> 1545f2c6
     ERRCODE=$?
 
     assert_eq 0 $ERRCODE "kea-admin lease-upgrade mysql returned non-zero status code %d, expected %d"
 
     # Let's check that the new tables are indeed there.
 
-<<<<<<< HEAD
     #table: lease6 (upgrade 1.0 -> 2.0)
-    mysql -u$db_user -p$db_pass $db_name >/dev/null 2>&1 <<EOF
-=======
-    # Third table: lease6
-    mysql -u$db_user -p$db_password $db_name >/dev/null 2>&1 <<EOF
->>>>>>> 1545f2c6
+    mysql -u$db_user -p$db_password $db_name >/dev/null 2>&1 <<EOF
     SELECT hwaddr, hwtype, hwaddr_source FROM lease6;
 EOF
     ERRCODE=$?
     assert_eq 0 $ERRCODE "lease6 table not upgraded to 2.0 (returned status code %d, expected %d)"
 
-<<<<<<< HEAD
     #table: lease_hwaddr_source (upgrade 1.0 -> 2.0)
-    mysql -u$db_user -p$db_pass $db_name >/dev/null 2>&1 <<EOF
-=======
-    # Fifth table: lease_hwaddr_source
-    mysql -u$db_user -p$db_password $db_name >/dev/null 2>&1 <<EOF
->>>>>>> 1545f2c6
+    mysql -u$db_user -p$db_password $db_name >/dev/null 2>&1 <<EOF
     SELECT hwaddr_source, name FROM lease_hwaddr_source;
 EOF
     ERRCODE=$?
     assert_eq 0 $ERRCODE "lease_hwaddr_source table is missing or broken. (returned status code %d, expected %d)"
 
-<<<<<<< HEAD
     #table: hosts (upgrade 2.0 -> 3.0)
-    mysql -u$db_user -p$db_pass $db_name >/dev/null 2>&1 <<EOF
+    mysql -u$db_user -p$db_password $db_name >/dev/null 2>&1 <<EOF
     SELECT host_id, dhcp_identifier, dhcp_identifier_type, dhcp4_subnet_id, dhcp6_subnet_id, ipv4_address, hostname, dhcp4_client_classes, dhcp6_client_classes FROM hosts;
 EOF
     ERRCODE=$?
     assert_eq 0 $ERRCODE "hosts table is missing or broken. (returned status code %d, expected %d)"
 
     #table: ipv6_reservations (upgrade 2.0 -> 3.0)
-    mysql -u$db_user -p$db_pass $db_name >/dev/null 2>&1 <<EOF
+    mysql -u$db_user -p$db_password $db_name >/dev/null 2>&1 <<EOF
     SELECT reservation_id, address, prefix_len, type, dhcp6_iaid, host_id FROM ipv6_reservations;
 EOF
     ERRCODE=$?
     assert_eq 0 $ERRCODE "ipv6_reservations table is missing or broken. (returned status code %d, expected %d)"
 
     #table: dhcp4_options (upgrade 2.0 -> 3.0)
-    mysql -u$db_user -p$db_pass $db_name >/dev/null 2>&1 <<EOF
+    mysql -u$db_user -p$db_password $db_name >/dev/null 2>&1 <<EOF
     SELECT option_id, code, value, formatted_value, space, persistent, dhcp_client_class, dhcp4_subnet_id, host_id FROM dhcp4_options;
 EOF
     ERRCODE=$?
     assert_eq 0 $ERRCODE "dhcp4_options table is missing or broken. (returned status code %d, expected %d)"
 
     #table: dhcp6_options (upgrade 2.0 -> 3.0)
-    mysql -u$db_user -p$db_pass $db_name >/dev/null 2>&1 <<EOF
+    mysql -u$db_user -p$db_password $db_name >/dev/null 2>&1 <<EOF
     SELECT option_id, code, value, formatted_value, space, persistent, dhcp_client_class, dhcp6_subnet_id, host_id FROM dhcp6_options;
 EOF
     ERRCODE=$?
@@ -266,11 +259,7 @@
 
 
     # Verify that it reports version 3.0.
-    version=$(${keaadmin} lease-version mysql -u $db_user -p $db_pass -n $db_name)
-=======
-    # Verify that it reports version 2.0.
     version=$(${keaadmin} lease-version mysql -u $db_user -p $db_password -n $db_name)
->>>>>>> 1545f2c6
 
     assert_str_eq "3.0" ${version} "Expected kea-admin to return %s, returned value was %s"
 
@@ -398,10 +387,6 @@
 mysql_lease_init_test
 mysql_host_reservation_init_test
 mysql_lease_version_test
-<<<<<<< HEAD
 mysql_upgrade_test
-=======
-mysql_lease_upgrade_test
 mysql_lease4_dump_test
-mysql_lease6_dump_test
->>>>>>> 1545f2c6
+mysql_lease6_dump_test